--- conflicted
+++ resolved
@@ -36,11 +36,6 @@
 #define MAC_OS_X_VERSION_10_6 1060
 #endif
 
-<<<<<<< HEAD
-static int isAtexit;
-
-=======
->>>>>>> 7124ccf8
 typedef struct {
     int buffer_frames;
     int nbuffers;
@@ -381,14 +376,6 @@
     return result;
 }
 
-<<<<<<< HEAD
-static void coreaudio_atexit (void)
-{
-    isAtexit = 1;
-}
-
-=======
->>>>>>> 7124ccf8
 static int coreaudio_lock (coreaudioVoiceOut *core, const char *fn_name)
 {
     int err;
@@ -636,11 +623,7 @@
     int err;
     coreaudioVoiceOut *core = (coreaudioVoiceOut *) hw;
 
-<<<<<<< HEAD
-    if (!isAtexit) {
-=======
     if (!audio_is_cleaning_up()) {
->>>>>>> 7124ccf8
         /* stop playback */
         if (isPlaying(core->outputDeviceID)) {
             status = AudioDeviceStop(core->outputDeviceID, core->ioprocid);
@@ -683,11 +666,7 @@
 
     case VOICE_DISABLE:
         /* stop playback */
-<<<<<<< HEAD
-        if (!isAtexit) {
-=======
         if (!audio_is_cleaning_up()) {
->>>>>>> 7124ccf8
             if (isPlaying(core->outputDeviceID)) {
                 status = AudioDeviceStop(core->outputDeviceID,
                                          core->ioprocid);
@@ -711,10 +690,6 @@
     CoreaudioConf *conf = g_malloc(sizeof(CoreaudioConf));
     *conf = glob_conf;
 
-<<<<<<< HEAD
-    atexit(coreaudio_atexit);
-=======
->>>>>>> 7124ccf8
     return conf;
 }
 
