/*
 * QEMU System Emulator
 *
 * Copyright (c) 2003-2008 Fabrice Bellard
 *
 * Permission is hereby granted, free of charge, to any person obtaining a copy
 * of this software and associated documentation files (the "Software"), to deal
 * in the Software without restriction, including without limitation the rights
 * to use, copy, modify, merge, publish, distribute, sublicense, and/or sell
 * copies of the Software, and to permit persons to whom the Software is
 * furnished to do so, subject to the following conditions:
 *
 * The above copyright notice and this permission notice shall be included in
 * all copies or substantial portions of the Software.
 *
 * THE SOFTWARE IS PROVIDED "AS IS", WITHOUT WARRANTY OF ANY KIND, EXPRESS OR
 * IMPLIED, INCLUDING BUT NOT LIMITED TO THE WARRANTIES OF MERCHANTABILITY,
 * FITNESS FOR A PARTICULAR PURPOSE AND NONINFRINGEMENT. IN NO EVENT SHALL
 * THE AUTHORS OR COPYRIGHT HOLDERS BE LIABLE FOR ANY CLAIM, DAMAGES OR OTHER
 * LIABILITY, WHETHER IN AN ACTION OF CONTRACT, TORT OR OTHERWISE, ARISING FROM,
 * OUT OF OR IN CONNECTION WITH THE SOFTWARE OR THE USE OR OTHER DEALINGS IN
 * THE SOFTWARE.
 */

/* Needed early for CONFIG_BSD etc. */
#include "config-host.h"

#include "monitor.h"
#include "sysemu.h"
#include "gdbstub.h"
#include "dma.h"
#include "kvm.h"
#include "exec-all.h"

#include "cpus.h"
#include "compatfd.h"
#ifdef CONFIG_LINUX
#include <sys/prctl.h>
#endif

#ifdef SIGRTMIN
#define SIG_IPI (SIGRTMIN+4)
#else
#define SIG_IPI SIGUSR1
#endif

#ifndef PR_MCE_KILL
#define PR_MCE_KILL 33
#endif

static CPUState *next_cpu;

/***********************************************************/
void hw_error(const char *fmt, ...)
{
    va_list ap;
    CPUState *env;

    va_start(ap, fmt);
    fprintf(stderr, "qemu: hardware error: ");
    vfprintf(stderr, fmt, ap);
    fprintf(stderr, "\n");
    for(env = first_cpu; env != NULL; env = env->next_cpu) {
        fprintf(stderr, "CPU #%d:\n", env->cpu_index);
#ifdef TARGET_I386
        cpu_dump_state(env, stderr, fprintf, X86_DUMP_FPU);
#else
        cpu_dump_state(env, stderr, fprintf, 0);
#endif
    }
    va_end(ap);
    abort();
}

void cpu_synchronize_all_states(void)
{
    CPUState *cpu;

    for (cpu = first_cpu; cpu; cpu = cpu->next_cpu) {
        cpu_synchronize_state(cpu);
    }
}

void cpu_synchronize_all_post_reset(void)
{
    CPUState *cpu;

    for (cpu = first_cpu; cpu; cpu = cpu->next_cpu) {
        cpu_synchronize_post_reset(cpu);
    }
}

void cpu_synchronize_all_post_init(void)
{
    CPUState *cpu;

    for (cpu = first_cpu; cpu; cpu = cpu->next_cpu) {
        cpu_synchronize_post_init(cpu);
    }
}

int cpu_is_stopped(CPUState *env)
{
    return !vm_running || env->stopped;
}

static void do_vm_stop(int reason)
{
    if (vm_running) {
        cpu_disable_ticks();
        vm_running = 0;
        pause_all_vcpus();
        vm_state_notify(0, reason);
        qemu_aio_flush();
        bdrv_flush_all();
        monitor_protocol_event(QEVENT_STOP, NULL);
    }
}

static int cpu_can_run(CPUState *env)
{
    if (env->stop)
        return 0;
    if (env->stopped || !vm_running)
        return 0;
    return 1;
}

static int cpu_has_work(CPUState *env)
{
    if (env->stop)
        return 1;
    if (env->queued_work_first)
        return 1;
    if (env->stopped || !vm_running)
        return 0;
    if (!env->halted)
        return 1;
    if (qemu_cpu_has_work(env))
        return 1;
    return 0;
}

static int any_cpu_has_work(void)
{
    CPUState *env;

    for (env = first_cpu; env != NULL; env = env->next_cpu)
        if (cpu_has_work(env))
            return 1;
    return 0;
}

static void cpu_debug_handler(CPUState *env)
{
    gdb_set_stop_cpu(env);
    debug_requested = EXCP_DEBUG;
    vm_stop(EXCP_DEBUG);
}

#ifndef _WIN32
static int io_thread_fd = -1;

static void qemu_event_increment(void)
{
    /* Write 8 bytes to be compatible with eventfd.  */
    static const uint64_t val = 1;
    ssize_t ret;

    if (io_thread_fd == -1)
        return;

    do {
        ret = write(io_thread_fd, &val, sizeof(val));
    } while (ret < 0 && errno == EINTR);

    /* EAGAIN is fine, a read must be pending.  */
    if (ret < 0 && errno != EAGAIN) {
        fprintf(stderr, "qemu_event_increment: write() filed: %s\n",
                strerror(errno));
        exit (1);
    }
}

static void qemu_event_read(void *opaque)
{
    int fd = (unsigned long)opaque;
    ssize_t len;
    char buffer[512];

    /* Drain the notify pipe.  For eventfd, only 8 bytes will be read.  */
    do {
        len = read(fd, buffer, sizeof(buffer));
    } while ((len == -1 && errno == EINTR) || len == sizeof(buffer));
}

static int qemu_event_init(void)
{
    int err;
    int fds[2];

    err = qemu_eventfd(fds);
    if (err == -1)
        return -errno;

    err = fcntl_setfl(fds[0], O_NONBLOCK);
    if (err < 0)
        goto fail;

    err = fcntl_setfl(fds[1], O_NONBLOCK);
    if (err < 0)
        goto fail;

    qemu_set_fd_handler2(fds[0], NULL, qemu_event_read, NULL,
                         (void *)(unsigned long)fds[0]);

    io_thread_fd = fds[1];
    return 0;

fail:
    close(fds[0]);
    close(fds[1]);
    return err;
}

static void dummy_signal(int sig)
{
}

<<<<<<< HEAD
=======
/* If we have signalfd, we mask out the signals we want to handle and then
 * use signalfd to listen for them.  We rely on whatever the current signal
 * handler is to dispatch the signals when we receive them.
 */
static void sigfd_handler(void *opaque)
{
    int fd = (unsigned long) opaque;
    struct qemu_signalfd_siginfo info;
    struct sigaction action;
    ssize_t len;

    while (1) {
        do {
            len = read(fd, &info, sizeof(info));
        } while (len == -1 && errno == EINTR);

        if (len == -1 && errno == EAGAIN) {
            break;
        }

        if (len != sizeof(info)) {
            printf("read from sigfd returned %zd: %m\n", len);
            return;
        }

        sigaction(info.ssi_signo, NULL, &action);
        if ((action.sa_flags & SA_SIGINFO) && action.sa_sigaction) {
            action.sa_sigaction(info.ssi_signo,
                                (siginfo_t *)&info, NULL);
        } else if (action.sa_handler) {
            action.sa_handler(info.ssi_signo);
        }
    }
}

static int qemu_signalfd_init(sigset_t mask)
{
    int sigfd;

    sigfd = qemu_signalfd(&mask);
    if (sigfd == -1) {
        fprintf(stderr, "failed to create signalfd\n");
        return -errno;
    }

    fcntl_setfl(sigfd, O_NONBLOCK);

    qemu_set_fd_handler2(sigfd, NULL, sigfd_handler, NULL,
                         (void *)(unsigned long) sigfd);

    return 0;
}

static void sigbus_reraise(void);

>>>>>>> d0f294ce
static void qemu_kvm_eat_signals(CPUState *env)
{
    struct timespec ts = { 0, 0 };
    siginfo_t siginfo;
    sigset_t waitset;
    sigset_t chkset;
    int r;

    sigemptyset(&waitset);
    sigaddset(&waitset, SIG_IPI);
    sigaddset(&waitset, SIGBUS);

    do {
        r = sigtimedwait(&waitset, &siginfo, &ts);
        if (r == -1 && !(errno == EAGAIN || errno == EINTR)) {
            perror("sigtimedwait");
            exit(1);
        }

        switch (r) {
#ifdef CONFIG_IOTHREAD
        case SIGBUS:
            if (kvm_on_sigbus_vcpu(env, siginfo.si_code, siginfo.si_addr)) {
                sigbus_reraise();
            }
            break;
#endif
        default:
            break;
        }

        r = sigpending(&chkset);
        if (r == -1) {
            perror("sigpending");
            exit(1);
        }
    } while (sigismember(&chkset, SIG_IPI) || sigismember(&chkset, SIGBUS));
}

#else /* _WIN32 */

HANDLE qemu_event_handle;

static void dummy_event_handler(void *opaque)
{
}

static int qemu_event_init(void)
{
    qemu_event_handle = CreateEvent(NULL, FALSE, FALSE, NULL);
    if (!qemu_event_handle) {
        fprintf(stderr, "Failed CreateEvent: %ld\n", GetLastError());
        return -1;
    }
    qemu_add_wait_object(qemu_event_handle, dummy_event_handler, NULL);
    return 0;
}

static void qemu_event_increment(void)
{
    if (!SetEvent(qemu_event_handle)) {
        fprintf(stderr, "qemu_event_increment: SetEvent failed: %ld\n",
                GetLastError());
        exit (1);
    }
}

static void qemu_kvm_eat_signals(CPUState *env)
{
}
#endif /* _WIN32 */

#ifndef CONFIG_IOTHREAD
static void qemu_kvm_init_cpu_signals(CPUState *env)
{
#ifndef _WIN32
    int r;
    sigset_t set;
    struct sigaction sigact;

    memset(&sigact, 0, sizeof(sigact));
    sigact.sa_handler = dummy_signal;
    sigaction(SIG_IPI, &sigact, NULL);

    sigemptyset(&set);
    sigaddset(&set, SIG_IPI);
    pthread_sigmask(SIG_BLOCK, &set, NULL);

    pthread_sigmask(SIG_BLOCK, NULL, &set);
    sigdelset(&set, SIG_IPI);
    sigdelset(&set, SIGBUS);
    r = kvm_set_signal_mask(env, &set);
    if (r) {
        fprintf(stderr, "kvm_set_signal_mask: %s\n", strerror(-r));
        exit(1);
    }
#endif
}

int qemu_init_main_loop(void)
{
#ifndef _WIN32
    sigset_t blocked_signals;
    int ret;

    sigemptyset(&blocked_signals);

    ret = qemu_signalfd_init(blocked_signals);
    if (ret) {
        return ret;
    }
#endif
    cpu_set_debug_excp_handler(cpu_debug_handler);

    return qemu_event_init();
}

void qemu_main_loop_start(void)
{
}

void qemu_init_vcpu(void *_env)
{
    CPUState *env = _env;
    int r;

    env->nr_cores = smp_cores;
    env->nr_threads = smp_threads;

    if (kvm_enabled()) {
        r = kvm_init_vcpu(env);
        if (r < 0) {
            fprintf(stderr, "kvm_init_vcpu failed: %s\n", strerror(-r));
            exit(1);
        }
        qemu_kvm_init_cpu_signals(env);
    }
}

int qemu_cpu_self(void *env)
{
    return 1;
}

void run_on_cpu(CPUState *env, void (*func)(void *data), void *data)
{
    func(data);
}

void resume_all_vcpus(void)
{
}

void pause_all_vcpus(void)
{
}

void qemu_cpu_kick(void *env)
{
    return;
}

void qemu_notify_event(void)
{
    CPUState *env = cpu_single_env;

    qemu_event_increment ();
    if (env) {
        cpu_exit(env);
    }
    if (next_cpu && env != next_cpu) {
        cpu_exit(next_cpu);
    }
    exit_request = 1;
}

#if defined(OBSOLETE_KVM_IMPL) || !defined(CONFIG_KVM)
void qemu_mutex_lock_iothread(void) {}
void qemu_mutex_unlock_iothread(void) {}
#endif

void cpu_stop_current(void)
{
}

void vm_stop(int reason)
{
    do_vm_stop(reason);
}

#else /* CONFIG_IOTHREAD */

#include "qemu-thread.h"

QemuMutex qemu_global_mutex;
static QemuMutex qemu_fair_mutex;

static QemuThread io_thread;

static QemuThread *tcg_cpu_thread;
static QemuCond *tcg_halt_cond;

static int qemu_system_ready;
/* cpu creation */
static QemuCond qemu_cpu_cond;
/* system init */
static QemuCond qemu_system_cond;
static QemuCond qemu_pause_cond;
static QemuCond qemu_work_cond;

static void cpu_signal(int sig)
{
    if (cpu_single_env) {
        cpu_exit(cpu_single_env);
    }
    exit_request = 1;
}

static void qemu_kvm_init_cpu_signals(CPUState *env)
{
    int r;
    sigset_t set;
    struct sigaction sigact;

    memset(&sigact, 0, sizeof(sigact));
    sigact.sa_handler = dummy_signal;
    sigaction(SIG_IPI, &sigact, NULL);

    pthread_sigmask(SIG_BLOCK, NULL, &set);
    sigdelset(&set, SIG_IPI);
    sigdelset(&set, SIGBUS);
    r = kvm_set_signal_mask(env, &set);
    if (r) {
        fprintf(stderr, "kvm_set_signal_mask: %s\n", strerror(-r));
        exit(1);
    }
}

static void qemu_tcg_init_cpu_signals(void)
{
    sigset_t set;
    struct sigaction sigact;

    memset(&sigact, 0, sizeof(sigact));
    sigact.sa_handler = cpu_signal;
    sigaction(SIG_IPI, &sigact, NULL);

    sigemptyset(&set);
    sigaddset(&set, SIG_IPI);
    pthread_sigmask(SIG_UNBLOCK, &set, NULL);
}

static void sigbus_handler(int n, struct qemu_signalfd_siginfo *siginfo,
                           void *ctx);

static sigset_t block_io_signals(void)
{
    sigset_t set;
    struct sigaction action;

    /* SIGUSR2 used by posix-aio-compat.c */
    sigemptyset(&set);
    sigaddset(&set, SIGUSR2);
    pthread_sigmask(SIG_UNBLOCK, &set, NULL);

    sigemptyset(&set);
    sigaddset(&set, SIGIO);
    sigaddset(&set, SIGALRM);
    sigaddset(&set, SIG_IPI);
    sigaddset(&set, SIGBUS);
    pthread_sigmask(SIG_BLOCK, &set, NULL);

    memset(&action, 0, sizeof(action));
    action.sa_flags = SA_SIGINFO;
    action.sa_sigaction = (void (*)(int, siginfo_t*, void*))sigbus_handler;
    sigaction(SIGBUS, &action, NULL);
    prctl(PR_MCE_KILL, 1, 1, 0, 0);

    return set;
}

int qemu_init_main_loop(void)
{
    int ret;
    sigset_t blocked_signals;

    cpu_set_debug_excp_handler(cpu_debug_handler);

    blocked_signals = block_io_signals();

    ret = qemu_signalfd_init(blocked_signals);
    if (ret)
        return ret;

    /* Note eventfd must be drained before signalfd handlers run */
    ret = qemu_event_init();
    if (ret)
        return ret;

    qemu_cond_init(&qemu_pause_cond);
    qemu_cond_init(&qemu_system_cond);
    qemu_mutex_init(&qemu_fair_mutex);
    qemu_mutex_init(&qemu_global_mutex);
    qemu_mutex_lock(&qemu_global_mutex);

    qemu_thread_self(&io_thread);

    return 0;
}

void qemu_main_loop_start(void)
{
    qemu_system_ready = 1;
    qemu_cond_broadcast(&qemu_system_cond);
}

void run_on_cpu(CPUState *env, void (*func)(void *data), void *data)
{
    struct qemu_work_item wi;

    if (qemu_cpu_self(env)) {
        func(data);
        return;
    }

    wi.func = func;
    wi.data = data;
    if (!env->queued_work_first)
        env->queued_work_first = &wi;
    else
        env->queued_work_last->next = &wi;
    env->queued_work_last = &wi;
    wi.next = NULL;
    wi.done = false;

    qemu_cpu_kick(env);
    while (!wi.done) {
        CPUState *self_env = cpu_single_env;

        qemu_cond_wait(&qemu_work_cond, &qemu_global_mutex);
        cpu_single_env = self_env;
    }
}

static void flush_queued_work(CPUState *env)
{
    struct qemu_work_item *wi;

    if (!env->queued_work_first)
        return;

    while ((wi = env->queued_work_first)) {
        env->queued_work_first = wi->next;
        wi->func(wi->data);
        wi->done = true;
    }
    env->queued_work_last = NULL;
    qemu_cond_broadcast(&qemu_work_cond);
}

static void qemu_wait_io_event_common(CPUState *env)
{
    if (env->stop) {
        env->stop = 0;
        env->stopped = 1;
        qemu_cond_signal(&qemu_pause_cond);
    }
    flush_queued_work(env);
    env->thread_kicked = false;
}

static void qemu_tcg_wait_io_event(void)
{
    CPUState *env;

    while (!any_cpu_has_work())
        qemu_cond_timedwait(tcg_halt_cond, &qemu_global_mutex, 1000);

    qemu_mutex_unlock(&qemu_global_mutex);

    /*
     * Users of qemu_global_mutex can be starved, having no chance
     * to acquire it since this path will get to it first.
     * So use another lock to provide fairness.
     */
    qemu_mutex_lock(&qemu_fair_mutex);
    qemu_mutex_unlock(&qemu_fair_mutex);

    qemu_mutex_lock(&qemu_global_mutex);

    for (env = first_cpu; env != NULL; env = env->next_cpu) {
        qemu_wait_io_event_common(env);
    }
}

static void sigbus_reraise(void)
{
    sigset_t set;
    struct sigaction action;

    memset(&action, 0, sizeof(action));
    action.sa_handler = SIG_DFL;
    if (!sigaction(SIGBUS, &action, NULL)) {
        raise(SIGBUS);
        sigemptyset(&set);
        sigaddset(&set, SIGBUS);
        sigprocmask(SIG_UNBLOCK, &set, NULL);
    }
    perror("Failed to re-raise SIGBUS!\n");
    abort();
}

static void sigbus_handler(int n, struct qemu_signalfd_siginfo *siginfo,
                           void *ctx)
{
    if (kvm_on_sigbus(siginfo->ssi_code, (void *)(intptr_t)siginfo->ssi_addr)) {
        sigbus_reraise();
    }
}

static void qemu_kvm_wait_io_event(CPUState *env)
{
    while (!cpu_has_work(env))
        qemu_cond_timedwait(env->halt_cond, &qemu_global_mutex, 1000);

    qemu_kvm_eat_signals(env);
    qemu_wait_io_event_common(env);
}

static int qemu_cpu_exec(CPUState *env);

static void *kvm_cpu_thread_fn(void *arg)
{
    CPUState *env = arg;
    int r;

    qemu_mutex_lock(&qemu_global_mutex);
    qemu_thread_self(env->thread);

    r = kvm_init_vcpu(env);
    if (r < 0) {
        fprintf(stderr, "kvm_init_vcpu failed: %s\n", strerror(-r));
        exit(1);
    }

    qemu_kvm_init_cpu_signals(env);

    /* signal CPU creation */
    env->created = 1;
    qemu_cond_signal(&qemu_cpu_cond);

    /* and wait for machine initialization */
    while (!qemu_system_ready)
        qemu_cond_timedwait(&qemu_system_cond, &qemu_global_mutex, 100);

    while (1) {
        if (cpu_can_run(env))
            qemu_cpu_exec(env);
        qemu_kvm_wait_io_event(env);
    }

    return NULL;
}

static void *tcg_cpu_thread_fn(void *arg)
{
    CPUState *env = arg;

    qemu_tcg_init_cpu_signals();
    qemu_thread_self(env->thread);

    /* signal CPU creation */
    qemu_mutex_lock(&qemu_global_mutex);
    for (env = first_cpu; env != NULL; env = env->next_cpu)
        env->created = 1;
    qemu_cond_signal(&qemu_cpu_cond);

    /* and wait for machine initialization */
    while (!qemu_system_ready)
        qemu_cond_timedwait(&qemu_system_cond, &qemu_global_mutex, 100);

    while (1) {
        cpu_exec_all();
        qemu_tcg_wait_io_event();
    }

    return NULL;
}

void qemu_cpu_kick(void *_env)
{
    CPUState *env = _env;
    qemu_cond_broadcast(env->halt_cond);
    if (!env->thread_kicked) {
        qemu_thread_signal(env->thread, SIG_IPI);
        env->thread_kicked = true;
    }
}

int qemu_cpu_self(void *_env)
{
    CPUState *env = _env;
    QemuThread this;

    qemu_thread_self(&this);

    return qemu_thread_equal(&this, env->thread);
}

void qemu_mutex_lock_iothread(void)
{
    if (kvm_enabled()) {
        qemu_mutex_lock(&qemu_global_mutex);
    } else {
        qemu_mutex_lock(&qemu_fair_mutex);
        if (qemu_mutex_trylock(&qemu_global_mutex)) {
            qemu_thread_signal(tcg_cpu_thread, SIG_IPI);
            qemu_mutex_lock(&qemu_global_mutex);
        }
        qemu_mutex_unlock(&qemu_fair_mutex);
    }
}

void qemu_mutex_unlock_iothread(void)
{
    qemu_mutex_unlock(&qemu_global_mutex);
}

static int all_vcpus_paused(void)
{
    CPUState *penv = first_cpu;

    while (penv) {
        if (!penv->stopped)
            return 0;
        penv = (CPUState *)penv->next_cpu;
    }

    return 1;
}

void pause_all_vcpus(void)
{
    CPUState *penv = first_cpu;

    while (penv) {
        penv->stop = 1;
        qemu_cpu_kick(penv);
        penv = (CPUState *)penv->next_cpu;
    }

    while (!all_vcpus_paused()) {
        qemu_cond_timedwait(&qemu_pause_cond, &qemu_global_mutex, 100);
        penv = first_cpu;
        while (penv) {
            qemu_cpu_kick(penv);
            penv = (CPUState *)penv->next_cpu;
        }
    }
}

void resume_all_vcpus(void)
{
    CPUState *penv = first_cpu;

    while (penv) {
        penv->stop = 0;
        penv->stopped = 0;
        qemu_cpu_kick(penv);
        penv = (CPUState *)penv->next_cpu;
    }
}

static void tcg_init_vcpu(void *_env)
{
    CPUState *env = _env;
    /* share a single thread for all cpus with TCG */
    if (!tcg_cpu_thread) {
        env->thread = qemu_mallocz(sizeof(QemuThread));
        env->halt_cond = qemu_mallocz(sizeof(QemuCond));
        qemu_cond_init(env->halt_cond);
        qemu_thread_create(env->thread, tcg_cpu_thread_fn, env);
        while (env->created == 0)
            qemu_cond_timedwait(&qemu_cpu_cond, &qemu_global_mutex, 100);
        tcg_cpu_thread = env->thread;
        tcg_halt_cond = env->halt_cond;
    } else {
        env->thread = tcg_cpu_thread;
        env->halt_cond = tcg_halt_cond;
    }
}

static void kvm_start_vcpu(CPUState *env)
{
    env->thread = qemu_mallocz(sizeof(QemuThread));
    env->halt_cond = qemu_mallocz(sizeof(QemuCond));
    qemu_cond_init(env->halt_cond);
    qemu_thread_create(env->thread, kvm_cpu_thread_fn, env);
    while (env->created == 0)
        qemu_cond_timedwait(&qemu_cpu_cond, &qemu_global_mutex, 100);
}

void qemu_init_vcpu(void *_env)
{
    CPUState *env = _env;

    env->nr_cores = smp_cores;
    env->nr_threads = smp_threads;
    if (kvm_enabled())
        kvm_start_vcpu(env);
    else
        tcg_init_vcpu(env);
}

void qemu_notify_event(void)
{
    qemu_event_increment();
}

static void qemu_system_vmstop_request(int reason)
{
    vmstop_requested = reason;
    qemu_notify_event();
}

void cpu_stop_current(void)
{
    if (cpu_single_env) {
        cpu_single_env->stopped = 1;
        cpu_exit(cpu_single_env);
    }
}

void vm_stop(int reason)
{
    QemuThread me;
    qemu_thread_self(&me);

    if (!qemu_thread_equal(&me, &io_thread)) {
        qemu_system_vmstop_request(reason);
        /*
         * FIXME: should not return to device code in case
         * vm_stop() has been requested.
         */
        cpu_stop_current();
        return;
    }
    do_vm_stop(reason);
}

#endif

static int qemu_cpu_exec(CPUState *env)
{
    int ret;
#ifdef CONFIG_PROFILER
    int64_t ti;
#endif

#ifdef CONFIG_PROFILER
    ti = profile_getclock();
#endif
    if (use_icount) {
        int64_t count;
        int decr;
        qemu_icount -= (env->icount_decr.u16.low + env->icount_extra);
        env->icount_decr.u16.low = 0;
        env->icount_extra = 0;
        count = qemu_icount_round (qemu_next_deadline());
        qemu_icount += count;
        decr = (count > 0xffff) ? 0xffff : count;
        count -= decr;
        env->icount_decr.u16.low = decr;
        env->icount_extra = count;
    }
    ret = cpu_exec(env);
#ifdef CONFIG_PROFILER
    qemu_time += profile_getclock() - ti;
#endif
    if (use_icount) {
        /* Fold pending instructions back into the
           instruction counter, and clear the interrupt flag.  */
        qemu_icount -= (env->icount_decr.u16.low
                        + env->icount_extra);
        env->icount_decr.u32 = 0;
        env->icount_extra = 0;
    }
    return ret;
}

bool cpu_exec_all(void)
{
    int r;

    if (next_cpu == NULL)
        next_cpu = first_cpu;
    for (; next_cpu != NULL && !exit_request; next_cpu = next_cpu->next_cpu) {
        CPUState *env = next_cpu;

        qemu_clock_enable(vm_clock,
                          (env->singlestep_enabled & SSTEP_NOTIMER) == 0);

        if (qemu_alarm_pending())
            break;
        if (cpu_can_run(env)) {
            r = qemu_cpu_exec(env);
            if (kvm_enabled()) {
                qemu_kvm_eat_signals(env);
            }
            if (r == EXCP_DEBUG) {
                break;
            }
        } else if (env->stop) {
            break;
        }
    }
    exit_request = 0;
    return any_cpu_has_work();
}

void set_numa_modes(void)
{
    CPUState *env;
    int i;

    for (env = first_cpu; env != NULL; env = env->next_cpu) {
        for (i = 0; i < nb_numa_nodes; i++) {
            if (node_cpumask[i] & (1 << env->cpu_index)) {
                env->numa_node = i;
            }
        }
    }
}

void set_cpu_log(const char *optarg)
{
    int mask;
    const CPULogItem *item;

    mask = cpu_str_to_log_mask(optarg);
    if (!mask) {
        printf("Log items (comma separated):\n");
        for (item = cpu_log_items; item->mask != 0; item++) {
            printf("%-10s %s\n", item->name, item->help);
        }
        exit(1);
    }
    cpu_set_log(mask);
}

/* Return the virtual CPU time, based on the instruction counter.  */
int64_t cpu_get_icount(void)
{
    int64_t icount;
    CPUState *env = cpu_single_env;;

    icount = qemu_icount;
    if (env) {
        if (!can_do_io(env)) {
            fprintf(stderr, "Bad clock read\n");
        }
        icount -= (env->icount_decr.u16.low + env->icount_extra);
    }
    return qemu_icount_bias + (icount << icount_time_shift);
}

void list_cpus(FILE *f, fprintf_function cpu_fprintf, const char *optarg)
{
    /* XXX: implement xxx_cpu_list for targets that still miss it */
#if defined(cpu_list_id)
    cpu_list_id(f, cpu_fprintf, optarg);
#elif defined(cpu_list)
    cpu_list(f, cpu_fprintf); /* deprecated */
#endif
}<|MERGE_RESOLUTION|>--- conflicted
+++ resolved
@@ -227,8 +227,6 @@
 {
 }
 
-<<<<<<< HEAD
-=======
 /* If we have signalfd, we mask out the signals we want to handle and then
  * use signalfd to listen for them.  We rely on whatever the current signal
  * handler is to dispatch the signals when we receive them.
@@ -282,9 +280,6 @@
     return 0;
 }
 
-static void sigbus_reraise(void);
-
->>>>>>> d0f294ce
 static void qemu_kvm_eat_signals(CPUState *env)
 {
     struct timespec ts = { 0, 0 };
