/*
 * MSI-X device support
 *
 * This module includes support for MSI-X in pci devices.
 *
 * Author: Michael S. Tsirkin <mst@redhat.com>
 *
 *  Copyright (c) 2009, Red Hat Inc, Michael S. Tsirkin (mst@redhat.com)
 *
 * This work is licensed under the terms of the GNU GPL, version 2.  See
 * the COPYING file in the top-level directory.
 */

#include "hw.h"
#include "msix.h"
#include "pci.h"
<<<<<<< HEAD
#include "kvm.h"
=======
#include "range.h"
>>>>>>> bf1b0071

/* MSI-X capability structure */
#define MSIX_TABLE_OFFSET 4
#define MSIX_PBA_OFFSET 8
#define MSIX_CAP_LENGTH 12

/* MSI enable bit and maskall bit are in byte 1 in FLAGS register */
#define MSIX_CONTROL_OFFSET (PCI_MSIX_FLAGS + 1)
#define MSIX_ENABLE_MASK (PCI_MSIX_FLAGS_ENABLE >> 8)
#define MSIX_MASKALL_MASK (PCI_MSIX_FLAGS_MASKALL >> 8)

/* MSI-X table format */
#define MSIX_MSG_ADDR 0
#define MSIX_MSG_UPPER_ADDR 4
#define MSIX_MSG_DATA 8
#define MSIX_VECTOR_CTRL 12
#define MSIX_ENTRY_SIZE 16
#define MSIX_VECTOR_MASK 0x1

/* How much space does an MSIX table need. */
/* The spec requires giving the table structure
 * a 4K aligned region all by itself. */
#define MSIX_PAGE_SIZE 0x1000
/* Reserve second half of the page for pending bits */
#define MSIX_PAGE_PENDING (MSIX_PAGE_SIZE / 2)
#define MSIX_MAX_ENTRIES 32


/* Flag for interrupt controller to declare MSI-X support */
int msix_supported;

#ifdef CONFIG_KVM
/* KVM specific MSIX helpers */
static void kvm_msix_free(PCIDevice *dev)
{
    int vector, changed = 0;
    for (vector = 0; vector < dev->msix_entries_nr; ++vector) {
        if (dev->msix_entry_used[vector]) {
            kvm_del_routing_entry(kvm_context, &dev->msix_irq_entries[vector]);
            changed = 1;
        }
    }
    if (changed) {
        kvm_commit_irq_routes(kvm_context);
    }
}

static void kvm_msix_routing_entry(PCIDevice *dev, unsigned vector,
                                   struct kvm_irq_routing_entry *entry)
{
    uint8_t *table_entry = dev->msix_table_page + vector * MSIX_ENTRY_SIZE;
    entry->type = KVM_IRQ_ROUTING_MSI;
    entry->flags = 0;
    entry->u.msi.address_lo = pci_get_long(table_entry + MSIX_MSG_ADDR);
    entry->u.msi.address_hi = pci_get_long(table_entry + MSIX_MSG_UPPER_ADDR);
    entry->u.msi.data = pci_get_long(table_entry + MSIX_MSG_DATA);
}

static void kvm_msix_update(PCIDevice *dev, int vector,
                            int was_masked, int is_masked)
{
    struct kvm_irq_routing_entry e = {}, *entry;
    int mask_cleared = was_masked && !is_masked;
    /* It is only legal to change an entry when it is masked. Therefore, it is
     * enough to update the routing in kernel when mask is being cleared. */
    if (!mask_cleared) {
        return;
    }
    if (!dev->msix_entry_used[vector]) {
        return;
    }
    entry = dev->msix_irq_entries + vector;
    e.gsi = entry->gsi;
    kvm_msix_routing_entry(dev, vector, &e);
    if (memcmp(&entry->u.msi, &e.u.msi, sizeof entry->u.msi)) {
        int r;
        r = kvm_update_routing_entry(kvm_context, entry, &e);
        if (r) {
            fprintf(stderr, "%s: kvm_update_routing_entry failed: %s\n", __func__,
		    strerror(-r));
            exit(1);
        }
        memcpy(&entry->u.msi, &e.u.msi, sizeof entry->u.msi);
        r = kvm_commit_irq_routes(kvm_context);
        if (r) {
            fprintf(stderr, "%s: kvm_commit_irq_routes failed: %s\n", __func__,
		    strerror(-r));
            exit(1);
        }
    }
}

static int kvm_msix_add(PCIDevice *dev, unsigned vector)
{
    struct kvm_irq_routing_entry *entry = dev->msix_irq_entries + vector;
    int r;

    if (!kvm_has_gsi_routing(kvm_context)) {
        fprintf(stderr, "Warning: no MSI-X support found. "
                "At least kernel 2.6.30 is required for MSI-X support.\n"
               );
        return -EOPNOTSUPP;
    }

    r = kvm_get_irq_route_gsi(kvm_context);
    if (r < 0) {
        fprintf(stderr, "%s: kvm_get_irq_route_gsi failed: %s\n", __func__, strerror(-r));
        return r;
    }
    entry->gsi = r;
    kvm_msix_routing_entry(dev, vector, entry);
    r = kvm_add_routing_entry(kvm_context, entry);
    if (r < 0) {
        fprintf(stderr, "%s: kvm_add_routing_entry failed: %s\n", __func__, strerror(-r));
        return r;
    }

    r = kvm_commit_irq_routes(kvm_context);
    if (r < 0) {
        fprintf(stderr, "%s: kvm_commit_irq_routes failed: %s\n", __func__, strerror(-r));
        return r;
    }
    return 0;
}

static void kvm_msix_del(PCIDevice *dev, unsigned vector)
{
    if (dev->msix_entry_used[vector]) {
        return;
    }
    kvm_del_routing_entry(kvm_context, &dev->msix_irq_entries[vector]);
    kvm_commit_irq_routes(kvm_context);
}
#else

static void kvm_msix_free(PCIDevice *dev) {}
static void kvm_msix_update(PCIDevice *dev, int vector,
                            int was_masked, int is_masked) {}
static int kvm_msix_add(PCIDevice *dev, unsigned vector) { return -1; }
static void kvm_msix_del(PCIDevice *dev, unsigned vector) {}
#endif

/* Add MSI-X capability to the config space for the device. */
/* Given a bar and its size, add MSI-X table on top of it
 * and fill MSI-X capability in the config space.
 * Original bar size must be a power of 2 or 0.
 * New bar size is returned. */
static int msix_add_config(struct PCIDevice *pdev, unsigned short nentries,
                           unsigned bar_nr, unsigned bar_size)
{
    int config_offset;
    uint8_t *config;
    uint32_t new_size;

    if (nentries < 1 || nentries > PCI_MSIX_FLAGS_QSIZE + 1)
        return -EINVAL;
    if (bar_size > 0x80000000)
        return -ENOSPC;

    /* Add space for MSI-X structures */
    if (!bar_size) {
        new_size = MSIX_PAGE_SIZE;
    } else if (bar_size < MSIX_PAGE_SIZE) {
        bar_size = MSIX_PAGE_SIZE;
        new_size = MSIX_PAGE_SIZE * 2;
    } else {
        new_size = bar_size * 2;
    }

    pdev->msix_bar_size = new_size;
    config_offset = pci_add_capability(pdev, PCI_CAP_ID_MSIX, MSIX_CAP_LENGTH);
    if (config_offset < 0)
        return config_offset;
    config = pdev->config + config_offset;

    pci_set_word(config + PCI_MSIX_FLAGS, nentries - 1);
    /* Table on top of BAR */
    pci_set_long(config + MSIX_TABLE_OFFSET, bar_size | bar_nr);
    /* Pending bits on top of that */
    pci_set_long(config + MSIX_PBA_OFFSET, (bar_size + MSIX_PAGE_PENDING) |
                 bar_nr);
    pdev->msix_cap = config_offset;
    /* Make flags bit writeable. */
    pdev->wmask[config_offset + MSIX_CONTROL_OFFSET] |= MSIX_ENABLE_MASK |
	    MSIX_MASKALL_MASK;
    return 0;
}

static uint32_t msix_mmio_readl(void *opaque, target_phys_addr_t addr)
{
    PCIDevice *dev = opaque;
    unsigned int offset = addr & (MSIX_PAGE_SIZE - 1) & ~0x3;
    void *page = dev->msix_table_page;

    return pci_get_long(page + offset);
}

static uint32_t msix_mmio_read_unallowed(void *opaque, target_phys_addr_t addr)
{
    fprintf(stderr, "MSI-X: only dword read is allowed!\n");
    return 0;
}

static uint8_t msix_pending_mask(int vector)
{
    return 1 << (vector % 8);
}

static uint8_t *msix_pending_byte(PCIDevice *dev, int vector)
{
    return dev->msix_table_page + MSIX_PAGE_PENDING + vector / 8;
}

static int msix_is_pending(PCIDevice *dev, int vector)
{
    return *msix_pending_byte(dev, vector) & msix_pending_mask(vector);
}

static void msix_set_pending(PCIDevice *dev, int vector)
{
    *msix_pending_byte(dev, vector) |= msix_pending_mask(vector);
}

static void msix_clr_pending(PCIDevice *dev, int vector)
{
    *msix_pending_byte(dev, vector) &= ~msix_pending_mask(vector);
}

static int msix_function_masked(PCIDevice *dev)
{
    return dev->config[dev->msix_cap + MSIX_CONTROL_OFFSET] & MSIX_MASKALL_MASK;
}

static int msix_is_masked(PCIDevice *dev, int vector)
{
    unsigned offset = vector * MSIX_ENTRY_SIZE + MSIX_VECTOR_CTRL;
    return msix_function_masked(dev) ||
	   dev->msix_table_page[offset] & MSIX_VECTOR_MASK;
}

static void msix_handle_mask_update(PCIDevice *dev, int vector)
{
    if (!msix_is_masked(dev, vector) && msix_is_pending(dev, vector)) {
        msix_clr_pending(dev, vector);
        msix_notify(dev, vector);
    }
}

/* Handle MSI-X capability config write. */
void msix_write_config(PCIDevice *dev, uint32_t addr,
                       uint32_t val, int len)
{
    unsigned enable_pos = dev->msix_cap + MSIX_CONTROL_OFFSET;
    int vector;

    if (!range_covers_byte(addr, len, enable_pos)) {
        return;
    }

    if (!msix_enabled(dev)) {
        return;
    }

    qemu_set_irq(dev->irq[0], 0);

    if (msix_function_masked(dev)) {
        return;
    }

    for (vector = 0; vector < dev->msix_entries_nr; ++vector) {
        msix_handle_mask_update(dev, vector);
    }
}

static void msix_mmio_writel(void *opaque, target_phys_addr_t addr,
                             uint32_t val)
{
    PCIDevice *dev = opaque;
    unsigned int offset = addr & (MSIX_PAGE_SIZE - 1) & ~0x3;
    int vector = offset / MSIX_ENTRY_SIZE;
    int was_masked = msix_is_masked(dev, vector);
    pci_set_long(dev->msix_table_page + offset, val);
    if (kvm_enabled() && kvm_irqchip_in_kernel()) {
        kvm_msix_update(dev, vector, was_masked, msix_is_masked(dev, vector));
    }
    if (was_masked != msix_is_masked(dev, vector) &&
        dev->msix_mask_notifier && dev->msix_mask_notifier_opaque[vector]) {
        int r = dev->msix_mask_notifier(dev, vector,
					dev->msix_mask_notifier_opaque[vector],
					msix_is_masked(dev, vector));
        assert(r >= 0);
    }
    msix_handle_mask_update(dev, vector);
}

static void msix_mmio_write_unallowed(void *opaque, target_phys_addr_t addr,
                                      uint32_t val)
{
    fprintf(stderr, "MSI-X: only dword write is allowed!\n");
}

static CPUWriteMemoryFunc * const msix_mmio_write[] = {
    msix_mmio_write_unallowed, msix_mmio_write_unallowed, msix_mmio_writel
};

static CPUReadMemoryFunc * const msix_mmio_read[] = {
    msix_mmio_read_unallowed, msix_mmio_read_unallowed, msix_mmio_readl
};

/* Should be called from device's map method. */
void msix_mmio_map(PCIDevice *d, int region_num,
                   pcibus_t addr, pcibus_t size, int type)
{
    uint8_t *config = d->config + d->msix_cap;
    uint32_t table = pci_get_long(config + MSIX_TABLE_OFFSET);
    uint32_t offset = table & ~(MSIX_PAGE_SIZE - 1);
    /* TODO: for assigned devices, we'll want to make it possible to map
     * pending bits separately in case they are in a separate bar. */
    int table_bir = table & PCI_MSIX_FLAGS_BIRMASK;

    if (table_bir != region_num)
        return;
    if (size <= offset)
        return;
    cpu_register_physical_memory(addr + offset, size - offset,
                                 d->msix_mmio_index);
}

static void msix_mask_all(struct PCIDevice *dev, unsigned nentries)
{
    int vector, r;
    for (vector = 0; vector < nentries; ++vector) {
        unsigned offset = vector * MSIX_ENTRY_SIZE + MSIX_VECTOR_CTRL;
        int was_masked = msix_is_masked(dev, vector);
        dev->msix_table_page[offset] |= MSIX_VECTOR_MASK;
        if (was_masked != msix_is_masked(dev, vector) &&
            dev->msix_mask_notifier && dev->msix_mask_notifier_opaque[vector]) {
            r = dev->msix_mask_notifier(dev, vector,
                                        dev->msix_mask_notifier_opaque[vector],
                                        msix_is_masked(dev, vector));
            assert(r >= 0);
        }
    }
}

/* Initialize the MSI-X structures. Note: if MSI-X is supported, BAR size is
 * modified, it should be retrieved with msix_bar_size. */
int msix_init(struct PCIDevice *dev, unsigned short nentries,
              unsigned bar_nr, unsigned bar_size)
{
    int ret;
    /* Nothing to do if MSI is not supported by interrupt controller */
    if (!msix_supported)
        return -ENOTSUP;

    if (nentries > MSIX_MAX_ENTRIES)
        return -EINVAL;

#ifdef KVM_CAP_IRQCHIP
    if (kvm_enabled() && kvm_irqchip_in_kernel()) {
        dev->msix_irq_entries = qemu_malloc(nentries *
                                            sizeof *dev->msix_irq_entries);
    }
#endif
    dev->msix_mask_notifier_opaque =
        qemu_mallocz(nentries * sizeof *dev->msix_mask_notifier_opaque);
    dev->msix_mask_notifier = NULL;
    dev->msix_entry_used = qemu_mallocz(MSIX_MAX_ENTRIES *
                                        sizeof *dev->msix_entry_used);

    dev->msix_table_page = qemu_mallocz(MSIX_PAGE_SIZE);
    msix_mask_all(dev, nentries);

    dev->msix_mmio_index = cpu_register_io_memory(msix_mmio_read,
                                                  msix_mmio_write, dev);
    if (dev->msix_mmio_index == -1) {
        ret = -EBUSY;
        goto err_index;
    }

    dev->msix_entries_nr = nentries;
    ret = msix_add_config(dev, nentries, bar_nr, bar_size);
    if (ret)
        goto err_config;

    dev->cap_present |= QEMU_PCI_CAP_MSIX;
    return 0;

err_config:
    dev->msix_entries_nr = 0;
    cpu_unregister_io_memory(dev->msix_mmio_index);
err_index:
    qemu_free(dev->msix_table_page);
    dev->msix_table_page = NULL;
    qemu_free(dev->msix_entry_used);
    dev->msix_entry_used = NULL;
    return ret;
}

static void msix_free_irq_entries(PCIDevice *dev)
{
    int vector;

    if (kvm_enabled() && kvm_irqchip_in_kernel()) {
        kvm_msix_free(dev);
    }

    for (vector = 0; vector < dev->msix_entries_nr; ++vector) {
        dev->msix_entry_used[vector] = 0;
        msix_clr_pending(dev, vector);
    }
}

/* Clean up resources for the device. */
int msix_uninit(PCIDevice *dev)
{
    if (!(dev->cap_present & QEMU_PCI_CAP_MSIX))
        return 0;
    pci_del_capability(dev, PCI_CAP_ID_MSIX, MSIX_CAP_LENGTH);
    dev->msix_cap = 0;
    msix_free_irq_entries(dev);
    dev->msix_entries_nr = 0;
    cpu_unregister_io_memory(dev->msix_mmio_index);
    qemu_free(dev->msix_table_page);
    dev->msix_table_page = NULL;
    qemu_free(dev->msix_entry_used);
    dev->msix_entry_used = NULL;
    qemu_free(dev->msix_irq_entries);
    dev->msix_irq_entries = NULL;
    qemu_free(dev->msix_mask_notifier_opaque);
    dev->msix_mask_notifier_opaque = NULL;
    dev->cap_present &= ~QEMU_PCI_CAP_MSIX;
    return 0;
}

void msix_save(PCIDevice *dev, QEMUFile *f)
{
    unsigned n = dev->msix_entries_nr;

    if (!msix_supported) {
        return;
    }

    if (!(dev->cap_present & QEMU_PCI_CAP_MSIX)) {
        return;
    }
    qemu_put_buffer(f, dev->msix_table_page, n * MSIX_ENTRY_SIZE);
    qemu_put_buffer(f, dev->msix_table_page + MSIX_PAGE_PENDING, (n + 7) / 8);
}

/* Should be called after restoring the config space. */
void msix_load(PCIDevice *dev, QEMUFile *f)
{
    unsigned n = dev->msix_entries_nr;

    if (!msix_supported)
        return;

    if (!(dev->cap_present & QEMU_PCI_CAP_MSIX)) {
        return;
    }

    msix_free_irq_entries(dev);
    qemu_get_buffer(f, dev->msix_table_page, n * MSIX_ENTRY_SIZE);
    qemu_get_buffer(f, dev->msix_table_page + MSIX_PAGE_PENDING, (n + 7) / 8);
}

/* Does device support MSI-X? */
int msix_present(PCIDevice *dev)
{
    return dev->cap_present & QEMU_PCI_CAP_MSIX;
}

/* Is MSI-X enabled? */
int msix_enabled(PCIDevice *dev)
{
    return (dev->cap_present & QEMU_PCI_CAP_MSIX) &&
        (dev->config[dev->msix_cap + MSIX_CONTROL_OFFSET] &
         MSIX_ENABLE_MASK);
}

/* Size of bar where MSI-X table resides, or 0 if MSI-X not supported. */
uint32_t msix_bar_size(PCIDevice *dev)
{
    return (dev->cap_present & QEMU_PCI_CAP_MSIX) ?
        dev->msix_bar_size : 0;
}

/* Send an MSI-X message */
void msix_notify(PCIDevice *dev, unsigned vector)
{
    uint8_t *table_entry = dev->msix_table_page + vector * MSIX_ENTRY_SIZE;
    uint64_t address;
    uint32_t data;

    if (vector >= dev->msix_entries_nr || !dev->msix_entry_used[vector])
        return;
    if (msix_is_masked(dev, vector)) {
        msix_set_pending(dev, vector);
        return;
    }

#ifdef KVM_CAP_IRQCHIP
    if (kvm_enabled() && kvm_irqchip_in_kernel()) {
        kvm_set_irq(dev->msix_irq_entries[vector].gsi, 1, NULL);
        return;
    }
#endif

    address = pci_get_long(table_entry + MSIX_MSG_UPPER_ADDR);
    address = (address << 32) | pci_get_long(table_entry + MSIX_MSG_ADDR);
    data = pci_get_long(table_entry + MSIX_MSG_DATA);
    stl_phys(address, data);
}

void msix_reset(PCIDevice *dev)
{
    if (!(dev->cap_present & QEMU_PCI_CAP_MSIX))
        return;
    msix_free_irq_entries(dev);
    dev->config[dev->msix_cap + MSIX_CONTROL_OFFSET] &=
	    ~dev->wmask[dev->msix_cap + MSIX_CONTROL_OFFSET];
    memset(dev->msix_table_page, 0, MSIX_PAGE_SIZE);
    msix_mask_all(dev, dev->msix_entries_nr);
}

/* PCI spec suggests that devices make it possible for software to configure
 * less vectors than supported by the device, but does not specify a standard
 * mechanism for devices to do so.
 *
 * We support this by asking devices to declare vectors software is going to
 * actually use, and checking this on the notification path. Devices that
 * don't want to follow the spec suggestion can declare all vectors as used. */

/* Mark vector as used. */
int msix_vector_use(PCIDevice *dev, unsigned vector)
{
    int ret;
    if (vector >= dev->msix_entries_nr)
        return -EINVAL;
    if (dev->msix_entry_used[vector]) {
        return 0;
    }
    if (kvm_enabled() && kvm_irqchip_in_kernel()) {
        ret = kvm_msix_add(dev, vector);
        if (ret) {
            return ret;
        }
    }
    ++dev->msix_entry_used[vector];
    return 0;
}

/* Mark vector as unused. */
void msix_vector_unuse(PCIDevice *dev, unsigned vector)
{
    if (vector >= dev->msix_entries_nr || !dev->msix_entry_used[vector]) {
        return;
    }
    if (--dev->msix_entry_used[vector]) {
        return;
    }
    if (kvm_enabled() && kvm_irqchip_in_kernel()) {
        kvm_msix_del(dev, vector);
    }
    msix_clr_pending(dev, vector);
}

void msix_unuse_all_vectors(PCIDevice *dev)
{
    if (!(dev->cap_present & QEMU_PCI_CAP_MSIX))
        return;
    msix_free_irq_entries(dev);
}

int msix_set_mask_notifier(PCIDevice *dev, unsigned vector, void *opaque)
{
    int r = 0;
    if (vector >= dev->msix_entries_nr || !dev->msix_entry_used[vector])
        return 0;

    assert(dev->msix_mask_notifier);
    assert(opaque);
    assert(!dev->msix_mask_notifier_opaque[vector]);

    /* Unmask the new notifier unless vector is masked. */
    if (!msix_is_masked(dev, vector)) {
        r = dev->msix_mask_notifier(dev, vector, opaque, false);
        if (r < 0) {
            return r;
        }
    }
    dev->msix_mask_notifier_opaque[vector] = opaque;
    return r;
}

int msix_unset_mask_notifier(PCIDevice *dev, unsigned vector)
{
    int r = 0;
    void *opaque;
    if (vector >= dev->msix_entries_nr || !dev->msix_entry_used[vector])
        return 0;

    opaque = dev->msix_mask_notifier_opaque[vector];

    assert(dev->msix_mask_notifier);
    assert(opaque);

    /* Mask the old notifier unless it is already masked. */
    if (!msix_is_masked(dev, vector)) {
        r = dev->msix_mask_notifier(dev, vector, opaque, true);
        if (r < 0) {
            return r;
        }
    }
    dev->msix_mask_notifier_opaque[vector] = NULL;
    return r;
}<|MERGE_RESOLUTION|>--- conflicted
+++ resolved
@@ -14,11 +14,8 @@
 #include "hw.h"
 #include "msix.h"
 #include "pci.h"
-<<<<<<< HEAD
+#include "range.h"
 #include "kvm.h"
-=======
-#include "range.h"
->>>>>>> bf1b0071
 
 /* MSI-X capability structure */
 #define MSIX_TABLE_OFFSET 4
