<<<<<<< HEAD
# [GNU ARM Eclipse]
# Disable all.

ifeq ($(CONFIG_GNU_ARM_ECLIPSE),n)
common-obj-y  = virtio-9p.o
common-obj-y += virtio-9p-local.o virtio-9p-xattr.o
common-obj-y += virtio-9p-xattr-user.o virtio-9p-posix-acl.o
common-obj-y += virtio-9p-coth.o cofs.o codir.o cofile.o
common-obj-y += coxattr.o virtio-9p-synth.o
common-obj-$(CONFIG_OPEN_BY_HANDLE) +=  virtio-9p-handle.o
common-obj-y += virtio-9p-proxy.o
=======
common-obj-y  = 9p.o
common-obj-y += 9p-local.o 9p-xattr.o
common-obj-y += 9p-xattr-user.o 9p-posix-acl.o
common-obj-y += coth.o cofs.o codir.o cofile.o
common-obj-y += coxattr.o 9p-synth.o
common-obj-$(CONFIG_OPEN_BY_HANDLE) +=  9p-handle.o
common-obj-y += 9p-proxy.o
>>>>>>> bfc766d3

obj-y += virtio-9p-device.o
endif<|MERGE_RESOLUTION|>--- conflicted
+++ resolved
@@ -1,16 +1,7 @@
-<<<<<<< HEAD
 # [GNU ARM Eclipse]
 # Disable all.
 
 ifeq ($(CONFIG_GNU_ARM_ECLIPSE),n)
-common-obj-y  = virtio-9p.o
-common-obj-y += virtio-9p-local.o virtio-9p-xattr.o
-common-obj-y += virtio-9p-xattr-user.o virtio-9p-posix-acl.o
-common-obj-y += virtio-9p-coth.o cofs.o codir.o cofile.o
-common-obj-y += coxattr.o virtio-9p-synth.o
-common-obj-$(CONFIG_OPEN_BY_HANDLE) +=  virtio-9p-handle.o
-common-obj-y += virtio-9p-proxy.o
-=======
 common-obj-y  = 9p.o
 common-obj-y += 9p-local.o 9p-xattr.o
 common-obj-y += 9p-xattr-user.o 9p-posix-acl.o
@@ -18,7 +9,6 @@
 common-obj-y += coxattr.o 9p-synth.o
 common-obj-$(CONFIG_OPEN_BY_HANDLE) +=  9p-handle.o
 common-obj-y += 9p-proxy.o
->>>>>>> bfc766d3
 
 obj-y += virtio-9p-device.o
 endif