/*
 * Nokia N-series internet tablets.
 *
 * Copyright (C) 2007 Nokia Corporation
 * Written by Andrzej Zaborowski <andrew@openedhand.com>
 *
 * This program is free software; you can redistribute it and/or
 * modify it under the terms of the GNU General Public License as
 * published by the Free Software Foundation; either version 2 or
 * (at your option) version 3 of the License.
 *
 * This program is distributed in the hope that it will be useful,
 * but WITHOUT ANY WARRANTY; without even the implied warranty of
 * MERCHANTABILITY or FITNESS FOR A PARTICULAR PURPOSE.  See the
 * GNU General Public License for more details.
 *
 * You should have received a copy of the GNU General Public License along
 * with this program; if not, see <http://www.gnu.org/licenses/>.
 */

#include "qemu/osdep.h"
#include "qapi/error.h"
<<<<<<< HEAD
#include "qemu/cutils.h"
=======
#include "cpu.h"
#include "qemu/cutils.h"
#include "qemu/bswap.h"
>>>>>>> 7124ccf8
#include "sysemu/sysemu.h"
#include "hw/arm/omap.h"
#include "hw/arm/arm.h"
#include "hw/irq.h"
#include "ui/console.h"
#include "hw/boards.h"
#include "hw/i2c/i2c.h"
#include "hw/devices.h"
#include "hw/block/flash.h"
#include "hw/hw.h"
#include "hw/bt.h"
#include "hw/loader.h"
#include "sysemu/block-backend.h"
#include "hw/sysbus.h"
#include "qemu/log.h"
#include "exec/address-spaces.h"

/* Nokia N8x0 support */
struct n800_s {
    struct omap_mpu_state_s *mpu;

    struct rfbi_chip_s blizzard;
    struct {
        void *opaque;
        uint32_t (*txrx)(void *opaque, uint32_t value, int len);
        uWireSlave *chip;
    } ts;

    int keymap[0x80];
    DeviceState *kbd;

    DeviceState *usb;
    void *retu;
    void *tahvo;
    DeviceState *nand;
};

/* GPIO pins */
#define N8X0_TUSB_ENABLE_GPIO		0
#define N800_MMC2_WP_GPIO		8
#define N800_UNKNOWN_GPIO0		9	/* out */
#define N810_MMC2_VIOSD_GPIO		9
#define N810_HEADSET_AMP_GPIO		10
#define N800_CAM_TURN_GPIO		12
#define N810_GPS_RESET_GPIO		12
#define N800_BLIZZARD_POWERDOWN_GPIO	15
#define N800_MMC1_WP_GPIO		23
#define N810_MMC2_VSD_GPIO		23
#define N8X0_ONENAND_GPIO		26
#define N810_BLIZZARD_RESET_GPIO	30
#define N800_UNKNOWN_GPIO2		53	/* out */
#define N8X0_TUSB_INT_GPIO		58
#define N8X0_BT_WKUP_GPIO		61
#define N8X0_STI_GPIO			62
#define N8X0_CBUS_SEL_GPIO		64
#define N8X0_CBUS_DAT_GPIO		65
#define N8X0_CBUS_CLK_GPIO		66
#define N8X0_WLAN_IRQ_GPIO		87
#define N8X0_BT_RESET_GPIO		92
#define N8X0_TEA5761_CS_GPIO		93
#define N800_UNKNOWN_GPIO		94
#define N810_TSC_RESET_GPIO		94
#define N800_CAM_ACT_GPIO		95
#define N810_GPS_WAKEUP_GPIO		95
#define N8X0_MMC_CS_GPIO		96
#define N8X0_WLAN_PWR_GPIO		97
#define N8X0_BT_HOST_WKUP_GPIO		98
#define N810_SPEAKER_AMP_GPIO		101
#define N810_KB_LOCK_GPIO		102
#define N800_TSC_TS_GPIO		103
#define N810_TSC_TS_GPIO		106
#define N8X0_HEADPHONE_GPIO		107
#define N8X0_RETU_GPIO			108
#define N800_TSC_KP_IRQ_GPIO		109
#define N810_KEYBOARD_GPIO		109
#define N800_BAT_COVER_GPIO		110
#define N810_SLIDE_GPIO			110
#define N8X0_TAHVO_GPIO			111
#define N800_UNKNOWN_GPIO4		112	/* out */
#define N810_SLEEPX_LED_GPIO		112
#define N800_TSC_RESET_GPIO		118	/* ? */
#define N810_AIC33_RESET_GPIO		118
#define N800_TSC_UNKNOWN_GPIO		119	/* out */
#define N8X0_TMP105_GPIO		125

/* Config */
#define BT_UART				0
#define XLDR_LL_UART			1

/* Addresses on the I2C bus 0 */
#define N810_TLV320AIC33_ADDR		0x18	/* Audio CODEC */
#define N8X0_TCM825x_ADDR		0x29	/* Camera */
#define N810_LP5521_ADDR		0x32	/* LEDs */
#define N810_TSL2563_ADDR		0x3d	/* Light sensor */
#define N810_LM8323_ADDR		0x45	/* Keyboard */
/* Addresses on the I2C bus 1 */
#define N8X0_TMP105_ADDR		0x48	/* Temperature sensor */
#define N8X0_MENELAUS_ADDR		0x72	/* Power management */

/* Chipselects on GPMC NOR interface */
#define N8X0_ONENAND_CS			0
#define N8X0_USB_ASYNC_CS		1
#define N8X0_USB_SYNC_CS		4

#define N8X0_BD_ADDR			0x00, 0x1a, 0x89, 0x9e, 0x3e, 0x81

static void n800_mmc_cs_cb(void *opaque, int line, int level)
{
    /* TODO: this seems to actually be connected to the menelaus, to
     * which also both MMC slots connect.  */
    omap_mmc_enable((struct omap_mmc_s *) opaque, !level);
}

static void n8x0_gpio_setup(struct n800_s *s)
{
    qdev_connect_gpio_out(s->mpu->gpio, N8X0_MMC_CS_GPIO,
                          qemu_allocate_irq(n800_mmc_cs_cb, s->mpu->mmc, 0));
    qemu_irq_lower(qdev_get_gpio_in(s->mpu->gpio, N800_BAT_COVER_GPIO));
}

#define MAEMO_CAL_HEADER(...)				\
    'C',  'o',  'n',  'F',  0x02, 0x00, 0x04, 0x00,	\
    __VA_ARGS__,					\
    0x00, 0x00, 0x00, 0x00, 0x00, 0x00, 0x00, 0x00,

static const uint8_t n8x0_cal_wlan_mac[] = {
    MAEMO_CAL_HEADER('w', 'l', 'a', 'n', '-', 'm', 'a', 'c')
    0x1c, 0x00, 0x00, 0x00, 0x47, 0xd6, 0x69, 0xb3,
    0x30, 0x08, 0xa0, 0x83, 0x00, 0x00, 0x00, 0x00,
    0x00, 0x00, 0x00, 0x00, 0x1a, 0x00, 0x00, 0x00,
    0x89, 0x00, 0x00, 0x00, 0x9e, 0x00, 0x00, 0x00,
    0x5d, 0x00, 0x00, 0x00, 0xc1, 0x00, 0x00, 0x00,
};

static const uint8_t n8x0_cal_bt_id[] = {
    MAEMO_CAL_HEADER('b', 't', '-', 'i', 'd', 0, 0, 0)
    0x0a, 0x00, 0x00, 0x00, 0xa3, 0x4b, 0xf6, 0x96,
    0xa8, 0xeb, 0xb2, 0x41, 0x00, 0x00, 0x00, 0x00,
    N8X0_BD_ADDR,
};

static void n8x0_nand_setup(struct n800_s *s)
{
    char *otp_region;
    DriveInfo *dinfo;

    s->nand = qdev_create(NULL, "onenand");
    qdev_prop_set_uint16(s->nand, "manufacturer_id", NAND_MFR_SAMSUNG);
    /* Either 0x40 or 0x48 are OK for the device ID */
    qdev_prop_set_uint16(s->nand, "device_id", 0x48);
    qdev_prop_set_uint16(s->nand, "version_id", 0);
    qdev_prop_set_int32(s->nand, "shift", 1);
    dinfo = drive_get(IF_MTD, 0, 0);
    if (dinfo) {
        qdev_prop_set_drive(s->nand, "drive", blk_by_legacy_dinfo(dinfo),
                            &error_fatal);
    }
    qdev_init_nofail(s->nand);
    sysbus_connect_irq(SYS_BUS_DEVICE(s->nand), 0,
                       qdev_get_gpio_in(s->mpu->gpio, N8X0_ONENAND_GPIO));
    omap_gpmc_attach(s->mpu->gpmc, N8X0_ONENAND_CS,
                     sysbus_mmio_get_region(SYS_BUS_DEVICE(s->nand), 0));
    otp_region = onenand_raw_otp(s->nand);

    memcpy(otp_region + 0x000, n8x0_cal_wlan_mac, sizeof(n8x0_cal_wlan_mac));
    memcpy(otp_region + 0x800, n8x0_cal_bt_id, sizeof(n8x0_cal_bt_id));
    /* XXX: in theory should also update the OOB for both pages */
}

static qemu_irq n8x0_system_powerdown;

static void n8x0_powerdown_req(Notifier *n, void *opaque)
{
    qemu_irq_raise(n8x0_system_powerdown);
}

static Notifier n8x0_system_powerdown_notifier = {
    .notify = n8x0_powerdown_req
};

static void n8x0_i2c_setup(struct n800_s *s)
{
    DeviceState *dev;
    qemu_irq tmp_irq = qdev_get_gpio_in(s->mpu->gpio, N8X0_TMP105_GPIO);
    I2CBus *i2c = omap_i2c_bus(s->mpu->i2c[0]);

    /* Attach a menelaus PM chip */
    dev = i2c_create_slave(i2c, "twl92230", N8X0_MENELAUS_ADDR);
    qdev_connect_gpio_out(dev, 3,
                          qdev_get_gpio_in(s->mpu->ih[0],
                                           OMAP_INT_24XX_SYS_NIRQ));

    n8x0_system_powerdown = qdev_get_gpio_in(dev, 3);
    qemu_register_powerdown_notifier(&n8x0_system_powerdown_notifier);

    /* Attach a TMP105 PM chip (A0 wired to ground) */
    dev = i2c_create_slave(i2c, "tmp105", N8X0_TMP105_ADDR);
    qdev_connect_gpio_out(dev, 0, tmp_irq);
}

/* Touchscreen and keypad controller */
static MouseTransformInfo n800_pointercal = {
    .x = 800,
    .y = 480,
    .a = { 14560, -68, -3455208, -39, -9621, 35152972, 65536 },
};

static MouseTransformInfo n810_pointercal = {
    .x = 800,
    .y = 480,
    .a = { 15041, 148, -4731056, 171, -10238, 35933380, 65536 },
};

#define RETU_KEYCODE	61	/* F3 */

static void n800_key_event(void *opaque, int keycode)
{
    struct n800_s *s = (struct n800_s *) opaque;
    int code = s->keymap[keycode & 0x7f];

    if (code == -1) {
        if ((keycode & 0x7f) == RETU_KEYCODE) {
            retu_key_event(s->retu, !(keycode & 0x80));
        }
        return;
    }

    tsc210x_key_event(s->ts.chip, code, !(keycode & 0x80));
}

static const int n800_keys[16] = {
    -1,
    72,	/* Up */
    63,	/* Home (F5) */
    -1,
    75,	/* Left */
    28,	/* Enter */
    77,	/* Right */
    -1,
     1,	/* Cycle (ESC) */
    80,	/* Down */
    62,	/* Menu (F4) */
    -1,
    66,	/* Zoom- (F8) */
    64,	/* FullScreen (F6) */
    65,	/* Zoom+ (F7) */
    -1,
};

static void n800_tsc_kbd_setup(struct n800_s *s)
{
    int i;

    /* XXX: are the three pins inverted inside the chip between the
     * tsc and the cpu (N4111)?  */
    qemu_irq penirq = NULL;	/* NC */
    qemu_irq kbirq = qdev_get_gpio_in(s->mpu->gpio, N800_TSC_KP_IRQ_GPIO);
    qemu_irq dav = qdev_get_gpio_in(s->mpu->gpio, N800_TSC_TS_GPIO);

    s->ts.chip = tsc2301_init(penirq, kbirq, dav);
    s->ts.opaque = s->ts.chip->opaque;
    s->ts.txrx = tsc210x_txrx;

    for (i = 0; i < 0x80; i++) {
        s->keymap[i] = -1;
    }
    for (i = 0; i < 0x10; i++) {
        if (n800_keys[i] >= 0) {
            s->keymap[n800_keys[i]] = i;
        }
    }

    qemu_add_kbd_event_handler(n800_key_event, s);

    tsc210x_set_transform(s->ts.chip, &n800_pointercal);
}

static void n810_tsc_setup(struct n800_s *s)
{
    qemu_irq pintdav = qdev_get_gpio_in(s->mpu->gpio, N810_TSC_TS_GPIO);

    s->ts.opaque = tsc2005_init(pintdav);
    s->ts.txrx = tsc2005_txrx;

    tsc2005_set_transform(s->ts.opaque, &n810_pointercal);
}

/* N810 Keyboard controller */
static void n810_key_event(void *opaque, int keycode)
{
    struct n800_s *s = (struct n800_s *) opaque;
    int code = s->keymap[keycode & 0x7f];

    if (code == -1) {
        if ((keycode & 0x7f) == RETU_KEYCODE) {
            retu_key_event(s->retu, !(keycode & 0x80));
        }
        return;
    }

    lm832x_key_event(s->kbd, code, !(keycode & 0x80));
}

#define M	0

static int n810_keys[0x80] = {
    [0x01] = 16,	/* Q */
    [0x02] = 37,	/* K */
    [0x03] = 24,	/* O */
    [0x04] = 25,	/* P */
    [0x05] = 14,	/* Backspace */
    [0x06] = 30,	/* A */
    [0x07] = 31,	/* S */
    [0x08] = 32,	/* D */
    [0x09] = 33,	/* F */
    [0x0a] = 34,	/* G */
    [0x0b] = 35,	/* H */
    [0x0c] = 36,	/* J */

    [0x11] = 17,	/* W */
    [0x12] = 62,	/* Menu (F4) */
    [0x13] = 38,	/* L */
    [0x14] = 40,	/* ' (Apostrophe) */
    [0x16] = 44,	/* Z */
    [0x17] = 45,	/* X */
    [0x18] = 46,	/* C */
    [0x19] = 47,	/* V */
    [0x1a] = 48,	/* B */
    [0x1b] = 49,	/* N */
    [0x1c] = 42,	/* Shift (Left shift) */
    [0x1f] = 65,	/* Zoom+ (F7) */

    [0x21] = 18,	/* E */
    [0x22] = 39,	/* ; (Semicolon) */
    [0x23] = 12,	/* - (Minus) */
    [0x24] = 13,	/* = (Equal) */
    [0x2b] = 56,	/* Fn (Left Alt) */
    [0x2c] = 50,	/* M */
    [0x2f] = 66,	/* Zoom- (F8) */

    [0x31] = 19,	/* R */
    [0x32] = 29 | M,	/* Right Ctrl */
    [0x34] = 57,	/* Space */
    [0x35] = 51,	/* , (Comma) */
    [0x37] = 72 | M,	/* Up */
    [0x3c] = 82 | M,	/* Compose (Insert) */
    [0x3f] = 64,	/* FullScreen (F6) */

    [0x41] = 20,	/* T */
    [0x44] = 52,	/* . (Dot) */
    [0x46] = 77 | M,	/* Right */
    [0x4f] = 63,	/* Home (F5) */
    [0x51] = 21,	/* Y */
    [0x53] = 80 | M,	/* Down */
    [0x55] = 28,	/* Enter */
    [0x5f] =  1,	/* Cycle (ESC) */

    [0x61] = 22,	/* U */
    [0x64] = 75 | M,	/* Left */

    [0x71] = 23,	/* I */
#if 0
    [0x75] = 28 | M,	/* KP Enter (KP Enter) */
#else
    [0x75] = 15,	/* KP Enter (Tab) */
#endif
};

#undef M

static void n810_kbd_setup(struct n800_s *s)
{
    qemu_irq kbd_irq = qdev_get_gpio_in(s->mpu->gpio, N810_KEYBOARD_GPIO);
    int i;

    for (i = 0; i < 0x80; i++) {
        s->keymap[i] = -1;
    }
    for (i = 0; i < 0x80; i++) {
        if (n810_keys[i] > 0) {
            s->keymap[n810_keys[i]] = i;
        }
    }

    qemu_add_kbd_event_handler(n810_key_event, s);

    /* Attach the LM8322 keyboard to the I2C bus,
     * should happen in n8x0_i2c_setup and s->kbd be initialised here.  */
    s->kbd = i2c_create_slave(omap_i2c_bus(s->mpu->i2c[0]),
                           "lm8323", N810_LM8323_ADDR);
    qdev_connect_gpio_out(s->kbd, 0, kbd_irq);
}

/* LCD MIPI DBI-C controller (URAL) */
struct mipid_s {
    int resp[4];
    int param[4];
    int p;
    int pm;
    int cmd;

    int sleep;
    int booster;
    int te;
    int selfcheck;
    int partial;
    int normal;
    int vscr;
    int invert;
    int onoff;
    int gamma;
    uint32_t id;
};

static void mipid_reset(struct mipid_s *s)
{
    s->pm = 0;
    s->cmd = 0;

    s->sleep = 1;
    s->booster = 0;
    s->selfcheck =
            (1 << 7) |	/* Register loading OK.  */
            (1 << 5) |	/* The chip is attached.  */
            (1 << 4);	/* Display glass still in one piece.  */
    s->te = 0;
    s->partial = 0;
    s->normal = 1;
    s->vscr = 0;
    s->invert = 0;
    s->onoff = 1;
    s->gamma = 0;
}

static uint32_t mipid_txrx(void *opaque, uint32_t cmd, int len)
{
    struct mipid_s *s = (struct mipid_s *) opaque;
    uint8_t ret;

    if (len > 9) {
        hw_error("%s: FIXME: bad SPI word width %i\n", __FUNCTION__, len);
    }

    if (s->p >= ARRAY_SIZE(s->resp)) {
        ret = 0;
    } else {
        ret = s->resp[s->p++];
    }
    if (s->pm-- > 0) {
        s->param[s->pm] = cmd;
    } else {
        s->cmd = cmd;
    }

    switch (s->cmd) {
    case 0x00:	/* NOP */
        break;

    case 0x01:	/* SWRESET */
        mipid_reset(s);
        break;

    case 0x02:	/* BSTROFF */
        s->booster = 0;
        break;
    case 0x03:	/* BSTRON */
        s->booster = 1;
        break;

    case 0x04:	/* RDDID */
        s->p = 0;
        s->resp[0] = (s->id >> 16) & 0xff;
        s->resp[1] = (s->id >>  8) & 0xff;
        s->resp[2] = (s->id >>  0) & 0xff;
        break;

    case 0x06:	/* RD_RED */
    case 0x07:	/* RD_GREEN */
        /* XXX the bootloader sometimes issues RD_BLUE meaning RDDID so
         * for the bootloader one needs to change this.  */
    case 0x08:	/* RD_BLUE */
        s->p = 0;
        /* TODO: return first pixel components */
        s->resp[0] = 0x01;
        break;

    case 0x09:	/* RDDST */
        s->p = 0;
        s->resp[0] = s->booster << 7;
        s->resp[1] = (5 << 4) | (s->partial << 2) |
                (s->sleep << 1) | s->normal;
        s->resp[2] = (s->vscr << 7) | (s->invert << 5) |
                (s->onoff << 2) | (s->te << 1) | (s->gamma >> 2);
        s->resp[3] = s->gamma << 6;
        break;

    case 0x0a:	/* RDDPM */
        s->p = 0;
        s->resp[0] = (s->onoff << 2) | (s->normal << 3) | (s->sleep << 4) |
                (s->partial << 5) | (s->sleep << 6) | (s->booster << 7);
        break;
    case 0x0b:	/* RDDMADCTR */
        s->p = 0;
        s->resp[0] = 0;
        break;
    case 0x0c:	/* RDDCOLMOD */
        s->p = 0;
        s->resp[0] = 5;	/* 65K colours */
        break;
    case 0x0d:	/* RDDIM */
        s->p = 0;
        s->resp[0] = (s->invert << 5) | (s->vscr << 7) | s->gamma;
        break;
    case 0x0e:	/* RDDSM */
        s->p = 0;
        s->resp[0] = s->te << 7;
        break;
    case 0x0f:	/* RDDSDR */
        s->p = 0;
        s->resp[0] = s->selfcheck;
        break;

    case 0x10:	/* SLPIN */
        s->sleep = 1;
        break;
    case 0x11:	/* SLPOUT */
        s->sleep = 0;
        s->selfcheck ^= 1 << 6;	/* POFF self-diagnosis Ok */
        break;

    case 0x12:	/* PTLON */
        s->partial = 1;
        s->normal = 0;
        s->vscr = 0;
        break;
    case 0x13:	/* NORON */
        s->partial = 0;
        s->normal = 1;
        s->vscr = 0;
        break;

    case 0x20:	/* INVOFF */
        s->invert = 0;
        break;
    case 0x21:	/* INVON */
        s->invert = 1;
        break;

    case 0x22:	/* APOFF */
    case 0x23:	/* APON */
        goto bad_cmd;

    case 0x25:	/* WRCNTR */
        if (s->pm < 0) {
            s->pm = 1;
        }
        goto bad_cmd;

    case 0x26:	/* GAMSET */
        if (!s->pm) {
            s->gamma = ctz32(s->param[0] & 0xf);
            if (s->gamma == 32) {
                s->gamma = -1; /* XXX: should this be 0? */
            }
        } else if (s->pm < 0) {
            s->pm = 1;
        }
        break;

    case 0x28:	/* DISPOFF */
        s->onoff = 0;
        break;
    case 0x29:	/* DISPON */
        s->onoff = 1;
        break;

    case 0x2a:	/* CASET */
    case 0x2b:	/* RASET */
    case 0x2c:	/* RAMWR */
    case 0x2d:	/* RGBSET */
    case 0x2e:	/* RAMRD */
    case 0x30:	/* PTLAR */
    case 0x33:	/* SCRLAR */
        goto bad_cmd;

    case 0x34:	/* TEOFF */
        s->te = 0;
        break;
    case 0x35:	/* TEON */
        if (!s->pm) {
            s->te = 1;
        } else if (s->pm < 0) {
            s->pm = 1;
        }
        break;

    case 0x36:	/* MADCTR */
        goto bad_cmd;

    case 0x37:	/* VSCSAD */
        s->partial = 0;
        s->normal = 0;
        s->vscr = 1;
        break;

    case 0x38:	/* IDMOFF */
    case 0x39:	/* IDMON */
    case 0x3a:	/* COLMOD */
        goto bad_cmd;

    case 0xb0:	/* CLKINT / DISCTL */
    case 0xb1:	/* CLKEXT */
        if (s->pm < 0) {
            s->pm = 2;
        }
        break;

    case 0xb4:	/* FRMSEL */
        break;

    case 0xb5:	/* FRM8SEL */
    case 0xb6:	/* TMPRNG / INIESC */
    case 0xb7:	/* TMPHIS / NOP2 */
    case 0xb8:	/* TMPREAD / MADCTL */
    case 0xba:	/* DISTCTR */
    case 0xbb:	/* EPVOL */
        goto bad_cmd;

    case 0xbd:	/* Unknown */
        s->p = 0;
        s->resp[0] = 0;
        s->resp[1] = 1;
        break;

    case 0xc2:	/* IFMOD */
        if (s->pm < 0) {
            s->pm = 2;
        }
        break;

    case 0xc6:	/* PWRCTL */
    case 0xc7:	/* PPWRCTL */
    case 0xd0:	/* EPWROUT */
    case 0xd1:	/* EPWRIN */
    case 0xd4:	/* RDEV */
    case 0xd5:	/* RDRR */
        goto bad_cmd;

    case 0xda:	/* RDID1 */
        s->p = 0;
        s->resp[0] = (s->id >> 16) & 0xff;
        break;
    case 0xdb:	/* RDID2 */
        s->p = 0;
        s->resp[0] = (s->id >>  8) & 0xff;
        break;
    case 0xdc:	/* RDID3 */
        s->p = 0;
        s->resp[0] = (s->id >>  0) & 0xff;
        break;

    default:
    bad_cmd:
        qemu_log_mask(LOG_GUEST_ERROR,
                      "%s: unknown command %02x\n", __func__, s->cmd);
        break;
    }

    return ret;
}

static void *mipid_init(void)
{
    struct mipid_s *s = (struct mipid_s *) g_malloc0(sizeof(*s));

    s->id = 0x838f03;
    mipid_reset(s);

    return s;
}

static void n8x0_spi_setup(struct n800_s *s)
{
    void *tsc = s->ts.opaque;
    void *mipid = mipid_init();

    omap_mcspi_attach(s->mpu->mcspi[0], s->ts.txrx, tsc, 0);
    omap_mcspi_attach(s->mpu->mcspi[0], mipid_txrx, mipid, 1);
}

/* This task is normally performed by the bootloader.  If we're loading
 * a kernel directly, we need to enable the Blizzard ourselves.  */
static void n800_dss_init(struct rfbi_chip_s *chip)
{
    uint8_t *fb_blank;

    chip->write(chip->opaque, 0, 0x2a);		/* LCD Width register */
    chip->write(chip->opaque, 1, 0x64);
    chip->write(chip->opaque, 0, 0x2c);		/* LCD HNDP register */
    chip->write(chip->opaque, 1, 0x1e);
    chip->write(chip->opaque, 0, 0x2e);		/* LCD Height 0 register */
    chip->write(chip->opaque, 1, 0xe0);
    chip->write(chip->opaque, 0, 0x30);		/* LCD Height 1 register */
    chip->write(chip->opaque, 1, 0x01);
    chip->write(chip->opaque, 0, 0x32);		/* LCD VNDP register */
    chip->write(chip->opaque, 1, 0x06);
    chip->write(chip->opaque, 0, 0x68);		/* Display Mode register */
    chip->write(chip->opaque, 1, 1);		/* Enable bit */

    chip->write(chip->opaque, 0, 0x6c);	
    chip->write(chip->opaque, 1, 0x00);		/* Input X Start Position */
    chip->write(chip->opaque, 1, 0x00);		/* Input X Start Position */
    chip->write(chip->opaque, 1, 0x00);		/* Input Y Start Position */
    chip->write(chip->opaque, 1, 0x00);		/* Input Y Start Position */
    chip->write(chip->opaque, 1, 0x1f);		/* Input X End Position */
    chip->write(chip->opaque, 1, 0x03);		/* Input X End Position */
    chip->write(chip->opaque, 1, 0xdf);		/* Input Y End Position */
    chip->write(chip->opaque, 1, 0x01);		/* Input Y End Position */
    chip->write(chip->opaque, 1, 0x00);		/* Output X Start Position */
    chip->write(chip->opaque, 1, 0x00);		/* Output X Start Position */
    chip->write(chip->opaque, 1, 0x00);		/* Output Y Start Position */
    chip->write(chip->opaque, 1, 0x00);		/* Output Y Start Position */
    chip->write(chip->opaque, 1, 0x1f);		/* Output X End Position */
    chip->write(chip->opaque, 1, 0x03);		/* Output X End Position */
    chip->write(chip->opaque, 1, 0xdf);		/* Output Y End Position */
    chip->write(chip->opaque, 1, 0x01);		/* Output Y End Position */
    chip->write(chip->opaque, 1, 0x01);		/* Input Data Format */
    chip->write(chip->opaque, 1, 0x01);		/* Data Source Select */

    fb_blank = memset(g_malloc(800 * 480 * 2), 0xff, 800 * 480 * 2);
    /* Display Memory Data Port */
    chip->block(chip->opaque, 1, fb_blank, 800 * 480 * 2, 800);
    g_free(fb_blank);
}

static void n8x0_dss_setup(struct n800_s *s)
{
    s->blizzard.opaque = s1d13745_init(NULL);
    s->blizzard.block = s1d13745_write_block;
    s->blizzard.write = s1d13745_write;
    s->blizzard.read = s1d13745_read;

    omap_rfbi_attach(s->mpu->dss, 0, &s->blizzard);
}

static void n8x0_cbus_setup(struct n800_s *s)
{
    qemu_irq dat_out = qdev_get_gpio_in(s->mpu->gpio, N8X0_CBUS_DAT_GPIO);
    qemu_irq retu_irq = qdev_get_gpio_in(s->mpu->gpio, N8X0_RETU_GPIO);
    qemu_irq tahvo_irq = qdev_get_gpio_in(s->mpu->gpio, N8X0_TAHVO_GPIO);

    CBus *cbus = cbus_init(dat_out);

    qdev_connect_gpio_out(s->mpu->gpio, N8X0_CBUS_CLK_GPIO, cbus->clk);
    qdev_connect_gpio_out(s->mpu->gpio, N8X0_CBUS_DAT_GPIO, cbus->dat);
    qdev_connect_gpio_out(s->mpu->gpio, N8X0_CBUS_SEL_GPIO, cbus->sel);

    cbus_attach(cbus, s->retu = retu_init(retu_irq, 1));
    cbus_attach(cbus, s->tahvo = tahvo_init(tahvo_irq, 1));
}

static void n8x0_uart_setup(struct n800_s *s)
{
    CharDriverState *radio = uart_hci_init();

    qdev_connect_gpio_out(s->mpu->gpio, N8X0_BT_RESET_GPIO,
                    csrhci_pins_get(radio)[csrhci_pin_reset]);
    qdev_connect_gpio_out(s->mpu->gpio, N8X0_BT_WKUP_GPIO,
                    csrhci_pins_get(radio)[csrhci_pin_wakeup]);

    omap_uart_attach(s->mpu->uart[BT_UART], radio);
}

static void n8x0_usb_setup(struct n800_s *s)
{
    SysBusDevice *dev;
    s->usb = qdev_create(NULL, "tusb6010");
    dev = SYS_BUS_DEVICE(s->usb);
    qdev_init_nofail(s->usb);
    sysbus_connect_irq(dev, 0,
                       qdev_get_gpio_in(s->mpu->gpio, N8X0_TUSB_INT_GPIO));
    /* Using the NOR interface */
    omap_gpmc_attach(s->mpu->gpmc, N8X0_USB_ASYNC_CS,
                     sysbus_mmio_get_region(dev, 0));
    omap_gpmc_attach(s->mpu->gpmc, N8X0_USB_SYNC_CS,
                     sysbus_mmio_get_region(dev, 1));
    qdev_connect_gpio_out(s->mpu->gpio, N8X0_TUSB_ENABLE_GPIO,
                          qdev_get_gpio_in(s->usb, 0)); /* tusb_pwr */
}

/* Setup done before the main bootloader starts by some early setup code
 * - used when we want to run the main bootloader in emulation.  This
 * isn't documented.  */
static uint32_t n800_pinout[104] = {
    0x080f00d8, 0x00d40808, 0x03080808, 0x080800d0,
    0x00dc0808, 0x0b0f0f00, 0x080800b4, 0x00c00808,
    0x08080808, 0x180800c4, 0x00b80000, 0x08080808,
    0x080800bc, 0x00cc0808, 0x08081818, 0x18180128,
    0x01241800, 0x18181818, 0x000000f0, 0x01300000,
    0x00001b0b, 0x1b0f0138, 0x00e0181b, 0x1b031b0b,
    0x180f0078, 0x00740018, 0x0f0f0f1a, 0x00000080,
    0x007c0000, 0x00000000, 0x00000088, 0x00840000,
    0x00000000, 0x00000094, 0x00980300, 0x0f180003,
    0x0000008c, 0x00900f0f, 0x0f0f1b00, 0x0f00009c,
    0x01140000, 0x1b1b0f18, 0x0818013c, 0x01400008,
    0x00001818, 0x000b0110, 0x010c1800, 0x0b030b0f,
    0x181800f4, 0x00f81818, 0x00000018, 0x000000fc,
    0x00401808, 0x00000000, 0x0f1b0030, 0x003c0008,
    0x00000000, 0x00000038, 0x00340000, 0x00000000,
    0x1a080070, 0x00641a1a, 0x08080808, 0x08080060,
    0x005c0808, 0x08080808, 0x08080058, 0x00540808,
    0x08080808, 0x0808006c, 0x00680808, 0x08080808,
    0x000000a8, 0x00b00000, 0x08080808, 0x000000a0,
    0x00a40000, 0x00000000, 0x08ff0050, 0x004c0808,
    0xffffffff, 0xffff0048, 0x0044ffff, 0xffffffff,
    0x000000ac, 0x01040800, 0x08080b0f, 0x18180100,
    0x01081818, 0x0b0b1808, 0x1a0300e4, 0x012c0b1a,
    0x02020018, 0x0b000134, 0x011c0800, 0x0b1b1b00,
    0x0f0000c8, 0x00ec181b, 0x000f0f02, 0x00180118,
    0x01200000, 0x0f0b1b1b, 0x0f0200e8, 0x0000020b,
};

static void n800_setup_nolo_tags(void *sram_base)
{
    int i;
    uint32_t *p = sram_base + 0x8000;
    uint32_t *v = sram_base + 0xa000;

    memset(p, 0, 0x3000);

    strcpy((void *) (p + 0), "QEMU N800");

    strcpy((void *) (p + 8), "F5");

    stl_p(p + 10, 0x04f70000);
    strcpy((void *) (p + 9), "RX-34");

    /* RAM size in MB? */
    stl_p(p + 12, 0x80);

    /* Pointer to the list of tags */
    stl_p(p + 13, OMAP2_SRAM_BASE + 0x9000);

    /* The NOLO tags start here */
    p = sram_base + 0x9000;
#define ADD_TAG(tag, len)				\
    stw_p((uint16_t *) p + 0, tag);			\
    stw_p((uint16_t *) p + 1, len); p++;		\
    stl_p(p++, OMAP2_SRAM_BASE | (((void *) v - sram_base) & 0xffff));

    /* OMAP STI console? Pin out settings? */
    ADD_TAG(0x6e01, 414);
    for (i = 0; i < ARRAY_SIZE(n800_pinout); i++) {
        stl_p(v++, n800_pinout[i]);
    }

    /* Kernel memsize? */
    ADD_TAG(0x6e05, 1);
    stl_p(v++, 2);

    /* NOLO serial console */
    ADD_TAG(0x6e02, 4);
    stl_p(v++, XLDR_LL_UART);		/* UART number (1 - 3) */

#if 0
    /* CBUS settings (Retu/AVilma) */
    ADD_TAG(0x6e03, 6);
    stw_p((uint16_t *) v + 0, 65);	/* CBUS GPIO0 */
    stw_p((uint16_t *) v + 1, 66);	/* CBUS GPIO1 */
    stw_p((uint16_t *) v + 2, 64);	/* CBUS GPIO2 */
    v += 2;
#endif

    /* Nokia ASIC BB5 (Retu/Tahvo) */
    ADD_TAG(0x6e0a, 4);
    stw_p((uint16_t *) v + 0, 111);	/* "Retu" interrupt GPIO */
    stw_p((uint16_t *) v + 1, 108);	/* "Tahvo" interrupt GPIO */
    v++;

    /* LCD console? */
    ADD_TAG(0x6e04, 4);
    stw_p((uint16_t *) v + 0, 30);	/* ??? */
    stw_p((uint16_t *) v + 1, 24);	/* ??? */
    v++;

#if 0
    /* LCD settings */
    ADD_TAG(0x6e06, 2);
    stw_p((uint16_t *) (v++), 15);	/* ??? */
#endif

    /* I^2C (Menelaus) */
    ADD_TAG(0x6e07, 4);
    stl_p(v++, 0x00720000);		/* ??? */

    /* Unknown */
    ADD_TAG(0x6e0b, 6);
    stw_p((uint16_t *) v + 0, 94);	/* ??? */
    stw_p((uint16_t *) v + 1, 23);	/* ??? */
    stw_p((uint16_t *) v + 2, 0);	/* ??? */
    v += 2;

    /* OMAP gpio switch info */
    ADD_TAG(0x6e0c, 80);
    strcpy((void *) v, "bat_cover");	v += 3;
    stw_p((uint16_t *) v + 0, 110);	/* GPIO num ??? */
    stw_p((uint16_t *) v + 1, 1);	/* GPIO num ??? */
    v += 2;
    strcpy((void *) v, "cam_act");	v += 3;
    stw_p((uint16_t *) v + 0, 95);	/* GPIO num ??? */
    stw_p((uint16_t *) v + 1, 32);	/* GPIO num ??? */
    v += 2;
    strcpy((void *) v, "cam_turn");	v += 3;
    stw_p((uint16_t *) v + 0, 12);	/* GPIO num ??? */
    stw_p((uint16_t *) v + 1, 33);	/* GPIO num ??? */
    v += 2;
    strcpy((void *) v, "headphone");	v += 3;
    stw_p((uint16_t *) v + 0, 107);	/* GPIO num ??? */
    stw_p((uint16_t *) v + 1, 17);	/* GPIO num ??? */
    v += 2;

    /* Bluetooth */
    ADD_TAG(0x6e0e, 12);
    stl_p(v++, 0x5c623d01);		/* ??? */
    stl_p(v++, 0x00000201);		/* ??? */
    stl_p(v++, 0x00000000);		/* ??? */

    /* CX3110x WLAN settings */
    ADD_TAG(0x6e0f, 8);
    stl_p(v++, 0x00610025);		/* ??? */
    stl_p(v++, 0xffff0057);		/* ??? */

    /* MMC host settings */
    ADD_TAG(0x6e10, 12);
    stl_p(v++, 0xffff000f);		/* ??? */
    stl_p(v++, 0xffffffff);		/* ??? */
    stl_p(v++, 0x00000060);		/* ??? */

    /* OneNAND chip select */
    ADD_TAG(0x6e11, 10);
    stl_p(v++, 0x00000401);		/* ??? */
    stl_p(v++, 0x0002003a);		/* ??? */
    stl_p(v++, 0x00000002);		/* ??? */

    /* TEA5761 sensor settings */
    ADD_TAG(0x6e12, 2);
    stl_p(v++, 93);			/* GPIO num ??? */

#if 0
    /* Unknown tag */
    ADD_TAG(6e09, 0);

    /* Kernel UART / console */
    ADD_TAG(6e12, 0);
#endif

    /* End of the list */
    stl_p(p++, 0x00000000);
    stl_p(p++, 0x00000000);
}

/* This task is normally performed by the bootloader.  If we're loading
 * a kernel directly, we need to set up GPMC mappings ourselves.  */
static void n800_gpmc_init(struct n800_s *s)
{
    uint32_t config7 =
            (0xf << 8) |	/* MASKADDRESS */
            (1 << 6) |		/* CSVALID */
            (4 << 0);		/* BASEADDRESS */

    cpu_physical_memory_write(0x6800a078,		/* GPMC_CONFIG7_0 */
                              &config7, sizeof(config7));
}

/* Setup sequence done by the bootloader */
static void n8x0_boot_init(void *opaque)
{
    struct n800_s *s = (struct n800_s *) opaque;
    uint32_t buf;

    /* PRCM setup */
#define omap_writel(addr, val)	\
    buf = (val);			\
    cpu_physical_memory_write(addr, &buf, sizeof(buf))

    omap_writel(0x48008060, 0x41);		/* PRCM_CLKSRC_CTRL */
    omap_writel(0x48008070, 1);			/* PRCM_CLKOUT_CTRL */
    omap_writel(0x48008078, 0);			/* PRCM_CLKEMUL_CTRL */
    omap_writel(0x48008090, 0);			/* PRCM_VOLTSETUP */
    omap_writel(0x48008094, 0);			/* PRCM_CLKSSETUP */
    omap_writel(0x48008098, 0);			/* PRCM_POLCTRL */
    omap_writel(0x48008140, 2);			/* CM_CLKSEL_MPU */
    omap_writel(0x48008148, 0);			/* CM_CLKSTCTRL_MPU */
    omap_writel(0x48008158, 1);			/* RM_RSTST_MPU */
    omap_writel(0x480081c8, 0x15);		/* PM_WKDEP_MPU */
    omap_writel(0x480081d4, 0x1d4);		/* PM_EVGENCTRL_MPU */
    omap_writel(0x480081d8, 0);			/* PM_EVEGENONTIM_MPU */
    omap_writel(0x480081dc, 0);			/* PM_EVEGENOFFTIM_MPU */
    omap_writel(0x480081e0, 0xc);		/* PM_PWSTCTRL_MPU */
    omap_writel(0x48008200, 0x047e7ff7);	/* CM_FCLKEN1_CORE */
    omap_writel(0x48008204, 0x00000004);	/* CM_FCLKEN2_CORE */
    omap_writel(0x48008210, 0x047e7ff1);	/* CM_ICLKEN1_CORE */
    omap_writel(0x48008214, 0x00000004);	/* CM_ICLKEN2_CORE */
    omap_writel(0x4800821c, 0x00000000);	/* CM_ICLKEN4_CORE */
    omap_writel(0x48008230, 0);			/* CM_AUTOIDLE1_CORE */
    omap_writel(0x48008234, 0);			/* CM_AUTOIDLE2_CORE */
    omap_writel(0x48008238, 7);			/* CM_AUTOIDLE3_CORE */
    omap_writel(0x4800823c, 0);			/* CM_AUTOIDLE4_CORE */
    omap_writel(0x48008240, 0x04360626);	/* CM_CLKSEL1_CORE */
    omap_writel(0x48008244, 0x00000014);	/* CM_CLKSEL2_CORE */
    omap_writel(0x48008248, 0);			/* CM_CLKSTCTRL_CORE */
    omap_writel(0x48008300, 0x00000000);	/* CM_FCLKEN_GFX */
    omap_writel(0x48008310, 0x00000000);	/* CM_ICLKEN_GFX */
    omap_writel(0x48008340, 0x00000001);	/* CM_CLKSEL_GFX */
    omap_writel(0x48008400, 0x00000004);	/* CM_FCLKEN_WKUP */
    omap_writel(0x48008410, 0x00000004);	/* CM_ICLKEN_WKUP */
    omap_writel(0x48008440, 0x00000000);	/* CM_CLKSEL_WKUP */
    omap_writel(0x48008500, 0x000000cf);	/* CM_CLKEN_PLL */
    omap_writel(0x48008530, 0x0000000c);	/* CM_AUTOIDLE_PLL */
    omap_writel(0x48008540,			/* CM_CLKSEL1_PLL */
                    (0x78 << 12) | (6 << 8));
    omap_writel(0x48008544, 2);			/* CM_CLKSEL2_PLL */

    /* GPMC setup */
    n800_gpmc_init(s);

    /* Video setup */
    n800_dss_init(&s->blizzard);

    /* CPU setup */
    s->mpu->cpu->env.GE = 0x5;

    /* If the machine has a slided keyboard, open it */
    if (s->kbd) {
        qemu_irq_raise(qdev_get_gpio_in(s->mpu->gpio, N810_SLIDE_GPIO));
    }
}

#define OMAP_TAG_NOKIA_BT	0x4e01
#define OMAP_TAG_WLAN_CX3110X	0x4e02
#define OMAP_TAG_CBUS		0x4e03
#define OMAP_TAG_EM_ASIC_BB5	0x4e04

static struct omap_gpiosw_info_s {
    const char *name;
    int line;
    int type;
} n800_gpiosw_info[] = {
    {
        "bat_cover", N800_BAT_COVER_GPIO,
        OMAP_GPIOSW_TYPE_COVER | OMAP_GPIOSW_INVERTED,
    }, {
        "cam_act", N800_CAM_ACT_GPIO,
        OMAP_GPIOSW_TYPE_ACTIVITY,
    }, {
        "cam_turn", N800_CAM_TURN_GPIO,
        OMAP_GPIOSW_TYPE_ACTIVITY | OMAP_GPIOSW_INVERTED,
    }, {
        "headphone", N8X0_HEADPHONE_GPIO,
        OMAP_GPIOSW_TYPE_CONNECTION | OMAP_GPIOSW_INVERTED,
    },
    { NULL }
}, n810_gpiosw_info[] = {
    {
        "gps_reset", N810_GPS_RESET_GPIO,
        OMAP_GPIOSW_TYPE_ACTIVITY | OMAP_GPIOSW_OUTPUT,
    }, {
        "gps_wakeup", N810_GPS_WAKEUP_GPIO,
        OMAP_GPIOSW_TYPE_ACTIVITY | OMAP_GPIOSW_OUTPUT,
    }, {
        "headphone", N8X0_HEADPHONE_GPIO,
        OMAP_GPIOSW_TYPE_CONNECTION | OMAP_GPIOSW_INVERTED,
    }, {
        "kb_lock", N810_KB_LOCK_GPIO,
        OMAP_GPIOSW_TYPE_COVER | OMAP_GPIOSW_INVERTED,
    }, {
        "sleepx_led", N810_SLEEPX_LED_GPIO,
        OMAP_GPIOSW_TYPE_ACTIVITY | OMAP_GPIOSW_INVERTED | OMAP_GPIOSW_OUTPUT,
    }, {
        "slide", N810_SLIDE_GPIO,
        OMAP_GPIOSW_TYPE_COVER | OMAP_GPIOSW_INVERTED,
    },
    { NULL }
};

static struct omap_partition_info_s {
    uint32_t offset;
    uint32_t size;
    int mask;
    const char *name;
} n800_part_info[] = {
    { 0x00000000, 0x00020000, 0x3, "bootloader" },
    { 0x00020000, 0x00060000, 0x0, "config" },
    { 0x00080000, 0x00200000, 0x0, "kernel" },
    { 0x00280000, 0x00200000, 0x3, "initfs" },
    { 0x00480000, 0x0fb80000, 0x3, "rootfs" },

    { 0, 0, 0, NULL }
}, n810_part_info[] = {
    { 0x00000000, 0x00020000, 0x3, "bootloader" },
    { 0x00020000, 0x00060000, 0x0, "config" },
    { 0x00080000, 0x00220000, 0x0, "kernel" },
    { 0x002a0000, 0x00400000, 0x0, "initfs" },
    { 0x006a0000, 0x0f960000, 0x0, "rootfs" },

    { 0, 0, 0, NULL }
};

static bdaddr_t n8x0_bd_addr = {{ N8X0_BD_ADDR }};

static int n8x0_atag_setup(void *p, int model)
{
    uint8_t *b;
    uint16_t *w;
    uint32_t *l;
    struct omap_gpiosw_info_s *gpiosw;
    struct omap_partition_info_s *partition;
    const char *tag;

    w = p;

    stw_p(w++, OMAP_TAG_UART);			/* u16 tag */
    stw_p(w++, 4);				/* u16 len */
    stw_p(w++, (1 << 2) | (1 << 1) | (1 << 0)); /* uint enabled_uarts */
    w++;

#if 0
    stw_p(w++, OMAP_TAG_SERIAL_CONSOLE);	/* u16 tag */
    stw_p(w++, 4);				/* u16 len */
    stw_p(w++, XLDR_LL_UART + 1);		/* u8 console_uart */
    stw_p(w++, 115200);				/* u32 console_speed */
#endif

    stw_p(w++, OMAP_TAG_LCD);			/* u16 tag */
    stw_p(w++, 36);				/* u16 len */
    strcpy((void *) w, "QEMU LCD panel");	/* char panel_name[16] */
    w += 8;
    strcpy((void *) w, "blizzard");		/* char ctrl_name[16] */
    w += 8;
    stw_p(w++, N810_BLIZZARD_RESET_GPIO);	/* TODO: n800 s16 nreset_gpio */
    stw_p(w++, 24);				/* u8 data_lines */

    stw_p(w++, OMAP_TAG_CBUS);			/* u16 tag */
    stw_p(w++, 8);				/* u16 len */
    stw_p(w++, N8X0_CBUS_CLK_GPIO);		/* s16 clk_gpio */
    stw_p(w++, N8X0_CBUS_DAT_GPIO);		/* s16 dat_gpio */
    stw_p(w++, N8X0_CBUS_SEL_GPIO);		/* s16 sel_gpio */
    w++;

    stw_p(w++, OMAP_TAG_EM_ASIC_BB5);		/* u16 tag */
    stw_p(w++, 4);				/* u16 len */
    stw_p(w++, N8X0_RETU_GPIO);			/* s16 retu_irq_gpio */
    stw_p(w++, N8X0_TAHVO_GPIO);		/* s16 tahvo_irq_gpio */

    gpiosw = (model == 810) ? n810_gpiosw_info : n800_gpiosw_info;
    for (; gpiosw->name; gpiosw++) {
        stw_p(w++, OMAP_TAG_GPIO_SWITCH);	/* u16 tag */
        stw_p(w++, 20);				/* u16 len */
        strcpy((void *) w, gpiosw->name);	/* char name[12] */
        w += 6;
        stw_p(w++, gpiosw->line);		/* u16 gpio */
        stw_p(w++, gpiosw->type);
        stw_p(w++, 0);
        stw_p(w++, 0);
    }

    stw_p(w++, OMAP_TAG_NOKIA_BT);		/* u16 tag */
    stw_p(w++, 12);				/* u16 len */
    b = (void *) w;
    stb_p(b++, 0x01);				/* u8 chip_type	(CSR) */
    stb_p(b++, N8X0_BT_WKUP_GPIO);		/* u8 bt_wakeup_gpio */
    stb_p(b++, N8X0_BT_HOST_WKUP_GPIO);		/* u8 host_wakeup_gpio */
    stb_p(b++, N8X0_BT_RESET_GPIO);		/* u8 reset_gpio */
    stb_p(b++, BT_UART + 1);			/* u8 bt_uart */
    memcpy(b, &n8x0_bd_addr, 6);		/* u8 bd_addr[6] */
    b += 6;
    stb_p(b++, 0x02);				/* u8 bt_sysclk (38.4) */
    w = (void *) b;

    stw_p(w++, OMAP_TAG_WLAN_CX3110X);		/* u16 tag */
    stw_p(w++, 8);				/* u16 len */
    stw_p(w++, 0x25);				/* u8 chip_type */
    stw_p(w++, N8X0_WLAN_PWR_GPIO);		/* s16 power_gpio */
    stw_p(w++, N8X0_WLAN_IRQ_GPIO);		/* s16 irq_gpio */
    stw_p(w++, -1);				/* s16 spi_cs_gpio */

    stw_p(w++, OMAP_TAG_MMC);			/* u16 tag */
    stw_p(w++, 16);				/* u16 len */
    if (model == 810) {
        stw_p(w++, 0x23f);			/* unsigned flags */
        stw_p(w++, -1);				/* s16 power_pin */
        stw_p(w++, -1);				/* s16 switch_pin */
        stw_p(w++, -1);				/* s16 wp_pin */
        stw_p(w++, 0x240);			/* unsigned flags */
        stw_p(w++, 0xc000);			/* s16 power_pin */
        stw_p(w++, 0x0248);			/* s16 switch_pin */
        stw_p(w++, 0xc000);			/* s16 wp_pin */
    } else {
        stw_p(w++, 0xf);			/* unsigned flags */
        stw_p(w++, -1);				/* s16 power_pin */
        stw_p(w++, -1);				/* s16 switch_pin */
        stw_p(w++, -1);				/* s16 wp_pin */
        stw_p(w++, 0);				/* unsigned flags */
        stw_p(w++, 0);				/* s16 power_pin */
        stw_p(w++, 0);				/* s16 switch_pin */
        stw_p(w++, 0);				/* s16 wp_pin */
    }

    stw_p(w++, OMAP_TAG_TEA5761);		/* u16 tag */
    stw_p(w++, 4);				/* u16 len */
    stw_p(w++, N8X0_TEA5761_CS_GPIO);		/* u16 enable_gpio */
    w++;

    partition = (model == 810) ? n810_part_info : n800_part_info;
    for (; partition->name; partition++) {
        stw_p(w++, OMAP_TAG_PARTITION);		/* u16 tag */
        stw_p(w++, 28);				/* u16 len */
        strcpy((void *) w, partition->name);	/* char name[16] */
        l = (void *) (w + 8);
        stl_p(l++, partition->size);		/* unsigned int size */
        stl_p(l++, partition->offset);		/* unsigned int offset */
        stl_p(l++, partition->mask);		/* unsigned int mask_flags */
        w = (void *) l;
    }

    stw_p(w++, OMAP_TAG_BOOT_REASON);		/* u16 tag */
    stw_p(w++, 12);				/* u16 len */
#if 0
    strcpy((void *) w, "por");			/* char reason_str[12] */
    strcpy((void *) w, "charger");		/* char reason_str[12] */
    strcpy((void *) w, "32wd_to");		/* char reason_str[12] */
    strcpy((void *) w, "sw_rst");		/* char reason_str[12] */
    strcpy((void *) w, "mbus");			/* char reason_str[12] */
    strcpy((void *) w, "unknown");		/* char reason_str[12] */
    strcpy((void *) w, "swdg_to");		/* char reason_str[12] */
    strcpy((void *) w, "sec_vio");		/* char reason_str[12] */
    strcpy((void *) w, "pwr_key");		/* char reason_str[12] */
    strcpy((void *) w, "rtc_alarm");		/* char reason_str[12] */
#else
    strcpy((void *) w, "pwr_key");		/* char reason_str[12] */
#endif
    w += 6;

    tag = (model == 810) ? "RX-44" : "RX-34";
    stw_p(w++, OMAP_TAG_VERSION_STR);		/* u16 tag */
    stw_p(w++, 24);				/* u16 len */
    strcpy((void *) w, "product");		/* char component[12] */
    w += 6;
    strcpy((void *) w, tag);			/* char version[12] */
    w += 6;

    stw_p(w++, OMAP_TAG_VERSION_STR);		/* u16 tag */
    stw_p(w++, 24);				/* u16 len */
    strcpy((void *) w, "hw-build");		/* char component[12] */
    w += 6;
    strcpy((void *) w, "QEMU ");
    pstrcat((void *) w, 12, qemu_hw_version()); /* char version[12] */
    w += 6;

    tag = (model == 810) ? "1.1.10-qemu" : "1.1.6-qemu";
    stw_p(w++, OMAP_TAG_VERSION_STR);		/* u16 tag */
    stw_p(w++, 24);				/* u16 len */
    strcpy((void *) w, "nolo");			/* char component[12] */
    w += 6;
    strcpy((void *) w, tag);			/* char version[12] */
    w += 6;

    return (void *) w - p;
}

static int n800_atag_setup(const struct arm_boot_info *info, void *p)
{
    return n8x0_atag_setup(p, 800);
}

static int n810_atag_setup(const struct arm_boot_info *info, void *p)
{
    return n8x0_atag_setup(p, 810);
}

static void n8x0_init(MachineState *machine,
                      struct arm_boot_info *binfo, int model)
{
    MemoryRegion *sysmem = get_system_memory();
    struct n800_s *s = (struct n800_s *) g_malloc0(sizeof(*s));
    int sdram_size = binfo->ram_size;

    s->mpu = omap2420_mpu_init(sysmem, sdram_size, machine->cpu_model);

    /* Setup peripherals
     *
     * Believed external peripherals layout in the N810:
     * (spi bus 1)
     *   tsc2005
     *   lcd_mipid
     * (spi bus 2)
     *   Conexant cx3110x (WLAN)
     *   optional: pc2400m (WiMAX)
     * (i2c bus 0)
     *   TLV320AIC33 (audio codec)
     *   TCM825x (camera by Toshiba)
     *   lp5521 (clever LEDs)
     *   tsl2563 (light sensor, hwmon, model 7, rev. 0)
     *   lm8323 (keypad, manf 00, rev 04)
     * (i2c bus 1)
     *   tmp105 (temperature sensor, hwmon)
     *   menelaus (pm)
     * (somewhere on i2c - maybe N800-only)
     *   tea5761 (FM tuner)
     * (serial 0)
     *   GPS
     * (some serial port)
     *   csr41814 (Bluetooth)
     */
    n8x0_gpio_setup(s);
    n8x0_nand_setup(s);
    n8x0_i2c_setup(s);
    if (model == 800) {
        n800_tsc_kbd_setup(s);
    } else if (model == 810) {
        n810_tsc_setup(s);
        n810_kbd_setup(s);
    }
    n8x0_spi_setup(s);
    n8x0_dss_setup(s);
    n8x0_cbus_setup(s);
    n8x0_uart_setup(s);
<<<<<<< HEAD
    if (usb_enabled()) {
=======
    if (machine_usb(machine)) {
>>>>>>> 7124ccf8
        n8x0_usb_setup(s);
    }

    if (machine->kernel_filename) {
        /* Or at the linux loader.  */
        binfo->kernel_filename = machine->kernel_filename;
        binfo->kernel_cmdline = machine->kernel_cmdline;
        binfo->initrd_filename = machine->initrd_filename;
        arm_load_kernel(s->mpu->cpu, binfo);

        qemu_register_reset(n8x0_boot_init, s);
    }

    if (option_rom[0].name &&
        (machine->boot_order[0] == 'n' || !machine->kernel_filename)) {
        uint8_t *nolo_tags = g_new(uint8_t, 0x10000);
        /* No, wait, better start at the ROM.  */
        s->mpu->cpu->env.regs[15] = OMAP2_Q2_BASE + 0x400000;

        /* This is intended for loading the `secondary.bin' program from
         * Nokia images (the NOLO bootloader).  The entry point seems
         * to be at OMAP2_Q2_BASE + 0x400000.
         *
         * The `2nd.bin' files contain some kind of earlier boot code and
         * for them the entry point needs to be set to OMAP2_SRAM_BASE.
         *
         * The code above is for loading the `zImage' file from Nokia
         * images.  */
        load_image_targphys(option_rom[0].name,
                            OMAP2_Q2_BASE + 0x400000,
                            sdram_size - 0x400000);

        n800_setup_nolo_tags(nolo_tags);
        cpu_physical_memory_write(OMAP2_SRAM_BASE, nolo_tags, 0x10000);
        g_free(nolo_tags);
    }
}

static struct arm_boot_info n800_binfo = {
    .loader_start = OMAP2_Q2_BASE,
    /* Actually two chips of 0x4000000 bytes each */
    .ram_size = 0x08000000,
    .board_id = 0x4f7,
    .atag_board = n800_atag_setup,
};

static struct arm_boot_info n810_binfo = {
    .loader_start = OMAP2_Q2_BASE,
    /* Actually two chips of 0x4000000 bytes each */
    .ram_size = 0x08000000,
    /* 0x60c and 0x6bf (WiMAX Edition) have been assigned but are not
     * used by some older versions of the bootloader and 5555 is used
     * instead (including versions that shipped with many devices).  */
    .board_id = 0x60c,
    .atag_board = n810_atag_setup,
};

static void n800_init(MachineState *machine)
{
    n8x0_init(machine, &n800_binfo, 800);
}

static void n810_init(MachineState *machine)
{
    n8x0_init(machine, &n810_binfo, 810);
}

static void n800_class_init(ObjectClass *oc, void *data)
{
    MachineClass *mc = MACHINE_CLASS(oc);

    mc->desc = "Nokia N800 tablet aka. RX-34 (OMAP2420)";
    mc->init = n800_init;
    mc->default_boot_order = "";
}

static const TypeInfo n800_type = {
    .name = MACHINE_TYPE_NAME("n800"),
    .parent = TYPE_MACHINE,
    .class_init = n800_class_init,
};

static void n810_class_init(ObjectClass *oc, void *data)
{
    MachineClass *mc = MACHINE_CLASS(oc);

    mc->desc = "Nokia N810 tablet aka. RX-44 (OMAP2420)";
    mc->init = n810_init;
    mc->default_boot_order = "";
}

static const TypeInfo n810_type = {
    .name = MACHINE_TYPE_NAME("n810"),
    .parent = TYPE_MACHINE,
    .class_init = n810_class_init,
};

static void nseries_machine_init(void)
{
    type_register_static(&n800_type);
    type_register_static(&n810_type);
}

type_init(nseries_machine_init)<|MERGE_RESOLUTION|>--- conflicted
+++ resolved
@@ -20,13 +20,9 @@
 
 #include "qemu/osdep.h"
 #include "qapi/error.h"
-<<<<<<< HEAD
-#include "qemu/cutils.h"
-=======
 #include "cpu.h"
 #include "qemu/cutils.h"
 #include "qemu/bswap.h"
->>>>>>> 7124ccf8
 #include "sysemu/sysemu.h"
 #include "hw/arm/omap.h"
 #include "hw/arm/arm.h"
@@ -1354,11 +1350,7 @@
     n8x0_dss_setup(s);
     n8x0_cbus_setup(s);
     n8x0_uart_setup(s);
-<<<<<<< HEAD
-    if (usb_enabled()) {
-=======
     if (machine_usb(machine)) {
->>>>>>> 7124ccf8
         n8x0_usb_setup(s);
     }
 
