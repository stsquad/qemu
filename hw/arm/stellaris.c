/*
 * Luminary Micro Stellaris peripherals
 *
 * Copyright (c) 2006 CodeSourcery.
 * Written by Paul Brook
 *
 * This code is licensed under the GPL.
 */

#include "qemu/osdep.h"
#include "qapi/error.h"
#include "hw/sysbus.h"
#include "hw/ssi/ssi.h"
#include "hw/arm/arm.h"
#include "hw/devices.h"
#include "qemu/timer.h"
#include "hw/i2c/i2c.h"
#include "net/net.h"
#include "hw/boards.h"
#include "qemu/log.h"
#include "exec/address-spaces.h"
#include "sysemu/sysemu.h"
<<<<<<< HEAD
=======
#include "hw/char/pl011.h"
>>>>>>> 7124ccf8

#define GPIO_A 0
#define GPIO_B 1
#define GPIO_C 2
#define GPIO_D 3
#define GPIO_E 4
#define GPIO_F 5
#define GPIO_G 6

#define BP_OLED_I2C  0x01
#define BP_OLED_SSI  0x02
#define BP_GAMEPAD   0x04

#define NUM_IRQ_LINES 64

typedef const struct {
    const char *name;
    uint32_t did0;
    uint32_t did1;
    uint32_t dc0;
    uint32_t dc1;
    uint32_t dc2;
    uint32_t dc3;
    uint32_t dc4;
    uint32_t peripherals;
} stellaris_board_info;

/* General purpose timer module.  */

#define TYPE_STELLARIS_GPTM "stellaris-gptm"
#define STELLARIS_GPTM(obj) \
    OBJECT_CHECK(gptm_state, (obj), TYPE_STELLARIS_GPTM)

typedef struct gptm_state {
    SysBusDevice parent_obj;

    MemoryRegion iomem;
    uint32_t config;
    uint32_t mode[2];
    uint32_t control;
    uint32_t state;
    uint32_t mask;
    uint32_t load[2];
    uint32_t match[2];
    uint32_t prescale[2];
    uint32_t match_prescale[2];
    uint32_t rtc;
    int64_t tick[2];
    struct gptm_state *opaque[2];
    QEMUTimer *timer[2];
    /* The timers have an alternate output used to trigger the ADC.  */
    qemu_irq trigger;
    qemu_irq irq;
} gptm_state;

static void gptm_update_irq(gptm_state *s)
{
    int level;
    level = (s->state & s->mask) != 0;
    qemu_set_irq(s->irq, level);
}

static void gptm_stop(gptm_state *s, int n)
{
    timer_del(s->timer[n]);
}

static void gptm_reload(gptm_state *s, int n, int reset)
{
    int64_t tick;
    if (reset)
        tick = qemu_clock_get_ns(QEMU_CLOCK_VIRTUAL);
    else
        tick = s->tick[n];

    if (s->config == 0) {
        /* 32-bit CountDown.  */
        uint32_t count;
        count = s->load[0] | (s->load[1] << 16);
        tick += (int64_t)count * system_clock_scale;
    } else if (s->config == 1) {
        /* 32-bit RTC.  1Hz tick.  */
        tick += NANOSECONDS_PER_SECOND;
    } else if (s->mode[n] == 0xa) {
        /* PWM mode.  Not implemented.  */
    } else {
        hw_error("TODO: 16-bit timer mode 0x%x\n", s->mode[n]);
    }
    s->tick[n] = tick;
    timer_mod(s->timer[n], tick);
}

static void gptm_tick(void *opaque)
{
    gptm_state **p = (gptm_state **)opaque;
    gptm_state *s;
    int n;

    s = *p;
    n = p - s->opaque;
    if (s->config == 0) {
        s->state |= 1;
        if ((s->control & 0x20)) {
            /* Output trigger.  */
	    qemu_irq_pulse(s->trigger);
        }
        if (s->mode[0] & 1) {
            /* One-shot.  */
            s->control &= ~1;
        } else {
            /* Periodic.  */
            gptm_reload(s, 0, 0);
        }
    } else if (s->config == 1) {
        /* RTC.  */
        uint32_t match;
        s->rtc++;
        match = s->match[0] | (s->match[1] << 16);
        if (s->rtc > match)
            s->rtc = 0;
        if (s->rtc == 0) {
            s->state |= 8;
        }
        gptm_reload(s, 0, 0);
    } else if (s->mode[n] == 0xa) {
        /* PWM mode.  Not implemented.  */
    } else {
        hw_error("TODO: 16-bit timer mode 0x%x\n", s->mode[n]);
    }
    gptm_update_irq(s);
}

static uint64_t gptm_read(void *opaque, hwaddr offset,
                          unsigned size)
{
    gptm_state *s = (gptm_state *)opaque;

    switch (offset) {
    case 0x00: /* CFG */
        return s->config;
    case 0x04: /* TAMR */
        return s->mode[0];
    case 0x08: /* TBMR */
        return s->mode[1];
    case 0x0c: /* CTL */
        return s->control;
    case 0x18: /* IMR */
        return s->mask;
    case 0x1c: /* RIS */
        return s->state;
    case 0x20: /* MIS */
        return s->state & s->mask;
    case 0x24: /* CR */
        return 0;
    case 0x28: /* TAILR */
        return s->load[0] | ((s->config < 4) ? (s->load[1] << 16) : 0);
    case 0x2c: /* TBILR */
        return s->load[1];
    case 0x30: /* TAMARCHR */
        return s->match[0] | ((s->config < 4) ? (s->match[1] << 16) : 0);
    case 0x34: /* TBMATCHR */
        return s->match[1];
    case 0x38: /* TAPR */
        return s->prescale[0];
    case 0x3c: /* TBPR */
        return s->prescale[1];
    case 0x40: /* TAPMR */
        return s->match_prescale[0];
    case 0x44: /* TBPMR */
        return s->match_prescale[1];
    case 0x48: /* TAR */
        if (s->config == 1) {
            return s->rtc;
        }
        qemu_log_mask(LOG_UNIMP,
                      "GPTM: read of TAR but timer read not supported");
        return 0;
    case 0x4c: /* TBR */
        qemu_log_mask(LOG_UNIMP,
                      "GPTM: read of TBR but timer read not supported");
        return 0;
    default:
        qemu_log_mask(LOG_GUEST_ERROR,
                      "GPTM: read at bad offset 0x%x\n", (int)offset);
        return 0;
    }
}

static void gptm_write(void *opaque, hwaddr offset,
                       uint64_t value, unsigned size)
{
    gptm_state *s = (gptm_state *)opaque;
    uint32_t oldval;

    /* The timers should be disabled before changing the configuration.
       We take advantage of this and defer everything until the timer
       is enabled.  */
    switch (offset) {
    case 0x00: /* CFG */
        s->config = value;
        break;
    case 0x04: /* TAMR */
        s->mode[0] = value;
        break;
    case 0x08: /* TBMR */
        s->mode[1] = value;
        break;
    case 0x0c: /* CTL */
        oldval = s->control;
        s->control = value;
        /* TODO: Implement pause.  */
        if ((oldval ^ value) & 1) {
            if (value & 1) {
                gptm_reload(s, 0, 1);
            } else {
                gptm_stop(s, 0);
            }
        }
        if (((oldval ^ value) & 0x100) && s->config >= 4) {
            if (value & 0x100) {
                gptm_reload(s, 1, 1);
            } else {
                gptm_stop(s, 1);
            }
        }
        break;
    case 0x18: /* IMR */
        s->mask = value & 0x77;
        gptm_update_irq(s);
        break;
    case 0x24: /* CR */
        s->state &= ~value;
        break;
    case 0x28: /* TAILR */
        s->load[0] = value & 0xffff;
        if (s->config < 4) {
            s->load[1] = value >> 16;
        }
        break;
    case 0x2c: /* TBILR */
        s->load[1] = value & 0xffff;
        break;
    case 0x30: /* TAMARCHR */
        s->match[0] = value & 0xffff;
        if (s->config < 4) {
            s->match[1] = value >> 16;
        }
        break;
    case 0x34: /* TBMATCHR */
        s->match[1] = value >> 16;
        break;
    case 0x38: /* TAPR */
        s->prescale[0] = value;
        break;
    case 0x3c: /* TBPR */
        s->prescale[1] = value;
        break;
    case 0x40: /* TAPMR */
        s->match_prescale[0] = value;
        break;
    case 0x44: /* TBPMR */
        s->match_prescale[0] = value;
        break;
    default:
        hw_error("gptm_write: Bad offset 0x%x\n", (int)offset);
    }
    gptm_update_irq(s);
}

static const MemoryRegionOps gptm_ops = {
    .read = gptm_read,
    .write = gptm_write,
    .endianness = DEVICE_NATIVE_ENDIAN,
};

static const VMStateDescription vmstate_stellaris_gptm = {
    .name = "stellaris_gptm",
    .version_id = 1,
    .minimum_version_id = 1,
    .fields = (VMStateField[]) {
        VMSTATE_UINT32(config, gptm_state),
        VMSTATE_UINT32_ARRAY(mode, gptm_state, 2),
        VMSTATE_UINT32(control, gptm_state),
        VMSTATE_UINT32(state, gptm_state),
        VMSTATE_UINT32(mask, gptm_state),
        VMSTATE_UNUSED(8),
        VMSTATE_UINT32_ARRAY(load, gptm_state, 2),
        VMSTATE_UINT32_ARRAY(match, gptm_state, 2),
        VMSTATE_UINT32_ARRAY(prescale, gptm_state, 2),
        VMSTATE_UINT32_ARRAY(match_prescale, gptm_state, 2),
        VMSTATE_UINT32(rtc, gptm_state),
        VMSTATE_INT64_ARRAY(tick, gptm_state, 2),
        VMSTATE_TIMER_PTR_ARRAY(timer, gptm_state, 2),
        VMSTATE_END_OF_LIST()
    }
};

static void stellaris_gptm_init(Object *obj)
{
    DeviceState *dev = DEVICE(obj);
    gptm_state *s = STELLARIS_GPTM(obj);
    SysBusDevice *sbd = SYS_BUS_DEVICE(obj);

    sysbus_init_irq(sbd, &s->irq);
    qdev_init_gpio_out(dev, &s->trigger, 1);

    memory_region_init_io(&s->iomem, obj, &gptm_ops, s,
                          "gptm", 0x1000);
    sysbus_init_mmio(sbd, &s->iomem);

    s->opaque[0] = s->opaque[1] = s;
    s->timer[0] = timer_new_ns(QEMU_CLOCK_VIRTUAL, gptm_tick, &s->opaque[0]);
    s->timer[1] = timer_new_ns(QEMU_CLOCK_VIRTUAL, gptm_tick, &s->opaque[1]);
}


/* System controller.  */

typedef struct {
    MemoryRegion iomem;
    uint32_t pborctl;
    uint32_t ldopctl;
    uint32_t int_status;
    uint32_t int_mask;
    uint32_t resc;
    uint32_t rcc;
    uint32_t rcc2;
    uint32_t rcgc[3];
    uint32_t scgc[3];
    uint32_t dcgc[3];
    uint32_t clkvclr;
    uint32_t ldoarst;
    uint32_t user0;
    uint32_t user1;
    qemu_irq irq;
    stellaris_board_info *board;
} ssys_state;

static void ssys_update(ssys_state *s)
{
  qemu_set_irq(s->irq, (s->int_status & s->int_mask) != 0);
}

static uint32_t pllcfg_sandstorm[16] = {
    0x31c0, /* 1 Mhz */
    0x1ae0, /* 1.8432 Mhz */
    0x18c0, /* 2 Mhz */
    0xd573, /* 2.4576 Mhz */
    0x37a6, /* 3.57954 Mhz */
    0x1ae2, /* 3.6864 Mhz */
    0x0c40, /* 4 Mhz */
    0x98bc, /* 4.906 Mhz */
    0x935b, /* 4.9152 Mhz */
    0x09c0, /* 5 Mhz */
    0x4dee, /* 5.12 Mhz */
    0x0c41, /* 6 Mhz */
    0x75db, /* 6.144 Mhz */
    0x1ae6, /* 7.3728 Mhz */
    0x0600, /* 8 Mhz */
    0x585b /* 8.192 Mhz */
};

static uint32_t pllcfg_fury[16] = {
    0x3200, /* 1 Mhz */
    0x1b20, /* 1.8432 Mhz */
    0x1900, /* 2 Mhz */
    0xf42b, /* 2.4576 Mhz */
    0x37e3, /* 3.57954 Mhz */
    0x1b21, /* 3.6864 Mhz */
    0x0c80, /* 4 Mhz */
    0x98ee, /* 4.906 Mhz */
    0xd5b4, /* 4.9152 Mhz */
    0x0a00, /* 5 Mhz */
    0x4e27, /* 5.12 Mhz */
    0x1902, /* 6 Mhz */
    0xec1c, /* 6.144 Mhz */
    0x1b23, /* 7.3728 Mhz */
    0x0640, /* 8 Mhz */
    0xb11c /* 8.192 Mhz */
};

#define DID0_VER_MASK        0x70000000
#define DID0_VER_0           0x00000000
#define DID0_VER_1           0x10000000

#define DID0_CLASS_MASK      0x00FF0000
#define DID0_CLASS_SANDSTORM 0x00000000
#define DID0_CLASS_FURY      0x00010000

static int ssys_board_class(const ssys_state *s)
{
    uint32_t did0 = s->board->did0;
    switch (did0 & DID0_VER_MASK) {
    case DID0_VER_0:
        return DID0_CLASS_SANDSTORM;
    case DID0_VER_1:
        switch (did0 & DID0_CLASS_MASK) {
        case DID0_CLASS_SANDSTORM:
        case DID0_CLASS_FURY:
            return did0 & DID0_CLASS_MASK;
        }
        /* for unknown classes, fall through */
    default:
        hw_error("ssys_board_class: Unknown class 0x%08x\n", did0);
    }
}

static uint64_t ssys_read(void *opaque, hwaddr offset,
                          unsigned size)
{
    ssys_state *s = (ssys_state *)opaque;

    switch (offset) {
    case 0x000: /* DID0 */
        return s->board->did0;
    case 0x004: /* DID1 */
        return s->board->did1;
    case 0x008: /* DC0 */
        return s->board->dc0;
    case 0x010: /* DC1 */
        return s->board->dc1;
    case 0x014: /* DC2 */
        return s->board->dc2;
    case 0x018: /* DC3 */
        return s->board->dc3;
    case 0x01c: /* DC4 */
        return s->board->dc4;
    case 0x030: /* PBORCTL */
        return s->pborctl;
    case 0x034: /* LDOPCTL */
        return s->ldopctl;
    case 0x040: /* SRCR0 */
        return 0;
    case 0x044: /* SRCR1 */
        return 0;
    case 0x048: /* SRCR2 */
        return 0;
    case 0x050: /* RIS */
        return s->int_status;
    case 0x054: /* IMC */
        return s->int_mask;
    case 0x058: /* MISC */
        return s->int_status & s->int_mask;
    case 0x05c: /* RESC */
        return s->resc;
    case 0x060: /* RCC */
        return s->rcc;
    case 0x064: /* PLLCFG */
        {
            int xtal;
            xtal = (s->rcc >> 6) & 0xf;
            switch (ssys_board_class(s)) {
            case DID0_CLASS_FURY:
                return pllcfg_fury[xtal];
            case DID0_CLASS_SANDSTORM:
                return pllcfg_sandstorm[xtal];
            default:
                hw_error("ssys_read: Unhandled class for PLLCFG read.\n");
                return 0;
            }
        }
    case 0x070: /* RCC2 */
        return s->rcc2;
    case 0x100: /* RCGC0 */
        return s->rcgc[0];
    case 0x104: /* RCGC1 */
        return s->rcgc[1];
    case 0x108: /* RCGC2 */
        return s->rcgc[2];
    case 0x110: /* SCGC0 */
        return s->scgc[0];
    case 0x114: /* SCGC1 */
        return s->scgc[1];
    case 0x118: /* SCGC2 */
        return s->scgc[2];
    case 0x120: /* DCGC0 */
        return s->dcgc[0];
    case 0x124: /* DCGC1 */
        return s->dcgc[1];
    case 0x128: /* DCGC2 */
        return s->dcgc[2];
    case 0x150: /* CLKVCLR */
        return s->clkvclr;
    case 0x160: /* LDOARST */
        return s->ldoarst;
    case 0x1e0: /* USER0 */
        return s->user0;
    case 0x1e4: /* USER1 */
        return s->user1;
    default:
        hw_error("ssys_read: Bad offset 0x%x\n", (int)offset);
        return 0;
    }
}

static bool ssys_use_rcc2(ssys_state *s)
{
    return (s->rcc2 >> 31) & 0x1;
}

/*
 * Caculate the sys. clock period in ms.
 */
static void ssys_calculate_system_clock(ssys_state *s)
{
    if (ssys_use_rcc2(s)) {
        system_clock_scale = 5 * (((s->rcc2 >> 23) & 0x3f) + 1);
    } else {
        system_clock_scale = 5 * (((s->rcc >> 23) & 0xf) + 1);
    }
}

static void ssys_write(void *opaque, hwaddr offset,
                       uint64_t value, unsigned size)
{
    ssys_state *s = (ssys_state *)opaque;

    switch (offset) {
    case 0x030: /* PBORCTL */
        s->pborctl = value & 0xffff;
        break;
    case 0x034: /* LDOPCTL */
        s->ldopctl = value & 0x1f;
        break;
    case 0x040: /* SRCR0 */
    case 0x044: /* SRCR1 */
    case 0x048: /* SRCR2 */
        fprintf(stderr, "Peripheral reset not implemented\n");
        break;
    case 0x054: /* IMC */
        s->int_mask = value & 0x7f;
        break;
    case 0x058: /* MISC */
        s->int_status &= ~value;
        break;
    case 0x05c: /* RESC */
        s->resc = value & 0x3f;
        break;
    case 0x060: /* RCC */
        if ((s->rcc & (1 << 13)) != 0 && (value & (1 << 13)) == 0) {
            /* PLL enable.  */
            s->int_status |= (1 << 6);
        }
        s->rcc = value;
        ssys_calculate_system_clock(s);
        break;
    case 0x070: /* RCC2 */
        if (ssys_board_class(s) == DID0_CLASS_SANDSTORM) {
            break;
        }

        if ((s->rcc2 & (1 << 13)) != 0 && (value & (1 << 13)) == 0) {
            /* PLL enable.  */
            s->int_status |= (1 << 6);
        }
        s->rcc2 = value;
        ssys_calculate_system_clock(s);
        break;
    case 0x100: /* RCGC0 */
        s->rcgc[0] = value;
        break;
    case 0x104: /* RCGC1 */
        s->rcgc[1] = value;
        break;
    case 0x108: /* RCGC2 */
        s->rcgc[2] = value;
        break;
    case 0x110: /* SCGC0 */
        s->scgc[0] = value;
        break;
    case 0x114: /* SCGC1 */
        s->scgc[1] = value;
        break;
    case 0x118: /* SCGC2 */
        s->scgc[2] = value;
        break;
    case 0x120: /* DCGC0 */
        s->dcgc[0] = value;
        break;
    case 0x124: /* DCGC1 */
        s->dcgc[1] = value;
        break;
    case 0x128: /* DCGC2 */
        s->dcgc[2] = value;
        break;
    case 0x150: /* CLKVCLR */
        s->clkvclr = value;
        break;
    case 0x160: /* LDOARST */
        s->ldoarst = value;
        break;
    default:
        hw_error("ssys_write: Bad offset 0x%x\n", (int)offset);
    }
    ssys_update(s);
}

static const MemoryRegionOps ssys_ops = {
    .read = ssys_read,
    .write = ssys_write,
    .endianness = DEVICE_NATIVE_ENDIAN,
};

static void ssys_reset(void *opaque)
{
    ssys_state *s = (ssys_state *)opaque;

    s->pborctl = 0x7ffd;
    s->rcc = 0x078e3ac0;

    if (ssys_board_class(s) == DID0_CLASS_SANDSTORM) {
        s->rcc2 = 0;
    } else {
        s->rcc2 = 0x07802810;
    }
    s->rcgc[0] = 1;
    s->scgc[0] = 1;
    s->dcgc[0] = 1;
    ssys_calculate_system_clock(s);
}

static int stellaris_sys_post_load(void *opaque, int version_id)
{
    ssys_state *s = opaque;

    ssys_calculate_system_clock(s);

    return 0;
}

static const VMStateDescription vmstate_stellaris_sys = {
    .name = "stellaris_sys",
    .version_id = 2,
    .minimum_version_id = 1,
    .post_load = stellaris_sys_post_load,
    .fields = (VMStateField[]) {
        VMSTATE_UINT32(pborctl, ssys_state),
        VMSTATE_UINT32(ldopctl, ssys_state),
        VMSTATE_UINT32(int_mask, ssys_state),
        VMSTATE_UINT32(int_status, ssys_state),
        VMSTATE_UINT32(resc, ssys_state),
        VMSTATE_UINT32(rcc, ssys_state),
        VMSTATE_UINT32_V(rcc2, ssys_state, 2),
        VMSTATE_UINT32_ARRAY(rcgc, ssys_state, 3),
        VMSTATE_UINT32_ARRAY(scgc, ssys_state, 3),
        VMSTATE_UINT32_ARRAY(dcgc, ssys_state, 3),
        VMSTATE_UINT32(clkvclr, ssys_state),
        VMSTATE_UINT32(ldoarst, ssys_state),
        VMSTATE_END_OF_LIST()
    }
};

static int stellaris_sys_init(uint32_t base, qemu_irq irq,
                              stellaris_board_info * board,
                              uint8_t *macaddr)
{
    ssys_state *s;

    s = g_new0(ssys_state, 1);
    s->irq = irq;
    s->board = board;
    /* Most devices come preprogrammed with a MAC address in the user data. */
    s->user0 = macaddr[0] | (macaddr[1] << 8) | (macaddr[2] << 16);
    s->user1 = macaddr[3] | (macaddr[4] << 8) | (macaddr[5] << 16);

    memory_region_init_io(&s->iomem, NULL, &ssys_ops, s, "ssys", 0x00001000);
    memory_region_add_subregion(get_system_memory(), base, &s->iomem);
    ssys_reset(s);
    vmstate_register(NULL, -1, &vmstate_stellaris_sys, s);
    return 0;
}


/* I2C controller.  */

#define TYPE_STELLARIS_I2C "stellaris-i2c"
#define STELLARIS_I2C(obj) \
    OBJECT_CHECK(stellaris_i2c_state, (obj), TYPE_STELLARIS_I2C)

typedef struct {
    SysBusDevice parent_obj;

    I2CBus *bus;
    qemu_irq irq;
    MemoryRegion iomem;
    uint32_t msa;
    uint32_t mcs;
    uint32_t mdr;
    uint32_t mtpr;
    uint32_t mimr;
    uint32_t mris;
    uint32_t mcr;
} stellaris_i2c_state;

#define STELLARIS_I2C_MCS_BUSY    0x01
#define STELLARIS_I2C_MCS_ERROR   0x02
#define STELLARIS_I2C_MCS_ADRACK  0x04
#define STELLARIS_I2C_MCS_DATACK  0x08
#define STELLARIS_I2C_MCS_ARBLST  0x10
#define STELLARIS_I2C_MCS_IDLE    0x20
#define STELLARIS_I2C_MCS_BUSBSY  0x40

static uint64_t stellaris_i2c_read(void *opaque, hwaddr offset,
                                   unsigned size)
{
    stellaris_i2c_state *s = (stellaris_i2c_state *)opaque;

    switch (offset) {
    case 0x00: /* MSA */
        return s->msa;
    case 0x04: /* MCS */
        /* We don't emulate timing, so the controller is never busy.  */
        return s->mcs | STELLARIS_I2C_MCS_IDLE;
    case 0x08: /* MDR */
        return s->mdr;
    case 0x0c: /* MTPR */
        return s->mtpr;
    case 0x10: /* MIMR */
        return s->mimr;
    case 0x14: /* MRIS */
        return s->mris;
    case 0x18: /* MMIS */
        return s->mris & s->mimr;
    case 0x20: /* MCR */
        return s->mcr;
    default:
        hw_error("strllaris_i2c_read: Bad offset 0x%x\n", (int)offset);
        return 0;
    }
}

static void stellaris_i2c_update(stellaris_i2c_state *s)
{
    int level;

    level = (s->mris & s->mimr) != 0;
    qemu_set_irq(s->irq, level);
}

static void stellaris_i2c_write(void *opaque, hwaddr offset,
                                uint64_t value, unsigned size)
{
    stellaris_i2c_state *s = (stellaris_i2c_state *)opaque;

    switch (offset) {
    case 0x00: /* MSA */
        s->msa = value & 0xff;
        break;
    case 0x04: /* MCS */
        if ((s->mcr & 0x10) == 0) {
            /* Disabled.  Do nothing.  */
            break;
        }
        /* Grab the bus if this is starting a transfer.  */
        if ((value & 2) && (s->mcs & STELLARIS_I2C_MCS_BUSBSY) == 0) {
            if (i2c_start_transfer(s->bus, s->msa >> 1, s->msa & 1)) {
                s->mcs |= STELLARIS_I2C_MCS_ARBLST;
            } else {
                s->mcs &= ~STELLARIS_I2C_MCS_ARBLST;
                s->mcs |= STELLARIS_I2C_MCS_BUSBSY;
            }
        }
        /* If we don't have the bus then indicate an error.  */
        if (!i2c_bus_busy(s->bus)
                || (s->mcs & STELLARIS_I2C_MCS_BUSBSY) == 0) {
            s->mcs |= STELLARIS_I2C_MCS_ERROR;
            break;
        }
        s->mcs &= ~STELLARIS_I2C_MCS_ERROR;
        if (value & 1) {
            /* Transfer a byte.  */
            /* TODO: Handle errors.  */
            if (s->msa & 1) {
                /* Recv */
                s->mdr = i2c_recv(s->bus) & 0xff;
            } else {
                /* Send */
                i2c_send(s->bus, s->mdr);
            }
            /* Raise an interrupt.  */
            s->mris |= 1;
        }
        if (value & 4) {
            /* Finish transfer.  */
            i2c_end_transfer(s->bus);
            s->mcs &= ~STELLARIS_I2C_MCS_BUSBSY;
        }
        break;
    case 0x08: /* MDR */
        s->mdr = value & 0xff;
        break;
    case 0x0c: /* MTPR */
        s->mtpr = value & 0xff;
        break;
    case 0x10: /* MIMR */
        s->mimr = 1;
        break;
    case 0x1c: /* MICR */
        s->mris &= ~value;
        break;
    case 0x20: /* MCR */
        if (value & 1)
            hw_error(
                      "stellaris_i2c_write: Loopback not implemented\n");
        if (value & 0x20)
            hw_error(
                      "stellaris_i2c_write: Slave mode not implemented\n");
        s->mcr = value & 0x31;
        break;
    default:
        hw_error("stellaris_i2c_write: Bad offset 0x%x\n",
                  (int)offset);
    }
    stellaris_i2c_update(s);
}

static void stellaris_i2c_reset(stellaris_i2c_state *s)
{
    if (s->mcs & STELLARIS_I2C_MCS_BUSBSY)
        i2c_end_transfer(s->bus);

    s->msa = 0;
    s->mcs = 0;
    s->mdr = 0;
    s->mtpr = 1;
    s->mimr = 0;
    s->mris = 0;
    s->mcr = 0;
    stellaris_i2c_update(s);
}

static const MemoryRegionOps stellaris_i2c_ops = {
    .read = stellaris_i2c_read,
    .write = stellaris_i2c_write,
    .endianness = DEVICE_NATIVE_ENDIAN,
};

static const VMStateDescription vmstate_stellaris_i2c = {
    .name = "stellaris_i2c",
    .version_id = 1,
    .minimum_version_id = 1,
    .fields = (VMStateField[]) {
        VMSTATE_UINT32(msa, stellaris_i2c_state),
        VMSTATE_UINT32(mcs, stellaris_i2c_state),
        VMSTATE_UINT32(mdr, stellaris_i2c_state),
        VMSTATE_UINT32(mtpr, stellaris_i2c_state),
        VMSTATE_UINT32(mimr, stellaris_i2c_state),
        VMSTATE_UINT32(mris, stellaris_i2c_state),
        VMSTATE_UINT32(mcr, stellaris_i2c_state),
        VMSTATE_END_OF_LIST()
    }
};

static void stellaris_i2c_init(Object *obj)
{
    DeviceState *dev = DEVICE(obj);
    stellaris_i2c_state *s = STELLARIS_I2C(obj);
    SysBusDevice *sbd = SYS_BUS_DEVICE(obj);
    I2CBus *bus;

    sysbus_init_irq(sbd, &s->irq);
    bus = i2c_init_bus(dev, "i2c");
    s->bus = bus;

    memory_region_init_io(&s->iomem, obj, &stellaris_i2c_ops, s,
                          "i2c", 0x1000);
    sysbus_init_mmio(sbd, &s->iomem);
    /* ??? For now we only implement the master interface.  */
    stellaris_i2c_reset(s);
}

/* Analogue to Digital Converter.  This is only partially implemented,
   enough for applications that use a combined ADC and timer tick.  */

#define STELLARIS_ADC_EM_CONTROLLER 0
#define STELLARIS_ADC_EM_COMP       1
#define STELLARIS_ADC_EM_EXTERNAL   4
#define STELLARIS_ADC_EM_TIMER      5
#define STELLARIS_ADC_EM_PWM0       6
#define STELLARIS_ADC_EM_PWM1       7
#define STELLARIS_ADC_EM_PWM2       8

#define STELLARIS_ADC_FIFO_EMPTY    0x0100
#define STELLARIS_ADC_FIFO_FULL     0x1000

#define TYPE_STELLARIS_ADC "stellaris-adc"
#define STELLARIS_ADC(obj) \
    OBJECT_CHECK(stellaris_adc_state, (obj), TYPE_STELLARIS_ADC)

typedef struct StellarisADCState {
    SysBusDevice parent_obj;

    MemoryRegion iomem;
    uint32_t actss;
    uint32_t ris;
    uint32_t im;
    uint32_t emux;
    uint32_t ostat;
    uint32_t ustat;
    uint32_t sspri;
    uint32_t sac;
    struct {
        uint32_t state;
        uint32_t data[16];
    } fifo[4];
    uint32_t ssmux[4];
    uint32_t ssctl[4];
    uint32_t noise;
    qemu_irq irq[4];
} stellaris_adc_state;

static uint32_t stellaris_adc_fifo_read(stellaris_adc_state *s, int n)
{
    int tail;

    tail = s->fifo[n].state & 0xf;
    if (s->fifo[n].state & STELLARIS_ADC_FIFO_EMPTY) {
        s->ustat |= 1 << n;
    } else {
        s->fifo[n].state = (s->fifo[n].state & ~0xf) | ((tail + 1) & 0xf);
        s->fifo[n].state &= ~STELLARIS_ADC_FIFO_FULL;
        if (tail + 1 == ((s->fifo[n].state >> 4) & 0xf))
            s->fifo[n].state |= STELLARIS_ADC_FIFO_EMPTY;
    }
    return s->fifo[n].data[tail];
}

static void stellaris_adc_fifo_write(stellaris_adc_state *s, int n,
                                     uint32_t value)
{
    int head;

    /* TODO: Real hardware has limited size FIFOs.  We have a full 16 entry 
       FIFO fir each sequencer.  */
    head = (s->fifo[n].state >> 4) & 0xf;
    if (s->fifo[n].state & STELLARIS_ADC_FIFO_FULL) {
        s->ostat |= 1 << n;
        return;
    }
    s->fifo[n].data[head] = value;
    head = (head + 1) & 0xf;
    s->fifo[n].state &= ~STELLARIS_ADC_FIFO_EMPTY;
    s->fifo[n].state = (s->fifo[n].state & ~0xf0) | (head << 4);
    if ((s->fifo[n].state & 0xf) == head)
        s->fifo[n].state |= STELLARIS_ADC_FIFO_FULL;
}

static void stellaris_adc_update(stellaris_adc_state *s)
{
    int level;
    int n;

    for (n = 0; n < 4; n++) {
        level = (s->ris & s->im & (1 << n)) != 0;
        qemu_set_irq(s->irq[n], level);
    }
}

static void stellaris_adc_trigger(void *opaque, int irq, int level)
{
    stellaris_adc_state *s = (stellaris_adc_state *)opaque;
    int n;

    for (n = 0; n < 4; n++) {
        if ((s->actss & (1 << n)) == 0) {
            continue;
        }

        if (((s->emux >> (n * 4)) & 0xff) != 5) {
            continue;
        }

        /* Some applications use the ADC as a random number source, so introduce
           some variation into the signal.  */
        s->noise = s->noise * 314159 + 1;
        /* ??? actual inputs not implemented.  Return an arbitrary value.  */
        stellaris_adc_fifo_write(s, n, 0x200 + ((s->noise >> 16) & 7));
        s->ris |= (1 << n);
        stellaris_adc_update(s);
    }
}

static void stellaris_adc_reset(stellaris_adc_state *s)
{
    int n;

    for (n = 0; n < 4; n++) {
        s->ssmux[n] = 0;
        s->ssctl[n] = 0;
        s->fifo[n].state = STELLARIS_ADC_FIFO_EMPTY;
    }
}

static uint64_t stellaris_adc_read(void *opaque, hwaddr offset,
                                   unsigned size)
{
    stellaris_adc_state *s = (stellaris_adc_state *)opaque;

    /* TODO: Implement this.  */
    if (offset >= 0x40 && offset < 0xc0) {
        int n;
        n = (offset - 0x40) >> 5;
        switch (offset & 0x1f) {
        case 0x00: /* SSMUX */
            return s->ssmux[n];
        case 0x04: /* SSCTL */
            return s->ssctl[n];
        case 0x08: /* SSFIFO */
            return stellaris_adc_fifo_read(s, n);
        case 0x0c: /* SSFSTAT */
            return s->fifo[n].state;
        default:
            break;
        }
    }
    switch (offset) {
    case 0x00: /* ACTSS */
        return s->actss;
    case 0x04: /* RIS */
        return s->ris;
    case 0x08: /* IM */
        return s->im;
    case 0x0c: /* ISC */
        return s->ris & s->im;
    case 0x10: /* OSTAT */
        return s->ostat;
    case 0x14: /* EMUX */
        return s->emux;
    case 0x18: /* USTAT */
        return s->ustat;
    case 0x20: /* SSPRI */
        return s->sspri;
    case 0x30: /* SAC */
        return s->sac;
    default:
        hw_error("strllaris_adc_read: Bad offset 0x%x\n",
                  (int)offset);
        return 0;
    }
}

static void stellaris_adc_write(void *opaque, hwaddr offset,
                                uint64_t value, unsigned size)
{
    stellaris_adc_state *s = (stellaris_adc_state *)opaque;

    /* TODO: Implement this.  */
    if (offset >= 0x40 && offset < 0xc0) {
        int n;
        n = (offset - 0x40) >> 5;
        switch (offset & 0x1f) {
        case 0x00: /* SSMUX */
            s->ssmux[n] = value & 0x33333333;
            return;
        case 0x04: /* SSCTL */
            if (value != 6) {
                hw_error("ADC: Unimplemented sequence %" PRIx64 "\n",
                          value);
            }
            s->ssctl[n] = value;
            return;
        default:
            break;
        }
    }
    switch (offset) {
    case 0x00: /* ACTSS */
        s->actss = value & 0xf;
        break;
    case 0x08: /* IM */
        s->im = value;
        break;
    case 0x0c: /* ISC */
        s->ris &= ~value;
        break;
    case 0x10: /* OSTAT */
        s->ostat &= ~value;
        break;
    case 0x14: /* EMUX */
        s->emux = value;
        break;
    case 0x18: /* USTAT */
        s->ustat &= ~value;
        break;
    case 0x20: /* SSPRI */
        s->sspri = value;
        break;
    case 0x28: /* PSSI */
        hw_error("Not implemented:  ADC sample initiate\n");
        break;
    case 0x30: /* SAC */
        s->sac = value;
        break;
    default:
        hw_error("stellaris_adc_write: Bad offset 0x%x\n", (int)offset);
    }
    stellaris_adc_update(s);
}

static const MemoryRegionOps stellaris_adc_ops = {
    .read = stellaris_adc_read,
    .write = stellaris_adc_write,
    .endianness = DEVICE_NATIVE_ENDIAN,
};

static const VMStateDescription vmstate_stellaris_adc = {
    .name = "stellaris_adc",
    .version_id = 1,
    .minimum_version_id = 1,
    .fields = (VMStateField[]) {
        VMSTATE_UINT32(actss, stellaris_adc_state),
        VMSTATE_UINT32(ris, stellaris_adc_state),
        VMSTATE_UINT32(im, stellaris_adc_state),
        VMSTATE_UINT32(emux, stellaris_adc_state),
        VMSTATE_UINT32(ostat, stellaris_adc_state),
        VMSTATE_UINT32(ustat, stellaris_adc_state),
        VMSTATE_UINT32(sspri, stellaris_adc_state),
        VMSTATE_UINT32(sac, stellaris_adc_state),
        VMSTATE_UINT32(fifo[0].state, stellaris_adc_state),
        VMSTATE_UINT32_ARRAY(fifo[0].data, stellaris_adc_state, 16),
        VMSTATE_UINT32(ssmux[0], stellaris_adc_state),
        VMSTATE_UINT32(ssctl[0], stellaris_adc_state),
        VMSTATE_UINT32(fifo[1].state, stellaris_adc_state),
        VMSTATE_UINT32_ARRAY(fifo[1].data, stellaris_adc_state, 16),
        VMSTATE_UINT32(ssmux[1], stellaris_adc_state),
        VMSTATE_UINT32(ssctl[1], stellaris_adc_state),
        VMSTATE_UINT32(fifo[2].state, stellaris_adc_state),
        VMSTATE_UINT32_ARRAY(fifo[2].data, stellaris_adc_state, 16),
        VMSTATE_UINT32(ssmux[2], stellaris_adc_state),
        VMSTATE_UINT32(ssctl[2], stellaris_adc_state),
        VMSTATE_UINT32(fifo[3].state, stellaris_adc_state),
        VMSTATE_UINT32_ARRAY(fifo[3].data, stellaris_adc_state, 16),
        VMSTATE_UINT32(ssmux[3], stellaris_adc_state),
        VMSTATE_UINT32(ssctl[3], stellaris_adc_state),
        VMSTATE_UINT32(noise, stellaris_adc_state),
        VMSTATE_END_OF_LIST()
    }
};

static void stellaris_adc_init(Object *obj)
{
    DeviceState *dev = DEVICE(obj);
    stellaris_adc_state *s = STELLARIS_ADC(obj);
    SysBusDevice *sbd = SYS_BUS_DEVICE(obj);
    int n;

    for (n = 0; n < 4; n++) {
        sysbus_init_irq(sbd, &s->irq[n]);
    }

    memory_region_init_io(&s->iomem, obj, &stellaris_adc_ops, s,
                          "adc", 0x1000);
    sysbus_init_mmio(sbd, &s->iomem);
    stellaris_adc_reset(s);
    qdev_init_gpio_in(dev, stellaris_adc_trigger, 1);
}

static
void do_sys_reset(void *opaque, int n, int level)
{
    if (level) {
        qemu_system_reset_request();
    }
}

static
void do_sys_reset(void *opaque, int n, int level)
{
    if (level) {
        qemu_system_reset_request();
    }
}

/* Board init.  */
static stellaris_board_info stellaris_boards[] = {
  { "LM3S811EVB",
    0,
    0x0032000e,
    0x001f001f, /* dc0 */
    0x001132bf,
    0x01071013,
    0x3f0f01ff,
    0x0000001f,
    BP_OLED_I2C
  },
  { "LM3S6965EVB",
    0x10010002,
    0x1073402e,
    0x00ff007f, /* dc0 */
    0x001133ff,
    0x030f5317,
    0x0f0f87ff,
    0x5000007f,
    BP_OLED_SSI | BP_GAMEPAD
  }
};

static void stellaris_init(const char *kernel_filename, const char *cpu_model,
                           stellaris_board_info *board)
{
    static const int uart_irq[] = {5, 6, 33, 34};
    static const int timer_irq[] = {19, 21, 23, 35};
    static const uint32_t gpio_addr[7] =
      { 0x40004000, 0x40005000, 0x40006000, 0x40007000,
        0x40024000, 0x40025000, 0x40026000};
    static const int gpio_irq[7] = {0, 1, 2, 3, 4, 30, 31};

    DeviceState *gpio_dev[7], *nvic;
    qemu_irq gpio_in[7][8];
    qemu_irq gpio_out[7][8];
    qemu_irq adc;
    int sram_size;
    int flash_size;
    I2CBus *i2c;
    DeviceState *dev;
    int i;
    int j;

    MemoryRegion *sram = g_new(MemoryRegion, 1);
    MemoryRegion *flash = g_new(MemoryRegion, 1);
    MemoryRegion *system_memory = get_system_memory();

    flash_size = (((board->dc0 & 0xffff) + 1) << 1) * 1024;
    sram_size = ((board->dc0 >> 18) + 1) * 1024;

    /* Flash programming is done via the SCU, so pretend it is ROM.  */
    memory_region_init_ram(flash, NULL, "stellaris.flash", flash_size,
                           &error_fatal);
    vmstate_register_ram_global(flash);
    memory_region_set_readonly(flash, true);
    memory_region_add_subregion(system_memory, 0, flash);

    memory_region_init_ram(sram, NULL, "stellaris.sram", sram_size,
                           &error_fatal);
    vmstate_register_ram_global(sram);
    memory_region_add_subregion(system_memory, 0x20000000, sram);

    nvic = armv7m_init(system_memory, flash_size, NUM_IRQ_LINES,
                      kernel_filename, cpu_model);

    qdev_connect_gpio_out_named(nvic, "SYSRESETREQ", 0,
                                qemu_allocate_irq(&do_sys_reset, NULL, 0));

    if (board->dc1 & (1 << 16)) {
        dev = sysbus_create_varargs(TYPE_STELLARIS_ADC, 0x40038000,
                                    qdev_get_gpio_in(nvic, 14),
                                    qdev_get_gpio_in(nvic, 15),
                                    qdev_get_gpio_in(nvic, 16),
                                    qdev_get_gpio_in(nvic, 17),
                                    NULL);
        adc = qdev_get_gpio_in(dev, 0);
    } else {
        adc = NULL;
    }
    for (i = 0; i < 4; i++) {
        if (board->dc2 & (0x10000 << i)) {
            dev = sysbus_create_simple(TYPE_STELLARIS_GPTM,
                                       0x40030000 + i * 0x1000,
                                       qdev_get_gpio_in(nvic, timer_irq[i]));
            /* TODO: This is incorrect, but we get away with it because
               the ADC output is only ever pulsed.  */
            qdev_connect_gpio_out(dev, 0, adc);
        }
    }

    stellaris_sys_init(0x400fe000, qdev_get_gpio_in(nvic, 28),
                       board, nd_table[0].macaddr.a);

    for (i = 0; i < 7; i++) {
        if (board->dc4 & (1 << i)) {
            gpio_dev[i] = sysbus_create_simple("pl061_luminary", gpio_addr[i],
                                               qdev_get_gpio_in(nvic,
                                                                gpio_irq[i]));
            for (j = 0; j < 8; j++) {
                gpio_in[i][j] = qdev_get_gpio_in(gpio_dev[i], j);
                gpio_out[i][j] = NULL;
            }
        }
    }

    if (board->dc2 & (1 << 12)) {
        dev = sysbus_create_simple(TYPE_STELLARIS_I2C, 0x40020000,
                                   qdev_get_gpio_in(nvic, 8));
        i2c = (I2CBus *)qdev_get_child_bus(dev, "i2c");
        if (board->peripherals & BP_OLED_I2C) {
            i2c_create_slave(i2c, "ssd0303", 0x3d);
        }
    }

    for (i = 0; i < 4; i++) {
        if (board->dc2 & (1 << i)) {
<<<<<<< HEAD
            sysbus_create_simple("pl011_luminary", 0x4000c000 + i * 0x1000,
                                 qdev_get_gpio_in(nvic, uart_irq[i]));
=======
            pl011_luminary_create(0x4000c000 + i * 0x1000,
                                  qdev_get_gpio_in(nvic, uart_irq[i]),
                                  serial_hds[i]);
>>>>>>> 7124ccf8
        }
    }
    if (board->dc2 & (1 << 4)) {
        dev = sysbus_create_simple("pl022", 0x40008000,
                                   qdev_get_gpio_in(nvic, 7));
        if (board->peripherals & BP_OLED_SSI) {
            void *bus;
            DeviceState *sddev;
            DeviceState *ssddev;

            /* Some boards have both an OLED controller and SD card connected to
             * the same SSI port, with the SD card chip select connected to a
             * GPIO pin.  Technically the OLED chip select is connected to the
             * SSI Fss pin.  We do not bother emulating that as both devices
             * should never be selected simultaneously, and our OLED controller
             * ignores stray 0xff commands that occur when deselecting the SD
             * card.
             */
            bus = qdev_get_child_bus(dev, "ssi");

            sddev = ssi_create_slave(bus, "ssi-sd");
            ssddev = ssi_create_slave(bus, "ssd0323");
            gpio_out[GPIO_D][0] = qemu_irq_split(
                    qdev_get_gpio_in_named(sddev, SSI_GPIO_CS, 0),
                    qdev_get_gpio_in_named(ssddev, SSI_GPIO_CS, 0));
            gpio_out[GPIO_C][7] = qdev_get_gpio_in(ssddev, 0);

            /* Make sure the select pin is high.  */
            qemu_irq_raise(gpio_out[GPIO_D][0]);
        }
    }
    if (board->dc4 & (1 << 28)) {
        DeviceState *enet;

        qemu_check_nic_model(&nd_table[0], "stellaris");

        enet = qdev_create(NULL, "stellaris_enet");
        qdev_set_nic_properties(enet, &nd_table[0]);
        qdev_init_nofail(enet);
        sysbus_mmio_map(SYS_BUS_DEVICE(enet), 0, 0x40048000);
        sysbus_connect_irq(SYS_BUS_DEVICE(enet), 0, qdev_get_gpio_in(nvic, 42));
    }
    if (board->peripherals & BP_GAMEPAD) {
        qemu_irq gpad_irq[5];
        static const int gpad_keycode[5] = { 0xc8, 0xd0, 0xcb, 0xcd, 0x1d };

        gpad_irq[0] = qemu_irq_invert(gpio_in[GPIO_E][0]); /* up */
        gpad_irq[1] = qemu_irq_invert(gpio_in[GPIO_E][1]); /* down */
        gpad_irq[2] = qemu_irq_invert(gpio_in[GPIO_E][2]); /* left */
        gpad_irq[3] = qemu_irq_invert(gpio_in[GPIO_E][3]); /* right */
        gpad_irq[4] = qemu_irq_invert(gpio_in[GPIO_F][1]); /* select */

        stellaris_gamepad_init(5, gpad_irq, gpad_keycode);
    }
    for (i = 0; i < 7; i++) {
        if (board->dc4 & (1 << i)) {
            for (j = 0; j < 8; j++) {
                if (gpio_out[i][j]) {
                    qdev_connect_gpio_out(gpio_dev[i], j, gpio_out[i][j]);
                }
            }
        }
    }
}

/* FIXME: Figure out how to generate these from stellaris_boards.  */
static void lm3s811evb_init(MachineState *machine)
{
    const char *cpu_model = machine->cpu_model;
    const char *kernel_filename = machine->kernel_filename;
    stellaris_init(kernel_filename, cpu_model, &stellaris_boards[0]);
}

static void lm3s6965evb_init(MachineState *machine)
{
    const char *cpu_model = machine->cpu_model;
    const char *kernel_filename = machine->kernel_filename;
    stellaris_init(kernel_filename, cpu_model, &stellaris_boards[1]);
}

static void lm3s811evb_class_init(ObjectClass *oc, void *data)
{
    MachineClass *mc = MACHINE_CLASS(oc);

    mc->desc = "Stellaris LM3S811EVB";
    mc->init = lm3s811evb_init;
}

static const TypeInfo lm3s811evb_type = {
    .name = MACHINE_TYPE_NAME("lm3s811evb"),
    .parent = TYPE_MACHINE,
    .class_init = lm3s811evb_class_init,
};

static void lm3s6965evb_class_init(ObjectClass *oc, void *data)
{
    MachineClass *mc = MACHINE_CLASS(oc);

    mc->desc = "Stellaris LM3S6965EVB";
    mc->init = lm3s6965evb_init;
}

static const TypeInfo lm3s6965evb_type = {
    .name = MACHINE_TYPE_NAME("lm3s6965evb"),
    .parent = TYPE_MACHINE,
    .class_init = lm3s6965evb_class_init,
};

static void stellaris_machine_init(void)
{
    type_register_static(&lm3s811evb_type);
    type_register_static(&lm3s6965evb_type);
}

type_init(stellaris_machine_init)

static void stellaris_i2c_class_init(ObjectClass *klass, void *data)
{
    DeviceClass *dc = DEVICE_CLASS(klass);

    dc->vmsd = &vmstate_stellaris_i2c;
}

static const TypeInfo stellaris_i2c_info = {
    .name          = TYPE_STELLARIS_I2C,
    .parent        = TYPE_SYS_BUS_DEVICE,
    .instance_size = sizeof(stellaris_i2c_state),
    .instance_init = stellaris_i2c_init,
    .class_init    = stellaris_i2c_class_init,
};

static void stellaris_gptm_class_init(ObjectClass *klass, void *data)
{
    DeviceClass *dc = DEVICE_CLASS(klass);

    dc->vmsd = &vmstate_stellaris_gptm;
}

static const TypeInfo stellaris_gptm_info = {
    .name          = TYPE_STELLARIS_GPTM,
    .parent        = TYPE_SYS_BUS_DEVICE,
    .instance_size = sizeof(gptm_state),
    .instance_init = stellaris_gptm_init,
    .class_init    = stellaris_gptm_class_init,
};

static void stellaris_adc_class_init(ObjectClass *klass, void *data)
{
    DeviceClass *dc = DEVICE_CLASS(klass);

    dc->vmsd = &vmstate_stellaris_adc;
}

static const TypeInfo stellaris_adc_info = {
    .name          = TYPE_STELLARIS_ADC,
    .parent        = TYPE_SYS_BUS_DEVICE,
    .instance_size = sizeof(stellaris_adc_state),
    .instance_init = stellaris_adc_init,
    .class_init    = stellaris_adc_class_init,
};

static void stellaris_register_types(void)
{
    type_register_static(&stellaris_i2c_info);
    type_register_static(&stellaris_gptm_info);
    type_register_static(&stellaris_adc_info);
}

type_init(stellaris_register_types)<|MERGE_RESOLUTION|>--- conflicted
+++ resolved
@@ -20,10 +20,7 @@
 #include "qemu/log.h"
 #include "exec/address-spaces.h"
 #include "sysemu/sysemu.h"
-<<<<<<< HEAD
-=======
 #include "hw/char/pl011.h"
->>>>>>> 7124ccf8
 
 #define GPIO_A 0
 #define GPIO_B 1
@@ -1189,14 +1186,6 @@
     }
 }
 
-static
-void do_sys_reset(void *opaque, int n, int level)
-{
-    if (level) {
-        qemu_system_reset_request();
-    }
-}
-
 /* Board init.  */
 static stellaris_board_info stellaris_boards[] = {
   { "LM3S811EVB",
@@ -1315,14 +1304,9 @@
 
     for (i = 0; i < 4; i++) {
         if (board->dc2 & (1 << i)) {
-<<<<<<< HEAD
-            sysbus_create_simple("pl011_luminary", 0x4000c000 + i * 0x1000,
-                                 qdev_get_gpio_in(nvic, uart_irq[i]));
-=======
             pl011_luminary_create(0x4000c000 + i * 0x1000,
                                   qdev_get_gpio_in(nvic, uart_irq[i]),
                                   serial_hds[i]);
->>>>>>> 7124ccf8
         }
     }
     if (board->dc2 & (1 << 4)) {
