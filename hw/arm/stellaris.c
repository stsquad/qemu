--- conflicted
+++ resolved
@@ -1223,18 +1223,6 @@
     int i;
     int j;
 
-<<<<<<< HEAD
-    flash_size = ((board->dc0 & 0xffff) + 1) << 1;
-    sram_size = (board->dc0 >> 18) + 1;
-
-#if defined(CONFIG_VERBOSE)
-    if (verbosity_level > 0) {
-        printf("Board/machine: '%s'.\n", board->name);
-    }
-#endif
-
-    pic = armv7m_init(get_system_memory(), flash_size, sram_size, machine);
-=======
     MemoryRegion *sram = g_new(MemoryRegion, 1);
     MemoryRegion *flash = g_new(MemoryRegion, 1);
     MemoryRegion *system_memory = get_system_memory();
@@ -1256,7 +1244,6 @@
 
     pic = armv7m_init(system_memory, flash_size, NUM_IRQ_LINES,
                       kernel_filename, cpu_model);
->>>>>>> 054903a8
 
     if (board->dc1 & (1 << 16)) {
         dev = sysbus_create_varargs(TYPE_STELLARIS_ADC, 0x40038000,
