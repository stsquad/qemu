/*
 * Luminary Micro Stellaris peripherals
 *
 * Copyright (c) 2006 CodeSourcery.
 * Written by Paul Brook
 *
 * This code is licensed under the GPL.
 */
#include "config.h"
#include "hw/sysbus.h"
#include "hw/ssi.h"
#include "hw/arm/arm.h"
#include "hw/devices.h"
#include "qemu/timer.h"
#include "hw/i2c/i2c.h"
#include "net/net.h"
#include "hw/boards.h"
#include "exec/address-spaces.h"
#include "sysemu/sysemu.h"

#define GPIO_A 0
#define GPIO_B 1
#define GPIO_C 2
#define GPIO_D 3
#define GPIO_E 4
#define GPIO_F 5
#define GPIO_G 6

#define BP_OLED_I2C  0x01
#define BP_OLED_SSI  0x02
#define BP_GAMEPAD   0x04

#define NUM_IRQ_LINES 64

typedef const struct {
    const char *name;
    uint32_t did0;
    uint32_t did1;
    uint32_t dc0;
    uint32_t dc1;
    uint32_t dc2;
    uint32_t dc3;
    uint32_t dc4;
    uint32_t peripherals;
} stellaris_board_info;

/* General purpose timer module.  */

#define TYPE_STELLARIS_GPTM "stellaris-gptm"
#define STELLARIS_GPTM(obj) \
    OBJECT_CHECK(gptm_state, (obj), TYPE_STELLARIS_GPTM)

typedef struct gptm_state {
    SysBusDevice parent_obj;

    MemoryRegion iomem;
    uint32_t config;
    uint32_t mode[2];
    uint32_t control;
    uint32_t state;
    uint32_t mask;
    uint32_t load[2];
    uint32_t match[2];
    uint32_t prescale[2];
    uint32_t match_prescale[2];
    uint32_t rtc;
    int64_t tick[2];
    struct gptm_state *opaque[2];
    QEMUTimer *timer[2];
    /* The timers have an alternate output used to trigger the ADC.  */
    qemu_irq trigger;
    qemu_irq irq;
} gptm_state;

static void gptm_update_irq(gptm_state *s)
{
    int level;
    level = (s->state & s->mask) != 0;
    qemu_set_irq(s->irq, level);
}

static void gptm_stop(gptm_state *s, int n)
{
    timer_del(s->timer[n]);
}

static void gptm_reload(gptm_state *s, int n, int reset)
{
    int64_t tick;
    if (reset)
        tick = qemu_clock_get_ns(QEMU_CLOCK_VIRTUAL);
    else
        tick = s->tick[n];

    if (s->config == 0) {
        /* 32-bit CountDown.  */
        uint32_t count;
        count = s->load[0] | (s->load[1] << 16);
        tick += (int64_t)count * system_clock_scale;
    } else if (s->config == 1) {
        /* 32-bit RTC.  1Hz tick.  */
        tick += get_ticks_per_sec();
    } else if (s->mode[n] == 0xa) {
        /* PWM mode.  Not implemented.  */
    } else {
        hw_error("TODO: 16-bit timer mode 0x%x\n", s->mode[n]);
    }
    s->tick[n] = tick;
    timer_mod(s->timer[n], tick);
}

static void gptm_tick(void *opaque)
{
    gptm_state **p = (gptm_state **)opaque;
    gptm_state *s;
    int n;

    s = *p;
    n = p - s->opaque;
    if (s->config == 0) {
        s->state |= 1;
        if ((s->control & 0x20)) {
            /* Output trigger.  */
	    qemu_irq_pulse(s->trigger);
        }
        if (s->mode[0] & 1) {
            /* One-shot.  */
            s->control &= ~1;
        } else {
            /* Periodic.  */
            gptm_reload(s, 0, 0);
        }
    } else if (s->config == 1) {
        /* RTC.  */
        uint32_t match;
        s->rtc++;
        match = s->match[0] | (s->match[1] << 16);
        if (s->rtc > match)
            s->rtc = 0;
        if (s->rtc == 0) {
            s->state |= 8;
        }
        gptm_reload(s, 0, 0);
    } else if (s->mode[n] == 0xa) {
        /* PWM mode.  Not implemented.  */
    } else {
        hw_error("TODO: 16-bit timer mode 0x%x\n", s->mode[n]);
    }
    gptm_update_irq(s);
}

static uint64_t gptm_read(void *opaque, hwaddr offset,
                          unsigned size)
{
    gptm_state *s = (gptm_state *)opaque;

    switch (offset) {
    case 0x00: /* CFG */
        return s->config;
    case 0x04: /* TAMR */
        return s->mode[0];
    case 0x08: /* TBMR */
        return s->mode[1];
    case 0x0c: /* CTL */
        return s->control;
    case 0x18: /* IMR */
        return s->mask;
    case 0x1c: /* RIS */
        return s->state;
    case 0x20: /* MIS */
        return s->state & s->mask;
    case 0x24: /* CR */
        return 0;
    case 0x28: /* TAILR */
        return s->load[0] | ((s->config < 4) ? (s->load[1] << 16) : 0);
    case 0x2c: /* TBILR */
        return s->load[1];
    case 0x30: /* TAMARCHR */
        return s->match[0] | ((s->config < 4) ? (s->match[1] << 16) : 0);
    case 0x34: /* TBMATCHR */
        return s->match[1];
    case 0x38: /* TAPR */
        return s->prescale[0];
    case 0x3c: /* TBPR */
        return s->prescale[1];
    case 0x40: /* TAPMR */
        return s->match_prescale[0];
    case 0x44: /* TBPMR */
        return s->match_prescale[1];
    case 0x48: /* TAR */
        if (s->config == 1) {
            return s->rtc;
        }
        qemu_log_mask(LOG_UNIMP,
                      "GPTM: read of TAR but timer read not supported");
        return 0;
    case 0x4c: /* TBR */
        qemu_log_mask(LOG_UNIMP,
                      "GPTM: read of TBR but timer read not supported");
        return 0;
    default:
        qemu_log_mask(LOG_GUEST_ERROR,
                      "GPTM: read at bad offset 0x%x\n", (int)offset);
        return 0;
    }
}

static void gptm_write(void *opaque, hwaddr offset,
                       uint64_t value, unsigned size)
{
    gptm_state *s = (gptm_state *)opaque;
    uint32_t oldval;

    /* The timers should be disabled before changing the configuration.
       We take advantage of this and defer everything until the timer
       is enabled.  */
    switch (offset) {
    case 0x00: /* CFG */
        s->config = value;
        break;
    case 0x04: /* TAMR */
        s->mode[0] = value;
        break;
    case 0x08: /* TBMR */
        s->mode[1] = value;
        break;
    case 0x0c: /* CTL */
        oldval = s->control;
        s->control = value;
        /* TODO: Implement pause.  */
        if ((oldval ^ value) & 1) {
            if (value & 1) {
                gptm_reload(s, 0, 1);
            } else {
                gptm_stop(s, 0);
            }
        }
        if (((oldval ^ value) & 0x100) && s->config >= 4) {
            if (value & 0x100) {
                gptm_reload(s, 1, 1);
            } else {
                gptm_stop(s, 1);
            }
        }
        break;
    case 0x18: /* IMR */
        s->mask = value & 0x77;
        gptm_update_irq(s);
        break;
    case 0x24: /* CR */
        s->state &= ~value;
        break;
    case 0x28: /* TAILR */
        s->load[0] = value & 0xffff;
        if (s->config < 4) {
            s->load[1] = value >> 16;
        }
        break;
    case 0x2c: /* TBILR */
        s->load[1] = value & 0xffff;
        break;
    case 0x30: /* TAMARCHR */
        s->match[0] = value & 0xffff;
        if (s->config < 4) {
            s->match[1] = value >> 16;
        }
        break;
    case 0x34: /* TBMATCHR */
        s->match[1] = value >> 16;
        break;
    case 0x38: /* TAPR */
        s->prescale[0] = value;
        break;
    case 0x3c: /* TBPR */
        s->prescale[1] = value;
        break;
    case 0x40: /* TAPMR */
        s->match_prescale[0] = value;
        break;
    case 0x44: /* TBPMR */
        s->match_prescale[0] = value;
        break;
    default:
        hw_error("gptm_write: Bad offset 0x%x\n", (int)offset);
    }
    gptm_update_irq(s);
}

static const MemoryRegionOps gptm_ops = {
    .read = gptm_read,
    .write = gptm_write,
    .endianness = DEVICE_NATIVE_ENDIAN,
};

static const VMStateDescription vmstate_stellaris_gptm = {
    .name = "stellaris_gptm",
    .version_id = 1,
    .minimum_version_id = 1,
    .fields = (VMStateField[]) {
        VMSTATE_UINT32(config, gptm_state),
        VMSTATE_UINT32_ARRAY(mode, gptm_state, 2),
        VMSTATE_UINT32(control, gptm_state),
        VMSTATE_UINT32(state, gptm_state),
        VMSTATE_UINT32(mask, gptm_state),
        VMSTATE_UNUSED(8),
        VMSTATE_UINT32_ARRAY(load, gptm_state, 2),
        VMSTATE_UINT32_ARRAY(match, gptm_state, 2),
        VMSTATE_UINT32_ARRAY(prescale, gptm_state, 2),
        VMSTATE_UINT32_ARRAY(match_prescale, gptm_state, 2),
        VMSTATE_UINT32(rtc, gptm_state),
        VMSTATE_INT64_ARRAY(tick, gptm_state, 2),
        VMSTATE_TIMER_PTR_ARRAY(timer, gptm_state, 2),
        VMSTATE_END_OF_LIST()
    }
};

static int stellaris_gptm_init(SysBusDevice *sbd)
{
    DeviceState *dev = DEVICE(sbd);
    gptm_state *s = STELLARIS_GPTM(dev);

    sysbus_init_irq(sbd, &s->irq);
    qdev_init_gpio_out(dev, &s->trigger, 1);

    memory_region_init_io(&s->iomem, OBJECT(s), &gptm_ops, s,
                          "gptm", 0x1000);
    sysbus_init_mmio(sbd, &s->iomem);

    s->opaque[0] = s->opaque[1] = s;
    s->timer[0] = timer_new_ns(QEMU_CLOCK_VIRTUAL, gptm_tick, &s->opaque[0]);
    s->timer[1] = timer_new_ns(QEMU_CLOCK_VIRTUAL, gptm_tick, &s->opaque[1]);
    vmstate_register(dev, -1, &vmstate_stellaris_gptm, s);
    return 0;
}


/* System controller.  */

typedef struct {
    MemoryRegion iomem;
    uint32_t pborctl;
    uint32_t ldopctl;
    uint32_t int_status;
    uint32_t int_mask;
    uint32_t resc;
    uint32_t rcc;
    uint32_t rcc2;
    uint32_t rcgc[3];
    uint32_t scgc[3];
    uint32_t dcgc[3];
    uint32_t clkvclr;
    uint32_t ldoarst;
    uint32_t user0;
    uint32_t user1;
    qemu_irq irq;
    stellaris_board_info *board;
} ssys_state;

static void ssys_update(ssys_state *s)
{
  qemu_set_irq(s->irq, (s->int_status & s->int_mask) != 0);
}

static uint32_t pllcfg_sandstorm[16] = {
    0x31c0, /* 1 Mhz */
    0x1ae0, /* 1.8432 Mhz */
    0x18c0, /* 2 Mhz */
    0xd573, /* 2.4576 Mhz */
    0x37a6, /* 3.57954 Mhz */
    0x1ae2, /* 3.6864 Mhz */
    0x0c40, /* 4 Mhz */
    0x98bc, /* 4.906 Mhz */
    0x935b, /* 4.9152 Mhz */
    0x09c0, /* 5 Mhz */
    0x4dee, /* 5.12 Mhz */
    0x0c41, /* 6 Mhz */
    0x75db, /* 6.144 Mhz */
    0x1ae6, /* 7.3728 Mhz */
    0x0600, /* 8 Mhz */
    0x585b /* 8.192 Mhz */
};

static uint32_t pllcfg_fury[16] = {
    0x3200, /* 1 Mhz */
    0x1b20, /* 1.8432 Mhz */
    0x1900, /* 2 Mhz */
    0xf42b, /* 2.4576 Mhz */
    0x37e3, /* 3.57954 Mhz */
    0x1b21, /* 3.6864 Mhz */
    0x0c80, /* 4 Mhz */
    0x98ee, /* 4.906 Mhz */
    0xd5b4, /* 4.9152 Mhz */
    0x0a00, /* 5 Mhz */
    0x4e27, /* 5.12 Mhz */
    0x1902, /* 6 Mhz */
    0xec1c, /* 6.144 Mhz */
    0x1b23, /* 7.3728 Mhz */
    0x0640, /* 8 Mhz */
    0xb11c /* 8.192 Mhz */
};

#define DID0_VER_MASK        0x70000000
#define DID0_VER_0           0x00000000
#define DID0_VER_1           0x10000000

#define DID0_CLASS_MASK      0x00FF0000
#define DID0_CLASS_SANDSTORM 0x00000000
#define DID0_CLASS_FURY      0x00010000

static int ssys_board_class(const ssys_state *s)
{
    uint32_t did0 = s->board->did0;
    switch (did0 & DID0_VER_MASK) {
    case DID0_VER_0:
        return DID0_CLASS_SANDSTORM;
    case DID0_VER_1:
        switch (did0 & DID0_CLASS_MASK) {
        case DID0_CLASS_SANDSTORM:
        case DID0_CLASS_FURY:
            return did0 & DID0_CLASS_MASK;
        }
        /* for unknown classes, fall through */
    default:
        hw_error("ssys_board_class: Unknown class 0x%08x\n", did0);
    }
}

static uint64_t ssys_read(void *opaque, hwaddr offset,
                          unsigned size)
{
    ssys_state *s = (ssys_state *)opaque;

    switch (offset) {
    case 0x000: /* DID0 */
        return s->board->did0;
    case 0x004: /* DID1 */
        return s->board->did1;
    case 0x008: /* DC0 */
        return s->board->dc0;
    case 0x010: /* DC1 */
        return s->board->dc1;
    case 0x014: /* DC2 */
        return s->board->dc2;
    case 0x018: /* DC3 */
        return s->board->dc3;
    case 0x01c: /* DC4 */
        return s->board->dc4;
    case 0x030: /* PBORCTL */
        return s->pborctl;
    case 0x034: /* LDOPCTL */
        return s->ldopctl;
    case 0x040: /* SRCR0 */
        return 0;
    case 0x044: /* SRCR1 */
        return 0;
    case 0x048: /* SRCR2 */
        return 0;
    case 0x050: /* RIS */
        return s->int_status;
    case 0x054: /* IMC */
        return s->int_mask;
    case 0x058: /* MISC */
        return s->int_status & s->int_mask;
    case 0x05c: /* RESC */
        return s->resc;
    case 0x060: /* RCC */
        return s->rcc;
    case 0x064: /* PLLCFG */
        {
            int xtal;
            xtal = (s->rcc >> 6) & 0xf;
            switch (ssys_board_class(s)) {
            case DID0_CLASS_FURY:
                return pllcfg_fury[xtal];
            case DID0_CLASS_SANDSTORM:
                return pllcfg_sandstorm[xtal];
            default:
                hw_error("ssys_read: Unhandled class for PLLCFG read.\n");
                return 0;
            }
        }
    case 0x070: /* RCC2 */
        return s->rcc2;
    case 0x100: /* RCGC0 */
        return s->rcgc[0];
    case 0x104: /* RCGC1 */
        return s->rcgc[1];
    case 0x108: /* RCGC2 */
        return s->rcgc[2];
    case 0x110: /* SCGC0 */
        return s->scgc[0];
    case 0x114: /* SCGC1 */
        return s->scgc[1];
    case 0x118: /* SCGC2 */
        return s->scgc[2];
    case 0x120: /* DCGC0 */
        return s->dcgc[0];
    case 0x124: /* DCGC1 */
        return s->dcgc[1];
    case 0x128: /* DCGC2 */
        return s->dcgc[2];
    case 0x150: /* CLKVCLR */
        return s->clkvclr;
    case 0x160: /* LDOARST */
        return s->ldoarst;
    case 0x1e0: /* USER0 */
        return s->user0;
    case 0x1e4: /* USER1 */
        return s->user1;
    default:
        hw_error("ssys_read: Bad offset 0x%x\n", (int)offset);
        return 0;
    }
}

static bool ssys_use_rcc2(ssys_state *s)
{
    return (s->rcc2 >> 31) & 0x1;
}

/*
 * Caculate the sys. clock period in ms.
 */
static void ssys_calculate_system_clock(ssys_state *s)
{
    if (ssys_use_rcc2(s)) {
        system_clock_scale = 5 * (((s->rcc2 >> 23) & 0x3f) + 1);
    } else {
        system_clock_scale = 5 * (((s->rcc >> 23) & 0xf) + 1);
    }
}

static void ssys_write(void *opaque, hwaddr offset,
                       uint64_t value, unsigned size)
{
    ssys_state *s = (ssys_state *)opaque;

    switch (offset) {
    case 0x030: /* PBORCTL */
        s->pborctl = value & 0xffff;
        break;
    case 0x034: /* LDOPCTL */
        s->ldopctl = value & 0x1f;
        break;
    case 0x040: /* SRCR0 */
    case 0x044: /* SRCR1 */
    case 0x048: /* SRCR2 */
        fprintf(stderr, "Peripheral reset not implemented\n");
        break;
    case 0x054: /* IMC */
        s->int_mask = value & 0x7f;
        break;
    case 0x058: /* MISC */
        s->int_status &= ~value;
        break;
    case 0x05c: /* RESC */
        s->resc = value & 0x3f;
        break;
    case 0x060: /* RCC */
        if ((s->rcc & (1 << 13)) != 0 && (value & (1 << 13)) == 0) {
            /* PLL enable.  */
            s->int_status |= (1 << 6);
        }
        s->rcc = value;
        ssys_calculate_system_clock(s);
        break;
    case 0x070: /* RCC2 */
        if (ssys_board_class(s) == DID0_CLASS_SANDSTORM) {
            break;
        }

        if ((s->rcc2 & (1 << 13)) != 0 && (value & (1 << 13)) == 0) {
            /* PLL enable.  */
            s->int_status |= (1 << 6);
        }
        s->rcc2 = value;
        ssys_calculate_system_clock(s);
        break;
    case 0x100: /* RCGC0 */
        s->rcgc[0] = value;
        break;
    case 0x104: /* RCGC1 */
        s->rcgc[1] = value;
        break;
    case 0x108: /* RCGC2 */
        s->rcgc[2] = value;
        break;
    case 0x110: /* SCGC0 */
        s->scgc[0] = value;
        break;
    case 0x114: /* SCGC1 */
        s->scgc[1] = value;
        break;
    case 0x118: /* SCGC2 */
        s->scgc[2] = value;
        break;
    case 0x120: /* DCGC0 */
        s->dcgc[0] = value;
        break;
    case 0x124: /* DCGC1 */
        s->dcgc[1] = value;
        break;
    case 0x128: /* DCGC2 */
        s->dcgc[2] = value;
        break;
    case 0x150: /* CLKVCLR */
        s->clkvclr = value;
        break;
    case 0x160: /* LDOARST */
        s->ldoarst = value;
        break;
    default:
        hw_error("ssys_write: Bad offset 0x%x\n", (int)offset);
    }
    ssys_update(s);
}

static const MemoryRegionOps ssys_ops = {
    .read = ssys_read,
    .write = ssys_write,
    .endianness = DEVICE_NATIVE_ENDIAN,
};

static void ssys_reset(void *opaque)
{
    ssys_state *s = (ssys_state *)opaque;

    s->pborctl = 0x7ffd;
    s->rcc = 0x078e3ac0;

    if (ssys_board_class(s) == DID0_CLASS_SANDSTORM) {
        s->rcc2 = 0;
    } else {
        s->rcc2 = 0x07802810;
    }
    s->rcgc[0] = 1;
    s->scgc[0] = 1;
    s->dcgc[0] = 1;
    ssys_calculate_system_clock(s);
}

static int stellaris_sys_post_load(void *opaque, int version_id)
{
    ssys_state *s = opaque;

    ssys_calculate_system_clock(s);

    return 0;
}

static const VMStateDescription vmstate_stellaris_sys = {
    .name = "stellaris_sys",
    .version_id = 2,
    .minimum_version_id = 1,
    .post_load = stellaris_sys_post_load,
    .fields = (VMStateField[]) {
        VMSTATE_UINT32(pborctl, ssys_state),
        VMSTATE_UINT32(ldopctl, ssys_state),
        VMSTATE_UINT32(int_mask, ssys_state),
        VMSTATE_UINT32(int_status, ssys_state),
        VMSTATE_UINT32(resc, ssys_state),
        VMSTATE_UINT32(rcc, ssys_state),
        VMSTATE_UINT32_V(rcc2, ssys_state, 2),
        VMSTATE_UINT32_ARRAY(rcgc, ssys_state, 3),
        VMSTATE_UINT32_ARRAY(scgc, ssys_state, 3),
        VMSTATE_UINT32_ARRAY(dcgc, ssys_state, 3),
        VMSTATE_UINT32(clkvclr, ssys_state),
        VMSTATE_UINT32(ldoarst, ssys_state),
        VMSTATE_END_OF_LIST()
    }
};

static int stellaris_sys_init(uint32_t base, qemu_irq irq,
                              stellaris_board_info * board,
                              uint8_t *macaddr)
{
    ssys_state *s;

    s = (ssys_state *)g_malloc0(sizeof(ssys_state));
    s->irq = irq;
    s->board = board;
    /* Most devices come preprogrammed with a MAC address in the user data. */
    s->user0 = macaddr[0] | (macaddr[1] << 8) | (macaddr[2] << 16);
    s->user1 = macaddr[3] | (macaddr[4] << 8) | (macaddr[5] << 16);

    memory_region_init_io(&s->iomem, NULL, &ssys_ops, s, "ssys", 0x00001000);
    memory_region_add_subregion(get_system_memory(), base, &s->iomem);
    ssys_reset(s);
    vmstate_register(NULL, -1, &vmstate_stellaris_sys, s);
    return 0;
}


/* I2C controller.  */

#define TYPE_STELLARIS_I2C "stellaris-i2c"
#define STELLARIS_I2C(obj) \
    OBJECT_CHECK(stellaris_i2c_state, (obj), TYPE_STELLARIS_I2C)

typedef struct {
    SysBusDevice parent_obj;

    I2CBus *bus;
    qemu_irq irq;
    MemoryRegion iomem;
    uint32_t msa;
    uint32_t mcs;
    uint32_t mdr;
    uint32_t mtpr;
    uint32_t mimr;
    uint32_t mris;
    uint32_t mcr;
} stellaris_i2c_state;

#define STELLARIS_I2C_MCS_BUSY    0x01
#define STELLARIS_I2C_MCS_ERROR   0x02
#define STELLARIS_I2C_MCS_ADRACK  0x04
#define STELLARIS_I2C_MCS_DATACK  0x08
#define STELLARIS_I2C_MCS_ARBLST  0x10
#define STELLARIS_I2C_MCS_IDLE    0x20
#define STELLARIS_I2C_MCS_BUSBSY  0x40

static uint64_t stellaris_i2c_read(void *opaque, hwaddr offset,
                                   unsigned size)
{
    stellaris_i2c_state *s = (stellaris_i2c_state *)opaque;

    switch (offset) {
    case 0x00: /* MSA */
        return s->msa;
    case 0x04: /* MCS */
        /* We don't emulate timing, so the controller is never busy.  */
        return s->mcs | STELLARIS_I2C_MCS_IDLE;
    case 0x08: /* MDR */
        return s->mdr;
    case 0x0c: /* MTPR */
        return s->mtpr;
    case 0x10: /* MIMR */
        return s->mimr;
    case 0x14: /* MRIS */
        return s->mris;
    case 0x18: /* MMIS */
        return s->mris & s->mimr;
    case 0x20: /* MCR */
        return s->mcr;
    default:
        hw_error("strllaris_i2c_read: Bad offset 0x%x\n", (int)offset);
        return 0;
    }
}

static void stellaris_i2c_update(stellaris_i2c_state *s)
{
    int level;

    level = (s->mris & s->mimr) != 0;
    qemu_set_irq(s->irq, level);
}

static void stellaris_i2c_write(void *opaque, hwaddr offset,
                                uint64_t value, unsigned size)
{
    stellaris_i2c_state *s = (stellaris_i2c_state *)opaque;

    switch (offset) {
    case 0x00: /* MSA */
        s->msa = value & 0xff;
        break;
    case 0x04: /* MCS */
        if ((s->mcr & 0x10) == 0) {
            /* Disabled.  Do nothing.  */
            break;
        }
        /* Grab the bus if this is starting a transfer.  */
        if ((value & 2) && (s->mcs & STELLARIS_I2C_MCS_BUSBSY) == 0) {
            if (i2c_start_transfer(s->bus, s->msa >> 1, s->msa & 1)) {
                s->mcs |= STELLARIS_I2C_MCS_ARBLST;
            } else {
                s->mcs &= ~STELLARIS_I2C_MCS_ARBLST;
                s->mcs |= STELLARIS_I2C_MCS_BUSBSY;
            }
        }
        /* If we don't have the bus then indicate an error.  */
        if (!i2c_bus_busy(s->bus)
                || (s->mcs & STELLARIS_I2C_MCS_BUSBSY) == 0) {
            s->mcs |= STELLARIS_I2C_MCS_ERROR;
            break;
        }
        s->mcs &= ~STELLARIS_I2C_MCS_ERROR;
        if (value & 1) {
            /* Transfer a byte.  */
            /* TODO: Handle errors.  */
            if (s->msa & 1) {
                /* Recv */
                s->mdr = i2c_recv(s->bus) & 0xff;
            } else {
                /* Send */
                i2c_send(s->bus, s->mdr);
            }
            /* Raise an interrupt.  */
            s->mris |= 1;
        }
        if (value & 4) {
            /* Finish transfer.  */
            i2c_end_transfer(s->bus);
            s->mcs &= ~STELLARIS_I2C_MCS_BUSBSY;
        }
        break;
    case 0x08: /* MDR */
        s->mdr = value & 0xff;
        break;
    case 0x0c: /* MTPR */
        s->mtpr = value & 0xff;
        break;
    case 0x10: /* MIMR */
        s->mimr = 1;
        break;
    case 0x1c: /* MICR */
        s->mris &= ~value;
        break;
    case 0x20: /* MCR */
        if (value & 1)
            hw_error(
                      "stellaris_i2c_write: Loopback not implemented\n");
        if (value & 0x20)
            hw_error(
                      "stellaris_i2c_write: Slave mode not implemented\n");
        s->mcr = value & 0x31;
        break;
    default:
        hw_error("stellaris_i2c_write: Bad offset 0x%x\n",
                  (int)offset);
    }
    stellaris_i2c_update(s);
}

static void stellaris_i2c_reset(stellaris_i2c_state *s)
{
    if (s->mcs & STELLARIS_I2C_MCS_BUSBSY)
        i2c_end_transfer(s->bus);

    s->msa = 0;
    s->mcs = 0;
    s->mdr = 0;
    s->mtpr = 1;
    s->mimr = 0;
    s->mris = 0;
    s->mcr = 0;
    stellaris_i2c_update(s);
}

static const MemoryRegionOps stellaris_i2c_ops = {
    .read = stellaris_i2c_read,
    .write = stellaris_i2c_write,
    .endianness = DEVICE_NATIVE_ENDIAN,
};

static const VMStateDescription vmstate_stellaris_i2c = {
    .name = "stellaris_i2c",
    .version_id = 1,
    .minimum_version_id = 1,
    .fields = (VMStateField[]) {
        VMSTATE_UINT32(msa, stellaris_i2c_state),
        VMSTATE_UINT32(mcs, stellaris_i2c_state),
        VMSTATE_UINT32(mdr, stellaris_i2c_state),
        VMSTATE_UINT32(mtpr, stellaris_i2c_state),
        VMSTATE_UINT32(mimr, stellaris_i2c_state),
        VMSTATE_UINT32(mris, stellaris_i2c_state),
        VMSTATE_UINT32(mcr, stellaris_i2c_state),
        VMSTATE_END_OF_LIST()
    }
};

static int stellaris_i2c_init(SysBusDevice *sbd)
{
    DeviceState *dev = DEVICE(sbd);
    stellaris_i2c_state *s = STELLARIS_I2C(dev);
    I2CBus *bus;

    sysbus_init_irq(sbd, &s->irq);
    bus = i2c_init_bus(dev, "i2c");
    s->bus = bus;

    memory_region_init_io(&s->iomem, OBJECT(s), &stellaris_i2c_ops, s,
                          "i2c", 0x1000);
    sysbus_init_mmio(sbd, &s->iomem);
    /* ??? For now we only implement the master interface.  */
    stellaris_i2c_reset(s);
    vmstate_register(dev, -1, &vmstate_stellaris_i2c, s);
    return 0;
}

/* Analogue to Digital Converter.  This is only partially implemented,
   enough for applications that use a combined ADC and timer tick.  */

#define STELLARIS_ADC_EM_CONTROLLER 0
#define STELLARIS_ADC_EM_COMP       1
#define STELLARIS_ADC_EM_EXTERNAL   4
#define STELLARIS_ADC_EM_TIMER      5
#define STELLARIS_ADC_EM_PWM0       6
#define STELLARIS_ADC_EM_PWM1       7
#define STELLARIS_ADC_EM_PWM2       8

#define STELLARIS_ADC_FIFO_EMPTY    0x0100
#define STELLARIS_ADC_FIFO_FULL     0x1000

#define TYPE_STELLARIS_ADC "stellaris-adc"
#define STELLARIS_ADC(obj) \
    OBJECT_CHECK(stellaris_adc_state, (obj), TYPE_STELLARIS_ADC)

typedef struct StellarisADCState {
    SysBusDevice parent_obj;

    MemoryRegion iomem;
    uint32_t actss;
    uint32_t ris;
    uint32_t im;
    uint32_t emux;
    uint32_t ostat;
    uint32_t ustat;
    uint32_t sspri;
    uint32_t sac;
    struct {
        uint32_t state;
        uint32_t data[16];
    } fifo[4];
    uint32_t ssmux[4];
    uint32_t ssctl[4];
    uint32_t noise;
    qemu_irq irq[4];
} stellaris_adc_state;

static uint32_t stellaris_adc_fifo_read(stellaris_adc_state *s, int n)
{
    int tail;

    tail = s->fifo[n].state & 0xf;
    if (s->fifo[n].state & STELLARIS_ADC_FIFO_EMPTY) {
        s->ustat |= 1 << n;
    } else {
        s->fifo[n].state = (s->fifo[n].state & ~0xf) | ((tail + 1) & 0xf);
        s->fifo[n].state &= ~STELLARIS_ADC_FIFO_FULL;
        if (tail + 1 == ((s->fifo[n].state >> 4) & 0xf))
            s->fifo[n].state |= STELLARIS_ADC_FIFO_EMPTY;
    }
    return s->fifo[n].data[tail];
}

static void stellaris_adc_fifo_write(stellaris_adc_state *s, int n,
                                     uint32_t value)
{
    int head;

    /* TODO: Real hardware has limited size FIFOs.  We have a full 16 entry 
       FIFO fir each sequencer.  */
    head = (s->fifo[n].state >> 4) & 0xf;
    if (s->fifo[n].state & STELLARIS_ADC_FIFO_FULL) {
        s->ostat |= 1 << n;
        return;
    }
    s->fifo[n].data[head] = value;
    head = (head + 1) & 0xf;
    s->fifo[n].state &= ~STELLARIS_ADC_FIFO_EMPTY;
    s->fifo[n].state = (s->fifo[n].state & ~0xf0) | (head << 4);
    if ((s->fifo[n].state & 0xf) == head)
        s->fifo[n].state |= STELLARIS_ADC_FIFO_FULL;
}

static void stellaris_adc_update(stellaris_adc_state *s)
{
    int level;
    int n;

    for (n = 0; n < 4; n++) {
        level = (s->ris & s->im & (1 << n)) != 0;
        qemu_set_irq(s->irq[n], level);
    }
}

static void stellaris_adc_trigger(void *opaque, int irq, int level)
{
    stellaris_adc_state *s = (stellaris_adc_state *)opaque;
    int n;

    for (n = 0; n < 4; n++) {
        if ((s->actss & (1 << n)) == 0) {
            continue;
        }

        if (((s->emux >> (n * 4)) & 0xff) != 5) {
            continue;
        }

        /* Some applications use the ADC as a random number source, so introduce
           some variation into the signal.  */
        s->noise = s->noise * 314159 + 1;
        /* ??? actual inputs not implemented.  Return an arbitrary value.  */
        stellaris_adc_fifo_write(s, n, 0x200 + ((s->noise >> 16) & 7));
        s->ris |= (1 << n);
        stellaris_adc_update(s);
    }
}

static void stellaris_adc_reset(stellaris_adc_state *s)
{
    int n;

    for (n = 0; n < 4; n++) {
        s->ssmux[n] = 0;
        s->ssctl[n] = 0;
        s->fifo[n].state = STELLARIS_ADC_FIFO_EMPTY;
    }
}

static uint64_t stellaris_adc_read(void *opaque, hwaddr offset,
                                   unsigned size)
{
    stellaris_adc_state *s = (stellaris_adc_state *)opaque;

    /* TODO: Implement this.  */
    if (offset >= 0x40 && offset < 0xc0) {
        int n;
        n = (offset - 0x40) >> 5;
        switch (offset & 0x1f) {
        case 0x00: /* SSMUX */
            return s->ssmux[n];
        case 0x04: /* SSCTL */
            return s->ssctl[n];
        case 0x08: /* SSFIFO */
            return stellaris_adc_fifo_read(s, n);
        case 0x0c: /* SSFSTAT */
            return s->fifo[n].state;
        default:
            break;
        }
    }
    switch (offset) {
    case 0x00: /* ACTSS */
        return s->actss;
    case 0x04: /* RIS */
        return s->ris;
    case 0x08: /* IM */
        return s->im;
    case 0x0c: /* ISC */
        return s->ris & s->im;
    case 0x10: /* OSTAT */
        return s->ostat;
    case 0x14: /* EMUX */
        return s->emux;
    case 0x18: /* USTAT */
        return s->ustat;
    case 0x20: /* SSPRI */
        return s->sspri;
    case 0x30: /* SAC */
        return s->sac;
    default:
        hw_error("strllaris_adc_read: Bad offset 0x%x\n",
                  (int)offset);
        return 0;
    }
}

static void stellaris_adc_write(void *opaque, hwaddr offset,
                                uint64_t value, unsigned size)
{
    stellaris_adc_state *s = (stellaris_adc_state *)opaque;

    /* TODO: Implement this.  */
    if (offset >= 0x40 && offset < 0xc0) {
        int n;
        n = (offset - 0x40) >> 5;
        switch (offset & 0x1f) {
        case 0x00: /* SSMUX */
            s->ssmux[n] = value & 0x33333333;
            return;
        case 0x04: /* SSCTL */
            if (value != 6) {
                hw_error("ADC: Unimplemented sequence %" PRIx64 "\n",
                          value);
            }
            s->ssctl[n] = value;
            return;
        default:
            break;
        }
    }
    switch (offset) {
    case 0x00: /* ACTSS */
        s->actss = value & 0xf;
        break;
    case 0x08: /* IM */
        s->im = value;
        break;
    case 0x0c: /* ISC */
        s->ris &= ~value;
        break;
    case 0x10: /* OSTAT */
        s->ostat &= ~value;
        break;
    case 0x14: /* EMUX */
        s->emux = value;
        break;
    case 0x18: /* USTAT */
        s->ustat &= ~value;
        break;
    case 0x20: /* SSPRI */
        s->sspri = value;
        break;
    case 0x28: /* PSSI */
        hw_error("Not implemented:  ADC sample initiate\n");
        break;
    case 0x30: /* SAC */
        s->sac = value;
        break;
    default:
        hw_error("stellaris_adc_write: Bad offset 0x%x\n", (int)offset);
    }
    stellaris_adc_update(s);
}

static const MemoryRegionOps stellaris_adc_ops = {
    .read = stellaris_adc_read,
    .write = stellaris_adc_write,
    .endianness = DEVICE_NATIVE_ENDIAN,
};

static const VMStateDescription vmstate_stellaris_adc = {
    .name = "stellaris_adc",
    .version_id = 1,
    .minimum_version_id = 1,
    .fields = (VMStateField[]) {
        VMSTATE_UINT32(actss, stellaris_adc_state),
        VMSTATE_UINT32(ris, stellaris_adc_state),
        VMSTATE_UINT32(im, stellaris_adc_state),
        VMSTATE_UINT32(emux, stellaris_adc_state),
        VMSTATE_UINT32(ostat, stellaris_adc_state),
        VMSTATE_UINT32(ustat, stellaris_adc_state),
        VMSTATE_UINT32(sspri, stellaris_adc_state),
        VMSTATE_UINT32(sac, stellaris_adc_state),
        VMSTATE_UINT32(fifo[0].state, stellaris_adc_state),
        VMSTATE_UINT32_ARRAY(fifo[0].data, stellaris_adc_state, 16),
        VMSTATE_UINT32(ssmux[0], stellaris_adc_state),
        VMSTATE_UINT32(ssctl[0], stellaris_adc_state),
        VMSTATE_UINT32(fifo[1].state, stellaris_adc_state),
        VMSTATE_UINT32_ARRAY(fifo[1].data, stellaris_adc_state, 16),
        VMSTATE_UINT32(ssmux[1], stellaris_adc_state),
        VMSTATE_UINT32(ssctl[1], stellaris_adc_state),
        VMSTATE_UINT32(fifo[2].state, stellaris_adc_state),
        VMSTATE_UINT32_ARRAY(fifo[2].data, stellaris_adc_state, 16),
        VMSTATE_UINT32(ssmux[2], stellaris_adc_state),
        VMSTATE_UINT32(ssctl[2], stellaris_adc_state),
        VMSTATE_UINT32(fifo[3].state, stellaris_adc_state),
        VMSTATE_UINT32_ARRAY(fifo[3].data, stellaris_adc_state, 16),
        VMSTATE_UINT32(ssmux[3], stellaris_adc_state),
        VMSTATE_UINT32(ssctl[3], stellaris_adc_state),
        VMSTATE_UINT32(noise, stellaris_adc_state),
        VMSTATE_END_OF_LIST()
    }
};

static int stellaris_adc_init(SysBusDevice *sbd)
{
    DeviceState *dev = DEVICE(sbd);
    stellaris_adc_state *s = STELLARIS_ADC(dev);
    int n;

    for (n = 0; n < 4; n++) {
        sysbus_init_irq(sbd, &s->irq[n]);
    }

    memory_region_init_io(&s->iomem, OBJECT(s), &stellaris_adc_ops, s,
                          "adc", 0x1000);
    sysbus_init_mmio(sbd, &s->iomem);
    stellaris_adc_reset(s);
    qdev_init_gpio_in(dev, stellaris_adc_trigger, 1);
    vmstate_register(dev, -1, &vmstate_stellaris_adc, s);
    return 0;
}

/* Board init.  */
static stellaris_board_info stellaris_boards[] = {
  { "LM3S811EVB",
    0,
    0x0032000e,
    0x001f001f, /* dc0 */
    0x001132bf,
    0x01071013,
    0x3f0f01ff,
    0x0000001f,
    BP_OLED_I2C
  },
  { "LM3S6965EVB",
    0x10010002,
    0x1073402e,
    0x00ff007f, /* dc0 */
    0x001133ff,
    0x030f5317,
    0x0f0f87ff,
    0x5000007f,
    BP_OLED_SSI | BP_GAMEPAD
  }
};

static void stellaris_init(MachineState *machine,
                           stellaris_board_info *board)
{
    static const int uart_irq[] = {5, 6, 33, 34};
    static const int timer_irq[] = {19, 21, 23, 35};
    static const uint32_t gpio_addr[7] =
      { 0x40004000, 0x40005000, 0x40006000, 0x40007000,
        0x40024000, 0x40025000, 0x40026000};
    static const int gpio_irq[7] = {0, 1, 2, 3, 4, 30, 31};

    qemu_irq *pic;
    DeviceState *gpio_dev[7];
    qemu_irq gpio_in[7][8];
    qemu_irq gpio_out[7][8];
    qemu_irq adc;
    int sram_size;
    int flash_size;
    I2CBus *i2c;
    DeviceState *dev;
    int i;
    int j;

<<<<<<< HEAD
    flash_size = ((board->dc0 & 0xffff) + 1) << 1;
    sram_size = (board->dc0 >> 18) + 1;

#if defined(CONFIG_VERBOSE)
    if (verbosity_level > 0) {
        printf("Board/machine: '%s'.\n", board->name);
    }
#endif

    pic = armv7m_init(get_system_memory(), flash_size, sram_size, machine);
=======
    MemoryRegion *sram = g_new(MemoryRegion, 1);
    MemoryRegion *flash = g_new(MemoryRegion, 1);
    MemoryRegion *system_memory = get_system_memory();

    flash_size = (((board->dc0 & 0xffff) + 1) << 1) * 1024;
    sram_size = ((board->dc0 >> 18) + 1) * 1024;

    /* Flash programming is done via the SCU, so pretend it is ROM.  */
    memory_region_init_ram(flash, NULL, "stellaris.flash", flash_size,
                           &error_abort);
    vmstate_register_ram_global(flash);
    memory_region_set_readonly(flash, true);
    memory_region_add_subregion(system_memory, 0, flash);

    memory_region_init_ram(sram, NULL, "stellaris.sram", sram_size,
                           &error_abort);
    vmstate_register_ram_global(sram);
    memory_region_add_subregion(system_memory, 0x20000000, sram);

    pic = armv7m_init(system_memory, flash_size, NUM_IRQ_LINES,
                      kernel_filename, cpu_model);
>>>>>>> 3ce3480b

    if (board->dc1 & (1 << 16)) {
        dev = sysbus_create_varargs(TYPE_STELLARIS_ADC, 0x40038000,
                                    pic[14], pic[15], pic[16], pic[17], NULL);
        adc = qdev_get_gpio_in(dev, 0);
    } else {
        adc = NULL;
    }
    for (i = 0; i < 4; i++) {
        if (board->dc2 & (0x10000 << i)) {
            dev = sysbus_create_simple(TYPE_STELLARIS_GPTM,
                                       0x40030000 + i * 0x1000,
                                       pic[timer_irq[i]]);
            /* TODO: This is incorrect, but we get away with it because
               the ADC output is only ever pulsed.  */
            qdev_connect_gpio_out(dev, 0, adc);
        }
    }

    stellaris_sys_init(0x400fe000, pic[28], board, nd_table[0].macaddr.a);

    for (i = 0; i < 7; i++) {
        if (board->dc4 & (1 << i)) {
            gpio_dev[i] = sysbus_create_simple("pl061_luminary", gpio_addr[i],
                                               pic[gpio_irq[i]]);
            for (j = 0; j < 8; j++) {
                gpio_in[i][j] = qdev_get_gpio_in(gpio_dev[i], j);
                gpio_out[i][j] = NULL;
            }
        }
    }

    if (board->dc2 & (1 << 12)) {
        dev = sysbus_create_simple(TYPE_STELLARIS_I2C, 0x40020000, pic[8]);
        i2c = (I2CBus *)qdev_get_child_bus(dev, "i2c");
        if (board->peripherals & BP_OLED_I2C) {
            i2c_create_slave(i2c, "ssd0303", 0x3d);
        }
    }

    for (i = 0; i < 4; i++) {
        if (board->dc2 & (1 << i)) {
            sysbus_create_simple("pl011_luminary", 0x4000c000 + i * 0x1000,
                                 pic[uart_irq[i]]);
        }
    }
    if (board->dc2 & (1 << 4)) {
        dev = sysbus_create_simple("pl022", 0x40008000, pic[7]);
        if (board->peripherals & BP_OLED_SSI) {
            void *bus;
            DeviceState *sddev;
            DeviceState *ssddev;

            /* Some boards have both an OLED controller and SD card connected to
             * the same SSI port, with the SD card chip select connected to a
             * GPIO pin.  Technically the OLED chip select is connected to the
             * SSI Fss pin.  We do not bother emulating that as both devices
             * should never be selected simultaneously, and our OLED controller
             * ignores stray 0xff commands that occur when deselecting the SD
             * card.
             */
            bus = qdev_get_child_bus(dev, "ssi");

            sddev = ssi_create_slave(bus, "ssi-sd");
            ssddev = ssi_create_slave(bus, "ssd0323");
            gpio_out[GPIO_D][0] = qemu_irq_split(
                    qdev_get_gpio_in_named(sddev, SSI_GPIO_CS, 0),
                    qdev_get_gpio_in_named(ssddev, SSI_GPIO_CS, 0));
            gpio_out[GPIO_C][7] = qdev_get_gpio_in(ssddev, 0);

            /* Make sure the select pin is high.  */
            qemu_irq_raise(gpio_out[GPIO_D][0]);
        }
    }
    if (board->dc4 & (1 << 28)) {
        DeviceState *enet;

        qemu_check_nic_model(&nd_table[0], "stellaris");

        enet = qdev_create(NULL, "stellaris_enet");
        qdev_set_nic_properties(enet, &nd_table[0]);
        qdev_init_nofail(enet);
        sysbus_mmio_map(SYS_BUS_DEVICE(enet), 0, 0x40048000);
        sysbus_connect_irq(SYS_BUS_DEVICE(enet), 0, pic[42]);
    }
    if (board->peripherals & BP_GAMEPAD) {
        qemu_irq gpad_irq[5];
        static const int gpad_keycode[5] = { 0xc8, 0xd0, 0xcb, 0xcd, 0x1d };

        gpad_irq[0] = qemu_irq_invert(gpio_in[GPIO_E][0]); /* up */
        gpad_irq[1] = qemu_irq_invert(gpio_in[GPIO_E][1]); /* down */
        gpad_irq[2] = qemu_irq_invert(gpio_in[GPIO_E][2]); /* left */
        gpad_irq[3] = qemu_irq_invert(gpio_in[GPIO_E][3]); /* right */
        gpad_irq[4] = qemu_irq_invert(gpio_in[GPIO_F][1]); /* select */

        stellaris_gamepad_init(5, gpad_irq, gpad_keycode);
    }
    for (i = 0; i < 7; i++) {
        if (board->dc4 & (1 << i)) {
            for (j = 0; j < 8; j++) {
                if (gpio_out[i][j]) {
                    qdev_connect_gpio_out(gpio_dev[i], j, gpio_out[i][j]);
                }
            }
        }
    }
}

/* FIXME: Figure out how to generate these from stellaris_boards.  */
static void lm3s811evb_init(MachineState *machine)
{
    stellaris_init(machine, &stellaris_boards[0]);
}

static void lm3s6965evb_init(MachineState *machine)
{
    stellaris_init(machine, &stellaris_boards[1]);
}

static QEMUMachine lm3s811evb_machine = {
    .name = "lm3s811evb",
    .desc = "Stellaris LM3S811EVB",
    .init = lm3s811evb_init,
};

static QEMUMachine lm3s6965evb_machine = {
    .name = "lm3s6965evb",
    .desc = "Stellaris LM3S6965EVB",
    .init = lm3s6965evb_init,
};

static void stellaris_machine_init(void)
{
    qemu_register_machine(&lm3s811evb_machine);
    qemu_register_machine(&lm3s6965evb_machine);
}

machine_init(stellaris_machine_init);

static void stellaris_i2c_class_init(ObjectClass *klass, void *data)
{
    SysBusDeviceClass *sdc = SYS_BUS_DEVICE_CLASS(klass);

    sdc->init = stellaris_i2c_init;
}

static const TypeInfo stellaris_i2c_info = {
    .name          = TYPE_STELLARIS_I2C,
    .parent        = TYPE_SYS_BUS_DEVICE,
    .instance_size = sizeof(stellaris_i2c_state),
    .class_init    = stellaris_i2c_class_init,
};

static void stellaris_gptm_class_init(ObjectClass *klass, void *data)
{
    SysBusDeviceClass *sdc = SYS_BUS_DEVICE_CLASS(klass);

    sdc->init = stellaris_gptm_init;
}

static const TypeInfo stellaris_gptm_info = {
    .name          = TYPE_STELLARIS_GPTM,
    .parent        = TYPE_SYS_BUS_DEVICE,
    .instance_size = sizeof(gptm_state),
    .class_init    = stellaris_gptm_class_init,
};

static void stellaris_adc_class_init(ObjectClass *klass, void *data)
{
    SysBusDeviceClass *sdc = SYS_BUS_DEVICE_CLASS(klass);

    sdc->init = stellaris_adc_init;
}

static const TypeInfo stellaris_adc_info = {
    .name          = TYPE_STELLARIS_ADC,
    .parent        = TYPE_SYS_BUS_DEVICE,
    .instance_size = sizeof(stellaris_adc_state),
    .class_init    = stellaris_adc_class_init,
};

static void stellaris_register_types(void)
{
    type_register_static(&stellaris_i2c_info);
    type_register_static(&stellaris_gptm_info);
    type_register_static(&stellaris_adc_info);
}

type_init(stellaris_register_types)<|MERGE_RESOLUTION|>--- conflicted
+++ resolved
@@ -6,7 +6,7 @@
  *
  * This code is licensed under the GPL.
  */
-#include "config.h"
+
 #include "hw/sysbus.h"
 #include "hw/ssi.h"
 #include "hw/arm/arm.h"
@@ -16,7 +16,6 @@
 #include "net/net.h"
 #include "hw/boards.h"
 #include "exec/address-spaces.h"
-#include "sysemu/sysemu.h"
 
 #define GPIO_A 0
 #define GPIO_B 1
@@ -1201,7 +1200,7 @@
   }
 };
 
-static void stellaris_init(MachineState *machine,
+static void stellaris_init(const char *kernel_filename, const char *cpu_model,
                            stellaris_board_info *board)
 {
     static const int uart_irq[] = {5, 6, 33, 34};
@@ -1223,18 +1222,6 @@
     int i;
     int j;
 
-<<<<<<< HEAD
-    flash_size = ((board->dc0 & 0xffff) + 1) << 1;
-    sram_size = (board->dc0 >> 18) + 1;
-
-#if defined(CONFIG_VERBOSE)
-    if (verbosity_level > 0) {
-        printf("Board/machine: '%s'.\n", board->name);
-    }
-#endif
-
-    pic = armv7m_init(get_system_memory(), flash_size, sram_size, machine);
-=======
     MemoryRegion *sram = g_new(MemoryRegion, 1);
     MemoryRegion *flash = g_new(MemoryRegion, 1);
     MemoryRegion *system_memory = get_system_memory();
@@ -1256,7 +1243,6 @@
 
     pic = armv7m_init(system_memory, flash_size, NUM_IRQ_LINES,
                       kernel_filename, cpu_model);
->>>>>>> 3ce3480b
 
     if (board->dc1 & (1 << 16)) {
         dev = sysbus_create_varargs(TYPE_STELLARIS_ADC, 0x40038000,
@@ -1368,12 +1354,16 @@
 /* FIXME: Figure out how to generate these from stellaris_boards.  */
 static void lm3s811evb_init(MachineState *machine)
 {
-    stellaris_init(machine, &stellaris_boards[0]);
+    const char *cpu_model = machine->cpu_model;
+    const char *kernel_filename = machine->kernel_filename;
+    stellaris_init(kernel_filename, cpu_model, &stellaris_boards[0]);
 }
 
 static void lm3s6965evb_init(MachineState *machine)
 {
-    stellaris_init(machine, &stellaris_boards[1]);
+    const char *cpu_model = machine->cpu_model;
+    const char *kernel_filename = machine->kernel_filename;
+    stellaris_init(kernel_filename, cpu_model, &stellaris_boards[1]);
 }
 
 static QEMUMachine lm3s811evb_machine = {
