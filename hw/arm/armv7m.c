--- conflicted
+++ resolved
@@ -171,14 +171,8 @@
    mem_size is in bytes.
    Returns the NVIC array.  */
 
-<<<<<<< HEAD
-qemu_irq *armv7m_init(MemoryRegion *system_memory,
-                      int flash_size, int sram_size,
-                      MachineState *machine)
-=======
 qemu_irq *armv7m_init(MemoryRegion *system_memory, int mem_size, int num_irq,
                       const char *kernel_filename, const char *cpu_model)
->>>>>>> 054903a8
 {
     ARMCPU *cpu;
     CPUARMState *env;
@@ -191,16 +185,6 @@
     int big_endian;
     MemoryRegion *hack = g_new(MemoryRegion, 1);
 
-<<<<<<< HEAD
-    const char *kernel_filename = machine->kernel_filename;
-    const char *kernel_cmdline = machine->kernel_cmdline;
-    const char *cpu_model = machine->cpu_model;
-
-    flash_size *= 1024;
-    sram_size *= 1024;
-
-=======
->>>>>>> 054903a8
     if (cpu_model == NULL) {
         cpu_model = "cortex-m3";
     }
