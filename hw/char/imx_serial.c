--- conflicted
+++ resolved
@@ -22,10 +22,7 @@
 #include "hw/char/imx_serial.h"
 #include "sysemu/sysemu.h"
 #include "sysemu/char.h"
-<<<<<<< HEAD
-=======
 #include "qemu/log.h"
->>>>>>> 7124ccf8
 
 #ifndef DEBUG_IMX_UART
 #define DEBUG_IMX_UART 0
@@ -124,13 +121,7 @@
             s->usr2 &= ~USR2_RDR;
             s->uts1 |= UTS1_RXEMPTY;
             imx_update(s);
-<<<<<<< HEAD
-            if (s->chr) {
-                qemu_chr_accept_input(s->chr);
-            }
-=======
             qemu_chr_fe_accept_input(&s->chr);
->>>>>>> 7124ccf8
         }
         return c;
 
@@ -183,11 +174,7 @@
     unsigned char ch;
 
     DPRINTF("write(offset=0x%" HWADDR_PRIx ", value = 0x%x) to %s\n",
-<<<<<<< HEAD
-            offset, (unsigned int)value, s->chr ? s->chr->label : "NODEV");
-=======
             offset, (unsigned int)value, chr ? chr->label : "NODEV");
->>>>>>> 7124ccf8
 
     switch (offset >> 2) {
     case 0x10: /* UTXD */
@@ -224,13 +211,7 @@
         }
         if (value & UCR2_RXEN) {
             if (!(s->ucr2 & UCR2_RXEN)) {
-<<<<<<< HEAD
-                if (s->chr) {
-                    qemu_chr_accept_input(s->chr);
-                }
-=======
                 qemu_chr_fe_accept_input(&s->chr);
->>>>>>> 7124ccf8
             }
         }
         s->ucr2 = value & 0xffff;
@@ -332,19 +313,10 @@
 {
     IMXSerialState *s = IMX_SERIAL(dev);
 
-<<<<<<< HEAD
-    if (s->chr) {
-        qemu_chr_add_handlers(s->chr, imx_can_receive, imx_receive,
-                              imx_event, s);
-    } else {
-        DPRINTF("No char dev for uart\n");
-    }
-=======
     DPRINTF("char dev for uart: %p\n", qemu_chr_fe_get_driver(&s->chr));
 
     qemu_chr_fe_set_handlers(&s->chr, imx_can_receive, imx_receive,
                              imx_event, s, NULL, true);
->>>>>>> 7124ccf8
 }
 
 static void imx_serial_init(Object *obj)
