/*
 * Arm PrimeCell PL011 UART
 *
 * Copyright (c) 2006 CodeSourcery.
 * Written by Paul Brook
 *
 * This code is licensed under the GPL.
 */

#include "qemu/osdep.h"
#include "hw/sysbus.h"
#include "sysemu/char.h"
#include "qemu/log.h"
<<<<<<< HEAD
=======
#include "trace.h"
>>>>>>> 7124ccf8

#define TYPE_PL011 "pl011"
#define PL011(obj) OBJECT_CHECK(PL011State, (obj), TYPE_PL011)

typedef struct PL011State {
    SysBusDevice parent_obj;

    MemoryRegion iomem;
    uint32_t readbuff;
    uint32_t flags;
    uint32_t lcr;
    uint32_t rsr;
    uint32_t cr;
    uint32_t dmacr;
    uint32_t int_enabled;
    uint32_t int_level;
    uint32_t read_fifo[16];
    uint32_t ilpr;
    uint32_t ibrd;
    uint32_t fbrd;
    uint32_t ifl;
    int read_pos;
    int read_count;
    int read_trigger;
    CharBackend chr;
    qemu_irq irq;
    const unsigned char *id;
} PL011State;

#define PL011_INT_TX 0x20
#define PL011_INT_RX 0x10

#define PL011_FLAG_TXFE 0x80
#define PL011_FLAG_RXFF 0x40
#define PL011_FLAG_TXFF 0x20
#define PL011_FLAG_RXFE 0x10

static const unsigned char pl011_id_arm[8] =
  { 0x11, 0x10, 0x14, 0x00, 0x0d, 0xf0, 0x05, 0xb1 };
static const unsigned char pl011_id_luminary[8] =
  { 0x11, 0x00, 0x18, 0x01, 0x0d, 0xf0, 0x05, 0xb1 };

static void pl011_update(PL011State *s)
{
    uint32_t flags;

    flags = s->int_level & s->int_enabled;
    trace_pl011_irq_state(flags != 0);
    qemu_set_irq(s->irq, flags != 0);
}

static uint64_t pl011_read(void *opaque, hwaddr offset,
                           unsigned size)
{
    PL011State *s = (PL011State *)opaque;
    uint32_t c;
    uint64_t r;

    switch (offset >> 2) {
    case 0: /* UARTDR */
        s->flags &= ~PL011_FLAG_RXFF;
        c = s->read_fifo[s->read_pos];
        if (s->read_count > 0) {
            s->read_count--;
            if (++s->read_pos == 16)
                s->read_pos = 0;
        }
        if (s->read_count == 0) {
            s->flags |= PL011_FLAG_RXFE;
        }
        if (s->read_count == s->read_trigger - 1)
            s->int_level &= ~ PL011_INT_RX;
        trace_pl011_read_fifo(s->read_count);
        s->rsr = c >> 8;
        pl011_update(s);
        qemu_chr_fe_accept_input(&s->chr);
        r = c;
        break;
    case 1: /* UARTRSR */
        r = s->rsr;
        break;
    case 6: /* UARTFR */
        r = s->flags;
        break;
    case 8: /* UARTILPR */
        r = s->ilpr;
        break;
    case 9: /* UARTIBRD */
        r = s->ibrd;
        break;
    case 10: /* UARTFBRD */
        r = s->fbrd;
        break;
    case 11: /* UARTLCR_H */
        r = s->lcr;
        break;
    case 12: /* UARTCR */
        r = s->cr;
        break;
    case 13: /* UARTIFLS */
        r = s->ifl;
        break;
    case 14: /* UARTIMSC */
        r = s->int_enabled;
        break;
    case 15: /* UARTRIS */
        r = s->int_level;
        break;
    case 16: /* UARTMIS */
        r = s->int_level & s->int_enabled;
        break;
    case 18: /* UARTDMACR */
        r = s->dmacr;
        break;
    case 0x3f8 ... 0x400:
        r = s->id[(offset - 0xfe0) >> 2];
        break;
    default:
        qemu_log_mask(LOG_GUEST_ERROR,
                      "pl011_read: Bad offset %x\n", (int)offset);
        r = 0;
        break;
    }

    trace_pl011_read(offset, r);
    return r;
}

static void pl011_set_read_trigger(PL011State *s)
{
#if 0
    /* The docs say the RX interrupt is triggered when the FIFO exceeds
       the threshold.  However linux only reads the FIFO in response to an
       interrupt.  Triggering the interrupt when the FIFO is non-empty seems
       to make things work.  */
    if (s->lcr & 0x10)
        s->read_trigger = (s->ifl >> 1) & 0x1c;
    else
#endif
        s->read_trigger = 1;
}

static void pl011_write(void *opaque, hwaddr offset,
                        uint64_t value, unsigned size)
{
    PL011State *s = (PL011State *)opaque;
    unsigned char ch;

    trace_pl011_write(offset, value);

    switch (offset >> 2) {
    case 0: /* UARTDR */
        /* ??? Check if transmitter is enabled.  */
        ch = value;
        /* XXX this blocks entire thread. Rewrite to use
         * qemu_chr_fe_write and background I/O callbacks */
        qemu_chr_fe_write_all(&s->chr, &ch, 1);
        s->int_level |= PL011_INT_TX;
        pl011_update(s);
        break;
    case 1: /* UARTRSR/UARTECR */
        s->rsr = 0;
        break;
    case 6: /* UARTFR */
        /* Writes to Flag register are ignored.  */
        break;
    case 8: /* UARTUARTILPR */
        s->ilpr = value;
        break;
    case 9: /* UARTIBRD */
        s->ibrd = value;
        break;
    case 10: /* UARTFBRD */
        s->fbrd = value;
        break;
    case 11: /* UARTLCR_H */
        /* Reset the FIFO state on FIFO enable or disable */
        if ((s->lcr ^ value) & 0x10) {
            s->read_count = 0;
            s->read_pos = 0;
        }
        s->lcr = value;
        pl011_set_read_trigger(s);
        break;
    case 12: /* UARTCR */
        /* ??? Need to implement the enable and loopback bits.  */
        s->cr = value;
        break;
    case 13: /* UARTIFS */
        s->ifl = value;
        pl011_set_read_trigger(s);
        break;
    case 14: /* UARTIMSC */
        s->int_enabled = value;
        pl011_update(s);
        break;
    case 17: /* UARTICR */
        s->int_level &= ~value;
        pl011_update(s);
        break;
    case 18: /* UARTDMACR */
        s->dmacr = value;
        if (value & 3) {
            qemu_log_mask(LOG_UNIMP, "pl011: DMA not implemented\n");
        }
        break;
    default:
        qemu_log_mask(LOG_GUEST_ERROR,
                      "pl011_write: Bad offset %x\n", (int)offset);
    }
}

static int pl011_can_receive(void *opaque)
{
    PL011State *s = (PL011State *)opaque;
    int r;

    if (s->lcr & 0x10) {
        r = s->read_count < 16;
    } else {
        r = s->read_count < 1;
    }
    trace_pl011_can_receive(s->lcr, s->read_count, r);
    return r;
}

static void pl011_put_fifo(void *opaque, uint32_t value)
{
    PL011State *s = (PL011State *)opaque;
    int slot;

    slot = s->read_pos + s->read_count;
    if (slot >= 16)
        slot -= 16;
    s->read_fifo[slot] = value;
    s->read_count++;
    s->flags &= ~PL011_FLAG_RXFE;
    trace_pl011_put_fifo(value, s->read_count);
    if (!(s->lcr & 0x10) || s->read_count == 16) {
        trace_pl011_put_fifo_full();
        s->flags |= PL011_FLAG_RXFF;
    }
    if (s->read_count == s->read_trigger) {
        s->int_level |= PL011_INT_RX;
        pl011_update(s);
    }
}

static void pl011_receive(void *opaque, const uint8_t *buf, int size)
{
    pl011_put_fifo(opaque, *buf);
}

static void pl011_event(void *opaque, int event)
{
    if (event == CHR_EVENT_BREAK)
        pl011_put_fifo(opaque, 0x400);
}

static const MemoryRegionOps pl011_ops = {
    .read = pl011_read,
    .write = pl011_write,
    .endianness = DEVICE_NATIVE_ENDIAN,
};

static const VMStateDescription vmstate_pl011 = {
    .name = "pl011",
    .version_id = 2,
    .minimum_version_id = 2,
    .fields = (VMStateField[]) {
        VMSTATE_UINT32(readbuff, PL011State),
        VMSTATE_UINT32(flags, PL011State),
        VMSTATE_UINT32(lcr, PL011State),
        VMSTATE_UINT32(rsr, PL011State),
        VMSTATE_UINT32(cr, PL011State),
        VMSTATE_UINT32(dmacr, PL011State),
        VMSTATE_UINT32(int_enabled, PL011State),
        VMSTATE_UINT32(int_level, PL011State),
        VMSTATE_UINT32_ARRAY(read_fifo, PL011State, 16),
        VMSTATE_UINT32(ilpr, PL011State),
        VMSTATE_UINT32(ibrd, PL011State),
        VMSTATE_UINT32(fbrd, PL011State),
        VMSTATE_UINT32(ifl, PL011State),
        VMSTATE_INT32(read_pos, PL011State),
        VMSTATE_INT32(read_count, PL011State),
        VMSTATE_INT32(read_trigger, PL011State),
        VMSTATE_END_OF_LIST()
    }
};

static Property pl011_properties[] = {
    DEFINE_PROP_CHR("chardev", PL011State, chr),
    DEFINE_PROP_END_OF_LIST(),
};

static void pl011_init(Object *obj)
{
    SysBusDevice *sbd = SYS_BUS_DEVICE(obj);
    PL011State *s = PL011(obj);

    memory_region_init_io(&s->iomem, OBJECT(s), &pl011_ops, s, "pl011", 0x1000);
    sysbus_init_mmio(sbd, &s->iomem);
    sysbus_init_irq(sbd, &s->irq);

    s->read_trigger = 1;
    s->ifl = 0x12;
    s->cr = 0x300;
    s->flags = 0x90;

    s->id = pl011_id_arm;
}

static void pl011_realize(DeviceState *dev, Error **errp)
{
    PL011State *s = PL011(dev);

<<<<<<< HEAD
    /* FIXME use a qdev chardev prop instead of qemu_char_get_next_serial() */
    s->chr = qemu_char_get_next_serial();

    if (s->chr) {
        qemu_chr_add_handlers(s->chr, pl011_can_receive, pl011_receive,
                              pl011_event, s);
    }
=======
    qemu_chr_fe_set_handlers(&s->chr, pl011_can_receive, pl011_receive,
                             pl011_event, s, NULL, true);
>>>>>>> 7124ccf8
}

static void pl011_class_init(ObjectClass *oc, void *data)
{
    DeviceClass *dc = DEVICE_CLASS(oc);

    dc->realize = pl011_realize;
    dc->vmsd = &vmstate_pl011;
<<<<<<< HEAD
    /* Reason: realize() method uses qemu_char_get_next_serial() */
    dc->cannot_instantiate_with_device_add_yet = true;
=======
    dc->props = pl011_properties;
>>>>>>> 7124ccf8
}

static const TypeInfo pl011_arm_info = {
    .name          = TYPE_PL011,
    .parent        = TYPE_SYS_BUS_DEVICE,
    .instance_size = sizeof(PL011State),
    .instance_init = pl011_init,
    .class_init    = pl011_class_init,
};

static void pl011_luminary_init(Object *obj)
{
    PL011State *s = PL011(obj);

    s->id = pl011_id_luminary;
}

static const TypeInfo pl011_luminary_info = {
    .name          = "pl011_luminary",
    .parent        = TYPE_PL011,
    .instance_init = pl011_luminary_init,
};

static void pl011_register_types(void)
{
    type_register_static(&pl011_arm_info);
    type_register_static(&pl011_luminary_info);
}

type_init(pl011_register_types)<|MERGE_RESOLUTION|>--- conflicted
+++ resolved
@@ -11,10 +11,7 @@
 #include "hw/sysbus.h"
 #include "sysemu/char.h"
 #include "qemu/log.h"
-<<<<<<< HEAD
-=======
 #include "trace.h"
->>>>>>> 7124ccf8
 
 #define TYPE_PL011 "pl011"
 #define PL011(obj) OBJECT_CHECK(PL011State, (obj), TYPE_PL011)
@@ -331,18 +328,8 @@
 {
     PL011State *s = PL011(dev);
 
-<<<<<<< HEAD
-    /* FIXME use a qdev chardev prop instead of qemu_char_get_next_serial() */
-    s->chr = qemu_char_get_next_serial();
-
-    if (s->chr) {
-        qemu_chr_add_handlers(s->chr, pl011_can_receive, pl011_receive,
-                              pl011_event, s);
-    }
-=======
     qemu_chr_fe_set_handlers(&s->chr, pl011_can_receive, pl011_receive,
                              pl011_event, s, NULL, true);
->>>>>>> 7124ccf8
 }
 
 static void pl011_class_init(ObjectClass *oc, void *data)
@@ -351,12 +338,7 @@
 
     dc->realize = pl011_realize;
     dc->vmsd = &vmstate_pl011;
-<<<<<<< HEAD
-    /* Reason: realize() method uses qemu_char_get_next_serial() */
-    dc->cannot_instantiate_with_device_add_yet = true;
-=======
     dc->props = pl011_properties;
->>>>>>> 7124ccf8
 }
 
 static const TypeInfo pl011_arm_info = {
