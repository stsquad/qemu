/**
 * QEMU RTL8139 emulation
 *
 * Copyright (c) 2006 Igor Kovalenko
 *
 * Permission is hereby granted, free of charge, to any person obtaining a copy
 * of this software and associated documentation files (the "Software"), to deal
 * in the Software without restriction, including without limitation the rights
 * to use, copy, modify, merge, publish, distribute, sublicense, and/or sell
 * copies of the Software, and to permit persons to whom the Software is
 * furnished to do so, subject to the following conditions:
 *
 * The above copyright notice and this permission notice shall be included in
 * all copies or substantial portions of the Software.
 *
 * THE SOFTWARE IS PROVIDED "AS IS", WITHOUT WARRANTY OF ANY KIND, EXPRESS OR
 * IMPLIED, INCLUDING BUT NOT LIMITED TO THE WARRANTIES OF MERCHANTABILITY,
 * FITNESS FOR A PARTICULAR PURPOSE AND NONINFRINGEMENT. IN NO EVENT SHALL
 * THE AUTHORS OR COPYRIGHT HOLDERS BE LIABLE FOR ANY CLAIM, DAMAGES OR OTHER
 * LIABILITY, WHETHER IN AN ACTION OF CONTRACT, TORT OR OTHERWISE, ARISING FROM,
 * OUT OF OR IN CONNECTION WITH THE SOFTWARE OR THE USE OR OTHER DEALINGS IN
 * THE SOFTWARE.

 * Modifications:
 *  2006-Jan-28  Mark Malakanov :   TSAD and CSCR implementation (for Windows driver)
 *
 *  2006-Apr-28  Juergen Lock   :   EEPROM emulation changes for FreeBSD driver
 *                                  HW revision ID changes for FreeBSD driver
 *
 *  2006-Jul-01  Igor Kovalenko :   Implemented loopback mode for FreeBSD driver
 *                                  Corrected packet transfer reassembly routine for 8139C+ mode
 *                                  Rearranged debugging print statements
 *                                  Implemented PCI timer interrupt (disabled by default)
 *                                  Implemented Tally Counters, increased VM load/save version
 *                                  Implemented IP/TCP/UDP checksum task offloading
 *
 *  2006-Jul-04  Igor Kovalenko :   Implemented TCP segmentation offloading
 *                                  Fixed MTU=1500 for produced ethernet frames
 *
 *  2006-Jul-09  Igor Kovalenko :   Fixed TCP header length calculation while processing
 *                                  segmentation offloading
 *                                  Removed slirp.h dependency
 *                                  Added rx/tx buffer reset when enabling rx/tx operation
 */

#include "hw.h"
#include "pci.h"
#include "qemu-timer.h"
#include "net.h"

/* debug RTL8139 card */
//#define DEBUG_RTL8139 1

#define PCI_FREQUENCY 33000000L

/* debug RTL8139 card C+ mode only */
//#define DEBUG_RTL8139CP 1

/* Calculate CRCs properly on Rx packets */
#define RTL8139_CALCULATE_RXCRC 1

/* Uncomment to enable on-board timer interrupts */
//#define RTL8139_ONBOARD_TIMER 1

#if defined(RTL8139_CALCULATE_RXCRC)
/* For crc32 */
#include <zlib.h>
#endif

#define SET_MASKED(input, mask, curr) \
    ( ( (input) & ~(mask) ) | ( (curr) & (mask) ) )

/* arg % size for size which is a power of 2 */
#define MOD2(input, size) \
    ( ( input ) & ( size - 1 )  )

#if defined (DEBUG_RTL8139)
#  define DEBUG_PRINT(x) do { printf x ; } while (0)
#else
#  define DEBUG_PRINT(x)
#endif

/* Symbolic offsets to registers. */
enum RTL8139_registers {
    MAC0 = 0,        /* Ethernet hardware address. */
    MAR0 = 8,        /* Multicast filter. */
    TxStatus0 = 0x10,/* Transmit status (Four 32bit registers). C mode only */
                     /* Dump Tally Conter control register(64bit). C+ mode only */
    TxAddr0 = 0x20,  /* Tx descriptors (also four 32bit). */
    RxBuf = 0x30,
    ChipCmd = 0x37,
    RxBufPtr = 0x38,
    RxBufAddr = 0x3A,
    IntrMask = 0x3C,
    IntrStatus = 0x3E,
    TxConfig = 0x40,
    RxConfig = 0x44,
    Timer = 0x48,        /* A general-purpose counter. */
    RxMissed = 0x4C,    /* 24 bits valid, write clears. */
    Cfg9346 = 0x50,
    Config0 = 0x51,
    Config1 = 0x52,
    FlashReg = 0x54,
    MediaStatus = 0x58,
    Config3 = 0x59,
    Config4 = 0x5A,        /* absent on RTL-8139A */
    HltClk = 0x5B,
    MultiIntr = 0x5C,
    PCIRevisionID = 0x5E,
    TxSummary = 0x60, /* TSAD register. Transmit Status of All Descriptors*/
    BasicModeCtrl = 0x62,
    BasicModeStatus = 0x64,
    NWayAdvert = 0x66,
    NWayLPAR = 0x68,
    NWayExpansion = 0x6A,
    /* Undocumented registers, but required for proper operation. */
    FIFOTMS = 0x70,        /* FIFO Control and test. */
    CSCR = 0x74,        /* Chip Status and Configuration Register. */
    PARA78 = 0x78,
    PARA7c = 0x7c,        /* Magic transceiver parameter register. */
    Config5 = 0xD8,        /* absent on RTL-8139A */
    /* C+ mode */
    TxPoll        = 0xD9,    /* Tell chip to check Tx descriptors for work */
    RxMaxSize    = 0xDA, /* Max size of an Rx packet (8169 only) */
    CpCmd        = 0xE0, /* C+ Command register (C+ mode only) */
    IntrMitigate    = 0xE2,    /* rx/tx interrupt mitigation control */
    RxRingAddrLO    = 0xE4, /* 64-bit start addr of Rx ring */
    RxRingAddrHI    = 0xE8, /* 64-bit start addr of Rx ring */
    TxThresh    = 0xEC, /* Early Tx threshold */
};

enum ClearBitMasks {
    MultiIntrClear = 0xF000,
    ChipCmdClear = 0xE2,
    Config1Clear = (1<<7)|(1<<6)|(1<<3)|(1<<2)|(1<<1),
};

enum ChipCmdBits {
    CmdReset = 0x10,
    CmdRxEnb = 0x08,
    CmdTxEnb = 0x04,
    RxBufEmpty = 0x01,
};

/* C+ mode */
enum CplusCmdBits {
    CPlusRxVLAN   = 0x0040, /* enable receive VLAN detagging */
    CPlusRxChkSum = 0x0020, /* enable receive checksum offloading */
    CPlusRxEnb    = 0x0002,
    CPlusTxEnb    = 0x0001,
};

/* Interrupt register bits, using my own meaningful names. */
enum IntrStatusBits {
    PCIErr = 0x8000,
    PCSTimeout = 0x4000,
    RxFIFOOver = 0x40,
    RxUnderrun = 0x20,
    RxOverflow = 0x10,
    TxErr = 0x08,
    TxOK = 0x04,
    RxErr = 0x02,
    RxOK = 0x01,

    RxAckBits = RxFIFOOver | RxOverflow | RxOK,
};

enum TxStatusBits {
    TxHostOwns = 0x2000,
    TxUnderrun = 0x4000,
    TxStatOK = 0x8000,
    TxOutOfWindow = 0x20000000,
    TxAborted = 0x40000000,
    TxCarrierLost = 0x80000000,
};
enum RxStatusBits {
    RxMulticast = 0x8000,
    RxPhysical = 0x4000,
    RxBroadcast = 0x2000,
    RxBadSymbol = 0x0020,
    RxRunt = 0x0010,
    RxTooLong = 0x0008,
    RxCRCErr = 0x0004,
    RxBadAlign = 0x0002,
    RxStatusOK = 0x0001,
};

/* Bits in RxConfig. */
enum rx_mode_bits {
    AcceptErr = 0x20,
    AcceptRunt = 0x10,
    AcceptBroadcast = 0x08,
    AcceptMulticast = 0x04,
    AcceptMyPhys = 0x02,
    AcceptAllPhys = 0x01,
};

/* Bits in TxConfig. */
enum tx_config_bits {

        /* Interframe Gap Time. Only TxIFG96 doesn't violate IEEE 802.3 */
        TxIFGShift = 24,
        TxIFG84 = (0 << TxIFGShift),    /* 8.4us / 840ns (10 / 100Mbps) */
        TxIFG88 = (1 << TxIFGShift),    /* 8.8us / 880ns (10 / 100Mbps) */
        TxIFG92 = (2 << TxIFGShift),    /* 9.2us / 920ns (10 / 100Mbps) */
        TxIFG96 = (3 << TxIFGShift),    /* 9.6us / 960ns (10 / 100Mbps) */

    TxLoopBack = (1 << 18) | (1 << 17), /* enable loopback test mode */
    TxCRC = (1 << 16),    /* DISABLE appending CRC to end of Tx packets */
    TxClearAbt = (1 << 0),    /* Clear abort (WO) */
    TxDMAShift = 8,        /* DMA burst value (0-7) is shifted this many bits */
    TxRetryShift = 4,    /* TXRR value (0-15) is shifted this many bits */

    TxVersionMask = 0x7C800000, /* mask out version bits 30-26, 23 */
};


/* Transmit Status of All Descriptors (TSAD) Register */
enum TSAD_bits {
 TSAD_TOK3 = 1<<15, // TOK bit of Descriptor 3
 TSAD_TOK2 = 1<<14, // TOK bit of Descriptor 2
 TSAD_TOK1 = 1<<13, // TOK bit of Descriptor 1
 TSAD_TOK0 = 1<<12, // TOK bit of Descriptor 0
 TSAD_TUN3 = 1<<11, // TUN bit of Descriptor 3
 TSAD_TUN2 = 1<<10, // TUN bit of Descriptor 2
 TSAD_TUN1 = 1<<9, // TUN bit of Descriptor 1
 TSAD_TUN0 = 1<<8, // TUN bit of Descriptor 0
 TSAD_TABT3 = 1<<07, // TABT bit of Descriptor 3
 TSAD_TABT2 = 1<<06, // TABT bit of Descriptor 2
 TSAD_TABT1 = 1<<05, // TABT bit of Descriptor 1
 TSAD_TABT0 = 1<<04, // TABT bit of Descriptor 0
 TSAD_OWN3 = 1<<03, // OWN bit of Descriptor 3
 TSAD_OWN2 = 1<<02, // OWN bit of Descriptor 2
 TSAD_OWN1 = 1<<01, // OWN bit of Descriptor 1
 TSAD_OWN0 = 1<<00, // OWN bit of Descriptor 0
};


/* Bits in Config1 */
enum Config1Bits {
    Cfg1_PM_Enable = 0x01,
    Cfg1_VPD_Enable = 0x02,
    Cfg1_PIO = 0x04,
    Cfg1_MMIO = 0x08,
    LWAKE = 0x10,        /* not on 8139, 8139A */
    Cfg1_Driver_Load = 0x20,
    Cfg1_LED0 = 0x40,
    Cfg1_LED1 = 0x80,
    SLEEP = (1 << 1),    /* only on 8139, 8139A */
    PWRDN = (1 << 0),    /* only on 8139, 8139A */
};

/* Bits in Config3 */
enum Config3Bits {
    Cfg3_FBtBEn    = (1 << 0), /* 1 = Fast Back to Back */
    Cfg3_FuncRegEn = (1 << 1), /* 1 = enable CardBus Function registers */
    Cfg3_CLKRUN_En = (1 << 2), /* 1 = enable CLKRUN */
    Cfg3_CardB_En  = (1 << 3), /* 1 = enable CardBus registers */
    Cfg3_LinkUp    = (1 << 4), /* 1 = wake up on link up */
    Cfg3_Magic     = (1 << 5), /* 1 = wake up on Magic Packet (tm) */
    Cfg3_PARM_En   = (1 << 6), /* 0 = software can set twister parameters */
    Cfg3_GNTSel    = (1 << 7), /* 1 = delay 1 clock from PCI GNT signal */
};

/* Bits in Config4 */
enum Config4Bits {
    LWPTN = (1 << 2),    /* not on 8139, 8139A */
};

/* Bits in Config5 */
enum Config5Bits {
    Cfg5_PME_STS     = (1 << 0), /* 1 = PCI reset resets PME_Status */
    Cfg5_LANWake     = (1 << 1), /* 1 = enable LANWake signal */
    Cfg5_LDPS        = (1 << 2), /* 0 = save power when link is down */
    Cfg5_FIFOAddrPtr = (1 << 3), /* Realtek internal SRAM testing */
    Cfg5_UWF         = (1 << 4), /* 1 = accept unicast wakeup frame */
    Cfg5_MWF         = (1 << 5), /* 1 = accept multicast wakeup frame */
    Cfg5_BWF         = (1 << 6), /* 1 = accept broadcast wakeup frame */
};

enum RxConfigBits {
    /* rx fifo threshold */
    RxCfgFIFOShift = 13,
    RxCfgFIFONone = (7 << RxCfgFIFOShift),

    /* Max DMA burst */
    RxCfgDMAShift = 8,
    RxCfgDMAUnlimited = (7 << RxCfgDMAShift),

    /* rx ring buffer length */
    RxCfgRcv8K = 0,
    RxCfgRcv16K = (1 << 11),
    RxCfgRcv32K = (1 << 12),
    RxCfgRcv64K = (1 << 11) | (1 << 12),

    /* Disable packet wrap at end of Rx buffer. (not possible with 64k) */
    RxNoWrap = (1 << 7),
};

/* Twister tuning parameters from RealTek.
   Completely undocumented, but required to tune bad links on some boards. */
/*
enum CSCRBits {
    CSCR_LinkOKBit = 0x0400,
    CSCR_LinkChangeBit = 0x0800,
    CSCR_LinkStatusBits = 0x0f000,
    CSCR_LinkDownOffCmd = 0x003c0,
    CSCR_LinkDownCmd = 0x0f3c0,
*/
enum CSCRBits {
    CSCR_Testfun = 1<<15, /* 1 = Auto-neg speeds up internal timer, WO, def 0 */
    CSCR_LD  = 1<<9,  /* Active low TPI link disable signal. When low, TPI still transmits link pulses and TPI stays in good link state. def 1*/
    CSCR_HEART_BIT = 1<<8,  /* 1 = HEART BEAT enable, 0 = HEART BEAT disable. HEART BEAT function is only valid in 10Mbps mode. def 1*/
    CSCR_JBEN = 1<<7,  /* 1 = enable jabber function. 0 = disable jabber function, def 1*/
    CSCR_F_LINK_100 = 1<<6, /* Used to login force good link in 100Mbps for diagnostic purposes. 1 = DISABLE, 0 = ENABLE. def 1*/
    CSCR_F_Connect  = 1<<5,  /* Assertion of this bit forces the disconnect function to be bypassed. def 0*/
    CSCR_Con_status = 1<<3, /* This bit indicates the status of the connection. 1 = valid connected link detected; 0 = disconnected link detected. RO def 0*/
    CSCR_Con_status_En = 1<<2, /* Assertion of this bit configures LED1 pin to indicate connection status. def 0*/
    CSCR_PASS_SCR = 1<<0, /* Bypass Scramble, def 0*/
};

enum Cfg9346Bits {
    Cfg9346_Lock = 0x00,
    Cfg9346_Unlock = 0xC0,
};

typedef enum {
    CH_8139 = 0,
    CH_8139_K,
    CH_8139A,
    CH_8139A_G,
    CH_8139B,
    CH_8130,
    CH_8139C,
    CH_8100,
    CH_8100B_8139D,
    CH_8101,
} chip_t;

enum chip_flags {
    HasHltClk = (1 << 0),
    HasLWake = (1 << 1),
};

#define HW_REVID(b30, b29, b28, b27, b26, b23, b22) \
    (b30<<30 | b29<<29 | b28<<28 | b27<<27 | b26<<26 | b23<<23 | b22<<22)
#define HW_REVID_MASK    HW_REVID(1, 1, 1, 1, 1, 1, 1)

#define RTL8139_PCI_REVID_8139      0x10
#define RTL8139_PCI_REVID_8139CPLUS 0x20

#define RTL8139_PCI_REVID           RTL8139_PCI_REVID_8139CPLUS

/* Size is 64 * 16bit words */
#define EEPROM_9346_ADDR_BITS 6
#define EEPROM_9346_SIZE  (1 << EEPROM_9346_ADDR_BITS)
#define EEPROM_9346_ADDR_MASK (EEPROM_9346_SIZE - 1)

enum Chip9346Operation
{
    Chip9346_op_mask = 0xc0,          /* 10 zzzzzz */
    Chip9346_op_read = 0x80,          /* 10 AAAAAA */
    Chip9346_op_write = 0x40,         /* 01 AAAAAA D(15)..D(0) */
    Chip9346_op_ext_mask = 0xf0,      /* 11 zzzzzz */
    Chip9346_op_write_enable = 0x30,  /* 00 11zzzz */
    Chip9346_op_write_all = 0x10,     /* 00 01zzzz */
    Chip9346_op_write_disable = 0x00, /* 00 00zzzz */
};

enum Chip9346Mode
{
    Chip9346_none = 0,
    Chip9346_enter_command_mode,
    Chip9346_read_command,
    Chip9346_data_read,      /* from output register */
    Chip9346_data_write,     /* to input register, then to contents at specified address */
    Chip9346_data_write_all, /* to input register, then filling contents */
};

typedef struct EEprom9346
{
    uint16_t contents[EEPROM_9346_SIZE];
    int      mode;
    uint32_t tick;
    uint8_t  address;
    uint16_t input;
    uint16_t output;

    uint8_t eecs;
    uint8_t eesk;
    uint8_t eedi;
    uint8_t eedo;
} EEprom9346;

typedef struct RTL8139TallyCounters
{
    /* Tally counters */
    uint64_t   TxOk;
    uint64_t   RxOk;
    uint64_t   TxERR;
    uint32_t   RxERR;
    uint16_t   MissPkt;
    uint16_t   FAE;
    uint32_t   Tx1Col;
    uint32_t   TxMCol;
    uint64_t   RxOkPhy;
    uint64_t   RxOkBrd;
    uint32_t   RxOkMul;
    uint16_t   TxAbt;
    uint16_t   TxUndrn;
} RTL8139TallyCounters;

/* Clears all tally counters */
static void RTL8139TallyCounters_clear(RTL8139TallyCounters* counters);

/* Writes tally counters to specified physical memory address */
static void RTL8139TallyCounters_physical_memory_write(target_phys_addr_t tc_addr, RTL8139TallyCounters* counters);

/* Loads values of tally counters from VM state file */
static void RTL8139TallyCounters_load(QEMUFile* f, RTL8139TallyCounters *tally_counters);

/* Saves values of tally counters to VM state file */
static void RTL8139TallyCounters_save(QEMUFile* f, RTL8139TallyCounters *tally_counters);

typedef struct RTL8139State {
    uint8_t phys[8]; /* mac address */
    uint8_t mult[8]; /* multicast mask array */

    uint32_t TxStatus[4]; /* TxStatus0 in C mode*/ /* also DTCCR[0] and DTCCR[1] in C+ mode */
    uint32_t TxAddr[4];   /* TxAddr0 */
    uint32_t RxBuf;       /* Receive buffer */
    uint32_t RxBufferSize;/* internal variable, receive ring buffer size in C mode */
    uint32_t RxBufPtr;
    uint32_t RxBufAddr;

    uint16_t IntrStatus;
    uint16_t IntrMask;

    uint32_t TxConfig;
    uint32_t RxConfig;
    uint32_t RxMissed;

    uint16_t CSCR;

    uint8_t  Cfg9346;
    uint8_t  Config0;
    uint8_t  Config1;
    uint8_t  Config3;
    uint8_t  Config4;
    uint8_t  Config5;

    uint8_t  clock_enabled;
    uint8_t  bChipCmdState;

    uint16_t MultiIntr;

    uint16_t BasicModeCtrl;
    uint16_t BasicModeStatus;
    uint16_t NWayAdvert;
    uint16_t NWayLPAR;
    uint16_t NWayExpansion;

    uint16_t CpCmd;
    uint8_t  TxThresh;

    PCIDevice *pci_dev;
    VLANClientState *vc;
    uint8_t macaddr[6];
    int rtl8139_mmio_io_addr;

    /* C ring mode */
    uint32_t   currTxDesc;

    /* C+ mode */
    uint32_t   cplus_enabled;

    uint32_t   currCPlusRxDesc;
    uint32_t   currCPlusTxDesc;

    uint32_t   RxRingAddrLO;
    uint32_t   RxRingAddrHI;

    EEprom9346 eeprom;

    uint32_t   TCTR;
    uint32_t   TimerInt;
    int64_t    TCTR_base;

    /* Tally counters */
    RTL8139TallyCounters tally_counters;

    /* Non-persistent data */
    uint8_t   *cplus_txbuffer;
    int        cplus_txbuffer_len;
    int        cplus_txbuffer_offset;

    /* PCI interrupt timer */
    QEMUTimer *timer;

} RTL8139State;

static void prom9346_decode_command(EEprom9346 *eeprom, uint8_t command)
{
    DEBUG_PRINT(("RTL8139: eeprom command 0x%02x\n", command));

    switch (command & Chip9346_op_mask)
    {
        case Chip9346_op_read:
        {
            eeprom->address = command & EEPROM_9346_ADDR_MASK;
            eeprom->output = eeprom->contents[eeprom->address];
            eeprom->eedo = 0;
            eeprom->tick = 0;
            eeprom->mode = Chip9346_data_read;
            DEBUG_PRINT(("RTL8139: eeprom read from address 0x%02x data=0x%04x\n",
                   eeprom->address, eeprom->output));
        }
        break;

        case Chip9346_op_write:
        {
            eeprom->address = command & EEPROM_9346_ADDR_MASK;
            eeprom->input = 0;
            eeprom->tick = 0;
            eeprom->mode = Chip9346_none; /* Chip9346_data_write */
            DEBUG_PRINT(("RTL8139: eeprom begin write to address 0x%02x\n",
                   eeprom->address));
        }
        break;
        default:
            eeprom->mode = Chip9346_none;
            switch (command & Chip9346_op_ext_mask)
            {
                case Chip9346_op_write_enable:
                    DEBUG_PRINT(("RTL8139: eeprom write enabled\n"));
                    break;
                case Chip9346_op_write_all:
                    DEBUG_PRINT(("RTL8139: eeprom begin write all\n"));
                    break;
                case Chip9346_op_write_disable:
                    DEBUG_PRINT(("RTL8139: eeprom write disabled\n"));
                    break;
            }
            break;
    }
}

static void prom9346_shift_clock(EEprom9346 *eeprom)
{
    int bit = eeprom->eedi?1:0;

    ++ eeprom->tick;

    DEBUG_PRINT(("eeprom: tick %d eedi=%d eedo=%d\n", eeprom->tick, eeprom->eedi, eeprom->eedo));

    switch (eeprom->mode)
    {
        case Chip9346_enter_command_mode:
            if (bit)
            {
                eeprom->mode = Chip9346_read_command;
                eeprom->tick = 0;
                eeprom->input = 0;
                DEBUG_PRINT(("eeprom: +++ synchronized, begin command read\n"));
            }
            break;

        case Chip9346_read_command:
            eeprom->input = (eeprom->input << 1) | (bit & 1);
            if (eeprom->tick == 8)
            {
                prom9346_decode_command(eeprom, eeprom->input & 0xff);
            }
            break;

        case Chip9346_data_read:
            eeprom->eedo = (eeprom->output & 0x8000)?1:0;
            eeprom->output <<= 1;
            if (eeprom->tick == 16)
            {
#if 1
        // the FreeBSD drivers (rl and re) don't explicitly toggle
        // CS between reads (or does setting Cfg9346 to 0 count too?),
        // so we need to enter wait-for-command state here
                eeprom->mode = Chip9346_enter_command_mode;
                eeprom->input = 0;
                eeprom->tick = 0;

                DEBUG_PRINT(("eeprom: +++ end of read, awaiting next command\n"));
#else
        // original behaviour
                ++eeprom->address;
                eeprom->address &= EEPROM_9346_ADDR_MASK;
                eeprom->output = eeprom->contents[eeprom->address];
                eeprom->tick = 0;

                DEBUG_PRINT(("eeprom: +++ read next address 0x%02x data=0x%04x\n",
                       eeprom->address, eeprom->output));
#endif
            }
            break;

        case Chip9346_data_write:
            eeprom->input = (eeprom->input << 1) | (bit & 1);
            if (eeprom->tick == 16)
            {
                DEBUG_PRINT(("RTL8139: eeprom write to address 0x%02x data=0x%04x\n",
                       eeprom->address, eeprom->input));

                eeprom->contents[eeprom->address] = eeprom->input;
                eeprom->mode = Chip9346_none; /* waiting for next command after CS cycle */
                eeprom->tick = 0;
                eeprom->input = 0;
            }
            break;

        case Chip9346_data_write_all:
            eeprom->input = (eeprom->input << 1) | (bit & 1);
            if (eeprom->tick == 16)
            {
                int i;
                for (i = 0; i < EEPROM_9346_SIZE; i++)
                {
                    eeprom->contents[i] = eeprom->input;
                }
                DEBUG_PRINT(("RTL8139: eeprom filled with data=0x%04x\n",
                       eeprom->input));

                eeprom->mode = Chip9346_enter_command_mode;
                eeprom->tick = 0;
                eeprom->input = 0;
            }
            break;

        default:
            break;
    }
}

static int prom9346_get_wire(RTL8139State *s)
{
    EEprom9346 *eeprom = &s->eeprom;
    if (!eeprom->eecs)
        return 0;

    return eeprom->eedo;
}

/* FIXME: This should be merged into/replaced by eeprom93xx.c.  */
static void prom9346_set_wire(RTL8139State *s, int eecs, int eesk, int eedi)
{
    EEprom9346 *eeprom = &s->eeprom;
    uint8_t old_eecs = eeprom->eecs;
    uint8_t old_eesk = eeprom->eesk;

    eeprom->eecs = eecs;
    eeprom->eesk = eesk;
    eeprom->eedi = eedi;

    DEBUG_PRINT(("eeprom: +++ wires CS=%d SK=%d DI=%d DO=%d\n",
                 eeprom->eecs, eeprom->eesk, eeprom->eedi, eeprom->eedo));

    if (!old_eecs && eecs)
    {
        /* Synchronize start */
        eeprom->tick = 0;
        eeprom->input = 0;
        eeprom->output = 0;
        eeprom->mode = Chip9346_enter_command_mode;

        DEBUG_PRINT(("=== eeprom: begin access, enter command mode\n"));
    }

    if (!eecs)
    {
        DEBUG_PRINT(("=== eeprom: end access\n"));
        return;
    }

    if (!old_eesk && eesk)
    {
        /* SK front rules */
        prom9346_shift_clock(eeprom);
    }
}

static void rtl8139_update_irq(RTL8139State *s)
{
    int isr;
    isr = (s->IntrStatus & s->IntrMask) & 0xffff;

    DEBUG_PRINT(("RTL8139: Set IRQ to %d (%04x %04x)\n",
       isr ? 1 : 0, s->IntrStatus, s->IntrMask));

    qemu_set_irq(s->pci_dev->irq[0], (isr != 0));
}

#define POLYNOMIAL 0x04c11db6

/* From FreeBSD */
/* XXX: optimize */
static int compute_mcast_idx(const uint8_t *ep)
{
    uint32_t crc;
    int carry, i, j;
    uint8_t b;

    crc = 0xffffffff;
    for (i = 0; i < 6; i++) {
        b = *ep++;
        for (j = 0; j < 8; j++) {
            carry = ((crc & 0x80000000L) ? 1 : 0) ^ (b & 0x01);
            crc <<= 1;
            b >>= 1;
            if (carry)
                crc = ((crc ^ POLYNOMIAL) | carry);
        }
    }
    return (crc >> 26);
}

static int rtl8139_RxWrap(RTL8139State *s)
{
    /* wrapping enabled; assume 1.5k more buffer space if size < 65536 */
    return (s->RxConfig & (1 << 7));
}

static int rtl8139_receiver_enabled(RTL8139State *s)
{
    return s->bChipCmdState & CmdRxEnb;
}

static int rtl8139_transmitter_enabled(RTL8139State *s)
{
    return s->bChipCmdState & CmdTxEnb;
}

static int rtl8139_cp_receiver_enabled(RTL8139State *s)
{
    return s->CpCmd & CPlusRxEnb;
}

static int rtl8139_cp_transmitter_enabled(RTL8139State *s)
{
    return s->CpCmd & CPlusTxEnb;
}

static void rtl8139_write_buffer(RTL8139State *s, const void *buf, int size)
{
    if (s->RxBufAddr + size > s->RxBufferSize)
    {
        int wrapped = MOD2(s->RxBufAddr + size, s->RxBufferSize);

        /* write packet data */
        if (wrapped && !(s->RxBufferSize < 65536 && rtl8139_RxWrap(s)))
        {
            DEBUG_PRINT((">>> RTL8139: rx packet wrapped in buffer at %d\n", size-wrapped));

            if (size > wrapped)
            {
                cpu_physical_memory_write( s->RxBuf + s->RxBufAddr,
                                           buf, size-wrapped );
            }

            /* reset buffer pointer */
            s->RxBufAddr = 0;

            cpu_physical_memory_write( s->RxBuf + s->RxBufAddr,
                                       buf + (size-wrapped), wrapped );

            s->RxBufAddr = wrapped;

            return;
        }
    }

    /* non-wrapping path or overwrapping enabled */
    cpu_physical_memory_write( s->RxBuf + s->RxBufAddr, buf, size );

    s->RxBufAddr += size;
}

#define MIN_BUF_SIZE 60
static inline target_phys_addr_t rtl8139_addr64(uint32_t low, uint32_t high)
{
#if TARGET_PHYS_ADDR_BITS > 32
    return low | ((target_phys_addr_t)high << 32);
#else
    return low;
#endif
}

static int rtl8139_can_receive(void *opaque)
{
    RTL8139State *s = opaque;
    int avail;

    /* Receive (drop) packets if card is disabled.  */
    if (!s->clock_enabled)
      return 1;
    if (!rtl8139_receiver_enabled(s))
      return 1;

    if (rtl8139_cp_receiver_enabled(s)) {
        /* ??? Flow control not implemented in c+ mode.
           This is a hack to work around slirp deficiencies anyway.  */
        return 1;
    } else {
        avail = MOD2(s->RxBufferSize + s->RxBufPtr - s->RxBufAddr,
                     s->RxBufferSize);
        return (avail == 0 || avail >= 1514);
    }
}

static void rtl8139_do_receive(void *opaque, const uint8_t *buf, int size, int do_interrupt)
{
    RTL8139State *s = opaque;

    uint32_t packet_header = 0;

    uint8_t buf1[60];
    static const uint8_t broadcast_macaddr[6] =
        { 0xff, 0xff, 0xff, 0xff, 0xff, 0xff };

    DEBUG_PRINT((">>> RTL8139: received len=%d\n", size));

    /* test if board clock is stopped */
    if (!s->clock_enabled)
    {
        DEBUG_PRINT(("RTL8139: stopped ==========================\n"));
        return;
    }

    /* first check if receiver is enabled */

    if (!rtl8139_receiver_enabled(s))
    {
        DEBUG_PRINT(("RTL8139: receiver disabled ================\n"));
        return;
    }

    /* XXX: check this */
    if (s->RxConfig & AcceptAllPhys) {
        /* promiscuous: receive all */
        DEBUG_PRINT((">>> RTL8139: packet received in promiscuous mode\n"));

    } else {
        if (!memcmp(buf,  broadcast_macaddr, 6)) {
            /* broadcast address */
            if (!(s->RxConfig & AcceptBroadcast))
            {
                DEBUG_PRINT((">>> RTL8139: broadcast packet rejected\n"));

                /* update tally counter */
                ++s->tally_counters.RxERR;

                return;
            }

            packet_header |= RxBroadcast;

            DEBUG_PRINT((">>> RTL8139: broadcast packet received\n"));

            /* update tally counter */
            ++s->tally_counters.RxOkBrd;

        } else if (buf[0] & 0x01) {
            /* multicast */
            if (!(s->RxConfig & AcceptMulticast))
            {
                DEBUG_PRINT((">>> RTL8139: multicast packet rejected\n"));

                /* update tally counter */
                ++s->tally_counters.RxERR;

                return;
            }

            int mcast_idx = compute_mcast_idx(buf);

            if (!(s->mult[mcast_idx >> 3] & (1 << (mcast_idx & 7))))
            {
                DEBUG_PRINT((">>> RTL8139: multicast address mismatch\n"));

                /* update tally counter */
                ++s->tally_counters.RxERR;

                return;
            }

            packet_header |= RxMulticast;

            DEBUG_PRINT((">>> RTL8139: multicast packet received\n"));

            /* update tally counter */
            ++s->tally_counters.RxOkMul;

        } else if (s->phys[0] == buf[0] &&
                   s->phys[1] == buf[1] &&
                   s->phys[2] == buf[2] &&
                   s->phys[3] == buf[3] &&
                   s->phys[4] == buf[4] &&
                   s->phys[5] == buf[5]) {
            /* match */
            if (!(s->RxConfig & AcceptMyPhys))
            {
                DEBUG_PRINT((">>> RTL8139: rejecting physical address matching packet\n"));

                /* update tally counter */
                ++s->tally_counters.RxERR;

                return;
            }

            packet_header |= RxPhysical;

            DEBUG_PRINT((">>> RTL8139: physical address matching packet received\n"));

            /* update tally counter */
            ++s->tally_counters.RxOkPhy;

        } else {

            DEBUG_PRINT((">>> RTL8139: unknown packet\n"));

            /* update tally counter */
            ++s->tally_counters.RxERR;

            return;
        }
    }

    /* if too small buffer, then expand it */
    if (size < MIN_BUF_SIZE) {
        memcpy(buf1, buf, size);
        memset(buf1 + size, 0, MIN_BUF_SIZE - size);
        buf = buf1;
        size = MIN_BUF_SIZE;
    }

    if (rtl8139_cp_receiver_enabled(s))
    {
        DEBUG_PRINT(("RTL8139: in C+ Rx mode ================\n"));

        /* begin C+ receiver mode */

/* w0 ownership flag */
#define CP_RX_OWN (1<<31)
/* w0 end of ring flag */
#define CP_RX_EOR (1<<30)
/* w0 bits 0...12 : buffer size */
#define CP_RX_BUFFER_SIZE_MASK ((1<<13) - 1)
/* w1 tag available flag */
#define CP_RX_TAVA (1<<16)
/* w1 bits 0...15 : VLAN tag */
#define CP_RX_VLAN_TAG_MASK ((1<<16) - 1)
/* w2 low  32bit of Rx buffer ptr */
/* w3 high 32bit of Rx buffer ptr */

        int descriptor = s->currCPlusRxDesc;
        target_phys_addr_t cplus_rx_ring_desc;

        cplus_rx_ring_desc = rtl8139_addr64(s->RxRingAddrLO, s->RxRingAddrHI);
        cplus_rx_ring_desc += 16 * descriptor;

        DEBUG_PRINT(("RTL8139: +++ C+ mode reading RX descriptor %d from host memory at %08x %08x = %016" PRIx64 "\n",
               descriptor, s->RxRingAddrHI, s->RxRingAddrLO, (uint64_t)cplus_rx_ring_desc));

        uint32_t val, rxdw0,rxdw1,rxbufLO,rxbufHI;

        cpu_physical_memory_read(cplus_rx_ring_desc,    (uint8_t *)&val, 4);
        rxdw0 = le32_to_cpu(val);
        cpu_physical_memory_read(cplus_rx_ring_desc+4,  (uint8_t *)&val, 4);
        rxdw1 = le32_to_cpu(val);
        cpu_physical_memory_read(cplus_rx_ring_desc+8,  (uint8_t *)&val, 4);
        rxbufLO = le32_to_cpu(val);
        cpu_physical_memory_read(cplus_rx_ring_desc+12, (uint8_t *)&val, 4);
        rxbufHI = le32_to_cpu(val);

        DEBUG_PRINT(("RTL8139: +++ C+ mode RX descriptor %d %08x %08x %08x %08x\n",
               descriptor,
               rxdw0, rxdw1, rxbufLO, rxbufHI));

        if (!(rxdw0 & CP_RX_OWN))
        {
            DEBUG_PRINT(("RTL8139: C+ Rx mode : descriptor %d is owned by host\n", descriptor));

            s->IntrStatus |= RxOverflow;
            ++s->RxMissed;

            /* update tally counter */
            ++s->tally_counters.RxERR;
            ++s->tally_counters.MissPkt;

            rtl8139_update_irq(s);
            return;
        }

        uint32_t rx_space = rxdw0 & CP_RX_BUFFER_SIZE_MASK;

        /* TODO: scatter the packet over available receive ring descriptors space */

        if (size+4 > rx_space)
        {
            DEBUG_PRINT(("RTL8139: C+ Rx mode : descriptor %d size %d received %d + 4\n",
                   descriptor, rx_space, size));

            s->IntrStatus |= RxOverflow;
            ++s->RxMissed;

            /* update tally counter */
            ++s->tally_counters.RxERR;
            ++s->tally_counters.MissPkt;

            rtl8139_update_irq(s);
            return;
        }

        target_phys_addr_t rx_addr = rtl8139_addr64(rxbufLO, rxbufHI);

        /* receive/copy to target memory */
        cpu_physical_memory_write( rx_addr, buf, size );

        if (s->CpCmd & CPlusRxChkSum)
        {
            /* do some packet checksumming */
        }

        /* write checksum */
#if defined (RTL8139_CALCULATE_RXCRC)
        val = cpu_to_le32(crc32(0, buf, size));
#else
        val = 0;
#endif
        cpu_physical_memory_write( rx_addr+size, (uint8_t *)&val, 4);

/* first segment of received packet flag */
#define CP_RX_STATUS_FS (1<<29)
/* last segment of received packet flag */
#define CP_RX_STATUS_LS (1<<28)
/* multicast packet flag */
#define CP_RX_STATUS_MAR (1<<26)
/* physical-matching packet flag */
#define CP_RX_STATUS_PAM (1<<25)
/* broadcast packet flag */
#define CP_RX_STATUS_BAR (1<<24)
/* runt packet flag */
#define CP_RX_STATUS_RUNT (1<<19)
/* crc error flag */
#define CP_RX_STATUS_CRC (1<<18)
/* IP checksum error flag */
#define CP_RX_STATUS_IPF (1<<15)
/* UDP checksum error flag */
#define CP_RX_STATUS_UDPF (1<<14)
/* TCP checksum error flag */
#define CP_RX_STATUS_TCPF (1<<13)

        /* transfer ownership to target */
        rxdw0 &= ~CP_RX_OWN;

        /* set first segment bit */
        rxdw0 |= CP_RX_STATUS_FS;

        /* set last segment bit */
        rxdw0 |= CP_RX_STATUS_LS;

        /* set received packet type flags */
        if (packet_header & RxBroadcast)
            rxdw0 |= CP_RX_STATUS_BAR;
        if (packet_header & RxMulticast)
            rxdw0 |= CP_RX_STATUS_MAR;
        if (packet_header & RxPhysical)
            rxdw0 |= CP_RX_STATUS_PAM;

        /* set received size */
        rxdw0 &= ~CP_RX_BUFFER_SIZE_MASK;
        rxdw0 |= (size+4);

        /* reset VLAN tag flag */
        rxdw1 &= ~CP_RX_TAVA;

        /* update ring data */
        val = cpu_to_le32(rxdw0);
        cpu_physical_memory_write(cplus_rx_ring_desc,    (uint8_t *)&val, 4);
        val = cpu_to_le32(rxdw1);
        cpu_physical_memory_write(cplus_rx_ring_desc+4,  (uint8_t *)&val, 4);

        /* update tally counter */
        ++s->tally_counters.RxOk;

        /* seek to next Rx descriptor */
        if (rxdw0 & CP_RX_EOR)
        {
            s->currCPlusRxDesc = 0;
        }
        else
        {
            ++s->currCPlusRxDesc;
        }

        DEBUG_PRINT(("RTL8139: done C+ Rx mode ----------------\n"));

    }
    else
    {
        DEBUG_PRINT(("RTL8139: in ring Rx mode ================\n"));

        /* begin ring receiver mode */
        int avail = MOD2(s->RxBufferSize + s->RxBufPtr - s->RxBufAddr, s->RxBufferSize);

        /* if receiver buffer is empty then avail == 0 */

        if (avail != 0 && size + 8 >= avail)
        {
            DEBUG_PRINT(("rx overflow: rx buffer length %d head 0x%04x read 0x%04x === available 0x%04x need 0x%04x\n",
                   s->RxBufferSize, s->RxBufAddr, s->RxBufPtr, avail, size + 8));

            s->IntrStatus |= RxOverflow;
            ++s->RxMissed;
            rtl8139_update_irq(s);
            return;
        }

        packet_header |= RxStatusOK;

        packet_header |= (((size+4) << 16) & 0xffff0000);

        /* write header */
        uint32_t val = cpu_to_le32(packet_header);

        rtl8139_write_buffer(s, (uint8_t *)&val, 4);

        rtl8139_write_buffer(s, buf, size);

        /* write checksum */
#if defined (RTL8139_CALCULATE_RXCRC)
        val = cpu_to_le32(crc32(0, buf, size));
#else
        val = 0;
#endif

        rtl8139_write_buffer(s, (uint8_t *)&val, 4);

        /* correct buffer write pointer */
        s->RxBufAddr = MOD2((s->RxBufAddr + 3) & ~0x3, s->RxBufferSize);

        /* now we can signal we have received something */

        DEBUG_PRINT(("   received: rx buffer length %d head 0x%04x read 0x%04x\n",
               s->RxBufferSize, s->RxBufAddr, s->RxBufPtr));
    }

    s->IntrStatus |= RxOK;

    if (do_interrupt)
    {
        rtl8139_update_irq(s);
    }
}

static void rtl8139_receive(void *opaque, const uint8_t *buf, int size)
{
    rtl8139_do_receive(opaque, buf, size, 1);
}

static void rtl8139_reset_rxring(RTL8139State *s, uint32_t bufferSize)
{
    s->RxBufferSize = bufferSize;
    s->RxBufPtr  = 0;
    s->RxBufAddr = 0;
}

static void rtl8139_reset(RTL8139State *s)
{
    int i;

    /* restore MAC address */
    memcpy(s->phys, s->macaddr, 6);

    /* reset interrupt mask */
    s->IntrStatus = 0;
    s->IntrMask = 0;

    rtl8139_update_irq(s);

    /* prepare eeprom */
    s->eeprom.contents[0] = 0x8129;
#if 1
    // PCI vendor and device ID should be mirrored here
    s->eeprom.contents[1] = PCI_VENDOR_ID_REALTEK;
    s->eeprom.contents[2] = PCI_DEVICE_ID_REALTEK_8139;
#endif

    s->eeprom.contents[7] = s->macaddr[0] | s->macaddr[1] << 8;
    s->eeprom.contents[8] = s->macaddr[2] | s->macaddr[3] << 8;
    s->eeprom.contents[9] = s->macaddr[4] | s->macaddr[5] << 8;

    /* mark all status registers as owned by host */
    for (i = 0; i < 4; ++i)
    {
        s->TxStatus[i] = TxHostOwns;
    }

    s->currTxDesc = 0;
    s->currCPlusRxDesc = 0;
    s->currCPlusTxDesc = 0;

    s->RxRingAddrLO = 0;
    s->RxRingAddrHI = 0;

    s->RxBuf = 0;

    rtl8139_reset_rxring(s, 8192);

    /* ACK the reset */
    s->TxConfig = 0;

#if 0
//    s->TxConfig |= HW_REVID(1, 0, 0, 0, 0, 0, 0); // RTL-8139  HasHltClk
    s->clock_enabled = 0;
#else
    s->TxConfig |= HW_REVID(1, 1, 1, 0, 1, 1, 0); // RTL-8139C+ HasLWake
    s->clock_enabled = 1;
#endif

    s->bChipCmdState = CmdReset; /* RxBufEmpty bit is calculated on read from ChipCmd */;

    /* set initial state data */
    s->Config0 = 0x0; /* No boot ROM */
    s->Config1 = 0xC; /* IO mapped and MEM mapped registers available */
    s->Config3 = 0x1; /* fast back-to-back compatible */
    s->Config5 = 0x0;

    s->CSCR = CSCR_F_LINK_100 | CSCR_HEART_BIT | CSCR_LD;

    s->CpCmd   = 0x0; /* reset C+ mode */
    s->cplus_enabled = 0;


//    s->BasicModeCtrl = 0x3100; // 100Mbps, full duplex, autonegotiation
//    s->BasicModeCtrl = 0x2100; // 100Mbps, full duplex
    s->BasicModeCtrl = 0x1000; // autonegotiation

    s->BasicModeStatus  = 0x7809;
    //s->BasicModeStatus |= 0x0040; /* UTP medium */
    s->BasicModeStatus |= 0x0020; /* autonegotiation completed */
    s->BasicModeStatus |= 0x0004; /* link is up */

    s->NWayAdvert    = 0x05e1; /* all modes, full duplex */
    s->NWayLPAR      = 0x05e1; /* all modes, full duplex */
    s->NWayExpansion = 0x0001; /* autonegotiation supported */

    /* also reset timer and disable timer interrupt */
    s->TCTR = 0;
    s->TimerInt = 0;
    s->TCTR_base = 0;

    /* reset tally counters */
    RTL8139TallyCounters_clear(&s->tally_counters);
}

static void RTL8139TallyCounters_clear(RTL8139TallyCounters* counters)
{
    counters->TxOk = 0;
    counters->RxOk = 0;
    counters->TxERR = 0;
    counters->RxERR = 0;
    counters->MissPkt = 0;
    counters->FAE = 0;
    counters->Tx1Col = 0;
    counters->TxMCol = 0;
    counters->RxOkPhy = 0;
    counters->RxOkBrd = 0;
    counters->RxOkMul = 0;
    counters->TxAbt = 0;
    counters->TxUndrn = 0;
}

static void RTL8139TallyCounters_physical_memory_write(target_phys_addr_t tc_addr, RTL8139TallyCounters* tally_counters)
{
    uint16_t val16;
    uint32_t val32;
    uint64_t val64;

    val64 = cpu_to_le64(tally_counters->TxOk);
    cpu_physical_memory_write(tc_addr + 0,    (uint8_t *)&val64, 8);

    val64 = cpu_to_le64(tally_counters->RxOk);
    cpu_physical_memory_write(tc_addr + 8,    (uint8_t *)&val64, 8);

    val64 = cpu_to_le64(tally_counters->TxERR);
    cpu_physical_memory_write(tc_addr + 16,    (uint8_t *)&val64, 8);

    val32 = cpu_to_le32(tally_counters->RxERR);
    cpu_physical_memory_write(tc_addr + 24,    (uint8_t *)&val32, 4);

    val16 = cpu_to_le16(tally_counters->MissPkt);
    cpu_physical_memory_write(tc_addr + 28,    (uint8_t *)&val16, 2);

    val16 = cpu_to_le16(tally_counters->FAE);
    cpu_physical_memory_write(tc_addr + 30,    (uint8_t *)&val16, 2);

    val32 = cpu_to_le32(tally_counters->Tx1Col);
    cpu_physical_memory_write(tc_addr + 32,    (uint8_t *)&val32, 4);

    val32 = cpu_to_le32(tally_counters->TxMCol);
    cpu_physical_memory_write(tc_addr + 36,    (uint8_t *)&val32, 4);

    val64 = cpu_to_le64(tally_counters->RxOkPhy);
    cpu_physical_memory_write(tc_addr + 40,    (uint8_t *)&val64, 8);

    val64 = cpu_to_le64(tally_counters->RxOkBrd);
    cpu_physical_memory_write(tc_addr + 48,    (uint8_t *)&val64, 8);

    val32 = cpu_to_le32(tally_counters->RxOkMul);
    cpu_physical_memory_write(tc_addr + 56,    (uint8_t *)&val32, 4);

    val16 = cpu_to_le16(tally_counters->TxAbt);
    cpu_physical_memory_write(tc_addr + 60,    (uint8_t *)&val16, 2);

    val16 = cpu_to_le16(tally_counters->TxUndrn);
    cpu_physical_memory_write(tc_addr + 62,    (uint8_t *)&val16, 2);
}

/* Loads values of tally counters from VM state file */
static void RTL8139TallyCounters_load(QEMUFile* f, RTL8139TallyCounters *tally_counters)
{
    qemu_get_be64s(f, &tally_counters->TxOk);
    qemu_get_be64s(f, &tally_counters->RxOk);
    qemu_get_be64s(f, &tally_counters->TxERR);
    qemu_get_be32s(f, &tally_counters->RxERR);
    qemu_get_be16s(f, &tally_counters->MissPkt);
    qemu_get_be16s(f, &tally_counters->FAE);
    qemu_get_be32s(f, &tally_counters->Tx1Col);
    qemu_get_be32s(f, &tally_counters->TxMCol);
    qemu_get_be64s(f, &tally_counters->RxOkPhy);
    qemu_get_be64s(f, &tally_counters->RxOkBrd);
    qemu_get_be32s(f, &tally_counters->RxOkMul);
    qemu_get_be16s(f, &tally_counters->TxAbt);
    qemu_get_be16s(f, &tally_counters->TxUndrn);
}

/* Saves values of tally counters to VM state file */
static void RTL8139TallyCounters_save(QEMUFile* f, RTL8139TallyCounters *tally_counters)
{
    qemu_put_be64s(f, &tally_counters->TxOk);
    qemu_put_be64s(f, &tally_counters->RxOk);
    qemu_put_be64s(f, &tally_counters->TxERR);
    qemu_put_be32s(f, &tally_counters->RxERR);
    qemu_put_be16s(f, &tally_counters->MissPkt);
    qemu_put_be16s(f, &tally_counters->FAE);
    qemu_put_be32s(f, &tally_counters->Tx1Col);
    qemu_put_be32s(f, &tally_counters->TxMCol);
    qemu_put_be64s(f, &tally_counters->RxOkPhy);
    qemu_put_be64s(f, &tally_counters->RxOkBrd);
    qemu_put_be32s(f, &tally_counters->RxOkMul);
    qemu_put_be16s(f, &tally_counters->TxAbt);
    qemu_put_be16s(f, &tally_counters->TxUndrn);
}

static void rtl8139_ChipCmd_write(RTL8139State *s, uint32_t val)
{
    val &= 0xff;

    DEBUG_PRINT(("RTL8139: ChipCmd write val=0x%08x\n", val));

    if (val & CmdReset)
    {
        DEBUG_PRINT(("RTL8139: ChipCmd reset\n"));
        rtl8139_reset(s);
    }
    if (val & CmdRxEnb)
    {
        DEBUG_PRINT(("RTL8139: ChipCmd enable receiver\n"));

        s->currCPlusRxDesc = 0;
    }
    if (val & CmdTxEnb)
    {
        DEBUG_PRINT(("RTL8139: ChipCmd enable transmitter\n"));

        s->currCPlusTxDesc = 0;
    }

    /* mask unwriteable bits */
    val = SET_MASKED(val, 0xe3, s->bChipCmdState);

    /* Deassert reset pin before next read */
    val &= ~CmdReset;

    s->bChipCmdState = val;
}

static int rtl8139_RxBufferEmpty(RTL8139State *s)
{
    int unread = MOD2(s->RxBufferSize + s->RxBufAddr - s->RxBufPtr, s->RxBufferSize);

    if (unread != 0)
    {
        DEBUG_PRINT(("RTL8139: receiver buffer data available 0x%04x\n", unread));
        return 0;
    }

    DEBUG_PRINT(("RTL8139: receiver buffer is empty\n"));

    return 1;
}

static uint32_t rtl8139_ChipCmd_read(RTL8139State *s)
{
    uint32_t ret = s->bChipCmdState;

    if (rtl8139_RxBufferEmpty(s))
        ret |= RxBufEmpty;

    DEBUG_PRINT(("RTL8139: ChipCmd read val=0x%04x\n", ret));

    return ret;
}

static void rtl8139_CpCmd_write(RTL8139State *s, uint32_t val)
{
    val &= 0xffff;

    DEBUG_PRINT(("RTL8139C+ command register write(w) val=0x%04x\n", val));

    s->cplus_enabled = 1;

    /* mask unwriteable bits */
    val = SET_MASKED(val, 0xff84, s->CpCmd);

    s->CpCmd = val;
}

static uint32_t rtl8139_CpCmd_read(RTL8139State *s)
{
    uint32_t ret = s->CpCmd;

    DEBUG_PRINT(("RTL8139C+ command register read(w) val=0x%04x\n", ret));

    return ret;
}

static void rtl8139_IntrMitigate_write(RTL8139State *s, uint32_t val)
{
    DEBUG_PRINT(("RTL8139C+ IntrMitigate register write(w) val=0x%04x\n", val));
}

static uint32_t rtl8139_IntrMitigate_read(RTL8139State *s)
{
    uint32_t ret = 0;

    DEBUG_PRINT(("RTL8139C+ IntrMitigate register read(w) val=0x%04x\n", ret));

    return ret;
}

static int rtl8139_config_writeable(RTL8139State *s)
{
    if (s->Cfg9346 & Cfg9346_Unlock)
    {
        return 1;
    }

    DEBUG_PRINT(("RTL8139: Configuration registers are write-protected\n"));

    return 0;
}

static void rtl8139_BasicModeCtrl_write(RTL8139State *s, uint32_t val)
{
    val &= 0xffff;

    DEBUG_PRINT(("RTL8139: BasicModeCtrl register write(w) val=0x%04x\n", val));

    /* mask unwriteable bits */
    uint32_t mask = 0x4cff;

    if (1 || !rtl8139_config_writeable(s))
    {
        /* Speed setting and autonegotiation enable bits are read-only */
        mask |= 0x3000;
        /* Duplex mode setting is read-only */
        mask |= 0x0100;
    }

    val = SET_MASKED(val, mask, s->BasicModeCtrl);

    s->BasicModeCtrl = val;
}

static uint32_t rtl8139_BasicModeCtrl_read(RTL8139State *s)
{
    uint32_t ret = s->BasicModeCtrl;

    DEBUG_PRINT(("RTL8139: BasicModeCtrl register read(w) val=0x%04x\n", ret));

    return ret;
}

static void rtl8139_BasicModeStatus_write(RTL8139State *s, uint32_t val)
{
    val &= 0xffff;

    DEBUG_PRINT(("RTL8139: BasicModeStatus register write(w) val=0x%04x\n", val));

    /* mask unwriteable bits */
    val = SET_MASKED(val, 0xff3f, s->BasicModeStatus);

    s->BasicModeStatus = val;
}

static uint32_t rtl8139_BasicModeStatus_read(RTL8139State *s)
{
    uint32_t ret = s->BasicModeStatus;

    DEBUG_PRINT(("RTL8139: BasicModeStatus register read(w) val=0x%04x\n", ret));

    return ret;
}

static void rtl8139_Cfg9346_write(RTL8139State *s, uint32_t val)
{
    val &= 0xff;

    DEBUG_PRINT(("RTL8139: Cfg9346 write val=0x%02x\n", val));

    /* mask unwriteable bits */
    val = SET_MASKED(val, 0x31, s->Cfg9346);

    uint32_t opmode = val & 0xc0;
    uint32_t eeprom_val = val & 0xf;

    if (opmode == 0x80) {
        /* eeprom access */
        int eecs = (eeprom_val & 0x08)?1:0;
        int eesk = (eeprom_val & 0x04)?1:0;
        int eedi = (eeprom_val & 0x02)?1:0;
        prom9346_set_wire(s, eecs, eesk, eedi);
    } else if (opmode == 0x40) {
        /* Reset.  */
        val = 0;
        rtl8139_reset(s);
    }

    s->Cfg9346 = val;
}

static uint32_t rtl8139_Cfg9346_read(RTL8139State *s)
{
    uint32_t ret = s->Cfg9346;

    uint32_t opmode = ret & 0xc0;

    if (opmode == 0x80)
    {
        /* eeprom access */
        int eedo = prom9346_get_wire(s);
        if (eedo)
        {
            ret |=  0x01;
        }
        else
        {
            ret &= ~0x01;
        }
    }

    DEBUG_PRINT(("RTL8139: Cfg9346 read val=0x%02x\n", ret));

    return ret;
}

static void rtl8139_Config0_write(RTL8139State *s, uint32_t val)
{
    val &= 0xff;

    DEBUG_PRINT(("RTL8139: Config0 write val=0x%02x\n", val));

    if (!rtl8139_config_writeable(s))
        return;

    /* mask unwriteable bits */
    val = SET_MASKED(val, 0xf8, s->Config0);

    s->Config0 = val;
}

static uint32_t rtl8139_Config0_read(RTL8139State *s)
{
    uint32_t ret = s->Config0;

    DEBUG_PRINT(("RTL8139: Config0 read val=0x%02x\n", ret));

    return ret;
}

static void rtl8139_Config1_write(RTL8139State *s, uint32_t val)
{
    val &= 0xff;

    DEBUG_PRINT(("RTL8139: Config1 write val=0x%02x\n", val));

    if (!rtl8139_config_writeable(s))
        return;

    /* mask unwriteable bits */
    val = SET_MASKED(val, 0xC, s->Config1);

    s->Config1 = val;
}

static uint32_t rtl8139_Config1_read(RTL8139State *s)
{
    uint32_t ret = s->Config1;

    DEBUG_PRINT(("RTL8139: Config1 read val=0x%02x\n", ret));

    return ret;
}

static void rtl8139_Config3_write(RTL8139State *s, uint32_t val)
{
    val &= 0xff;

    DEBUG_PRINT(("RTL8139: Config3 write val=0x%02x\n", val));

    if (!rtl8139_config_writeable(s))
        return;

    /* mask unwriteable bits */
    val = SET_MASKED(val, 0x8F, s->Config3);

    s->Config3 = val;
}

static uint32_t rtl8139_Config3_read(RTL8139State *s)
{
    uint32_t ret = s->Config3;

    DEBUG_PRINT(("RTL8139: Config3 read val=0x%02x\n", ret));

    return ret;
}

static void rtl8139_Config4_write(RTL8139State *s, uint32_t val)
{
    val &= 0xff;

    DEBUG_PRINT(("RTL8139: Config4 write val=0x%02x\n", val));

    if (!rtl8139_config_writeable(s))
        return;

    /* mask unwriteable bits */
    val = SET_MASKED(val, 0x0a, s->Config4);

    s->Config4 = val;
}

static uint32_t rtl8139_Config4_read(RTL8139State *s)
{
    uint32_t ret = s->Config4;

    DEBUG_PRINT(("RTL8139: Config4 read val=0x%02x\n", ret));

    return ret;
}

static void rtl8139_Config5_write(RTL8139State *s, uint32_t val)
{
    val &= 0xff;

    DEBUG_PRINT(("RTL8139: Config5 write val=0x%02x\n", val));

    /* mask unwriteable bits */
    val = SET_MASKED(val, 0x80, s->Config5);

    s->Config5 = val;
}

static uint32_t rtl8139_Config5_read(RTL8139State *s)
{
    uint32_t ret = s->Config5;

    DEBUG_PRINT(("RTL8139: Config5 read val=0x%02x\n", ret));

    return ret;
}

static void rtl8139_TxConfig_write(RTL8139State *s, uint32_t val)
{
    if (!rtl8139_transmitter_enabled(s))
    {
        DEBUG_PRINT(("RTL8139: transmitter disabled; no TxConfig write val=0x%08x\n", val));
        return;
    }

    DEBUG_PRINT(("RTL8139: TxConfig write val=0x%08x\n", val));

    val = SET_MASKED(val, TxVersionMask | 0x8070f80f, s->TxConfig);

    s->TxConfig = val;
}

static void rtl8139_TxConfig_writeb(RTL8139State *s, uint32_t val)
{
    DEBUG_PRINT(("RTL8139C TxConfig via write(b) val=0x%02x\n", val));

    uint32_t tc = s->TxConfig;
    tc &= 0xFFFFFF00;
    tc |= (val & 0x000000FF);
    rtl8139_TxConfig_write(s, tc);
}

static uint32_t rtl8139_TxConfig_read(RTL8139State *s)
{
    uint32_t ret = s->TxConfig;

    DEBUG_PRINT(("RTL8139: TxConfig read val=0x%04x\n", ret));

    return ret;
}

static void rtl8139_RxConfig_write(RTL8139State *s, uint32_t val)
{
    DEBUG_PRINT(("RTL8139: RxConfig write val=0x%08x\n", val));

    /* mask unwriteable bits */
    val = SET_MASKED(val, 0xf0fc0040, s->RxConfig);

    s->RxConfig = val;

    /* reset buffer size and read/write pointers */
    rtl8139_reset_rxring(s, 8192 << ((s->RxConfig >> 11) & 0x3));

    DEBUG_PRINT(("RTL8139: RxConfig write reset buffer size to %d\n", s->RxBufferSize));
}

static uint32_t rtl8139_RxConfig_read(RTL8139State *s)
{
    uint32_t ret = s->RxConfig;

    DEBUG_PRINT(("RTL8139: RxConfig read val=0x%08x\n", ret));

    return ret;
}

static void rtl8139_transfer_frame(RTL8139State *s, const uint8_t *buf, int size, int do_interrupt)
{
    if (!size)
    {
        DEBUG_PRINT(("RTL8139: +++ empty ethernet frame\n"));
        return;
    }

    if (TxLoopBack == (s->TxConfig & TxLoopBack))
    {
        DEBUG_PRINT(("RTL8139: +++ transmit loopback mode\n"));
        rtl8139_do_receive(s, buf, size, do_interrupt);
    }
    else
    {
        qemu_send_packet(s->vc, buf, size);
    }
}

static int rtl8139_transmit_one(RTL8139State *s, int descriptor)
{
    if (!rtl8139_transmitter_enabled(s))
    {
        DEBUG_PRINT(("RTL8139: +++ cannot transmit from descriptor %d: transmitter disabled\n",
                     descriptor));
        return 0;
    }

    if (s->TxStatus[descriptor] & TxHostOwns)
    {
        DEBUG_PRINT(("RTL8139: +++ cannot transmit from descriptor %d: owned by host (%08x)\n",
                     descriptor, s->TxStatus[descriptor]));
        return 0;
    }

    DEBUG_PRINT(("RTL8139: +++ transmitting from descriptor %d\n", descriptor));

    int txsize = s->TxStatus[descriptor] & 0x1fff;
    uint8_t txbuffer[0x2000];

    DEBUG_PRINT(("RTL8139: +++ transmit reading %d bytes from host memory at 0x%08x\n",
                 txsize, s->TxAddr[descriptor]));

    cpu_physical_memory_read(s->TxAddr[descriptor], txbuffer, txsize);

    /* Mark descriptor as transferred */
    s->TxStatus[descriptor] |= TxHostOwns;
    s->TxStatus[descriptor] |= TxStatOK;

    rtl8139_transfer_frame(s, txbuffer, txsize, 0);

    DEBUG_PRINT(("RTL8139: +++ transmitted %d bytes from descriptor %d\n", txsize, descriptor));

    /* update interrupt */
    s->IntrStatus |= TxOK;
    rtl8139_update_irq(s);

    return 1;
}

/* structures and macros for task offloading */
typedef struct ip_header
{
    uint8_t  ip_ver_len;    /* version and header length */
    uint8_t  ip_tos;        /* type of service */
    uint16_t ip_len;        /* total length */
    uint16_t ip_id;         /* identification */
    uint16_t ip_off;        /* fragment offset field */
    uint8_t  ip_ttl;        /* time to live */
    uint8_t  ip_p;          /* protocol */
    uint16_t ip_sum;        /* checksum */
    uint32_t ip_src,ip_dst; /* source and dest address */
} ip_header;

#define IP_HEADER_VERSION_4 4
#define IP_HEADER_VERSION(ip) ((ip->ip_ver_len >> 4)&0xf)
#define IP_HEADER_LENGTH(ip) (((ip->ip_ver_len)&0xf) << 2)

typedef struct tcp_header
{
    uint16_t th_sport;		/* source port */
    uint16_t th_dport;		/* destination port */
    uint32_t th_seq;			/* sequence number */
    uint32_t th_ack;			/* acknowledgement number */
    uint16_t th_offset_flags; /* data offset, reserved 6 bits, TCP protocol flags */
    uint16_t th_win;			/* window */
    uint16_t th_sum;			/* checksum */
    uint16_t th_urp;			/* urgent pointer */
} tcp_header;

typedef struct udp_header
{
    uint16_t uh_sport; /* source port */
    uint16_t uh_dport; /* destination port */
    uint16_t uh_ulen;  /* udp length */
    uint16_t uh_sum;   /* udp checksum */
} udp_header;

typedef struct ip_pseudo_header
{
    uint32_t ip_src;
    uint32_t ip_dst;
    uint8_t  zeros;
    uint8_t  ip_proto;
    uint16_t ip_payload;
} ip_pseudo_header;

#define IP_PROTO_TCP 6
#define IP_PROTO_UDP 17

#define TCP_HEADER_DATA_OFFSET(tcp) (((be16_to_cpu(tcp->th_offset_flags) >> 12)&0xf) << 2)
#define TCP_FLAGS_ONLY(flags) ((flags)&0x3f)
#define TCP_HEADER_FLAGS(tcp) TCP_FLAGS_ONLY(be16_to_cpu(tcp->th_offset_flags))

#define TCP_HEADER_CLEAR_FLAGS(tcp, off) ((tcp)->th_offset_flags &= cpu_to_be16(~TCP_FLAGS_ONLY(off)))

#define TCP_FLAG_FIN  0x01
#define TCP_FLAG_PUSH 0x08

/* produces ones' complement sum of data */
static uint16_t ones_complement_sum(uint8_t *data, size_t len)
{
    uint32_t result = 0;

    for (; len > 1; data+=2, len-=2)
    {
        result += *(uint16_t*)data;
    }

    /* add the remainder byte */
    if (len)
    {
        uint8_t odd[2] = {*data, 0};
        result += *(uint16_t*)odd;
    }

    while (result>>16)
        result = (result & 0xffff) + (result >> 16);

    return result;
}

static uint16_t ip_checksum(void *data, size_t len)
{
    return ~ones_complement_sum((uint8_t*)data, len);
}

static int rtl8139_cplus_transmit_one(RTL8139State *s)
{
    if (!rtl8139_transmitter_enabled(s))
    {
        DEBUG_PRINT(("RTL8139: +++ C+ mode: transmitter disabled\n"));
        return 0;
    }

    if (!rtl8139_cp_transmitter_enabled(s))
    {
        DEBUG_PRINT(("RTL8139: +++ C+ mode: C+ transmitter disabled\n"));
        return 0 ;
    }

    int descriptor = s->currCPlusTxDesc;

    target_phys_addr_t cplus_tx_ring_desc =
        rtl8139_addr64(s->TxAddr[0], s->TxAddr[1]);

    /* Normal priority ring */
    cplus_tx_ring_desc += 16 * descriptor;

    DEBUG_PRINT(("RTL8139: +++ C+ mode reading TX descriptor %d from host memory at %08x0x%08x = 0x%8lx\n",
           descriptor, s->TxAddr[1], s->TxAddr[0], cplus_tx_ring_desc));

    uint32_t val, txdw0,txdw1,txbufLO,txbufHI;

    cpu_physical_memory_read(cplus_tx_ring_desc,    (uint8_t *)&val, 4);
    txdw0 = le32_to_cpu(val);
    cpu_physical_memory_read(cplus_tx_ring_desc+4,  (uint8_t *)&val, 4);
    txdw1 = le32_to_cpu(val);
    cpu_physical_memory_read(cplus_tx_ring_desc+8,  (uint8_t *)&val, 4);
    txbufLO = le32_to_cpu(val);
    cpu_physical_memory_read(cplus_tx_ring_desc+12, (uint8_t *)&val, 4);
    txbufHI = le32_to_cpu(val);

    DEBUG_PRINT(("RTL8139: +++ C+ mode TX descriptor %d %08x %08x %08x %08x\n",
           descriptor,
           txdw0, txdw1, txbufLO, txbufHI));

/* w0 ownership flag */
#define CP_TX_OWN (1<<31)
/* w0 end of ring flag */
#define CP_TX_EOR (1<<30)
/* first segment of received packet flag */
#define CP_TX_FS (1<<29)
/* last segment of received packet flag */
#define CP_TX_LS (1<<28)
/* large send packet flag */
#define CP_TX_LGSEN (1<<27)
/* large send MSS mask, bits 16...25 */
#define CP_TC_LGSEN_MSS_MASK ((1 << 12) - 1)

/* IP checksum offload flag */
#define CP_TX_IPCS (1<<18)
/* UDP checksum offload flag */
#define CP_TX_UDPCS (1<<17)
/* TCP checksum offload flag */
#define CP_TX_TCPCS (1<<16)

/* w0 bits 0...15 : buffer size */
#define CP_TX_BUFFER_SIZE (1<<16)
#define CP_TX_BUFFER_SIZE_MASK (CP_TX_BUFFER_SIZE - 1)
/* w1 tag available flag */
#define CP_RX_TAGC (1<<17)
/* w1 bits 0...15 : VLAN tag */
#define CP_TX_VLAN_TAG_MASK ((1<<16) - 1)
/* w2 low  32bit of Rx buffer ptr */
/* w3 high 32bit of Rx buffer ptr */

/* set after transmission */
/* FIFO underrun flag */
#define CP_TX_STATUS_UNF (1<<25)
/* transmit error summary flag, valid if set any of three below */
#define CP_TX_STATUS_TES (1<<23)
/* out-of-window collision flag */
#define CP_TX_STATUS_OWC (1<<22)
/* link failure flag */
#define CP_TX_STATUS_LNKF (1<<21)
/* excessive collisions flag */
#define CP_TX_STATUS_EXC (1<<20)

    if (!(txdw0 & CP_TX_OWN))
    {
        DEBUG_PRINT(("RTL8139: C+ Tx mode : descriptor %d is owned by host\n", descriptor));
        return 0 ;
    }

    DEBUG_PRINT(("RTL8139: +++ C+ Tx mode : transmitting from descriptor %d\n", descriptor));

    if (txdw0 & CP_TX_FS)
    {
        DEBUG_PRINT(("RTL8139: +++ C+ Tx mode : descriptor %d is first segment descriptor\n", descriptor));

        /* reset internal buffer offset */
        s->cplus_txbuffer_offset = 0;
    }

    int txsize = txdw0 & CP_TX_BUFFER_SIZE_MASK;
    target_phys_addr_t tx_addr = rtl8139_addr64(txbufLO, txbufHI);

    /* make sure we have enough space to assemble the packet */
    if (!s->cplus_txbuffer)
    {
        s->cplus_txbuffer_len = CP_TX_BUFFER_SIZE;
        s->cplus_txbuffer = malloc(s->cplus_txbuffer_len);
        s->cplus_txbuffer_offset = 0;

        DEBUG_PRINT(("RTL8139: +++ C+ mode transmission buffer allocated space %d\n", s->cplus_txbuffer_len));
    }

    while (s->cplus_txbuffer && s->cplus_txbuffer_offset + txsize >= s->cplus_txbuffer_len)
    {
        s->cplus_txbuffer_len += CP_TX_BUFFER_SIZE;
        s->cplus_txbuffer = qemu_realloc(s->cplus_txbuffer, s->cplus_txbuffer_len);

        DEBUG_PRINT(("RTL8139: +++ C+ mode transmission buffer space changed to %d\n", s->cplus_txbuffer_len));
    }

    if (!s->cplus_txbuffer)
    {
        /* out of memory */

        DEBUG_PRINT(("RTL8139: +++ C+ mode transmiter failed to reallocate %d bytes\n", s->cplus_txbuffer_len));

        /* update tally counter */
        ++s->tally_counters.TxERR;
        ++s->tally_counters.TxAbt;

        return 0;
    }

    /* append more data to the packet */

    DEBUG_PRINT(("RTL8139: +++ C+ mode transmit reading %d bytes from host memory at %016" PRIx64 " to offset %d\n",
                 txsize, (uint64_t)tx_addr, s->cplus_txbuffer_offset));

    cpu_physical_memory_read(tx_addr, s->cplus_txbuffer + s->cplus_txbuffer_offset, txsize);
    s->cplus_txbuffer_offset += txsize;

    /* seek to next Rx descriptor */
    if (txdw0 & CP_TX_EOR)
    {
        s->currCPlusTxDesc = 0;
    }
    else
    {
        ++s->currCPlusTxDesc;
        if (s->currCPlusTxDesc >= 64)
            s->currCPlusTxDesc = 0;
    }

    /* transfer ownership to target */
    txdw0 &= ~CP_RX_OWN;

    /* reset error indicator bits */
    txdw0 &= ~CP_TX_STATUS_UNF;
    txdw0 &= ~CP_TX_STATUS_TES;
    txdw0 &= ~CP_TX_STATUS_OWC;
    txdw0 &= ~CP_TX_STATUS_LNKF;
    txdw0 &= ~CP_TX_STATUS_EXC;

    /* update ring data */
    val = cpu_to_le32(txdw0);
    cpu_physical_memory_write(cplus_tx_ring_desc,    (uint8_t *)&val, 4);
//    val = cpu_to_le32(txdw1);
//    cpu_physical_memory_write(cplus_tx_ring_desc+4,  &val, 4);

    /* Now decide if descriptor being processed is holding the last segment of packet */
    if (txdw0 & CP_TX_LS)
    {
        DEBUG_PRINT(("RTL8139: +++ C+ Tx mode : descriptor %d is last segment descriptor\n", descriptor));

        /* can transfer fully assembled packet */

        uint8_t *saved_buffer  = s->cplus_txbuffer;
        int      saved_size    = s->cplus_txbuffer_offset;
        int      saved_buffer_len = s->cplus_txbuffer_len;

        /* reset the card space to protect from recursive call */
        s->cplus_txbuffer = NULL;
        s->cplus_txbuffer_offset = 0;
        s->cplus_txbuffer_len = 0;

        if (txdw0 & (CP_TX_IPCS | CP_TX_UDPCS | CP_TX_TCPCS | CP_TX_LGSEN))
        {
            DEBUG_PRINT(("RTL8139: +++ C+ mode offloaded task checksum\n"));

            #define ETH_P_IP	0x0800		/* Internet Protocol packet	*/
            #define ETH_HLEN    14
            #define ETH_MTU     1500

            /* ip packet header */
            ip_header *ip = 0;
            int hlen = 0;
            uint8_t  ip_protocol = 0;
            uint16_t ip_data_len = 0;

            uint8_t *eth_payload_data = 0;
            size_t   eth_payload_len  = 0;

            int proto = be16_to_cpu(*(uint16_t *)(saved_buffer + 12));
            if (proto == ETH_P_IP)
            {
                DEBUG_PRINT(("RTL8139: +++ C+ mode has IP packet\n"));

                /* not aligned */
                eth_payload_data = saved_buffer + ETH_HLEN;
                eth_payload_len  = saved_size   - ETH_HLEN;

                ip = (ip_header*)eth_payload_data;

                if (IP_HEADER_VERSION(ip) != IP_HEADER_VERSION_4) {
                    DEBUG_PRINT(("RTL8139: +++ C+ mode packet has bad IP version %d expected %d\n", IP_HEADER_VERSION(ip), IP_HEADER_VERSION_4));
                    ip = NULL;
                } else {
                    hlen = IP_HEADER_LENGTH(ip);
                    ip_protocol = ip->ip_p;
                    ip_data_len = be16_to_cpu(ip->ip_len) - hlen;
                }
            }

            if (ip)
            {
                if (txdw0 & CP_TX_IPCS)
                {
                    DEBUG_PRINT(("RTL8139: +++ C+ mode need IP checksum\n"));

                    if (hlen<sizeof(ip_header) || hlen>eth_payload_len) {/* min header length */
                        /* bad packet header len */
                        /* or packet too short */
                    }
                    else
                    {
                        ip->ip_sum = 0;
                        ip->ip_sum = ip_checksum(ip, hlen);
                        DEBUG_PRINT(("RTL8139: +++ C+ mode IP header len=%d checksum=%04x\n", hlen, ip->ip_sum));
                    }
                }

                if ((txdw0 & CP_TX_LGSEN) && ip_protocol == IP_PROTO_TCP)
                {
#if defined (DEBUG_RTL8139)
                    int large_send_mss = (txdw0 >> 16) & CP_TC_LGSEN_MSS_MASK;
#endif
                    DEBUG_PRINT(("RTL8139: +++ C+ mode offloaded task TSO MTU=%d IP data %d frame data %d specified MSS=%d\n",
                                 ETH_MTU, ip_data_len, saved_size - ETH_HLEN, large_send_mss));

                    int tcp_send_offset = 0;
                    int send_count = 0;

                    /* maximum IP header length is 60 bytes */
                    uint8_t saved_ip_header[60];

                    /* save IP header template; data area is used in tcp checksum calculation */
                    memcpy(saved_ip_header, eth_payload_data, hlen);

                    /* a placeholder for checksum calculation routine in tcp case */
                    uint8_t *data_to_checksum     = eth_payload_data + hlen - 12;
                    //                    size_t   data_to_checksum_len = eth_payload_len  - hlen + 12;

                    /* pointer to TCP header */
                    tcp_header *p_tcp_hdr = (tcp_header*)(eth_payload_data + hlen);

                    int tcp_hlen = TCP_HEADER_DATA_OFFSET(p_tcp_hdr);

                    /* ETH_MTU = ip header len + tcp header len + payload */
                    int tcp_data_len = ip_data_len - tcp_hlen;
                    int tcp_chunk_size = ETH_MTU - hlen - tcp_hlen;

                    DEBUG_PRINT(("RTL8139: +++ C+ mode TSO IP data len %d TCP hlen %d TCP data len %d TCP chunk size %d\n",
                                 ip_data_len, tcp_hlen, tcp_data_len, tcp_chunk_size));

                    /* note the cycle below overwrites IP header data,
                       but restores it from saved_ip_header before sending packet */

                    int is_last_frame = 0;

                    for (tcp_send_offset = 0; tcp_send_offset < tcp_data_len; tcp_send_offset += tcp_chunk_size)
                    {
                        uint16_t chunk_size = tcp_chunk_size;

                        /* check if this is the last frame */
                        if (tcp_send_offset + tcp_chunk_size >= tcp_data_len)
                        {
                            is_last_frame = 1;
                            chunk_size = tcp_data_len - tcp_send_offset;
                        }

                        DEBUG_PRINT(("RTL8139: +++ C+ mode TSO TCP seqno %08x\n", be32_to_cpu(p_tcp_hdr->th_seq)));

                        /* add 4 TCP pseudoheader fields */
                        /* copy IP source and destination fields */
                        memcpy(data_to_checksum, saved_ip_header + 12, 8);

                        DEBUG_PRINT(("RTL8139: +++ C+ mode TSO calculating TCP checksum for packet with %d bytes data\n", tcp_hlen + chunk_size));

                        if (tcp_send_offset)
                        {
                            memcpy((uint8_t*)p_tcp_hdr + tcp_hlen, (uint8_t*)p_tcp_hdr + tcp_hlen + tcp_send_offset, chunk_size);
                        }

                        /* keep PUSH and FIN flags only for the last frame */
                        if (!is_last_frame)
                        {
                            TCP_HEADER_CLEAR_FLAGS(p_tcp_hdr, TCP_FLAG_PUSH|TCP_FLAG_FIN);
                        }

                        /* recalculate TCP checksum */
                        ip_pseudo_header *p_tcpip_hdr = (ip_pseudo_header *)data_to_checksum;
                        p_tcpip_hdr->zeros      = 0;
                        p_tcpip_hdr->ip_proto   = IP_PROTO_TCP;
                        p_tcpip_hdr->ip_payload = cpu_to_be16(tcp_hlen + chunk_size);

                        p_tcp_hdr->th_sum = 0;

                        int tcp_checksum = ip_checksum(data_to_checksum, tcp_hlen + chunk_size + 12);
                        DEBUG_PRINT(("RTL8139: +++ C+ mode TSO TCP checksum %04x\n", tcp_checksum));

                        p_tcp_hdr->th_sum = tcp_checksum;

                        /* restore IP header */
                        memcpy(eth_payload_data, saved_ip_header, hlen);

                        /* set IP data length and recalculate IP checksum */
                        ip->ip_len = cpu_to_be16(hlen + tcp_hlen + chunk_size);

                        /* increment IP id for subsequent frames */
                        ip->ip_id = cpu_to_be16(tcp_send_offset/tcp_chunk_size + be16_to_cpu(ip->ip_id));

                        ip->ip_sum = 0;
                        ip->ip_sum = ip_checksum(eth_payload_data, hlen);
                        DEBUG_PRINT(("RTL8139: +++ C+ mode TSO IP header len=%d checksum=%04x\n", hlen, ip->ip_sum));

                        int tso_send_size = ETH_HLEN + hlen + tcp_hlen + chunk_size;
                        DEBUG_PRINT(("RTL8139: +++ C+ mode TSO transferring packet size %d\n", tso_send_size));
                        rtl8139_transfer_frame(s, saved_buffer, tso_send_size, 0);

                        /* add transferred count to TCP sequence number */
                        p_tcp_hdr->th_seq = cpu_to_be32(chunk_size + be32_to_cpu(p_tcp_hdr->th_seq));
                        ++send_count;
                    }

                    /* Stop sending this frame */
                    saved_size = 0;
                }
                else if (txdw0 & (CP_TX_TCPCS|CP_TX_UDPCS))
                {
                    DEBUG_PRINT(("RTL8139: +++ C+ mode need TCP or UDP checksum\n"));

                    /* maximum IP header length is 60 bytes */
                    uint8_t saved_ip_header[60];
                    memcpy(saved_ip_header, eth_payload_data, hlen);

                    uint8_t *data_to_checksum     = eth_payload_data + hlen - 12;
                    //                    size_t   data_to_checksum_len = eth_payload_len  - hlen + 12;

                    /* add 4 TCP pseudoheader fields */
                    /* copy IP source and destination fields */
                    memcpy(data_to_checksum, saved_ip_header + 12, 8);

                    if ((txdw0 & CP_TX_TCPCS) && ip_protocol == IP_PROTO_TCP)
                    {
                        DEBUG_PRINT(("RTL8139: +++ C+ mode calculating TCP checksum for packet with %d bytes data\n", ip_data_len));

                        ip_pseudo_header *p_tcpip_hdr = (ip_pseudo_header *)data_to_checksum;
                        p_tcpip_hdr->zeros      = 0;
                        p_tcpip_hdr->ip_proto   = IP_PROTO_TCP;
                        p_tcpip_hdr->ip_payload = cpu_to_be16(ip_data_len);

                        tcp_header* p_tcp_hdr = (tcp_header *) (data_to_checksum+12);

                        p_tcp_hdr->th_sum = 0;

                        int tcp_checksum = ip_checksum(data_to_checksum, ip_data_len + 12);
                        DEBUG_PRINT(("RTL8139: +++ C+ mode TCP checksum %04x\n", tcp_checksum));

                        p_tcp_hdr->th_sum = tcp_checksum;
                    }
                    else if ((txdw0 & CP_TX_UDPCS) && ip_protocol == IP_PROTO_UDP)
                    {
                        DEBUG_PRINT(("RTL8139: +++ C+ mode calculating UDP checksum for packet with %d bytes data\n", ip_data_len));

                        ip_pseudo_header *p_udpip_hdr = (ip_pseudo_header *)data_to_checksum;
                        p_udpip_hdr->zeros      = 0;
                        p_udpip_hdr->ip_proto   = IP_PROTO_UDP;
                        p_udpip_hdr->ip_payload = cpu_to_be16(ip_data_len);

                        udp_header *p_udp_hdr = (udp_header *) (data_to_checksum+12);

                        p_udp_hdr->uh_sum = 0;

                        int udp_checksum = ip_checksum(data_to_checksum, ip_data_len + 12);
                        DEBUG_PRINT(("RTL8139: +++ C+ mode UDP checksum %04x\n", udp_checksum));

                        p_udp_hdr->uh_sum = udp_checksum;
                    }

                    /* restore IP header */
                    memcpy(eth_payload_data, saved_ip_header, hlen);
                }
            }
        }

        /* update tally counter */
        ++s->tally_counters.TxOk;

        DEBUG_PRINT(("RTL8139: +++ C+ mode transmitting %d bytes packet\n", saved_size));

        rtl8139_transfer_frame(s, saved_buffer, saved_size, 1);

        /* restore card space if there was no recursion and reset offset */
        if (!s->cplus_txbuffer)
        {
            s->cplus_txbuffer        = saved_buffer;
            s->cplus_txbuffer_len    = saved_buffer_len;
            s->cplus_txbuffer_offset = 0;
        }
        else
        {
            free(saved_buffer);
        }
    }
    else
    {
        DEBUG_PRINT(("RTL8139: +++ C+ mode transmission continue to next descriptor\n"));
    }

    return 1;
}

static void rtl8139_cplus_transmit(RTL8139State *s)
{
    int txcount = 0;

    while (rtl8139_cplus_transmit_one(s))
    {
        ++txcount;
    }

    /* Mark transfer completed */
    if (!txcount)
    {
        DEBUG_PRINT(("RTL8139: C+ mode : transmitter queue stalled, current TxDesc = %d\n",
                     s->currCPlusTxDesc));
    }
    else
    {
        /* update interrupt status */
        s->IntrStatus |= TxOK;
        rtl8139_update_irq(s);
    }
}

static void rtl8139_transmit(RTL8139State *s)
{
    int descriptor = s->currTxDesc, txcount = 0;

    /*while*/
    if (rtl8139_transmit_one(s, descriptor))
    {
        ++s->currTxDesc;
        s->currTxDesc %= 4;
        ++txcount;
    }

    /* Mark transfer completed */
    if (!txcount)
    {
        DEBUG_PRINT(("RTL8139: transmitter queue stalled, current TxDesc = %d\n", s->currTxDesc));
    }
}

static void rtl8139_TxStatus_write(RTL8139State *s, uint32_t txRegOffset, uint32_t val)
{

    int descriptor = txRegOffset/4;

    /* handle C+ transmit mode register configuration */

    if (s->cplus_enabled)
    {
        DEBUG_PRINT(("RTL8139C+ DTCCR write offset=0x%x val=0x%08x descriptor=%d\n", txRegOffset, val, descriptor));

        /* handle Dump Tally Counters command */
        s->TxStatus[descriptor] = val;

        if (descriptor == 0 && (val & 0x8))
        {
            target_phys_addr_t tc_addr = rtl8139_addr64(s->TxStatus[0] & ~0x3f, s->TxStatus[1]);

            /* dump tally counters to specified memory location */
            RTL8139TallyCounters_physical_memory_write( tc_addr, &s->tally_counters);

            /* mark dump completed */
            s->TxStatus[0] &= ~0x8;
        }

        return;
    }

    DEBUG_PRINT(("RTL8139: TxStatus write offset=0x%x val=0x%08x descriptor=%d\n", txRegOffset, val, descriptor));

    /* mask only reserved bits */
    val &= ~0xff00c000; /* these bits are reset on write */
    val = SET_MASKED(val, 0x00c00000, s->TxStatus[descriptor]);

    s->TxStatus[descriptor] = val;

    /* attempt to start transmission */
    rtl8139_transmit(s);
}

static uint32_t rtl8139_TxStatus_read(RTL8139State *s, uint32_t txRegOffset)
{
    uint32_t ret = s->TxStatus[txRegOffset/4];

    DEBUG_PRINT(("RTL8139: TxStatus read offset=0x%x val=0x%08x\n", txRegOffset, ret));

    return ret;
}

static uint16_t rtl8139_TSAD_read(RTL8139State *s)
{
    uint16_t ret = 0;

    /* Simulate TSAD, it is read only anyway */

    ret = ((s->TxStatus[3] & TxStatOK  )?TSAD_TOK3:0)
         |((s->TxStatus[2] & TxStatOK  )?TSAD_TOK2:0)
         |((s->TxStatus[1] & TxStatOK  )?TSAD_TOK1:0)
         |((s->TxStatus[0] & TxStatOK  )?TSAD_TOK0:0)

         |((s->TxStatus[3] & TxUnderrun)?TSAD_TUN3:0)
         |((s->TxStatus[2] & TxUnderrun)?TSAD_TUN2:0)
         |((s->TxStatus[1] & TxUnderrun)?TSAD_TUN1:0)
         |((s->TxStatus[0] & TxUnderrun)?TSAD_TUN0:0)

         |((s->TxStatus[3] & TxAborted )?TSAD_TABT3:0)
         |((s->TxStatus[2] & TxAborted )?TSAD_TABT2:0)
         |((s->TxStatus[1] & TxAborted )?TSAD_TABT1:0)
         |((s->TxStatus[0] & TxAborted )?TSAD_TABT0:0)

         |((s->TxStatus[3] & TxHostOwns )?TSAD_OWN3:0)
         |((s->TxStatus[2] & TxHostOwns )?TSAD_OWN2:0)
         |((s->TxStatus[1] & TxHostOwns )?TSAD_OWN1:0)
         |((s->TxStatus[0] & TxHostOwns )?TSAD_OWN0:0) ;


    DEBUG_PRINT(("RTL8139: TSAD read val=0x%04x\n", ret));

    return ret;
}

static uint16_t rtl8139_CSCR_read(RTL8139State *s)
{
    uint16_t ret = s->CSCR;

    DEBUG_PRINT(("RTL8139: CSCR read val=0x%04x\n", ret));

    return ret;
}

static void rtl8139_TxAddr_write(RTL8139State *s, uint32_t txAddrOffset, uint32_t val)
{
    DEBUG_PRINT(("RTL8139: TxAddr write offset=0x%x val=0x%08x\n", txAddrOffset, val));

    s->TxAddr[txAddrOffset/4] = val;
}

static uint32_t rtl8139_TxAddr_read(RTL8139State *s, uint32_t txAddrOffset)
{
    uint32_t ret = s->TxAddr[txAddrOffset/4];

    DEBUG_PRINT(("RTL8139: TxAddr read offset=0x%x val=0x%08x\n", txAddrOffset, ret));

    return ret;
}

static void rtl8139_RxBufPtr_write(RTL8139State *s, uint32_t val)
{
    DEBUG_PRINT(("RTL8139: RxBufPtr write val=0x%04x\n", val));

    /* this value is off by 16 */
    s->RxBufPtr = MOD2(val + 0x10, s->RxBufferSize);

    DEBUG_PRINT((" CAPR write: rx buffer length %d head 0x%04x read 0x%04x\n",
           s->RxBufferSize, s->RxBufAddr, s->RxBufPtr));
}

static uint32_t rtl8139_RxBufPtr_read(RTL8139State *s)
{
    /* this value is off by 16 */
    uint32_t ret = s->RxBufPtr - 0x10;

    DEBUG_PRINT(("RTL8139: RxBufPtr read val=0x%04x\n", ret));

    return ret;
}

static uint32_t rtl8139_RxBufAddr_read(RTL8139State *s)
{
    /* this value is NOT off by 16 */
    uint32_t ret = s->RxBufAddr;

    DEBUG_PRINT(("RTL8139: RxBufAddr read val=0x%04x\n", ret));

    return ret;
}

static void rtl8139_RxBuf_write(RTL8139State *s, uint32_t val)
{
    DEBUG_PRINT(("RTL8139: RxBuf write val=0x%08x\n", val));

    s->RxBuf = val;

    /* may need to reset rxring here */
}

static uint32_t rtl8139_RxBuf_read(RTL8139State *s)
{
    uint32_t ret = s->RxBuf;

    DEBUG_PRINT(("RTL8139: RxBuf read val=0x%08x\n", ret));

    return ret;
}

static void rtl8139_IntrMask_write(RTL8139State *s, uint32_t val)
{
    DEBUG_PRINT(("RTL8139: IntrMask write(w) val=0x%04x\n", val));

    /* mask unwriteable bits */
    val = SET_MASKED(val, 0x1e00, s->IntrMask);

    s->IntrMask = val;

    rtl8139_update_irq(s);
}

static uint32_t rtl8139_IntrMask_read(RTL8139State *s)
{
    uint32_t ret = s->IntrMask;

    DEBUG_PRINT(("RTL8139: IntrMask read(w) val=0x%04x\n", ret));

    return ret;
}

static void rtl8139_IntrStatus_write(RTL8139State *s, uint32_t val)
{
    DEBUG_PRINT(("RTL8139: IntrStatus write(w) val=0x%04x\n", val));

#if 0

    /* writing to ISR has no effect */

    return;

#else
    uint16_t newStatus = s->IntrStatus & ~val;

    /* mask unwriteable bits */
    newStatus = SET_MASKED(newStatus, 0x1e00, s->IntrStatus);

    /* writing 1 to interrupt status register bit clears it */
    s->IntrStatus = 0;
    rtl8139_update_irq(s);

    s->IntrStatus = newStatus;
    rtl8139_update_irq(s);
#endif
}

static uint32_t rtl8139_IntrStatus_read(RTL8139State *s)
{
    uint32_t ret = s->IntrStatus;

    DEBUG_PRINT(("RTL8139: IntrStatus read(w) val=0x%04x\n", ret));

#if 0

    /* reading ISR clears all interrupts */
    s->IntrStatus = 0;

    rtl8139_update_irq(s);

#endif

    return ret;
}

static void rtl8139_MultiIntr_write(RTL8139State *s, uint32_t val)
{
    DEBUG_PRINT(("RTL8139: MultiIntr write(w) val=0x%04x\n", val));

    /* mask unwriteable bits */
    val = SET_MASKED(val, 0xf000, s->MultiIntr);

    s->MultiIntr = val;
}

static uint32_t rtl8139_MultiIntr_read(RTL8139State *s)
{
    uint32_t ret = s->MultiIntr;

    DEBUG_PRINT(("RTL8139: MultiIntr read(w) val=0x%04x\n", ret));

    return ret;
}

static void rtl8139_io_writeb(void *opaque, uint8_t addr, uint32_t val)
{
    RTL8139State *s = opaque;

    addr &= 0xff;

    switch (addr)
    {
        case MAC0 ... MAC0+5:
            s->phys[addr - MAC0] = val;
            break;
        case MAC0+6 ... MAC0+7:
            /* reserved */
            break;
        case MAR0 ... MAR0+7:
            s->mult[addr - MAR0] = val;
            break;
        case ChipCmd:
            rtl8139_ChipCmd_write(s, val);
            break;
        case Cfg9346:
            rtl8139_Cfg9346_write(s, val);
            break;
        case TxConfig: /* windows driver sometimes writes using byte-lenth call */
            rtl8139_TxConfig_writeb(s, val);
            break;
        case Config0:
            rtl8139_Config0_write(s, val);
            break;
        case Config1:
            rtl8139_Config1_write(s, val);
            break;
        case Config3:
            rtl8139_Config3_write(s, val);
            break;
        case Config4:
            rtl8139_Config4_write(s, val);
            break;
        case Config5:
            rtl8139_Config5_write(s, val);
            break;
        case MediaStatus:
            /* ignore */
            DEBUG_PRINT(("RTL8139: not implemented write(b) to MediaStatus val=0x%02x\n", val));
            break;

        case HltClk:
            DEBUG_PRINT(("RTL8139: HltClk write val=0x%08x\n", val));
            if (val == 'R')
            {
                s->clock_enabled = 1;
            }
            else if (val == 'H')
            {
                s->clock_enabled = 0;
            }
            break;

        case TxThresh:
            DEBUG_PRINT(("RTL8139C+ TxThresh write(b) val=0x%02x\n", val));
            s->TxThresh = val;
            break;

        case TxPoll:
            DEBUG_PRINT(("RTL8139C+ TxPoll write(b) val=0x%02x\n", val));
            if (val & (1 << 7))
            {
                DEBUG_PRINT(("RTL8139C+ TxPoll high priority transmission (not implemented)\n"));
                //rtl8139_cplus_transmit(s);
            }
            if (val & (1 << 6))
            {
                DEBUG_PRINT(("RTL8139C+ TxPoll normal priority transmission\n"));
                rtl8139_cplus_transmit(s);
            }

            break;

        default:
            DEBUG_PRINT(("RTL8139: not implemented write(b) addr=0x%x val=0x%02x\n", addr, val));
            break;
    }
}

static void rtl8139_io_writew(void *opaque, uint8_t addr, uint32_t val)
{
    RTL8139State *s = opaque;

    addr &= 0xfe;

    switch (addr)
    {
        case IntrMask:
            rtl8139_IntrMask_write(s, val);
            break;

        case IntrStatus:
            rtl8139_IntrStatus_write(s, val);
            break;

        case MultiIntr:
            rtl8139_MultiIntr_write(s, val);
            break;

        case RxBufPtr:
            rtl8139_RxBufPtr_write(s, val);
            break;

        case BasicModeCtrl:
            rtl8139_BasicModeCtrl_write(s, val);
            break;
        case BasicModeStatus:
            rtl8139_BasicModeStatus_write(s, val);
            break;
        case NWayAdvert:
            DEBUG_PRINT(("RTL8139: NWayAdvert write(w) val=0x%04x\n", val));
            s->NWayAdvert = val;
            break;
        case NWayLPAR:
            DEBUG_PRINT(("RTL8139: forbidden NWayLPAR write(w) val=0x%04x\n", val));
            break;
        case NWayExpansion:
            DEBUG_PRINT(("RTL8139: NWayExpansion write(w) val=0x%04x\n", val));
            s->NWayExpansion = val;
            break;

        case CpCmd:
            rtl8139_CpCmd_write(s, val);
            break;

        case IntrMitigate:
            rtl8139_IntrMitigate_write(s, val);
            break;

        default:
            DEBUG_PRINT(("RTL8139: ioport write(w) addr=0x%x val=0x%04x via write(b)\n", addr, val));

            rtl8139_io_writeb(opaque, addr, val & 0xff);
            rtl8139_io_writeb(opaque, addr + 1, (val >> 8) & 0xff);
            break;
    }
}

static void rtl8139_io_writel(void *opaque, uint8_t addr, uint32_t val)
{
    RTL8139State *s = opaque;

    addr &= 0xfc;

    switch (addr)
    {
        case RxMissed:
            DEBUG_PRINT(("RTL8139: RxMissed clearing on write\n"));
            s->RxMissed = 0;
            break;

        case TxConfig:
            rtl8139_TxConfig_write(s, val);
            break;

        case RxConfig:
            rtl8139_RxConfig_write(s, val);
            break;

        case TxStatus0 ... TxStatus0+4*4-1:
            rtl8139_TxStatus_write(s, addr-TxStatus0, val);
            break;

        case TxAddr0 ... TxAddr0+4*4-1:
            rtl8139_TxAddr_write(s, addr-TxAddr0, val);
            break;

        case RxBuf:
            rtl8139_RxBuf_write(s, val);
            break;

        case RxRingAddrLO:
            DEBUG_PRINT(("RTL8139: C+ RxRing low bits write val=0x%08x\n", val));
            s->RxRingAddrLO = val;
            break;

        case RxRingAddrHI:
            DEBUG_PRINT(("RTL8139: C+ RxRing high bits write val=0x%08x\n", val));
            s->RxRingAddrHI = val;
            break;

        case Timer:
            DEBUG_PRINT(("RTL8139: TCTR Timer reset on write\n"));
            s->TCTR = 0;
            s->TCTR_base = qemu_get_clock(vm_clock);
            break;

        case FlashReg:
            DEBUG_PRINT(("RTL8139: FlashReg TimerInt write val=0x%08x\n", val));
            s->TimerInt = val;
            break;

        default:
            DEBUG_PRINT(("RTL8139: ioport write(l) addr=0x%x val=0x%08x via write(b)\n", addr, val));
            rtl8139_io_writeb(opaque, addr, val & 0xff);
            rtl8139_io_writeb(opaque, addr + 1, (val >> 8) & 0xff);
            rtl8139_io_writeb(opaque, addr + 2, (val >> 16) & 0xff);
            rtl8139_io_writeb(opaque, addr + 3, (val >> 24) & 0xff);
            break;
    }
}

static uint32_t rtl8139_io_readb(void *opaque, uint8_t addr)
{
    RTL8139State *s = opaque;
    int ret;

    addr &= 0xff;

    switch (addr)
    {
        case MAC0 ... MAC0+5:
            ret = s->phys[addr - MAC0];
            break;
        case MAC0+6 ... MAC0+7:
            ret = 0;
            break;
        case MAR0 ... MAR0+7:
            ret = s->mult[addr - MAR0];
            break;
        case ChipCmd:
            ret = rtl8139_ChipCmd_read(s);
            break;
        case Cfg9346:
            ret = rtl8139_Cfg9346_read(s);
            break;
        case Config0:
            ret = rtl8139_Config0_read(s);
            break;
        case Config1:
            ret = rtl8139_Config1_read(s);
            break;
        case Config3:
            ret = rtl8139_Config3_read(s);
            break;
        case Config4:
            ret = rtl8139_Config4_read(s);
            break;
        case Config5:
            ret = rtl8139_Config5_read(s);
            break;

        case MediaStatus:
            ret = 0xd0;
            DEBUG_PRINT(("RTL8139: MediaStatus read 0x%x\n", ret));
            break;

        case HltClk:
            ret = s->clock_enabled;
            DEBUG_PRINT(("RTL8139: HltClk read 0x%x\n", ret));
            break;

        case PCIRevisionID:
            ret = RTL8139_PCI_REVID;
            DEBUG_PRINT(("RTL8139: PCI Revision ID read 0x%x\n", ret));
            break;

        case TxThresh:
            ret = s->TxThresh;
            DEBUG_PRINT(("RTL8139C+ TxThresh read(b) val=0x%02x\n", ret));
            break;

        case 0x43: /* Part of TxConfig register. Windows driver tries to read it */
            ret = s->TxConfig >> 24;
            DEBUG_PRINT(("RTL8139C TxConfig at 0x43 read(b) val=0x%02x\n", ret));
            break;

        default:
            DEBUG_PRINT(("RTL8139: not implemented read(b) addr=0x%x\n", addr));
            ret = 0;
            break;
    }

    return ret;
}

static uint32_t rtl8139_io_readw(void *opaque, uint8_t addr)
{
    RTL8139State *s = opaque;
    uint32_t ret;

    addr &= 0xfe; /* mask lower bit */

    switch (addr)
    {
        case IntrMask:
            ret = rtl8139_IntrMask_read(s);
            break;

        case IntrStatus:
            ret = rtl8139_IntrStatus_read(s);
            break;

        case MultiIntr:
            ret = rtl8139_MultiIntr_read(s);
            break;

        case RxBufPtr:
            ret = rtl8139_RxBufPtr_read(s);
            break;

        case RxBufAddr:
            ret = rtl8139_RxBufAddr_read(s);
            break;

        case BasicModeCtrl:
            ret = rtl8139_BasicModeCtrl_read(s);
            break;
        case BasicModeStatus:
            ret = rtl8139_BasicModeStatus_read(s);
            break;
        case NWayAdvert:
            ret = s->NWayAdvert;
            DEBUG_PRINT(("RTL8139: NWayAdvert read(w) val=0x%04x\n", ret));
            break;
        case NWayLPAR:
            ret = s->NWayLPAR;
            DEBUG_PRINT(("RTL8139: NWayLPAR read(w) val=0x%04x\n", ret));
            break;
        case NWayExpansion:
            ret = s->NWayExpansion;
            DEBUG_PRINT(("RTL8139: NWayExpansion read(w) val=0x%04x\n", ret));
            break;

        case CpCmd:
            ret = rtl8139_CpCmd_read(s);
            break;

        case IntrMitigate:
            ret = rtl8139_IntrMitigate_read(s);
            break;

        case TxSummary:
            ret = rtl8139_TSAD_read(s);
            break;

        case CSCR:
            ret = rtl8139_CSCR_read(s);
            break;

        default:
            DEBUG_PRINT(("RTL8139: ioport read(w) addr=0x%x via read(b)\n", addr));

            ret  = rtl8139_io_readb(opaque, addr);
            ret |= rtl8139_io_readb(opaque, addr + 1) << 8;

            DEBUG_PRINT(("RTL8139: ioport read(w) addr=0x%x val=0x%04x\n", addr, ret));
            break;
    }

    return ret;
}

static uint32_t rtl8139_io_readl(void *opaque, uint8_t addr)
{
    RTL8139State *s = opaque;
    uint32_t ret;

    addr &= 0xfc; /* also mask low 2 bits */

    switch (addr)
    {
        case RxMissed:
            ret = s->RxMissed;

            DEBUG_PRINT(("RTL8139: RxMissed read val=0x%08x\n", ret));
            break;

        case TxConfig:
            ret = rtl8139_TxConfig_read(s);
            break;

        case RxConfig:
            ret = rtl8139_RxConfig_read(s);
            break;

        case TxStatus0 ... TxStatus0+4*4-1:
            ret = rtl8139_TxStatus_read(s, addr-TxStatus0);
            break;

        case TxAddr0 ... TxAddr0+4*4-1:
            ret = rtl8139_TxAddr_read(s, addr-TxAddr0);
            break;

        case RxBuf:
            ret = rtl8139_RxBuf_read(s);
            break;

        case RxRingAddrLO:
            ret = s->RxRingAddrLO;
            DEBUG_PRINT(("RTL8139: C+ RxRing low bits read val=0x%08x\n", ret));
            break;

        case RxRingAddrHI:
            ret = s->RxRingAddrHI;
            DEBUG_PRINT(("RTL8139: C+ RxRing high bits read val=0x%08x\n", ret));
            break;

        case Timer:
            ret = s->TCTR;
            DEBUG_PRINT(("RTL8139: TCTR Timer read val=0x%08x\n", ret));
            break;

        case FlashReg:
            ret = s->TimerInt;
            DEBUG_PRINT(("RTL8139: FlashReg TimerInt read val=0x%08x\n", ret));
            break;

        default:
            DEBUG_PRINT(("RTL8139: ioport read(l) addr=0x%x via read(b)\n", addr));

            ret  = rtl8139_io_readb(opaque, addr);
            ret |= rtl8139_io_readb(opaque, addr + 1) << 8;
            ret |= rtl8139_io_readb(opaque, addr + 2) << 16;
            ret |= rtl8139_io_readb(opaque, addr + 3) << 24;

            DEBUG_PRINT(("RTL8139: read(l) addr=0x%x val=%08x\n", addr, ret));
            break;
    }

    return ret;
}

/* */

static void rtl8139_ioport_writeb(void *opaque, uint32_t addr, uint32_t val)
{
    rtl8139_io_writeb(opaque, addr & 0xFF, val);
}

static void rtl8139_ioport_writew(void *opaque, uint32_t addr, uint32_t val)
{
    rtl8139_io_writew(opaque, addr & 0xFF, val);
}

static void rtl8139_ioport_writel(void *opaque, uint32_t addr, uint32_t val)
{
    rtl8139_io_writel(opaque, addr & 0xFF, val);
}

static uint32_t rtl8139_ioport_readb(void *opaque, uint32_t addr)
{
    return rtl8139_io_readb(opaque, addr & 0xFF);
}

static uint32_t rtl8139_ioport_readw(void *opaque, uint32_t addr)
{
    return rtl8139_io_readw(opaque, addr & 0xFF);
}

static uint32_t rtl8139_ioport_readl(void *opaque, uint32_t addr)
{
    return rtl8139_io_readl(opaque, addr & 0xFF);
}

/* */

static void rtl8139_mmio_writeb(void *opaque, target_phys_addr_t addr, uint32_t val)
{
    rtl8139_io_writeb(opaque, addr & 0xFF, val);
}

static void rtl8139_mmio_writew(void *opaque, target_phys_addr_t addr, uint32_t val)
{
#ifdef TARGET_WORDS_BIGENDIAN
    val = bswap16(val);
#endif
    rtl8139_io_writew(opaque, addr & 0xFF, val);
}

static void rtl8139_mmio_writel(void *opaque, target_phys_addr_t addr, uint32_t val)
{
#ifdef TARGET_WORDS_BIGENDIAN
    val = bswap32(val);
#endif
    rtl8139_io_writel(opaque, addr & 0xFF, val);
}

static uint32_t rtl8139_mmio_readb(void *opaque, target_phys_addr_t addr)
{
    return rtl8139_io_readb(opaque, addr & 0xFF);
}

static uint32_t rtl8139_mmio_readw(void *opaque, target_phys_addr_t addr)
{
    uint32_t val = rtl8139_io_readw(opaque, addr & 0xFF);
#ifdef TARGET_WORDS_BIGENDIAN
    val = bswap16(val);
#endif
    return val;
}

static uint32_t rtl8139_mmio_readl(void *opaque, target_phys_addr_t addr)
{
    uint32_t val = rtl8139_io_readl(opaque, addr & 0xFF);
#ifdef TARGET_WORDS_BIGENDIAN
    val = bswap32(val);
#endif
    return val;
}

/* */

static void rtl8139_save(QEMUFile* f,void* opaque)
{
    RTL8139State* s=(RTL8139State*)opaque;
    unsigned int i;

    pci_device_save(s->pci_dev, f);

    qemu_put_buffer(f, s->phys, 6);
    qemu_put_buffer(f, s->mult, 8);

    for (i=0; i<4; ++i)
    {
        qemu_put_be32s(f, &s->TxStatus[i]); /* TxStatus0 */
    }
    for (i=0; i<4; ++i)
    {
        qemu_put_be32s(f, &s->TxAddr[i]); /* TxAddr0 */
    }

    qemu_put_be32s(f, &s->RxBuf); /* Receive buffer */
    qemu_put_be32s(f, &s->RxBufferSize);/* internal variable, receive ring buffer size in C mode */
    qemu_put_be32s(f, &s->RxBufPtr);
    qemu_put_be32s(f, &s->RxBufAddr);

    qemu_put_be16s(f, &s->IntrStatus);
    qemu_put_be16s(f, &s->IntrMask);

    qemu_put_be32s(f, &s->TxConfig);
    qemu_put_be32s(f, &s->RxConfig);
    qemu_put_be32s(f, &s->RxMissed);
    qemu_put_be16s(f, &s->CSCR);

    qemu_put_8s(f, &s->Cfg9346);
    qemu_put_8s(f, &s->Config0);
    qemu_put_8s(f, &s->Config1);
    qemu_put_8s(f, &s->Config3);
    qemu_put_8s(f, &s->Config4);
    qemu_put_8s(f, &s->Config5);

    qemu_put_8s(f, &s->clock_enabled);
    qemu_put_8s(f, &s->bChipCmdState);

    qemu_put_be16s(f, &s->MultiIntr);

    qemu_put_be16s(f, &s->BasicModeCtrl);
    qemu_put_be16s(f, &s->BasicModeStatus);
    qemu_put_be16s(f, &s->NWayAdvert);
    qemu_put_be16s(f, &s->NWayLPAR);
    qemu_put_be16s(f, &s->NWayExpansion);

    qemu_put_be16s(f, &s->CpCmd);
    qemu_put_8s(f, &s->TxThresh);

    i = 0;
    qemu_put_be32s(f, &i); /* unused.  */
    qemu_put_buffer(f, s->macaddr, 6);
    qemu_put_be32(f, s->rtl8139_mmio_io_addr);

    qemu_put_be32s(f, &s->currTxDesc);
    qemu_put_be32s(f, &s->currCPlusRxDesc);
    qemu_put_be32s(f, &s->currCPlusTxDesc);
    qemu_put_be32s(f, &s->RxRingAddrLO);
    qemu_put_be32s(f, &s->RxRingAddrHI);

    for (i=0; i<EEPROM_9346_SIZE; ++i)
    {
        qemu_put_be16s(f, &s->eeprom.contents[i]);
    }
    qemu_put_be32(f, s->eeprom.mode);
    qemu_put_be32s(f, &s->eeprom.tick);
    qemu_put_8s(f, &s->eeprom.address);
    qemu_put_be16s(f, &s->eeprom.input);
    qemu_put_be16s(f, &s->eeprom.output);

    qemu_put_8s(f, &s->eeprom.eecs);
    qemu_put_8s(f, &s->eeprom.eesk);
    qemu_put_8s(f, &s->eeprom.eedi);
    qemu_put_8s(f, &s->eeprom.eedo);

    qemu_put_be32s(f, &s->TCTR);
    qemu_put_be32s(f, &s->TimerInt);
    qemu_put_be64(f, s->TCTR_base);

    RTL8139TallyCounters_save(f, &s->tally_counters);

    qemu_put_be32s(f, &s->cplus_enabled);
}

static int rtl8139_load(QEMUFile* f,void* opaque,int version_id)
{
    RTL8139State* s=(RTL8139State*)opaque;
    unsigned int i;
    int ret;

    /* just 2 versions for now */
    if (version_id > 4)
            return -EINVAL;

    if (version_id >= 3) {
        ret = pci_device_load(s->pci_dev, f);
        if (ret < 0)
            return ret;
    }

    /* saved since version 1 */
    qemu_get_buffer(f, s->phys, 6);
    qemu_get_buffer(f, s->mult, 8);

    for (i=0; i<4; ++i)
    {
        qemu_get_be32s(f, &s->TxStatus[i]); /* TxStatus0 */
    }
    for (i=0; i<4; ++i)
    {
        qemu_get_be32s(f, &s->TxAddr[i]); /* TxAddr0 */
    }

    qemu_get_be32s(f, &s->RxBuf); /* Receive buffer */
    qemu_get_be32s(f, &s->RxBufferSize);/* internal variable, receive ring buffer size in C mode */
    qemu_get_be32s(f, &s->RxBufPtr);
    qemu_get_be32s(f, &s->RxBufAddr);

    qemu_get_be16s(f, &s->IntrStatus);
    qemu_get_be16s(f, &s->IntrMask);

    qemu_get_be32s(f, &s->TxConfig);
    qemu_get_be32s(f, &s->RxConfig);
    qemu_get_be32s(f, &s->RxMissed);
    qemu_get_be16s(f, &s->CSCR);

    qemu_get_8s(f, &s->Cfg9346);
    qemu_get_8s(f, &s->Config0);
    qemu_get_8s(f, &s->Config1);
    qemu_get_8s(f, &s->Config3);
    qemu_get_8s(f, &s->Config4);
    qemu_get_8s(f, &s->Config5);

    qemu_get_8s(f, &s->clock_enabled);
    qemu_get_8s(f, &s->bChipCmdState);

    qemu_get_be16s(f, &s->MultiIntr);

    qemu_get_be16s(f, &s->BasicModeCtrl);
    qemu_get_be16s(f, &s->BasicModeStatus);
    qemu_get_be16s(f, &s->NWayAdvert);
    qemu_get_be16s(f, &s->NWayLPAR);
    qemu_get_be16s(f, &s->NWayExpansion);

    qemu_get_be16s(f, &s->CpCmd);
    qemu_get_8s(f, &s->TxThresh);

    qemu_get_be32s(f, &i); /* unused.  */
    qemu_get_buffer(f, s->macaddr, 6);
    s->rtl8139_mmio_io_addr=qemu_get_be32(f);

    qemu_get_be32s(f, &s->currTxDesc);
    qemu_get_be32s(f, &s->currCPlusRxDesc);
    qemu_get_be32s(f, &s->currCPlusTxDesc);
    qemu_get_be32s(f, &s->RxRingAddrLO);
    qemu_get_be32s(f, &s->RxRingAddrHI);

    for (i=0; i<EEPROM_9346_SIZE; ++i)
    {
        qemu_get_be16s(f, &s->eeprom.contents[i]);
    }
    s->eeprom.mode=qemu_get_be32(f);
    qemu_get_be32s(f, &s->eeprom.tick);
    qemu_get_8s(f, &s->eeprom.address);
    qemu_get_be16s(f, &s->eeprom.input);
    qemu_get_be16s(f, &s->eeprom.output);

    qemu_get_8s(f, &s->eeprom.eecs);
    qemu_get_8s(f, &s->eeprom.eesk);
    qemu_get_8s(f, &s->eeprom.eedi);
    qemu_get_8s(f, &s->eeprom.eedo);

    /* saved since version 2 */
    if (version_id >= 2)
    {
        qemu_get_be32s(f, &s->TCTR);
        qemu_get_be32s(f, &s->TimerInt);
        s->TCTR_base=qemu_get_be64(f);

        RTL8139TallyCounters_load(f, &s->tally_counters);
    }
    else
    {
        /* not saved, use default */
        s->TCTR = 0;
        s->TimerInt = 0;
        s->TCTR_base = 0;

        RTL8139TallyCounters_clear(&s->tally_counters);
    }

    if (version_id >= 4) {
        qemu_get_be32s(f, &s->cplus_enabled);
    } else {
        s->cplus_enabled = s->CpCmd != 0;
    }

    return 0;
}

/***********************************************************/
/* PCI RTL8139 definitions */

typedef struct PCIRTL8139State {
    PCIDevice dev;
    RTL8139State rtl8139;
} PCIRTL8139State;

static void rtl8139_mmio_map(PCIDevice *pci_dev, int region_num,
                       uint32_t addr, uint32_t size, int type)
{
    PCIRTL8139State *d = (PCIRTL8139State *)pci_dev;
    RTL8139State *s = &d->rtl8139;

    cpu_register_physical_memory(addr + 0, 0x100, s->rtl8139_mmio_io_addr);
}

static void rtl8139_ioport_map(PCIDevice *pci_dev, int region_num,
                       uint32_t addr, uint32_t size, int type)
{
    PCIRTL8139State *d = (PCIRTL8139State *)pci_dev;
    RTL8139State *s = &d->rtl8139;

    register_ioport_write(addr, 0x100, 1, rtl8139_ioport_writeb, s);
    register_ioport_read( addr, 0x100, 1, rtl8139_ioport_readb,  s);

    register_ioport_write(addr, 0x100, 2, rtl8139_ioport_writew, s);
    register_ioport_read( addr, 0x100, 2, rtl8139_ioport_readw,  s);

    register_ioport_write(addr, 0x100, 4, rtl8139_ioport_writel, s);
    register_ioport_read( addr, 0x100, 4, rtl8139_ioport_readl,  s);
}

static CPUReadMemoryFunc *rtl8139_mmio_read[3] = {
    rtl8139_mmio_readb,
    rtl8139_mmio_readw,
    rtl8139_mmio_readl,
};

static CPUWriteMemoryFunc *rtl8139_mmio_write[3] = {
    rtl8139_mmio_writeb,
    rtl8139_mmio_writew,
    rtl8139_mmio_writel,
};

static inline int64_t rtl8139_get_next_tctr_time(RTL8139State *s, int64_t current_time)
{
    int64_t next_time = current_time +
        muldiv64(1, ticks_per_sec, PCI_FREQUENCY);
    if (next_time <= current_time)
        next_time = current_time + 1;
    return next_time;
}

#ifdef RTL8139_ONBOARD_TIMER
static void rtl8139_timer(void *opaque)
{
    RTL8139State *s = opaque;

    int is_timeout = 0;

    int64_t  curr_time;
    uint32_t curr_tick;

    if (!s->clock_enabled)
    {
        DEBUG_PRINT(("RTL8139: >>> timer: clock is not running\n"));
        return;
    }

    curr_time = qemu_get_clock(vm_clock);

    curr_tick = muldiv64(curr_time - s->TCTR_base, PCI_FREQUENCY, ticks_per_sec);

    if (s->TimerInt && curr_tick >= s->TimerInt)
    {
        if (s->TCTR < s->TimerInt || curr_tick < s->TCTR)
        {
            is_timeout = 1;
        }
    }

    s->TCTR = curr_tick;

//  DEBUG_PRINT(("RTL8139: >>> timer: tick=%08u\n", s->TCTR));

    if (is_timeout)
    {
        DEBUG_PRINT(("RTL8139: >>> timer: timeout tick=%08u\n", s->TCTR));
        s->IntrStatus |= PCSTimeout;
        rtl8139_update_irq(s);
    }

    qemu_mod_timer(s->timer,
        rtl8139_get_next_tctr_time(s,curr_time));
}
#endif /* RTL8139_ONBOARD_TIMER */

static void rtl8139_cleanup(VLANClientState *vc)
{
    RTL8139State *s = vc->opaque;

    if (s->cplus_txbuffer) {
        qemu_free(s->cplus_txbuffer);
        s->cplus_txbuffer = NULL;
    }

#ifdef RTL8139_ONBOARD_TIMER
    qemu_del_timer(s->timer);
    qemu_free_timer(s->timer);
#endif

    unregister_savevm("rtl8139", s);
}

static int pci_rtl8139_uninit(PCIDevice *dev)
{
    PCIRTL8139State *d = (PCIRTL8139State *)dev;
    RTL8139State *s = &d->rtl8139;

    cpu_unregister_io_memory(s->rtl8139_mmio_io_addr);

    return 0;
}

PCIDevice *pci_rtl8139_init(PCIBus *bus, NICInfo *nd, int devfn)
{
    PCIRTL8139State *d;
    RTL8139State *s;
    uint8_t *pci_conf;

    d = (PCIRTL8139State *)pci_register_device(bus,
                                              "RTL8139", sizeof(PCIRTL8139State),
                                              devfn,
                                              NULL, NULL);
<<<<<<< HEAD
    if (!d)
	return NULL;

=======
    d->dev.unregister = pci_rtl8139_uninit;
>>>>>>> 530a491f
    pci_conf = d->dev.config;
    pci_config_set_vendor_id(pci_conf, PCI_VENDOR_ID_REALTEK);
    pci_config_set_device_id(pci_conf, PCI_DEVICE_ID_REALTEK_8139);
    pci_conf[0x04] = 0x05; /* command = I/O space, Bus Master */
    pci_conf[0x08] = RTL8139_PCI_REVID; /* PCI revision ID; >=0x20 is for 8139C+ */
    pci_config_set_class(pci_conf, PCI_CLASS_NETWORK_ETHERNET);
    pci_conf[0x0e] = 0x00; /* header_type */
    pci_conf[0x3d] = 1;    /* interrupt pin 0 */
    pci_conf[0x34] = 0xdc;

    s = &d->rtl8139;

    /* I/O handler for memory-mapped I/O */
    s->rtl8139_mmio_io_addr =
    cpu_register_io_memory(0, rtl8139_mmio_read, rtl8139_mmio_write, s);

    pci_register_io_region(&d->dev, 0, 0x100,
                           PCI_ADDRESS_SPACE_IO,  rtl8139_ioport_map);

    pci_register_io_region(&d->dev, 1, 0x100,
                           PCI_ADDRESS_SPACE_MEM, rtl8139_mmio_map);

    s->pci_dev = (PCIDevice *)d;
    memcpy(s->macaddr, nd->macaddr, 6);
    rtl8139_reset(s);
    s->vc = qemu_new_vlan_client(nd->vlan, nd->model, nd->name,
                                 rtl8139_receive, rtl8139_can_receive,
                                 rtl8139_cleanup, s);

    qemu_format_nic_info_str(s->vc, s->macaddr);

    s->cplus_txbuffer = NULL;
    s->cplus_txbuffer_len = 0;
    s->cplus_txbuffer_offset = 0;

    register_savevm("rtl8139", -1, 4, rtl8139_save, rtl8139_load, s);

#ifdef RTL8139_ONBOARD_TIMER
    s->timer = qemu_new_timer(vm_clock, rtl8139_timer, s);

    qemu_mod_timer(s->timer,
        rtl8139_get_next_tctr_time(s,qemu_get_clock(vm_clock)));
#endif /* RTL8139_ONBOARD_TIMER */
    return (PCIDevice *)d;
}<|MERGE_RESOLUTION|>--- conflicted
+++ resolved
@@ -3451,13 +3451,11 @@
                                               "RTL8139", sizeof(PCIRTL8139State),
                                               devfn,
                                               NULL, NULL);
-<<<<<<< HEAD
     if (!d)
 	return NULL;
 
-=======
     d->dev.unregister = pci_rtl8139_uninit;
->>>>>>> 530a491f
+
     pci_conf = d->dev.config;
     pci_config_set_vendor_id(pci_conf, PCI_VENDOR_ID_REALTEK);
     pci_config_set_device_id(pci_conf, PCI_DEVICE_ID_REALTEK_8139);
