--- conflicted
+++ resolved
@@ -27,7 +27,7 @@
 #include "hw/sysbus.h"
 #include "sysemu/sysemu.h"
 #include "qemu/log.h"
-#include "qemu/fifo8.h"
+#include "qemu/fifo.h"
 
 #include "hw/ssi.h"
 
@@ -57,6 +57,7 @@
 #define R_SPICR_TXFF_RST     (1 << 5)
 #define R_SPICR_RXFF_RST     (1 << 6)
 #define R_SPICR_MTI          (1 << 8)
+#define R_SPICR_MANUAL_SS_EN (1 << 7)
 
 #define R_SPISR     (0x64 / 4)
 #define SR_TX_FULL    (1 << 3)
@@ -89,15 +90,15 @@
 
     SSIBus *spi;
 
-    Fifo8 rx_fifo;
-    Fifo8 tx_fifo;
+    Fifo rx_fifo;
+    Fifo tx_fifo;
 
     uint32_t regs[R_MAX];
 } XilinxSPI;
 
 static void txfifo_reset(XilinxSPI *s)
 {
-    fifo8_reset(&s->tx_fifo);
+    fifo_reset(&s->tx_fifo);
 
     s->regs[R_SPISR] &= ~SR_TX_FULL;
     s->regs[R_SPISR] |= SR_TX_EMPTY;
@@ -105,7 +106,7 @@
 
 static void rxfifo_reset(XilinxSPI *s)
 {
-    fifo8_reset(&s->rx_fifo);
+    fifo_reset(&s->rx_fifo);
 
     s->regs[R_SPISR] |= SR_RX_EMPTY;
     s->regs[R_SPISR] &= ~SR_RX_FULL;
@@ -125,8 +126,8 @@
     uint32_t pending;
 
     s->regs[R_IPISR] |=
-            (!fifo8_is_empty(&s->rx_fifo) ? IRQ_DRR_NOT_EMPTY : 0) |
-            (fifo8_is_full(&s->rx_fifo) ? IRQ_DRR_FULL : 0);
+            (!fifo_is_empty(&s->rx_fifo) ? IRQ_DRR_NOT_EMPTY : 0) |
+            (fifo_is_full(&s->rx_fifo) ? IRQ_DRR_FULL : 0);
 
     pending = s->regs[R_IPISR] & s->regs[R_IPIER];
 
@@ -154,6 +155,7 @@
     s->regs[R_SPISSR] = ~0;
     xlx_spi_update_irq(s);
     xlx_spi_update_cs(s);
+    s->regs[R_SPICR] = R_SPICR_MTI | R_SPICR_MANUAL_SS_EN;
 }
 
 static void xlx_spi_reset(DeviceState *d)
@@ -171,16 +173,16 @@
     uint32_t tx;
     uint32_t rx;
 
-    while (!fifo8_is_empty(&s->tx_fifo)) {
-        tx = (uint32_t)fifo8_pop(&s->tx_fifo);
+    while (!fifo_is_empty(&s->tx_fifo)) {
+        tx = (uint32_t)fifo_pop8(&s->tx_fifo);
         DB_PRINT("data tx:%x\n", tx);
         rx = ssi_transfer(s->spi, tx);
         DB_PRINT("data rx:%x\n", rx);
-        if (fifo8_is_full(&s->rx_fifo)) {
+        if (fifo_is_full(&s->rx_fifo)) {
             s->regs[R_IPISR] |= IRQ_DRR_OVERRUN;
         } else {
-            fifo8_push(&s->rx_fifo, (uint8_t)rx);
-            if (fifo8_is_full(&s->rx_fifo)) {
+            fifo_push8(&s->rx_fifo, (uint8_t)rx);
+            if (fifo_is_full(&s->rx_fifo)) {
                 s->regs[R_SPISR] |= SR_RX_FULL;
                 s->regs[R_IPISR] |= IRQ_DRR_FULL;
             }
@@ -205,14 +207,14 @@
     addr >>= 2;
     switch (addr) {
     case R_SPIDRR:
-        if (fifo8_is_empty(&s->rx_fifo)) {
+        if (fifo_is_empty(&s->rx_fifo)) {
             DB_PRINT("Read from empty FIFO!\n");
             return 0xdeadbeef;
         }
 
         s->regs[R_SPISR] &= ~SR_RX_FULL;
-        r = fifo8_pop(&s->rx_fifo);
-        if (fifo8_is_empty(&s->rx_fifo)) {
+        r = fifo_pop8(&s->rx_fifo);
+        if (fifo_is_empty(&s->rx_fifo)) {
             s->regs[R_SPISR] |= SR_RX_EMPTY;
         }
         break;
@@ -253,8 +255,8 @@
 
     case R_SPIDTR:
         s->regs[R_SPISR] &= ~SR_TX_EMPTY;
-        fifo8_push(&s->tx_fifo, (uint8_t)value);
-        if (fifo8_is_full(&s->tx_fifo)) {
+        fifo_push8(&s->tx_fifo, (uint8_t)value);
+        if (fifo_is_full(&s->tx_fifo)) {
             s->regs[R_SPISR] |= SR_TX_FULL;
         }
         if (!spi_master_enabled(s)) {
@@ -328,17 +330,10 @@
 
     s->spi = ssi_create_bus(dev, "spi");
 
-<<<<<<< HEAD
     sysbus_init_irq(sbd, &s->irq);
     s->cs_lines = g_new0(qemu_irq, s->num_cs);
-    ssi_auto_connect_slaves(dev, s->cs_lines, s->spi);
-=======
-    sysbus_init_irq(dev, &s->irq);
-    s->cs_lines = g_new0(qemu_irq, s->num_cs);
-    ssi_auto_connect_slaves(DEVICE(s), s->cs_lines, s->spi, 0, s->num_cs);
->>>>>>> 732f3483
     for (i = 0; i < s->num_cs; ++i) {
-        sysbus_init_irq(sbd, &s->cs_lines[i]);
+        qdev_init_gpio_out(dev, &s->cs_lines[i], 1);
     }
 
     memory_region_init_io(&s->mmio, OBJECT(s), &spi_ops, s,
@@ -347,8 +342,8 @@
 
     s->irqline = -1;
 
-    fifo8_create(&s->tx_fifo, FIFO_CAPACITY);
-    fifo8_create(&s->rx_fifo, FIFO_CAPACITY);
+    fifo_create8(&s->tx_fifo, FIFO_CAPACITY);
+    fifo_create8(&s->rx_fifo, FIFO_CAPACITY);
 
     return 0;
 }
@@ -358,8 +353,8 @@
     .version_id = 1,
     .minimum_version_id = 1,
     .fields = (VMStateField[]) {
-        VMSTATE_FIFO8(tx_fifo, XilinxSPI),
-        VMSTATE_FIFO8(rx_fifo, XilinxSPI),
+        VMSTATE_FIFO(tx_fifo, XilinxSPI),
+        VMSTATE_FIFO(rx_fifo, XilinxSPI),
         VMSTATE_UINT32_ARRAY(regs, XilinxSPI, R_MAX),
         VMSTATE_END_OF_LIST()
     }
