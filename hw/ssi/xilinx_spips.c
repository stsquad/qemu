/*
 * QEMU model of the Xilinx Zynq SPI controller
 *
 * Copyright (c) 2012 Peter A. G. Crosthwaite
 *
 * Permission is hereby granted, free of charge, to any person obtaining a copy
 * of this software and associated documentation files (the "Software"), to deal
 * in the Software without restriction, including without limitation the rights
 * to use, copy, modify, merge, publish, distribute, sublicense, and/or sell
 * copies of the Software, and to permit persons to whom the Software is
 * furnished to do so, subject to the following conditions:
 *
 * The above copyright notice and this permission notice shall be included in
 * all copies or substantial portions of the Software.
 *
 * THE SOFTWARE IS PROVIDED "AS IS", WITHOUT WARRANTY OF ANY KIND, EXPRESS OR
 * IMPLIED, INCLUDING BUT NOT LIMITED TO THE WARRANTIES OF MERCHANTABILITY,
 * FITNESS FOR A PARTICULAR PURPOSE AND NONINFRINGEMENT. IN NO EVENT SHALL
 * THE AUTHORS OR COPYRIGHT HOLDERS BE LIABLE FOR ANY CLAIM, DAMAGES OR OTHER
 * LIABILITY, WHETHER IN AN ACTION OF CONTRACT, TORT OR OTHERWISE, ARISING FROM,
 * OUT OF OR IN CONNECTION WITH THE SOFTWARE OR THE USE OR OTHER DEALINGS IN
 * THE SOFTWARE.
 */

#include "qemu/osdep.h"
#include "hw/sysbus.h"
#include "sysemu/sysemu.h"
#include "hw/ptimer.h"
#include "qemu/log.h"
<<<<<<< HEAD
#include "qemu/bitops.h"
#include "hw/ssi/xilinx_spips.h"
#include "qapi/error.h"
#include "hw/register-dep.h"
#include "sysemu/dma.h"
=======
#include "qemu/fifo8.h"
#include "hw/ssi/ssi.h"
#include "qemu/bitops.h"
#include "hw/ssi/xilinx_spips.h"
>>>>>>> 7124ccf8

#ifndef XILINX_SPIPS_ERR_DEBUG
#define XILINX_SPIPS_ERR_DEBUG 0
#endif

#define DB_PRINT_L(level, ...) do { \
    if (XILINX_SPIPS_ERR_DEBUG > (level)) { \
        qemu_log_mask(DEV_LOG_SPI, ": %s: ", __func__); \
        qemu_log_mask(DEV_LOG_SPI, ## __VA_ARGS__); \
    } \
} while (0);

/* config register */
#define R_CONFIG            (0x00 / 4)
#define IFMODE              (1U << 31)
#define R_CONFIG_ENDIAN     (1 << 26)
#define MODEFAIL_GEN_EN     (1 << 17)
#define MAN_START_COM       (1 << 16)
#define MAN_START_EN        (1 << 15)
#define MANUAL_CS           (1 << 14)
#define CS                  (0xF << 10)
#define CS_SHIFT            (10)
#define PERI_SEL            (1 << 9)
#define REF_CLK             (1 << 8)
#define FIFO_WIDTH          (3 << 6)
#define BAUD_RATE_DIV       (7 << 3)
#define CLK_PH              (1 << 2)
#define CLK_POL             (1 << 1)
#define MODE_SEL            (1 << 0)
#define R_CONFIG_RSVD       (0x7bf40000)

/* interrupt mechanism */
#define R_INTR_STATUS       (0x04 / 4)
#define R_INTR_EN           (0x08 / 4)
#define R_INTR_DIS          (0x0C / 4)
#define R_INTR_MASK         (0x10 / 4)
#define IXR_TX_FIFO_UNDERFLOW   (1 << 6)
/* FIXME: Poll timeout not implemented */
#define IXR_RX_FIFO_EMPTY       (1 << 11)
#define IXR_GENERIC_FIFO_FULL   (1 << 10)
#define IXR_GENERIC_FIFO_NOT_FULL (1 << 9)
#define IXR_TX_FIFO_EMPTY       (1 << 8)
#define IXR_GENERIC_FIFO_EMPTY  (1 << 7)
#define IXR_RX_FIFO_FULL        (1 << 5)
#define IXR_RX_FIFO_NOT_EMPTY   (1 << 4)
#define IXR_TX_FIFO_FULL        (1 << 3)
#define IXR_TX_FIFO_NOT_FULL    (1 << 2)
#define IXR_TX_FIFO_MODE_FAIL   (1 << 1)
#define IXR_RX_FIFO_OVERFLOW    (1 << 0)
#define IXR_ALL                 ((1 << 13) - 1)
#define GQSPI_IXR_MASK          0xFBE

#define IXR_SELF_CLEAR \
( IXR_GENERIC_FIFO_EMPTY \
| IXR_GENERIC_FIFO_FULL  \
| IXR_GENERIC_FIFO_NOT_FULL \
| IXR_TX_FIFO_EMPTY \
| IXR_TX_FIFO_FULL  \
| IXR_TX_FIFO_NOT_FULL \
| IXR_RX_FIFO_EMPTY \
| IXR_RX_FIFO_FULL  \
| IXR_RX_FIFO_NOT_EMPTY)

#define R_EN                (0x14 / 4)
#define R_DELAY             (0x18 / 4)
#define R_TX_DATA           (0x1C / 4)
#define R_RX_DATA           (0x20 / 4)
#define R_SLAVE_IDLE_COUNT  (0x24 / 4)
#define R_TX_THRES          (0x28 / 4)
#define R_RX_THRES          (0x2C / 4)
#define R_TXD1              (0x80 / 4)
#define R_TXD2              (0x84 / 4)
#define R_TXD3              (0x88 / 4)

#define R_LQSPI_CFG         (0xa0 / 4)
#define R_LQSPI_CFG_RESET       0x03A002EB
#define LQSPI_CFG_LQ_MODE       (1U << 31)
#define LQSPI_CFG_TWO_MEM       (1 << 30)
#define LQSPI_CFG_SEP_BUS       (1 << 29)
#define LQSPI_CFG_U_PAGE        (1 << 28)
#define LQSPI_CFG_ADDR4         (1 << 27)
#define LQSPI_CFG_MODE_EN       (1 << 25)
#define LQSPI_CFG_MODE_WIDTH    8
#define LQSPI_CFG_MODE_SHIFT    16
#define LQSPI_CFG_DUMMY_WIDTH   3
#define LQSPI_CFG_DUMMY_SHIFT   8
#define LQSPI_CFG_INST_CODE     0xFF

#define R_CMND        (0xc0 / 4)
    #define R_CMND_RXFIFO_DRAIN   (1 << 19)
    /* FIXME: Implement */
    DEP_FIELD(CMND, PARTIAL_BYTE_LEN, 3, 16)
#define R_CMND_EXT_ADD        (1 << 15)
    /* FIXME: implement on finer grain than byte level */
    DEP_FIELD(CMND, RX_DISCARD, 7, 8)
    /* FIXME: Implement */
    DEP_FIELD(CMND, DUMMY_CYCLES, 6, 2)
#define R_CMND_DMA_EN         (1 << 1)
#define R_CMND_PUSH_WAIT      (1 << 0)

#define R_TRANSFER_SIZE     (0xc4 / 4)

#define R_LQSPI_STS         (0xA4 / 4)
#define LQSPI_STS_WR_RECVD      (1 << 1)

#define R_MOD_ID            (0xFC / 4)

<<<<<<< HEAD
#define R_GQSPI_SELECT          (0x144 / 4)
    DEP_FIELD(GQSPI_SELECT, GENERIC_QSPI_EN,          1, 0)
#define R_GQSPI_ISR         (0x104 / 4)
#define R_GQSPI_IER         (0x108 / 4)
#define R_GQSPI_IDR         (0x10c / 4)
#define R_GQSPI_IMR         (0x110 / 4)
#define R_GQSPI_TX_THRESH   (0x128 / 4)
#define R_GQSPI_RX_THRESH   (0x12c / 4)

#define R_GQSPI_CNFG        (0x100 / 4)
    DEP_FIELD(GQSPI_CNFG, MODE_EN,               2, 30)
    DEP_FIELD(GQSPI_CNFG, GEN_FIFO_START_MODE,   1, 29)
    DEP_FIELD(GQSPI_CNFG, GEN_FIFO_START,        1, 28)
    DEP_FIELD(GQSPI_CNFG, ENDIAN,                1, 26)
    /* FIXME: Poll timeout not implemented this phase */
    DEP_FIELD(GQSPI_CNFG, EN_POLL_TIMEOUT,       1, 20)
    /* QEMU doesnt care about any of these last three */
    DEP_FIELD(GQSPI_CNFG, BR,                    3, 3)
    DEP_FIELD(GQSPI_CNFG, CPH,                   1, 2)
    DEP_FIELD(GQSPI_CNFG, CPL,                   1, 1)

#define R_GQSPI_GEN_FIFO        (0x140 / 4)

#define R_GQSPI_TXD             (0x11c / 4)
#define R_GQSPI_RXD             (0x120 / 4)

#define R_GQSPI_FIFO_CTRL       (0x14c / 4)
    DEP_FIELD(GQSPI_FIFO_CTRL, RX_FIFO_RESET,       1, 2)
    DEP_FIELD(GQSPI_FIFO_CTRL, TX_FIFO_RESET,       1, 1)
    DEP_FIELD(GQSPI_FIFO_CTRL, GENERIC_FIFO_RESET,  1, 0)

#define R_GQSPI_GFIFO_THRESH    (0x150 / 4)

#define R_GQSPI_DATA_STS (0x15c / 4)

/* We use the snapshot register to hold the core state for the currently
 * or most recently executed command. So the generic fifo format is defined
 * for the snapshot register
 */
#define R_GQSPI_GF_SNAPSHOT (0x160 / 4)
    DEP_FIELD(GQSPI_GF_SNAPSHOT, POLL,              1, 19)
    DEP_FIELD(GQSPI_GF_SNAPSHOT, STRIPE,            1, 18)
    DEP_FIELD(GQSPI_GF_SNAPSHOT, RECIEVE,           1, 17)
    DEP_FIELD(GQSPI_GF_SNAPSHOT, TRANSMIT,          1, 16)
    DEP_FIELD(GQSPI_GF_SNAPSHOT, DATA_BUS_SELECT,   2, 14)
    DEP_FIELD(GQSPI_GF_SNAPSHOT, CHIP_SELECT,       2, 12)
    DEP_FIELD(GQSPI_GF_SNAPSHOT, SPI_MODE,          2, 10)
    DEP_FIELD(GQSPI_GF_SNAPSHOT, EXPONENT,          1, 9)
    DEP_FIELD(GQSPI_GF_SNAPSHOT, DATA_XFER,         1, 8)
    DEP_FIELD(GQSPI_GF_SNAPSHOT, IMMEDIATE_DATA,    8, 0)

#define R_GQSPI_MOD_ID        (0x168 / 4)
#define R_GQSPI_MOD_ID_VALUE  0x010A0000

=======
>>>>>>> 7124ccf8
/* size of TXRX FIFOs */
#define RXFF_A          (128)
#define TXFF_A          (128)

#define RXFF_A_Q          (64 * 4)
#define TXFF_A_Q          (64 * 4)

/* 16MB per linear region */
#define LQSPI_ADDRESS_BITS 24

#define SNOOP_CHECKING 0xFF
#define SNOOP_NONE 0xFE
#define SNOOP_STRIPING 0

<<<<<<< HEAD
=======
typedef enum {
    READ = 0x3,
    FAST_READ = 0xb,
    DOR = 0x3b,
    QOR = 0x6b,
    DIOR = 0xbb,
    QIOR = 0xeb,

    PP = 0x2,
    DPP = 0xa2,
    QPP = 0x32,
} FlashCMD;

typedef struct {
    XilinxSPIPS parent_obj;

    uint8_t lqspi_buf[LQSPI_CACHE_SIZE];
    hwaddr lqspi_cached_addr;
} XilinxQSPIPS;

typedef struct XilinxSPIPSClass {
    SysBusDeviceClass parent_class;

    const MemoryRegionOps *reg_ops;

    uint32_t rx_fifo_size;
    uint32_t tx_fifo_size;
} XilinxSPIPSClass;

>>>>>>> 7124ccf8
static inline int num_effective_busses(XilinxSPIPS *s)
{
    return (s->regs[R_LQSPI_CFG] & LQSPI_CFG_SEP_BUS &&
            s->regs[R_LQSPI_CFG] & LQSPI_CFG_TWO_MEM) ? s->num_busses : 1;
}

static void xilinx_spips_update_cs_lines_legacy_mangle(XilinxSPIPS *s,
                                                       int *field) {
    *field = ~((s->regs[R_CONFIG] & CS) >> CS_SHIFT);
    /* In dual parallel, mirror low CS to both */
    if (num_effective_busses(s) == 2) {
        /* Signle bit chip-select for qspi */
        *field &= 0x1;
        *field &= ~(1 << 1);
        *field |= *field << 1;
    /* Dual stack U-Page */
    } else if (s->regs[R_LQSPI_CFG] & LQSPI_CFG_TWO_MEM &&
               s->regs[R_LQSPI_STS] & LQSPI_CFG_U_PAGE) {
        /* Signle bit chip-select for qspi */
        *field &= 0x1;
        /* change from CS0 to CS1 */
        *field <<= 1;
    }
    /* Auto CS */
    if (!(s->regs[R_CONFIG] & MANUAL_CS) &&
        fifo_is_empty(&s->tx_fifo)) {
        *field = 0;
    }
}

static void xilinx_spips_update_cs_lines_generic_mangle(XilinxSPIPS *s,
                                                        int *field) {
    *field = DEP_AF_EX32(s->regs, GQSPI_GF_SNAPSHOT, CHIP_SELECT);
}

static void xilinx_spips_update_cs_lines(XilinxSPIPS *s)
{
    int i;
    int field = 0;

    if (!DEP_AF_EX32(s->regs, GQSPI_SELECT, GENERIC_QSPI_EN)) {
        xilinx_spips_update_cs_lines_legacy_mangle(s, &field);
    } else {
        if (!s->regs[R_GQSPI_GF_SNAPSHOT]) {
            return;
        }
        xilinx_spips_update_cs_lines_generic_mangle(s, &field);
    }

    for (i = 0; i < s->num_cs; i++) {
        bool old_state = s->cs_lines_state[i];
        bool new_state = field & (1 << i);

        if (old_state != new_state) {
            s->cs_lines_state[i] = new_state;
            s->rx_discard = DEP_AF_EX32(s->regs, CMND, RX_DISCARD);
            DB_PRINT_L(0, "%sselecting slave %d\n", new_state ? "" : "de", i);
        }
        qemu_set_irq(s->cs_lines[i], !new_state);
    }

    if (!(field & ((1 << s->num_cs) - 1))) {
        s->snoop_state = SNOOP_CHECKING;
        s->link_state = 1;
        s->link_state_next = 1;
        s->link_state_next_when = 0;
        DB_PRINT_L(1, "moving to snoop check state\n");
    }
}


#define ZYNQMP_ONLY(a) ((zynqmp) ? (a) : (0))

static void xilinx_spips_update_ixr(XilinxSPIPS *s)
{
    int new_irqline;
    uint32_t qspi_int, gqspi_int;
    bool zynqmp = false;

    if (object_dynamic_cast(OBJECT(s), TYPE_ZYNQMP_QSPIPS)) {
        zynqmp = true;
    }

    /* these are pure functions of fifo state, set them here */
    s->regs[R_GQSPI_ISR] &= ~IXR_SELF_CLEAR;
    s->regs[R_GQSPI_ISR] |=
        (fifo_is_empty(&s->fifo_g) ? IXR_GENERIC_FIFO_EMPTY : 0) |
        (fifo_is_full(&s->fifo_g) ? IXR_GENERIC_FIFO_FULL : 0) |
        (s->fifo_g.num < s->regs[R_GQSPI_GFIFO_THRESH] ?
                                    IXR_GENERIC_FIFO_NOT_FULL : 0) |

        (fifo_is_empty(&s->rx_fifo_g) ? IXR_RX_FIFO_EMPTY : 0) |
        (fifo_is_full(&s->rx_fifo_g) ? IXR_RX_FIFO_FULL : 0) |
        (s->rx_fifo_g.num >= s->regs[R_GQSPI_RX_THRESH] ?
                                    IXR_RX_FIFO_NOT_EMPTY : 0) |

        (fifo_is_empty(&s->tx_fifo_g) ? IXR_TX_FIFO_EMPTY : 0) |
        (fifo_is_full(&s->tx_fifo_g) ? IXR_TX_FIFO_FULL : 0) |
        (s->tx_fifo_g.num < s->regs[R_GQSPI_TX_THRESH] ?
                                    IXR_TX_FIFO_NOT_FULL : 0);

    if (!(s->regs[R_LQSPI_CFG] & LQSPI_CFG_LQ_MODE)) {
        s->regs[R_INTR_STATUS] &= ~IXR_SELF_CLEAR;
        s->regs[R_INTR_STATUS] |=
            (fifo_is_full(&s->rx_fifo) ? IXR_RX_FIFO_FULL : 0) |
            (s->rx_fifo.num >= s->regs[R_RX_THRES] ?
                                    IXR_RX_FIFO_NOT_EMPTY : 0) |
            ZYNQMP_ONLY(fifo_is_empty(&s->tx_fifo) ? IXR_TX_FIFO_EMPTY : 0) |
            (fifo_is_full(&s->tx_fifo) ? IXR_TX_FIFO_FULL : 0) |
            (s->tx_fifo.num < s->regs[R_TX_THRES] ? IXR_TX_FIFO_NOT_FULL : 0);
    }

    /* QSPI/SPI Interrupt Trigger Status */
    qspi_int = s->regs[R_INTR_MASK] & s->regs[R_INTR_STATUS];
    /* GQSPI Interrupt Trigger Status */
    gqspi_int = (~s->regs[R_GQSPI_IMR]) & s->regs[R_GQSPI_ISR] &
                   GQSPI_IXR_MASK;
    /* drive external interrupt pin */
    new_irqline = !!((qspi_int | gqspi_int) & IXR_ALL);
    if (new_irqline != s->irqline) {
        DB_PRINT_L(0, "IRQ state is changing %" PRIx32 " -> %" PRIx32 "\n",
                   s->irqline, new_irqline);
        s->irqline = new_irqline;
        qemu_set_irq(s->irq, s->irqline);
    }
}

static void xilinx_spips_reset(DeviceState *d)
{
    XilinxSPIPS *s = XILINX_SPIPS(d);

    int i;
    for (i = 0; i < XLNX_SPIPS_R_MAX; i++) {
        s->regs[i] = 0;
    }

    fifo_reset(&s->rx_fifo);
    fifo_reset(&s->rx_fifo);
    fifo_reset(&s->rx_fifo_g);
    fifo_reset(&s->rx_fifo_g);
    fifo_reset(&s->fifo_g);
    /* non zero resets */
    s->regs[R_CONFIG] |= MODEFAIL_GEN_EN;
    s->regs[R_SLAVE_IDLE_COUNT] = 0xFF;
    s->regs[R_TX_THRES] = 1;
    s->regs[R_RX_THRES] = 1;
    s->regs[R_GQSPI_TX_THRESH] = 1;
    s->regs[R_GQSPI_RX_THRESH] = 1;
    s->regs[R_GQSPI_GFIFO_THRESH] = 1;
    s->regs[R_GQSPI_IMR] = GQSPI_IXR_MASK;
    /* FIXME: move magic number definition somewhere sensible */
    s->regs[R_MOD_ID] = 0x01090106;
    s->regs[R_LQSPI_CFG] = R_LQSPI_CFG_RESET;
    s->link_state = 1;
    s->link_state_next = 1;
    s->link_state_next_when = 0;
    s->snoop_state = SNOOP_CHECKING;
    s->man_start_com = false;
    s->man_start_com_g = false;
    xilinx_spips_update_ixr(s);
    xilinx_spips_update_cs_lines(s);
}

/* N way (num) in place bit striper. Lay out row wise bits column wise
 * (from element 0 to N-1). num is the length of x, and dir reverses the
 * direction of the transform. be determines the bit endianess scheme.
 * false to lay out bits LSB to MSB (little endian) and true for big endian.
 *
 * Best illustrated by examples:
 * Each digit in the below array is a single bit (num == 3, be == false):
 *
 * {{ 76543210, }  ----- stripe (dir == false) -----> {{ FCheb630, }
 *  { hgfedcba, }                                      { GDAfc741, }
 *  { HGFEDCBA, }} <---- upstripe (dir == true) -----  { HEBgda52, }}
 *
 * Same but with be == true:
 *
 * {{ 76543210, }  ----- stripe (dir == false) -----> {{ 741gdaFC, }
 *  { hgfedcba, }                                      { 630fcHEB, }
 *  { HGFEDCBA, }} <---- upstripe (dir == true) -----  { 52hebGDA, }}
 */

static inline void stripe8(uint8_t *x, int num, bool dir, bool be)
{
    uint8_t r[num];
    memset(r, 0, sizeof(uint8_t) * num);
    int idx[2] = {0, 0};
    int bit[2] = {0, be ? 7 : 0};
    int d = dir;

    for (idx[0] = 0; idx[0] < num; ++idx[0]) {
        for (bit[0] = be ? 7 : 0; bit[0] != (be ? -1 : 8); bit[0] += be ? -1 : 1) {
            r[idx[!d]] |= x[idx[d]] & 1 << bit[d] ? 1 << bit[!d] : 0;
            idx[1] = (idx[1] + 1) % num;
            if (!idx[1]) {
                bit[1] += be ? -1 : 1;
            }
        }
    }
    memcpy(x, r, sizeof(uint8_t) * num);
}

static void xilinx_spips_flush_fifo_g(XilinxSPIPS *s)
{
    XilinxQSPIPS *qs = XILINX_QSPIPS(s);
    while (s->regs[R_GQSPI_DATA_STS] || !fifo_is_empty(&s->fifo_g)) {
        uint8_t tx_rx[2];
        int num_stripes;
        int i;
        uint8_t busses;
        uint8_t spi_mode = DEP_AF_EX32(s->regs, GQSPI_GF_SNAPSHOT, SPI_MODE);

        /* memset() get's optimised out and results in the kernel seeing bogus
         * data and complaining. So until memset_s() is supported let's just do
         * it like this.
         */
        memset(tx_rx, 0, sizeof(tx_rx));
        i = tx_rx[0];
        i += tx_rx[1];

        if (!s->regs[R_GQSPI_DATA_STS]) {
            uint8_t imm;

            s->regs[R_GQSPI_GF_SNAPSHOT] = fifo_pop32(&s->fifo_g);
            DB_PRINT_L(0, "Popped GQSPI command %" PRIx32 "\n",
                       s->regs[R_GQSPI_GF_SNAPSHOT]);
            if (!s->regs[R_GQSPI_GF_SNAPSHOT]) {
                DB_PRINT_L(0, "Dummy GQSPI Delay Command Entry, Do nothing");
                continue;
            }
            xilinx_spips_update_cs_lines(s);

            busses = DEP_AF_EX32(s->regs, GQSPI_GF_SNAPSHOT, DATA_BUS_SELECT);
            if (qs->spi_mode != spi_mode) {
                qs->spi_mode = spi_mode;
                switch (busses) {
                case 0:
                    break;
                case 3:
                    ssi_set_datalines(s->spi[0], 1 << (qs->spi_mode - 1));
                    ssi_set_datalines(s->spi[1], 1 << (qs->spi_mode - 1));
                    break;
                default:
                    ssi_set_datalines(s->spi[busses - 1],
                                      1 << (qs->spi_mode - 1));
                }
            }

            imm = DEP_AF_EX32(s->regs, GQSPI_GF_SNAPSHOT, IMMEDIATE_DATA);
            if (!DEP_AF_EX32(s->regs, GQSPI_GF_SNAPSHOT, DATA_XFER)) {
                /* immedate transfer */
                if (DEP_AF_EX32(s->regs, GQSPI_GF_SNAPSHOT, TRANSMIT) ||
                    DEP_AF_EX32(s->regs, GQSPI_GF_SNAPSHOT, RECIEVE)) {
                    s->regs[R_GQSPI_DATA_STS] = 1;
                /* CS setup/hold - do nothing */
                } else {
                    s->regs[R_GQSPI_DATA_STS] = 0;
                }
            /* exponential transfer */
            } else if (DEP_AF_EX32(s->regs, GQSPI_GF_SNAPSHOT, EXPONENT)) {
                if (imm > 31) {
                    qemu_log_mask(LOG_UNIMP, "QSPI exponential transfer too long"
                                  " - 2 ^ %" PRId8 " requested\n", imm);
                }
                s->regs[R_GQSPI_DATA_STS] = 1ul << imm;
            /* non-exponential data transfer */
            } else {
                s->regs[R_GQSPI_DATA_STS] = imm;
            }
            /* Dummy transfers are in terms of clocks rather than bytes */
            if (!DEP_AF_EX32(s->regs, GQSPI_GF_SNAPSHOT, TRANSMIT) &&
                !DEP_AF_EX32(s->regs, GQSPI_GF_SNAPSHOT, RECIEVE)) {
                s->regs[R_GQSPI_DATA_STS] *= 1 << (spi_mode - 1);
                s->regs[R_GQSPI_DATA_STS] /= 8;
            }
        }

        /* Zero length transfer? no thanks! */
        if (!s->regs[R_GQSPI_DATA_STS]) {
            continue;
        }

        if (DEP_AF_EX32(s->regs, GQSPI_GF_SNAPSHOT, RECIEVE) &&
            fifo_is_full(&s->rx_fifo_g)) {
            /* No space in RX fifo for transfer - try again later */
            return;
        }

        num_stripes = DEP_AF_EX32(s->regs, GQSPI_GF_SNAPSHOT, STRIPE) ? 2 : 1;
        if (!DEP_AF_EX32(s->regs, GQSPI_GF_SNAPSHOT, TRANSMIT) &&
            !DEP_AF_EX32(s->regs, GQSPI_GF_SNAPSHOT, RECIEVE)) {
            num_stripes = 1;
        }

        if (!DEP_AF_EX32(s->regs, GQSPI_GF_SNAPSHOT, DATA_XFER)) {
            tx_rx[0] = DEP_AF_EX32(s->regs, GQSPI_GF_SNAPSHOT, IMMEDIATE_DATA);
        } else if (DEP_AF_EX32(s->regs, GQSPI_GF_SNAPSHOT, TRANSMIT)) {
            for (i = 0; i < num_stripes; ++i) {
                if (!fifo_is_empty(&s->tx_fifo_g)) {
                    tx_rx[i] = fifo_pop8(&s->tx_fifo_g);
                    s->tx_fifo_g_align++;
                } else {
                    return;
                }
            }
        }
        if (num_stripes == 1) {
            /* mirror */
            for (i = 1; i < 2; ++i) {
                tx_rx[i] = tx_rx[0];
            }
        }

        busses = DEP_AF_EX32(s->regs, GQSPI_GF_SNAPSHOT, DATA_BUS_SELECT);
        for (i = 0; i < 2; ++i) {
            if (busses & (1 << i)) {
                DB_PRINT_L(1, "bus %d tx = %02x\n", i, tx_rx[i]);
            }
            tx_rx[i] = ssi_transfer(s->spi[i], tx_rx[i]);
            if (busses & (1 << i)) {
                DB_PRINT_L(1, "bus %d rx = %02x\n", i, tx_rx[i]);
            }
        }

        switch (busses) {
        case 0x3:
            if (num_stripes == 2) {
                s->regs[R_GQSPI_DATA_STS]--;
            }
            /* fallthrough */
        default:
            if (s->regs[R_GQSPI_DATA_STS] != 0) {
                /* Don't let this wrap around */
                s->regs[R_GQSPI_DATA_STS]--;
            }
        }

        if (DEP_AF_EX32(s->regs, GQSPI_GF_SNAPSHOT, RECIEVE)) {

            for (i = 0; i < 2; ++i) {
                if (busses & (1 << i)) {
                    DB_PRINT_L(1, "bus %d push_byte = %02x\n",
                               i, tx_rx[i]);
                   fifo_push8(&s->rx_fifo_g, tx_rx[i]);
                   s->rx_fifo_g_align++;
                }
            }
        }

        if (!s->regs[R_GQSPI_DATA_STS]) {
            for (; s->tx_fifo_g_align % 4; s->tx_fifo_g_align++) {
                fifo_pop8(&s->tx_fifo_g);
            }
            for (; s->rx_fifo_g_align % 4; s->rx_fifo_g_align++) {
                fifo_push8(&s->rx_fifo_g, 0);
            }
        }
    }
}

static int xilinx_spips_num_dummies(XilinxQSPIPS *qs, uint8_t command)
{
    if (!qs) {
        /* The SPI device is not a QSPI device */
        return -1;
    }

    switch (command) { /* check for dummies */
    case READ: /* no dummy bytes/cycles */
    case PP:
    case DPP:
    case QPP:
    case READ_4:
    case PP_4:
    case QPP_4:
        return 0;
    case FAST_READ: /* 1 dummy byte */
    case DOR:
    case QOR:
    case DOR_4:
    case QOR_4:
        return 1 * (1 << (qs->spi_mode - 1));
    case DIOR: /* FIXME: these vary between vendor - set to spansion */
    case FAST_READ_4:
    case DIOR_4:
        return 2 * (1 << (qs->spi_mode - 1));
    case QIOR: /* 2 Mode and 1 dummy byte */
    case QIOR_4:
        return 5 * (1 << (qs->spi_mode - 1));
    default:
        return -1;
    }
}

static void xilinx_spips_flush_txfifo(XilinxSPIPS *s)
{
    int debug_level = 0;
    XilinxQSPIPS *q = (XilinxQSPIPS *) object_dynamic_cast(OBJECT(s),
                                                           TYPE_XILINX_QSPIPS);

    for (;;) {
        int i;
        uint8_t tx = 0;
        uint8_t tx_rx[num_effective_busses(s)];
        int num_dummies;

        if (fifo_is_empty(&s->tx_fifo)) {
            xilinx_spips_update_ixr(s);
            return;
        } else if (s->snoop_state == SNOOP_STRIPING) {
            tx_rx[0] = fifo_pop8(&s->tx_fifo);
            stripe8(tx_rx, num_effective_busses(s), false, true);
        } else {
            tx = fifo_pop8(&s->tx_fifo);
            for (i = 0; i < num_effective_busses(s); ++i) {
                tx_rx[i] = tx;
            }
        }

        for (i = 0; i < num_effective_busses(s); ++i) {
            int len = s->snoop_state == SNOOP_STRIPING ? 4 : 8;

            if (s->snoop_state == SNOOP_STRIPING) {
                len = 8 / num_effective_busses(s);
                tx_rx[i] >>= 8 - len;
            }
            DB_PRINT_L(debug_level, "tx = %02x (len = %d)\n", tx_rx[i], len);
            tx_rx[i] = ssi_transfer_bits(s->spi[num_effective_busses(s) - 1 - i],
                                         (uint32_t)tx_rx[i], len);
            DB_PRINT_L(debug_level, "rx = %02x\n", tx_rx[i]);
            if (s->snoop_state == SNOOP_STRIPING) {
                tx_rx[i] <<= 8 - len;
            }
        }

        if (s->regs[R_CMND] & R_CMND_RXFIFO_DRAIN) {
            DB_PRINT_L(debug_level, "dircarding drained rx byte\n");
            /* Do nothing */
        } else if (s->rx_discard) {
            DB_PRINT_L(debug_level, "dircarding discarded rx byte\n");
            s->rx_discard -= 8 / s->link_state;
        } else if (fifo_is_full(&s->rx_fifo)) {
            s->regs[R_INTR_STATUS] |= IXR_RX_FIFO_OVERFLOW;
            DB_PRINT_L(0, "rx FIFO overflow");
        } else if (s->snoop_state == SNOOP_STRIPING) {
            stripe8(tx_rx, num_effective_busses(s), true, true);
            fifo_push8(&s->rx_fifo, (uint8_t)tx_rx[0]);
            DB_PRINT_L(debug_level, "pushing striped rx byte\n");
        } else {
           DB_PRINT_L(debug_level, "pushing unstriped rx byte\n");
           fifo_push8(&s->rx_fifo, (uint8_t)tx_rx[0]);
        }

        if (s->link_state_next_when) {
            s->link_state_next_when--;
            if (!s->link_state_next_when) {
                s->link_state = s->link_state_next;
            }
        }

        DB_PRINT_L(debug_level, "initial snoop state: %x\n",
                   (unsigned)s->snoop_state);
        switch (s->snoop_state) {
        case (SNOOP_CHECKING):
            /* assume 3 address bytes */
            s->snoop_state =  3;
            switch (tx) { /* new instruction code */
            case READ: /* 3 address bytes, no dummy bytes/cycles */
            case PP:
            case DPP:
            case QPP:
            case FAST_READ:
            case DOR:
            case QOR:
            case DIOR:
            case QIOR:
                s->snoop_state += !!(s->regs[R_CMND] & R_CMND_EXT_ADD);
                break;
            case READ_4:
            case PP_4:
            case QPP_4:
            case FAST_READ_4:
            case DOR_4:
            case QOR_4:
            case DIOR_4:
                s->snoop_state++;
                break;
            }
            num_dummies = xilinx_spips_num_dummies(q, tx);
            if (num_dummies == -1) {
                s->snoop_state = SNOOP_NONE;
            } else {
                s->snoop_state += num_dummies;
            }
            switch (tx) {
            case DPP:
            case DOR:
            case DOR_4:
                s->link_state_next = 2;
                s->link_state_next_when = s->snoop_state;
                break;
            case QPP:
            case QPP_4:
            case QOR:
            case QOR_4:
                s->link_state_next = 4;
                s->link_state_next_when = s->snoop_state;
                break;
            case DIOR:
            case DIOR_4:
                s->link_state = 2;
                break;
            case QIOR:
            case QIOR_4:
                s->link_state = 4;
                break;
            }
            break;
        case (SNOOP_STRIPING):
        case (SNOOP_NONE):
            /* Once we hit the boring stuff - squelch debug noise */
            if (!debug_level) {
                DB_PRINT_L(0, "squelching debug info ....\n");
                debug_level = 1;
            }
            break;
        default:
            s->snoop_state--;
        }
        DB_PRINT_L(debug_level, "final snoop state: %x\n",
                   (unsigned)s->snoop_state);
    }
}

static inline void tx_data_bytes(Fifo *fifo, uint32_t value, int num, bool be)
{
    int i;
    for (i = 0; i < num && !fifo_is_full(fifo); ++i) {
        if (be) {
            fifo_push8(fifo, (uint8_t)(value >> 24));
            value <<= 8;
        } else {
            fifo_push8(fifo, (uint8_t)value);
            value >>= 8;
        }
    }
}

static void xilinx_spips_check_zero_pump(XilinxSPIPS *s)
{
    if (!s->regs[R_TRANSFER_SIZE]) {
        return;
    }

    if (!fifo_is_empty(&s->tx_fifo) && s->regs[R_CMND] & R_CMND_PUSH_WAIT) {
        return;
    }

    /*
     * The zero pump must never fill tx fifo such that rx overflow is
     * possible
     */
    while (s->regs[R_TRANSFER_SIZE] &&
           s->rx_fifo.num + s->tx_fifo.num < RXFF_A_Q - 3) {
        /* endianess just doesn't matter when zero pumping */
        tx_data_bytes(&s->tx_fifo, 0, 4, false);
        s->regs[R_TRANSFER_SIZE] &= ~0x03ull;
        s->regs[R_TRANSFER_SIZE] -= 4;
    }
}

static void xilinx_spips_check_flush(XilinxSPIPS *s)
{
    bool gqspi_has_work = s->regs[R_GQSPI_DATA_STS] ||
                          !fifo_is_empty(&s->fifo_g);

    if (DEP_AF_EX32(s->regs, GQSPI_SELECT, GENERIC_QSPI_EN)) {
        if (s->man_start_com_g ||
            (gqspi_has_work &&
             !DEP_AF_EX32(s->regs, GQSPI_CNFG, GEN_FIFO_START_MODE))) {
            xilinx_spips_flush_fifo_g(s);
        }
    } else {
        if (s->man_start_com ||
            (!fifo_is_empty(&s->tx_fifo) &&
             !(s->regs[R_CONFIG] & MAN_START_EN))) {
            xilinx_spips_check_zero_pump(s);
            xilinx_spips_flush_txfifo(s);
        }
    }

    if (fifo_is_empty(&s->tx_fifo) && !s->regs[R_TRANSFER_SIZE]) {
        s->man_start_com = false;
    }

    if (!gqspi_has_work) {
        s->man_start_com_g = false;
    }
    xilinx_spips_update_ixr(s);
}

static inline int rx_data_bytes(XilinxSPIPS *s, uint8_t *value, int max)
{
    int i;

    for (i = 0; i < max && !fifo_is_empty(&s->rx_fifo); ++i) {
        value[i] = fifo_pop8(&s->rx_fifo);
    }

    return max - i;
}

static void zynqmp_qspips_notify(void *opaque)
{
    ZynqMPQSPIPS *rq = ZYNQMP_QSPIPS(opaque);
    XilinxSPIPS *s = XILINX_SPIPS(rq);
    Fifo *recv_fifo;

    if (DEP_AF_EX32(s->regs, GQSPI_SELECT, GENERIC_QSPI_EN)) {
        if (!(DEP_AF_EX32(s->regs, GQSPI_CNFG, MODE_EN) == 2)) {
            return;
        }
        recv_fifo = &s->rx_fifo_g;
    } else {
        if (!(s->regs[R_CMND] & R_CMND_DMA_EN)) {
            return;
        }
        recv_fifo = &s->rx_fifo;
    }

    while (/* FIXME: impelement byte granularity */
           recv_fifo->num >= 4 /* FIXME: APIify */
           && stream_can_push(rq->dma, zynqmp_qspips_notify, rq))
    {
        size_t ret;
        uint32_t num;
        const void *rxd = fifo_pop_buf(recv_fifo, 4, &num);

        memcpy(rq->dma_buf, rxd, num);

        ret = stream_push(rq->dma, rq->dma_buf, 4, 0);
        assert(ret == 4); /* FIXME - implement short return */
        xilinx_spips_check_flush(s);
    }
}

static uint64_t xilinx_spips_read(void *opaque, hwaddr addr,
                                                        unsigned size)
{
    XilinxSPIPS *s = opaque;
    uint32_t mask = ~0;
    uint32_t ret;
    uint8_t rx_buf[4];
    int shortfall;
    const void *rxd;
    uint32_t rx_num;

    memset(rx_buf, 0, sizeof(rx_buf));

    addr >>= 2;
    switch (addr) {
    case R_CONFIG:
        mask = ~(R_CONFIG_RSVD | MAN_START_COM);
        break;
    case R_INTR_STATUS:
        ret = s->regs[addr] & IXR_ALL;
        s->regs[addr] = 0;
        DB_PRINT_L(0, "addr=" TARGET_FMT_plx " = %x\n", addr * 4, ret);
        xilinx_spips_update_ixr(s);
        return ret;
    case R_INTR_MASK:
        mask = IXR_ALL;
        break;
    case  R_EN:
        mask = 0x1;
        break;
    case R_SLAVE_IDLE_COUNT:
        mask = 0xFF;
        break;
    case R_MOD_ID:
        mask = 0x01FFFFFF;
        break;
    case R_INTR_EN:
    case R_INTR_DIS:
    case R_TX_DATA:
        mask = 0;
        break;
    case R_RX_DATA:
        memset(rx_buf, 0, sizeof(rx_buf));
        shortfall = rx_data_bytes(s, rx_buf, s->num_txrx_bytes);
        ret = s->regs[R_CONFIG] & R_CONFIG_ENDIAN ? cpu_to_be32(*(uint32_t *)rx_buf)
                        : cpu_to_le32(*(uint32_t *)rx_buf);
        if (!(s->regs[R_CONFIG] & R_CONFIG_ENDIAN)) {
            ret <<= 8 * shortfall;
        }
        DB_PRINT_L(0, "addr=" TARGET_FMT_plx " = %x\n", addr * 4, ret);
        xilinx_spips_check_flush(s);
        xilinx_spips_update_ixr(s);
        return ret;
    case R_GQSPI_RXD:
        if (fifo_is_empty(&s->rx_fifo_g)) {
            qemu_log_mask(LOG_GUEST_ERROR, "Read from empty GQSPI RX FIFO\n");
            return 0;
        }
        rxd = fifo_pop_buf(&s->rx_fifo_g, 4, &rx_num);
        assert(!(rx_num % 4));
        memcpy(rx_buf, rxd, rx_num);
        ret = DEP_AF_EX32(s->regs, GQSPI_CNFG, ENDIAN) ?
              cpu_to_be32(*(uint32_t *)rx_buf) :
              cpu_to_le32(*(uint32_t *)rx_buf);
        xilinx_spips_check_flush(s);
        xilinx_spips_update_ixr(s);
        return ret;
    }
    DB_PRINT_L(0, "addr=" TARGET_FMT_plx " = %x\n", addr * 4,
               s->regs[addr] & mask);
    return s->regs[addr] & mask;

}

static void xilinx_spips_write(void *opaque, hwaddr addr,
                                        uint64_t value, unsigned size)
{
    int mask = ~0;
    int tx_btt = 0;
    XilinxSPIPS *s = opaque;

    DB_PRINT_L(0, "addr=" TARGET_FMT_plx " = %x\n", addr, (unsigned)value);
    addr >>= 2;
    switch (addr) {
    case R_CONFIG:
        mask = ~(R_CONFIG_RSVD | MAN_START_COM);
        if ((value & MAN_START_COM) && (s->regs[R_CONFIG] & MAN_START_EN)) {
            s->man_start_com = true;
        }
        break;
    case R_INTR_STATUS:
        mask = IXR_ALL;
        s->regs[R_INTR_STATUS] &= ~(mask & value);
        goto no_reg_update;
    case R_INTR_DIS:
        mask = IXR_ALL;
        s->regs[R_INTR_MASK] &= ~(mask & value);
        goto no_reg_update;
    case R_INTR_EN:
        mask = IXR_ALL;
        s->regs[R_INTR_MASK] |= mask & value;
        goto no_reg_update;
    case R_EN:
        mask = 0x1;
        break;
    case R_SLAVE_IDLE_COUNT:
        mask = 0xFF;
        break;
    case R_RX_DATA:
    case R_INTR_MASK:
    case R_MOD_ID:
        mask = 0;
        break;
    case R_TX_DATA:
        tx_btt = s->num_txrx_bytes;
        tx_data_bytes(&s->tx_fifo, (uint32_t)value, s->num_txrx_bytes,
                      s->regs[R_CONFIG] & R_CONFIG_ENDIAN);
        goto no_reg_update;
    case R_TXD3:
        tx_btt++;
    case R_TXD2:
        tx_btt++;
    case R_TXD1:
        tx_btt++;
        tx_data_bytes(&s->tx_fifo, (uint32_t)value, tx_btt,
                      s->regs[R_CONFIG] & R_CONFIG_ENDIAN);
        goto no_reg_update;
    case R_GQSPI_CNFG:
        mask = ~(R_GQSPI_CNFG_GEN_FIFO_START_MASK);
        if (DEP_F_EX32(value, GQSPI_CNFG, GEN_FIFO_START) &&
            DEP_AF_EX32(s->regs, GQSPI_CNFG, GEN_FIFO_START_MODE)) {
            s->man_start_com_g = true;
        }
        break;
    case R_GQSPI_GEN_FIFO:
        if (!fifo_is_full(&s->fifo_g)) {
            fifo_push32(&s->fifo_g, value);
        }
        goto no_reg_update;
    case R_GQSPI_TXD:
        tx_data_bytes(&s->tx_fifo_g, (uint32_t)value, 4,
                      DEP_AF_EX32(s->regs, GQSPI_CNFG, ENDIAN));
        goto no_reg_update;
    case R_GQSPI_FIFO_CTRL:
        mask = 0;
        if (DEP_F_EX32(value, GQSPI_FIFO_CTRL, GENERIC_FIFO_RESET)) {
           fifo_reset(&s->fifo_g);
        }
        if (DEP_F_EX32(value, GQSPI_FIFO_CTRL, TX_FIFO_RESET)) {
           fifo_reset(&s->tx_fifo_g);
        }
        if (DEP_F_EX32(value, GQSPI_FIFO_CTRL, RX_FIFO_RESET)) {
           fifo_reset(&s->rx_fifo_g);
        }
        break;
    case R_GQSPI_IDR:
        s->regs[R_GQSPI_IMR] |= value;
        goto no_reg_update;
    case R_GQSPI_IER:
        s->regs[R_GQSPI_IMR] &= ~value;
        goto no_reg_update;
    case R_GQSPI_ISR:
        s->regs[R_GQSPI_ISR] &= ~value;
        goto no_reg_update;
    case R_GQSPI_IMR:
    case R_GQSPI_RXD:
    case R_GQSPI_GF_SNAPSHOT:
    case R_GQSPI_MOD_ID:
        mask = 0;
        break;
    }
    s->regs[addr] = (s->regs[addr] & ~mask) | (value & mask);
no_reg_update:
    xilinx_spips_update_cs_lines(s);
    xilinx_spips_check_flush(s);
    xilinx_spips_update_cs_lines(s);
    xilinx_spips_update_ixr(s);
}

static const MemoryRegionOps spips_ops = {
    .read = xilinx_spips_read,
    .write = xilinx_spips_write,
    .endianness = DEVICE_LITTLE_ENDIAN,
};

static void xilinx_qspips_write(void *opaque, hwaddr addr,
                                uint64_t value, unsigned size)
{
    XilinxQSPIPS *q = XILINX_QSPIPS(opaque);
    XilinxSPIPS *s = XILINX_SPIPS(opaque);

    uint32_t lqspi_cfg_old = s->regs[R_LQSPI_CFG];

    xilinx_spips_write(opaque, addr, value, size);
    addr >>= 2;

    if (addr == R_LQSPI_CFG &&
               ((lqspi_cfg_old ^ value) & ~LQSPI_CFG_U_PAGE)) {
        q->lqspi_cached_addr = ~0ULL;
        if (q->lqspi_size) {
#define LQSPI_HACK_CHUNK_SIZE (1 * 1024 * 1024)
            uint32_t src = q->lqspi_src;
            uint32_t dst = q->lqspi_dst;
            uint32_t btt = q->lqspi_size;

            assert(!(btt % LQSPI_HACK_CHUNK_SIZE));
            fprintf(stderr, "QEMU: Syncing LQSPI - this may be slow "
                    "(1 \".\" / MByte):");

            while (btt) {
                uint8_t lqspi_hack_buf[LQSPI_HACK_CHUNK_SIZE];
                dma_memory_read(q->hack_as, src, lqspi_hack_buf,
                                LQSPI_HACK_CHUNK_SIZE);
                dma_memory_write(q->hack_as, dst, lqspi_hack_buf,
                                 LQSPI_HACK_CHUNK_SIZE);
                fprintf(stderr, ".");
                btt -= LQSPI_HACK_CHUNK_SIZE;
                src += LQSPI_HACK_CHUNK_SIZE;
                dst += LQSPI_HACK_CHUNK_SIZE;
            }
            fprintf(stderr, "\n");
        }
    }
    if (s->regs[R_CMND] & R_CMND_RXFIFO_DRAIN) {
        fifo_reset(&s->rx_fifo);
    }
    if (object_dynamic_cast(OBJECT(s), TYPE_ZYNQMP_QSPIPS)) {
        zynqmp_qspips_notify(s);
    }
}

static const MemoryRegionOps qspips_ops = {
    .read = xilinx_spips_read,
    .write = xilinx_qspips_write,
    .endianness = DEVICE_LITTLE_ENDIAN,
};

static uint64_t
lqspi_read(void *opaque, hwaddr addr, unsigned int size)
{
    int i;
    XilinxQSPIPS *q = opaque;
    XilinxSPIPS *s = opaque;
    uint32_t ret;
    int addr_width;
    uint8_t inst_code;

    addr_width = (s->regs[R_LQSPI_CFG] & LQSPI_CFG_ADDR4 ? 27 : 24) +
                 (num_effective_busses(s) == 2 ? 1 : 0);
    addr &= (1ull << addr_width) - 1;

    if (addr >= q->lqspi_cached_addr &&
            addr <= q->lqspi_cached_addr + LQSPI_CACHE_SIZE - 4) {
        uint8_t *retp = &q->lqspi_buf[addr - q->lqspi_cached_addr];
        ret = cpu_to_le32(*(uint32_t *)retp);
        DB_PRINT_L(1, "addr: %08x, data: %08x\n", (unsigned)addr,
                   (unsigned)ret);
        return ret;
    } else {
        int flash_addr = (addr / num_effective_busses(s));
        int slave = flash_addr >> LQSPI_ADDRESS_BITS;
        int cache_entry = 0;
        uint32_t u_page_save = s->regs[R_LQSPI_STS] & ~LQSPI_CFG_U_PAGE;

        s->regs[R_LQSPI_STS] &= ~LQSPI_CFG_U_PAGE;
        s->regs[R_LQSPI_STS] |= slave ? LQSPI_CFG_U_PAGE : 0;

        DB_PRINT_L(0, "config reg status: %08x\n", s->regs[R_LQSPI_CFG]);

        fifo_reset(&s->tx_fifo);
        fifo_reset(&s->rx_fifo);

        /* instruction */
        DB_PRINT_L(0, "pushing read instruction: %02x\n",
                   (unsigned)(uint8_t)(s->regs[R_LQSPI_CFG] &
                                       LQSPI_CFG_INST_CODE));
        inst_code = s->regs[R_LQSPI_CFG] & LQSPI_CFG_INST_CODE;
        fifo_push8(&s->tx_fifo, inst_code);
        /* read address */
        DB_PRINT_L(0, "pushing read address %06x\n", flash_addr);
        if (s->regs[R_LQSPI_CFG] & LQSPI_CFG_ADDR4) {
            fifo_push8(&s->tx_fifo, (uint8_t)(flash_addr >> 24));
        }
        fifo_push8(&s->tx_fifo, (uint8_t)(flash_addr >> 16));
        fifo_push8(&s->tx_fifo, (uint8_t)(flash_addr >> 8));
        fifo_push8(&s->tx_fifo, (uint8_t)flash_addr);
        /* mode bits */
        i = 0;
        if (s->regs[R_LQSPI_CFG] & LQSPI_CFG_MODE_EN) {
            i++;
            fifo_push8(&s->tx_fifo, extract32(s->regs[R_LQSPI_CFG],
                                              LQSPI_CFG_MODE_SHIFT,
                                              LQSPI_CFG_MODE_WIDTH));
        }
        /* dummy bytes */
        for (; i < xilinx_spips_num_dummies(q, inst_code); ++i) {
            DB_PRINT_L(0, "pushing dummy byte\n");
            fifo_push8(&s->tx_fifo, 0);
        }
        xilinx_spips_update_cs_lines(s);
        xilinx_spips_flush_txfifo(s);
        fifo_reset(&s->rx_fifo);

        DB_PRINT_L(0, "starting QSPI data read\n");

        while (cache_entry < LQSPI_CACHE_SIZE) {
            for (i = 0; i < 64; ++i) {
                tx_data_bytes(&s->tx_fifo, 0, 1, false);
            }
            xilinx_spips_flush_txfifo(s);
            for (i = 0; i < 64; ++i) {
                q->lqspi_buf[cache_entry++] = fifo_pop8(&s->rx_fifo);
            }
        }

        s->regs[R_LQSPI_STS] &= ~LQSPI_CFG_U_PAGE;
        s->regs[R_LQSPI_STS] |= u_page_save;
        xilinx_spips_update_cs_lines(s);

        q->lqspi_cached_addr = flash_addr * num_effective_busses(s);
        return lqspi_read(opaque, addr, size);
    }
}

static void lqspi_write(void *opaque, hwaddr addr,
                        uint64_t value, unsigned size)
{
    qemu_log_mask(LOG_GUEST_ERROR, "Write to QSPI Linear region\n");
}

static const MemoryRegionOps lqspi_ops = {
    .read = lqspi_read,
    .write = lqspi_write,
    .endianness = DEVICE_NATIVE_ENDIAN,
    .valid = {
        .min_access_size = 1,
        .max_access_size = 4
    }
};

static void xilinx_spips_realize(DeviceState *dev, Error **errp)
{
    XilinxSPIPS *s = XILINX_SPIPS(dev);
    SysBusDevice *sbd = SYS_BUS_DEVICE(dev);
    XilinxSPIPSClass *xsc = XILINX_SPIPS_GET_CLASS(s);
    qemu_irq *cs;
    int i;

    DB_PRINT_L(0, "realized spips\n");

    s->spi = g_new(SSIBus *, s->num_busses);
    for (i = 0; i < s->num_busses; ++i) {
        char bus_name[16];
        snprintf(bus_name, 16, "spi%d", i);
        s->spi[i] = ssi_create_bus(dev, bus_name);
    }

    s->cs_lines = g_new0(qemu_irq, s->num_cs * s->num_busses);
<<<<<<< HEAD
    s->cs_lines_state = g_new0(bool, s->num_cs * s->num_busses);
    ssi_auto_connect_slaves(DEVICE(s), s->cs_lines, s->spi[0]);
    ssi_auto_connect_slaves(DEVICE(s), s->cs_lines, s->spi[1]);
=======
    for (i = 0, cs = s->cs_lines; i < s->num_busses; ++i, cs += s->num_cs) {
        ssi_auto_connect_slaves(DEVICE(s), cs, s->spi[i]);
    }

>>>>>>> 7124ccf8
    sysbus_init_irq(sbd, &s->irq);
    qdev_init_gpio_out(dev, s->cs_lines, s->num_cs * s->num_busses);

    memory_region_init_io(&s->iomem, OBJECT(s), xsc->reg_ops, s,
                          "spi", XLNX_SPIPS_R_MAX * 4);
    sysbus_init_mmio(sbd, &s->iomem);

    s->irqline = -1;

    fifo_create8(&s->rx_fifo, xsc->rx_fifo_size);
    fifo_create8(&s->tx_fifo, xsc->tx_fifo_size);
    /* FIXME: Move to zynqmp specific state */
    fifo_create8(&s->rx_fifo_g, xsc->rx_fifo_size);
    fifo_create8(&s->tx_fifo_g, xsc->tx_fifo_size);
    fifo_create32(&s->fifo_g, 32);
}

static void xilinx_qspips_realize(DeviceState *dev, Error **errp)
{
    XilinxSPIPS *s = XILINX_SPIPS(dev);
    XilinxQSPIPS *q = XILINX_QSPIPS(dev);
    SysBusDevice *sbd = SYS_BUS_DEVICE(dev);

    DB_PRINT_L(0, "realized qspips\n");

    s->num_busses = 2;
    s->num_cs = 2;
    s->num_txrx_bytes = 4;

    xilinx_spips_realize(dev, errp);
    q->hack_as = q->hack_dma ? address_space_init_shareable(q->hack_dma,
                NULL) : &address_space_memory;
    memory_region_init_io(&s->mmlqspi, OBJECT(s), &lqspi_ops, s, "lqspi",
                          (1 << LQSPI_ADDRESS_BITS) * 2);
    sysbus_init_mmio(sbd, &s->mmlqspi);

    q->lqspi_cached_addr = ~0ULL;
}

static void zynqmp_qspips_init(Object *obj)
{
    ZynqMPQSPIPS *rq = ZYNQMP_QSPIPS(obj);

    object_property_add_link(obj, "stream-connected-dma", TYPE_STREAM_SLAVE,
                             (Object **)&rq->dma,
                             object_property_allow_set_link,
                             OBJ_PROP_LINK_UNREF_ON_RELEASE,
                             NULL);
}

static int xilinx_spips_post_load(void *opaque, int version_id)
{
    xilinx_spips_update_ixr((XilinxSPIPS *)opaque);
    xilinx_spips_update_cs_lines((XilinxSPIPS *)opaque);
    return 0;
}

static const VMStateDescription vmstate_xilinx_spips = {
    .name = "xilinx_spips",
    .version_id = 2,
    .minimum_version_id = 2,
    .post_load = xilinx_spips_post_load,
    .fields = (VMStateField[]) {
<<<<<<< HEAD
        VMSTATE_FIFO(tx_fifo, XilinxSPIPS),
        VMSTATE_FIFO(rx_fifo, XilinxSPIPS),
=======
        VMSTATE_FIFO8(tx_fifo, XilinxSPIPS),
        VMSTATE_FIFO8(rx_fifo, XilinxSPIPS),
>>>>>>> 7124ccf8
        VMSTATE_UINT32_ARRAY(regs, XilinxSPIPS, XLNX_SPIPS_R_MAX),
        VMSTATE_UINT8(snoop_state, XilinxSPIPS),
        VMSTATE_END_OF_LIST()
    }
};

static Property xilinx_spips_properties[] = {
    DEFINE_PROP_UINT8("num-busses", XilinxSPIPS, num_busses, 1),
    DEFINE_PROP_UINT8("num-ss-bits", XilinxSPIPS, num_cs, 4),
    DEFINE_PROP_UINT8("num-txrx-bytes", XilinxSPIPS, num_txrx_bytes, 1),
    DEFINE_PROP_END_OF_LIST(),
};

static Property xilinx_qspips_properties[] = {
    DEFINE_PROP_UINT32("lqspi-size", XilinxQSPIPS, lqspi_size, 0),
    DEFINE_PROP_UINT32("lqspi-src", XilinxQSPIPS, lqspi_src, 0),
    DEFINE_PROP_UINT32("lqspi-dst", XilinxQSPIPS, lqspi_dst, 0),
    DEFINE_PROP_END_OF_LIST(),
};

static void xilinx_qspips_init(Object *obj)
{
    XilinxQSPIPS *q = XILINX_QSPIPS(obj);

    object_property_add_link(obj, "dma", TYPE_MEMORY_REGION,
                             (Object **) &q->hack_dma,
                             qdev_prop_allow_set_link_before_realize,
                             OBJ_PROP_LINK_UNREF_ON_RELEASE,
                             &error_abort);
}

static void xilinx_qspips_class_init(ObjectClass *klass, void * data)
{
    DeviceClass *dc = DEVICE_CLASS(klass);
    XilinxSPIPSClass *xsc = XILINX_SPIPS_CLASS(klass);

    dc->realize = xilinx_qspips_realize;
    dc->props = xilinx_qspips_properties;
    xsc->reg_ops = &qspips_ops;
    xsc->rx_fifo_size = RXFF_A_Q;
    xsc->tx_fifo_size = TXFF_A_Q;
}

static void xilinx_spips_class_init(ObjectClass *klass, void *data)
{
    DeviceClass *dc = DEVICE_CLASS(klass);
    XilinxSPIPSClass *xsc = XILINX_SPIPS_CLASS(klass);

    dc->realize = xilinx_spips_realize;
    dc->reset = xilinx_spips_reset;
    dc->props = xilinx_spips_properties;
    dc->vmsd = &vmstate_xilinx_spips;

    xsc->reg_ops = &spips_ops;
    xsc->rx_fifo_size = RXFF_A;
    xsc->tx_fifo_size = TXFF_A;
}

static const TypeInfo xilinx_spips_info = {
    .name  = TYPE_XILINX_SPIPS,
    .parent = TYPE_SYS_BUS_DEVICE,
    .instance_size  = sizeof(XilinxSPIPS),
    .class_init = xilinx_spips_class_init,
    .class_size = sizeof(XilinxSPIPSClass),
};

static const TypeInfo xilinx_qspips_info = {
    .name  = TYPE_XILINX_QSPIPS,
    .parent = TYPE_XILINX_SPIPS,
    .instance_size  = sizeof(XilinxQSPIPS),
    .class_init = xilinx_qspips_class_init,
    .instance_init = xilinx_qspips_init,
};

static const TypeInfo zynqmp_qspips_info = {
    .name  = TYPE_ZYNQMP_QSPIPS,
    .parent = TYPE_XILINX_QSPIPS,
    .instance_size  = sizeof(ZynqMPQSPIPS),
    .instance_init = zynqmp_qspips_init,
};

static void xilinx_spips_register_types(void)
{
    type_register_static(&xilinx_spips_info);
    type_register_static(&xilinx_qspips_info);
    type_register_static(&zynqmp_qspips_info);
}

type_init(xilinx_spips_register_types)<|MERGE_RESOLUTION|>--- conflicted
+++ resolved
@@ -27,18 +27,11 @@
 #include "sysemu/sysemu.h"
 #include "hw/ptimer.h"
 #include "qemu/log.h"
-<<<<<<< HEAD
 #include "qemu/bitops.h"
 #include "hw/ssi/xilinx_spips.h"
 #include "qapi/error.h"
 #include "hw/register-dep.h"
 #include "sysemu/dma.h"
-=======
-#include "qemu/fifo8.h"
-#include "hw/ssi/ssi.h"
-#include "qemu/bitops.h"
-#include "hw/ssi/xilinx_spips.h"
->>>>>>> 7124ccf8
 
 #ifndef XILINX_SPIPS_ERR_DEBUG
 #define XILINX_SPIPS_ERR_DEBUG 0
@@ -146,7 +139,6 @@
 
 #define R_MOD_ID            (0xFC / 4)
 
-<<<<<<< HEAD
 #define R_GQSPI_SELECT          (0x144 / 4)
     DEP_FIELD(GQSPI_SELECT, GENERIC_QSPI_EN,          1, 0)
 #define R_GQSPI_ISR         (0x104 / 4)
@@ -201,8 +193,6 @@
 #define R_GQSPI_MOD_ID        (0x168 / 4)
 #define R_GQSPI_MOD_ID_VALUE  0x010A0000
 
-=======
->>>>>>> 7124ccf8
 /* size of TXRX FIFOs */
 #define RXFF_A          (128)
 #define TXFF_A          (128)
@@ -217,38 +207,6 @@
 #define SNOOP_NONE 0xFE
 #define SNOOP_STRIPING 0
 
-<<<<<<< HEAD
-=======
-typedef enum {
-    READ = 0x3,
-    FAST_READ = 0xb,
-    DOR = 0x3b,
-    QOR = 0x6b,
-    DIOR = 0xbb,
-    QIOR = 0xeb,
-
-    PP = 0x2,
-    DPP = 0xa2,
-    QPP = 0x32,
-} FlashCMD;
-
-typedef struct {
-    XilinxSPIPS parent_obj;
-
-    uint8_t lqspi_buf[LQSPI_CACHE_SIZE];
-    hwaddr lqspi_cached_addr;
-} XilinxQSPIPS;
-
-typedef struct XilinxSPIPSClass {
-    SysBusDeviceClass parent_class;
-
-    const MemoryRegionOps *reg_ops;
-
-    uint32_t rx_fifo_size;
-    uint32_t tx_fifo_size;
-} XilinxSPIPSClass;
-
->>>>>>> 7124ccf8
 static inline int num_effective_busses(XilinxSPIPS *s)
 {
     return (s->regs[R_LQSPI_CFG] & LQSPI_CFG_SEP_BUS &&
@@ -1253,16 +1211,11 @@
     }
 
     s->cs_lines = g_new0(qemu_irq, s->num_cs * s->num_busses);
-<<<<<<< HEAD
     s->cs_lines_state = g_new0(bool, s->num_cs * s->num_busses);
-    ssi_auto_connect_slaves(DEVICE(s), s->cs_lines, s->spi[0]);
-    ssi_auto_connect_slaves(DEVICE(s), s->cs_lines, s->spi[1]);
-=======
     for (i = 0, cs = s->cs_lines; i < s->num_busses; ++i, cs += s->num_cs) {
         ssi_auto_connect_slaves(DEVICE(s), cs, s->spi[i]);
     }
 
->>>>>>> 7124ccf8
     sysbus_init_irq(sbd, &s->irq);
     qdev_init_gpio_out(dev, s->cs_lines, s->num_cs * s->num_busses);
 
@@ -1326,13 +1279,8 @@
     .minimum_version_id = 2,
     .post_load = xilinx_spips_post_load,
     .fields = (VMStateField[]) {
-<<<<<<< HEAD
         VMSTATE_FIFO(tx_fifo, XilinxSPIPS),
         VMSTATE_FIFO(rx_fifo, XilinxSPIPS),
-=======
-        VMSTATE_FIFO8(tx_fifo, XilinxSPIPS),
-        VMSTATE_FIFO8(rx_fifo, XilinxSPIPS),
->>>>>>> 7124ccf8
         VMSTATE_UINT32_ARRAY(regs, XilinxSPIPS, XLNX_SPIPS_R_MAX),
         VMSTATE_UINT8(snoop_state, XilinxSPIPS),
         VMSTATE_END_OF_LIST()
