--- conflicted
+++ resolved
@@ -30,12 +30,9 @@
 #include "qemu/bitops.h"
 #include "hw/ssi/xilinx_spips.h"
 #include "qapi/error.h"
-<<<<<<< HEAD
 #include "hw/register-dep.h"
 #include "sysemu/dma.h"
-=======
 #include "migration/blocker.h"
->>>>>>> 1ab5eb4e
 
 #ifndef XILINX_SPIPS_ERR_DEBUG
 #define XILINX_SPIPS_ERR_DEBUG 0
@@ -211,40 +208,6 @@
 #define SNOOP_NONE 0xFE
 #define SNOOP_STRIPING 0
 
-<<<<<<< HEAD
-=======
-typedef enum {
-    READ = 0x3,
-    FAST_READ = 0xb,
-    DOR = 0x3b,
-    QOR = 0x6b,
-    DIOR = 0xbb,
-    QIOR = 0xeb,
-
-    PP = 0x2,
-    DPP = 0xa2,
-    QPP = 0x32,
-} FlashCMD;
-
-typedef struct {
-    XilinxSPIPS parent_obj;
-
-    uint8_t lqspi_buf[LQSPI_CACHE_SIZE];
-    hwaddr lqspi_cached_addr;
-    Error *migration_blocker;
-    bool mmio_execution_enabled;
-} XilinxQSPIPS;
-
-typedef struct XilinxSPIPSClass {
-    SysBusDeviceClass parent_class;
-
-    const MemoryRegionOps *reg_ops;
-
-    uint32_t rx_fifo_size;
-    uint32_t tx_fifo_size;
-} XilinxSPIPSClass;
-
->>>>>>> 1ab5eb4e
 static inline int num_effective_busses(XilinxSPIPS *s)
 {
     return (s->regs[R_LQSPI_CFG] & LQSPI_CFG_SEP_BUS &&
@@ -1100,7 +1063,6 @@
     xilinx_spips_write(opaque, addr, value, size);
     addr >>= 2;
 
-<<<<<<< HEAD
     if (addr == R_LQSPI_CFG &&
                ((lqspi_cfg_old ^ value) & ~LQSPI_CFG_U_PAGE)) {
         q->lqspi_cached_addr = ~0ULL;
@@ -1133,10 +1095,6 @@
     }
     if (object_dynamic_cast(OBJECT(s), TYPE_ZYNQMP_QSPIPS)) {
         zynqmp_qspips_notify(s);
-=======
-    if (addr == R_LQSPI_CFG) {
-        xilinx_qspips_invalidate_mmio_ptr(q);
->>>>>>> 1ab5eb4e
     }
 }
 
@@ -1146,40 +1104,12 @@
     .endianness = DEVICE_LITTLE_ENDIAN,
 };
 
-<<<<<<< HEAD
-static uint64_t
-lqspi_read(void *opaque, hwaddr addr, unsigned int size)
-=======
 #define LQSPI_CACHE_SIZE 1024
 
 static void lqspi_load_cache(void *opaque, hwaddr addr)
->>>>>>> 1ab5eb4e
 {
     XilinxQSPIPS *q = opaque;
     XilinxSPIPS *s = opaque;
-<<<<<<< HEAD
-    uint32_t ret;
-    int addr_width;
-    uint8_t inst_code;
-
-    addr_width = (s->regs[R_LQSPI_CFG] & LQSPI_CFG_ADDR4 ? 27 : 24) +
-                 (num_effective_busses(s) == 2 ? 1 : 0);
-    addr &= (1ull << addr_width) - 1;
-
-    if (addr >= q->lqspi_cached_addr &&
-            addr <= q->lqspi_cached_addr + LQSPI_CACHE_SIZE - 4) {
-        uint8_t *retp = &q->lqspi_buf[addr - q->lqspi_cached_addr];
-        ret = cpu_to_le32(*(uint32_t *)retp);
-        DB_PRINT_L(1, "addr: %08x, data: %08x\n", (unsigned)addr,
-                   (unsigned)ret);
-        return ret;
-    } else {
-        int flash_addr = (addr / num_effective_busses(s));
-        int slave = flash_addr >> LQSPI_ADDRESS_BITS;
-        int cache_entry = 0;
-        uint32_t u_page_save = s->regs[R_LQSPI_STS] & ~LQSPI_CFG_U_PAGE;
-
-=======
     int i;
     int flash_addr = ((addr & ~(LQSPI_CACHE_SIZE - 1))
                    / num_effective_busses(s));
@@ -1190,7 +1120,6 @@
     if (addr < q->lqspi_cached_addr ||
             addr > q->lqspi_cached_addr + LQSPI_CACHE_SIZE - 4) {
         xilinx_qspips_invalidate_mmio_ptr(q);
->>>>>>> 1ab5eb4e
         s->regs[R_LQSPI_STS] &= ~LQSPI_CFG_U_PAGE;
         s->regs[R_LQSPI_STS] |= slave ? LQSPI_CFG_U_PAGE : 0;
 
@@ -1203,8 +1132,7 @@
         DB_PRINT_L(0, "pushing read instruction: %02x\n",
                    (unsigned)(uint8_t)(s->regs[R_LQSPI_CFG] &
                                        LQSPI_CFG_INST_CODE));
-        inst_code = s->regs[R_LQSPI_CFG] & LQSPI_CFG_INST_CODE;
-        fifo_push8(&s->tx_fifo, inst_code);
+        fifo_push8(&s->tx_fifo, s->regs[R_LQSPI_CFG] & LQSPI_CFG_INST_CODE);
         /* read address */
         DB_PRINT_L(0, "pushing read address %06x\n", flash_addr);
         if (s->regs[R_LQSPI_CFG] & LQSPI_CFG_ADDR4) {
@@ -1214,15 +1142,14 @@
         fifo_push8(&s->tx_fifo, (uint8_t)(flash_addr >> 8));
         fifo_push8(&s->tx_fifo, (uint8_t)flash_addr);
         /* mode bits */
-        i = 0;
         if (s->regs[R_LQSPI_CFG] & LQSPI_CFG_MODE_EN) {
-            i++;
             fifo_push8(&s->tx_fifo, extract32(s->regs[R_LQSPI_CFG],
                                               LQSPI_CFG_MODE_SHIFT,
                                               LQSPI_CFG_MODE_WIDTH));
         }
         /* dummy bytes */
-        for (; i < xilinx_spips_num_dummies(q, inst_code); ++i) {
+        for (i = 0; i < (extract32(s->regs[R_LQSPI_CFG], LQSPI_CFG_DUMMY_SHIFT,
+                                   LQSPI_CFG_DUMMY_WIDTH)); ++i) {
             DB_PRINT_L(0, "pushing dummy byte\n");
             fifo_push8(&s->tx_fifo, 0);
         }
@@ -1238,7 +1165,7 @@
             }
             xilinx_spips_flush_txfifo(s);
             for (i = 0; i < 64; ++i) {
-                q->lqspi_buf[cache_entry++] = fifo_pop8(&s->rx_fifo);
+                rx_data_bytes(s, &q->lqspi_buf[cache_entry++], 1);
             }
         }
 
@@ -1286,19 +1213,9 @@
     }
 }
 
-static void lqspi_write(void *opaque, hwaddr addr,
-                        uint64_t value, unsigned size)
-{
-    qemu_log_mask(LOG_GUEST_ERROR, "Write to QSPI Linear region\n");
-}
-
 static const MemoryRegionOps lqspi_ops = {
     .read = lqspi_read,
-<<<<<<< HEAD
-    .write = lqspi_write,
-=======
     .request_ptr = lqspi_request_mmio_ptr,
->>>>>>> 1ab5eb4e
     .endianness = DEVICE_NATIVE_ENDIAN,
     .valid = {
         .min_access_size = 1,
@@ -1409,7 +1326,17 @@
     }
 };
 
+static Property xilinx_spips_properties[] = {
+    DEFINE_PROP_UINT8("num-busses", XilinxSPIPS, num_busses, 1),
+    DEFINE_PROP_UINT8("num-ss-bits", XilinxSPIPS, num_cs, 4),
+    DEFINE_PROP_UINT8("num-txrx-bytes", XilinxSPIPS, num_txrx_bytes, 1),
+    DEFINE_PROP_END_OF_LIST(),
+};
+
 static Property xilinx_qspips_properties[] = {
+    DEFINE_PROP_UINT32("lqspi-size", XilinxQSPIPS, lqspi_size, 0),
+    DEFINE_PROP_UINT32("lqspi-src", XilinxQSPIPS, lqspi_src, 0),
+    DEFINE_PROP_UINT32("lqspi-dst", XilinxQSPIPS, lqspi_dst, 0),
     /* We had to turn this off for 2.10 as it is not compatible with migration.
      * It can be enabled but will prevent the device to be migrated.
      * This will go aways when a fix will be released.
@@ -1419,20 +1346,6 @@
     DEFINE_PROP_END_OF_LIST(),
 };
 
-static Property xilinx_spips_properties[] = {
-    DEFINE_PROP_UINT8("num-busses", XilinxSPIPS, num_busses, 1),
-    DEFINE_PROP_UINT8("num-ss-bits", XilinxSPIPS, num_cs, 4),
-    DEFINE_PROP_UINT8("num-txrx-bytes", XilinxSPIPS, num_txrx_bytes, 1),
-    DEFINE_PROP_END_OF_LIST(),
-};
-
-static Property xilinx_qspips_properties[] = {
-    DEFINE_PROP_UINT32("lqspi-size", XilinxQSPIPS, lqspi_size, 0),
-    DEFINE_PROP_UINT32("lqspi-src", XilinxQSPIPS, lqspi_src, 0),
-    DEFINE_PROP_UINT32("lqspi-dst", XilinxQSPIPS, lqspi_dst, 0),
-    DEFINE_PROP_END_OF_LIST(),
-};
-
 static void xilinx_qspips_init(Object *obj)
 {
     XilinxQSPIPS *q = XILINX_QSPIPS(obj);
