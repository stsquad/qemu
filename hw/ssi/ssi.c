/*
 * QEMU Synchronous Serial Interface support
 *
 * Copyright (c) 2009 CodeSourcery.
 * Copyright (c) 2012 Peter A.G. Crosthwaite (peter.crosthwaite@petalogix.com)
 * Copyright (c) 2012 PetaLogix Pty Ltd.
 * Written by Paul Brook
 *
 * This code is licensed under the GNU GPL v2.
 *
 * Contributions after 2012-01-13 are licensed under the terms of the
 * GNU GPL, version 2 or (at your option) any later version.
 */

#include "qemu/osdep.h"
#include "hw/ssi/ssi.h"
<<<<<<< HEAD
#include "hw/fdt_generic_util.h"
=======
>>>>>>> 7124ccf8

struct SSIBus {
    BusState parent_obj;
};

#define TYPE_SSI_BUS "SSI"
#define SSI_BUS(obj) OBJECT_CHECK(SSIBus, (obj), TYPE_SSI_BUS)

static const TypeInfo ssi_bus_info = {
    .name = TYPE_SSI_BUS,
    .parent = TYPE_BUS,
    .instance_size = sizeof(SSIBus),
};

static void ssi_cs_default(void *opaque, int n, int level)
{
    SSISlave *s = SSI_SLAVE(opaque);
    bool cs = !!level;
    assert(n == 0);
    if (s->cs != cs) {
        SSISlaveClass *ssc = SSI_SLAVE_GET_CLASS(s);
        if (ssc->set_cs) {
            ssc->set_cs(s, cs);
        }
    }
    s->cs = cs;
}

static uint32_t ssi_transfer_raw_default(SSISlave *dev, uint32_t val,
                                         int num_bits)
{
    SSISlaveClass *ssc = SSI_SLAVE_GET_CLASS(dev);

    if ((dev->cs && ssc->cs_polarity == SSI_CS_HIGH) ||
            (!dev->cs && ssc->cs_polarity == SSI_CS_LOW) ||
            ssc->cs_polarity == SSI_CS_NONE) {
        if (ssc->transfer_bits) {
           return ssc->transfer_bits(dev, val, num_bits);
        } else if (ssc->transfer) {
           return ssc->transfer(dev, val);
        }
    }
    return 0;
}

<<<<<<< HEAD
static bool ssi_slave_parse_reg(FDTGenericMMap *obj, FDTGenericRegPropInfo reg,
                                Error **errp)
{
    SSISlave *s = SSI_SLAVE(obj);
    SSISlaveClass *ssc = SSI_SLAVE_GET_CLASS(s);
    DeviceState *parent = DEVICE(reg.parents[0]);
    BusState *parent_bus;
    char bus_name[16];

    if (!parent->realized) {
        return true;
    }

    if (ssc->transfer_raw == ssi_transfer_raw_default &&
        ssc->cs_polarity != SSI_CS_NONE) {
        qdev_connect_gpio_out(parent, reg.a[0],
                              qdev_get_gpio_in_named(DEVICE(s),
                                                     SSI_GPIO_CS, 0));
    }

    snprintf(bus_name, 16, "spi%" PRIx64, reg.b[0]);
    parent_bus = qdev_get_child_bus(parent, bus_name);
    if (!parent_bus) {
        /* Not every spi bus ends with a numeral
         * so try just the name as well
         */
        snprintf(bus_name, 16, "spi");
        parent_bus = qdev_get_child_bus(parent, bus_name);
    }
    qdev_set_parent_bus(DEVICE(s), parent_bus);
    return false;
}

static int ssi_slave_init(DeviceState *dev)
=======
static void ssi_slave_realize(DeviceState *dev, Error **errp)
>>>>>>> 7124ccf8
{
    SSISlave *s = SSI_SLAVE(dev);
    SSISlaveClass *ssc = SSI_SLAVE_GET_CLASS(s);

    if (ssc->transfer_raw == ssi_transfer_raw_default &&
            ssc->cs_polarity != SSI_CS_NONE) {
        qdev_init_gpio_in_named(dev, ssi_cs_default, SSI_GPIO_CS, 1);
    }

    ssc->realize(s, errp);
}

static void ssi_slave_class_init(ObjectClass *klass, void *data)
{
    SSISlaveClass *ssc = SSI_SLAVE_CLASS(klass);
    DeviceClass *dc = DEVICE_CLASS(klass);
    FDTGenericMMapClass *fmc = FDT_GENERIC_MMAP_CLASS(klass);

    dc->realize = ssi_slave_realize;
    dc->bus_type = TYPE_SSI_BUS;
    if (!ssc->transfer_raw) {
        ssc->transfer_raw = ssi_transfer_raw_default;
    }
    fmc->parse_reg = ssi_slave_parse_reg;
}

static const TypeInfo ssi_slave_info = {
    .name = TYPE_SSI_SLAVE,
    .parent = TYPE_DEVICE,
    .class_init = ssi_slave_class_init,
    .class_size = sizeof(SSISlaveClass),
    .interfaces = (InterfaceInfo []) {
        { TYPE_FDT_GENERIC_MMAP },
        {},
    },
    .abstract = true,
};

DeviceState *ssi_create_slave_no_init(SSIBus *bus, const char *name)
{
    return qdev_create(BUS(bus), name);
}

DeviceState *ssi_create_slave(SSIBus *bus, const char *name)
{
    DeviceState *dev = ssi_create_slave_no_init(bus, name);

    qdev_init_nofail(dev);
    return dev;
}

SSIBus *ssi_create_bus(DeviceState *parent, const char *name)
{
    BusState *bus;
    bus = qbus_create(TYPE_SSI_BUS, parent, name);
    return SSI_BUS(bus);
}

uint32_t ssi_transfer_bits(SSIBus *bus, uint32_t val, int num_bits)
{
    BusState *b = BUS(bus);
    BusChild *kid;
    SSISlaveClass *ssc;
    uint32_t r = 0;

    QTAILQ_FOREACH(kid, &b->children, sibling) {
        SSISlave *slave = SSI_SLAVE(kid->child);
        ssc = SSI_SLAVE_GET_CLASS(slave);
        r |= ssc->transfer_raw(slave, val, num_bits);
    }

    return r;
}

uint32_t ssi_transfer(SSIBus *bus, uint32_t val)
{
    return ssi_transfer_bits(bus, val, 0);
}

void ssi_set_datalines(SSIBus *bus, uint8_t val)
{
    BusState *b = BUS(bus);
    BusChild *kid;
    SSISlaveClass *ssc;
    SSISlave *slave;

    QTAILQ_FOREACH(kid, &b->children, sibling) {
        slave = SSI_SLAVE(kid->child);
        ssc = SSI_SLAVE_GET_CLASS(slave);
        ssc->set_data_lines(slave, val);
    }

}

const VMStateDescription vmstate_ssi_slave = {
    .name = "SSISlave",
    .version_id = 1,
    .minimum_version_id = 1,
    .fields = (VMStateField[]) {
        VMSTATE_BOOL(cs, SSISlave),
        VMSTATE_END_OF_LIST()
    }
};

static void ssi_slave_register_types(void)
{
    type_register_static(&ssi_bus_info);
    type_register_static(&ssi_slave_info);
}

type_init(ssi_slave_register_types)

typedef struct SSIAutoConnectArg {
    qemu_irq **cs_linep;
    SSIBus *bus;
} SSIAutoConnectArg;

static int ssi_auto_connect_slave(Object *child, void *opaque)
{
    SSIAutoConnectArg *arg = opaque;
    SSISlave *dev = (SSISlave *)object_dynamic_cast(child, TYPE_SSI_SLAVE);
    qemu_irq cs_line;

    if (!dev) {
        return 0;
    }

    cs_line = qdev_get_gpio_in_named(DEVICE(dev), SSI_GPIO_CS, 0);
    qdev_set_parent_bus(DEVICE(dev), BUS(arg->bus));
    **arg->cs_linep = cs_line;
    (*arg->cs_linep)++;
    return 0;
}

void ssi_auto_connect_slaves(DeviceState *parent, qemu_irq *cs_line,
                             SSIBus *bus)
{
    SSIAutoConnectArg arg = {
        .cs_linep = &cs_line,
        .bus = bus
    };

    object_child_foreach(OBJECT(parent), ssi_auto_connect_slave, &arg);
}<|MERGE_RESOLUTION|>--- conflicted
+++ resolved
@@ -14,10 +14,7 @@
 
 #include "qemu/osdep.h"
 #include "hw/ssi/ssi.h"
-<<<<<<< HEAD
 #include "hw/fdt_generic_util.h"
-=======
->>>>>>> 7124ccf8
 
 struct SSIBus {
     BusState parent_obj;
@@ -63,7 +60,6 @@
     return 0;
 }
 
-<<<<<<< HEAD
 static bool ssi_slave_parse_reg(FDTGenericMMap *obj, FDTGenericRegPropInfo reg,
                                 Error **errp)
 {
@@ -97,10 +93,7 @@
     return false;
 }
 
-static int ssi_slave_init(DeviceState *dev)
-=======
 static void ssi_slave_realize(DeviceState *dev, Error **errp)
->>>>>>> 7124ccf8
 {
     SSISlave *s = SSI_SLAVE(dev);
     SSISlaveClass *ssc = SSI_SLAVE_GET_CLASS(s);
