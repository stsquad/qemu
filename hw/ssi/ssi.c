/*
 * QEMU Synchronous Serial Interface support
 *
 * Copyright (c) 2009 CodeSourcery.
 * Copyright (c) 2012 Peter A.G. Crosthwaite (peter.crosthwaite@petalogix.com)
 * Copyright (c) 2012 PetaLogix Pty Ltd.
 * Written by Paul Brook
 *
 * This code is licensed under the GNU GPL v2.
 *
 * Contributions after 2012-01-13 are licensed under the terms of the
 * GNU GPL, version 2 or (at your option) any later version.
 */

#include "hw/ssi.h"

struct SSIBus {
    BusState parent_obj;
};

#define TYPE_SSI_BUS "SSI"
#define SSI_BUS(obj) OBJECT_CHECK(SSIBus, (obj), TYPE_SSI_BUS)

static const TypeInfo ssi_bus_info = {
    .name = TYPE_SSI_BUS,
    .parent = TYPE_BUS,
    .instance_size = sizeof(SSIBus),
};

static void ssi_cs_default(void *opaque, int n, int level)
{
    SSISlave *s = SSI_SLAVE(opaque);
    bool cs = !!level;
    assert(n == 0);
    if (s->cs != cs) {
        SSISlaveClass *ssc = SSI_SLAVE_GET_CLASS(s);
        if (ssc->set_cs) {
            ssc->set_cs(s, cs);
        }
    }
    s->cs = cs;
}

static uint32_t ssi_transfer_raw_default(SSISlave *dev, uint32_t val)
{
    SSISlaveClass *ssc = SSI_SLAVE_GET_CLASS(dev);

    if ((dev->cs && ssc->cs_polarity == SSI_CS_HIGH) ||
            (!dev->cs && ssc->cs_polarity == SSI_CS_LOW) ||
            ssc->cs_polarity == SSI_CS_NONE) {
        return ssc->transfer(dev, val);
    }
    return 0;
}

static int ssi_slave_init(DeviceState *dev)
{
    SSISlave *s = SSI_SLAVE(dev);
    SSISlaveClass *ssc = SSI_SLAVE_GET_CLASS(s);

    if (ssc->transfer_raw == ssi_transfer_raw_default &&
            ssc->cs_polarity != SSI_CS_NONE) {
        qdev_init_gpio_in_named(dev, ssi_cs_default, SSI_GPIO_CS, 1);
    }

    return ssc->init(s);
}

static void ssi_slave_class_init(ObjectClass *klass, void *data)
{
    SSISlaveClass *ssc = SSI_SLAVE_CLASS(klass);
    DeviceClass *dc = DEVICE_CLASS(klass);

    dc->init = ssi_slave_init;
    dc->bus_type = TYPE_SSI_BUS;
    if (!ssc->transfer_raw) {
        ssc->transfer_raw = ssi_transfer_raw_default;
    }
}

static const TypeInfo ssi_slave_info = {
    .name = TYPE_SSI_SLAVE,
    .parent = TYPE_DEVICE,
    .class_init = ssi_slave_class_init,
    .class_size = sizeof(SSISlaveClass),
    .abstract = true,
};

DeviceState *ssi_create_slave_no_init(SSIBus *bus, const char *name)
{
    return qdev_create(BUS(bus), name);
}

DeviceState *ssi_create_slave(SSIBus *bus, const char *name)
{
    DeviceState *dev = ssi_create_slave_no_init(bus, name);

    qdev_init_nofail(dev);
    return dev;
}

SSIBus *ssi_create_bus(DeviceState *parent, const char *name)
{
    BusState *bus;
    bus = qbus_create(TYPE_SSI_BUS, parent, name);
    return SSI_BUS(bus);
}

uint32_t ssi_transfer(SSIBus *bus, uint32_t val)
{
    BusState *b = BUS(bus);
    BusChild *kid;
    SSISlaveClass *ssc;
    uint32_t r = 0;

    QTAILQ_FOREACH(kid, &b->children, sibling) {
        SSISlave *slave = SSI_SLAVE(kid->child);
        ssc = SSI_SLAVE_GET_CLASS(slave);
        r |= ssc->transfer_raw(slave, val);
    }

    return r;
}

const VMStateDescription vmstate_ssi_slave = {
    .name = "SSISlave",
    .version_id = 1,
    .minimum_version_id = 1,
    .fields = (VMStateField[]) {
        VMSTATE_BOOL(cs, SSISlave),
        VMSTATE_END_OF_LIST()
    }
};

static void ssi_slave_register_types(void)
{
    type_register_static(&ssi_bus_info);
    type_register_static(&ssi_slave_info);
}

type_init(ssi_slave_register_types)

typedef struct SSIAutoConnectArg {
    qemu_irq *cs_linep;
    SSIBus *bus;
    int current;
    int first;
    int num;
} SSIAutoConnectArg;

static int ssi_auto_connect_slave(Object *child, void *opaque)
{
    SSIAutoConnectArg *arg = opaque;
    SSISlave *dev = (SSISlave *)object_dynamic_cast(child, TYPE_SSI_SLAVE);
    qemu_irq cs_line;

    if (!dev) {
        return 0;
    }

<<<<<<< HEAD
    cs_line = qdev_get_gpio_in_named(DEVICE(dev), SSI_GPIO_CS, 0);
    qdev_set_parent_bus(DEVICE(dev), BUS(arg->bus));
    **arg->cs_linep = cs_line;
    (*arg->cs_linep)++;
=======
    if (arg->current >= arg->first && arg->current < arg->first + arg->num) {
        cs_line = qdev_get_gpio_in(DEVICE(dev), 0);
        qdev_set_parent_bus(DEVICE(dev), &arg->bus->qbus);
        *arg->cs_linep = cs_line;
    }
    arg->current++;
    arg->cs_linep++;
>>>>>>> 732f3483
    return 0;
}

void ssi_auto_connect_slaves(DeviceState *parent, qemu_irq *cs_line,
                             SSIBus *bus, int first, int num)
{
    SSIAutoConnectArg arg = {
        .cs_linep = cs_line,
        .bus = bus,
        .current = 0,
        .first = first,
        .num = num,
    };

    object_child_foreach(OBJECT(parent), ssi_auto_connect_slave, &arg);
}<|MERGE_RESOLUTION|>--- conflicted
+++ resolved
@@ -13,6 +13,9 @@
  */
 
 #include "hw/ssi.h"
+#include "hw/irq.h"
+
+#include "hw/fdt_generic_util.h"
 
 struct SSIBus {
     BusState parent_obj;
@@ -41,16 +44,54 @@
     s->cs = cs;
 }
 
-static uint32_t ssi_transfer_raw_default(SSISlave *dev, uint32_t val)
+static uint32_t ssi_transfer_raw_default(SSISlave *dev, uint32_t val,
+                                         int num_bits)
 {
     SSISlaveClass *ssc = SSI_SLAVE_GET_CLASS(dev);
 
     if ((dev->cs && ssc->cs_polarity == SSI_CS_HIGH) ||
             (!dev->cs && ssc->cs_polarity == SSI_CS_LOW) ||
             ssc->cs_polarity == SSI_CS_NONE) {
-        return ssc->transfer(dev, val);
+        if (ssc->transfer_bits) {
+           return ssc->transfer_bits(dev, val, num_bits);
+        } else if (ssc->transfer) {
+           return ssc->transfer(dev, val);
+        }
     }
     return 0;
+}
+
+static bool ssi_slave_parse_reg(FDTGenericMMap *obj, FDTGenericRegPropInfo reg,
+                                Error **errp)
+{
+    SSISlave *s = SSI_SLAVE(obj);
+    SSISlaveClass *ssc = SSI_SLAVE_GET_CLASS(s);
+    DeviceState *parent = DEVICE(reg.parents[0]);
+    BusState *parent_bus;
+    char bus_name[16];
+
+    if (!parent->realized) {
+        return true;
+    }
+
+    if (ssc->transfer_raw == ssi_transfer_raw_default &&
+        ssc->cs_polarity != SSI_CS_NONE) {
+        qdev_connect_gpio_out(parent, reg.a[0],
+                              qdev_get_gpio_in_named(DEVICE(s),
+                                                     SSI_GPIO_CS, 0));
+    }
+
+    snprintf(bus_name, 16, "spi%" PRIx64, reg.b[0]);
+    parent_bus = qdev_get_child_bus(parent, bus_name);
+    if (!parent_bus) {
+        /* Not every spi bus ends with a numeral
+         * so try just the name as well
+         */
+        snprintf(bus_name, 16, "spi");
+        parent_bus = qdev_get_child_bus(parent, bus_name);
+    }
+    qdev_set_parent_bus(DEVICE(s), parent_bus);
+    return false;
 }
 
 static int ssi_slave_init(DeviceState *dev)
@@ -70,12 +111,14 @@
 {
     SSISlaveClass *ssc = SSI_SLAVE_CLASS(klass);
     DeviceClass *dc = DEVICE_CLASS(klass);
+    FDTGenericMMapClass *fmc = FDT_GENERIC_MMAP_CLASS(klass);
 
     dc->init = ssi_slave_init;
     dc->bus_type = TYPE_SSI_BUS;
     if (!ssc->transfer_raw) {
         ssc->transfer_raw = ssi_transfer_raw_default;
     }
+    fmc->parse_reg = ssi_slave_parse_reg;
 }
 
 static const TypeInfo ssi_slave_info = {
@@ -83,6 +126,10 @@
     .parent = TYPE_DEVICE,
     .class_init = ssi_slave_class_init,
     .class_size = sizeof(SSISlaveClass),
+    .interfaces = (InterfaceInfo []) {
+        { TYPE_FDT_GENERIC_MMAP },
+        {},
+    },
     .abstract = true,
 };
 
@@ -106,7 +153,7 @@
     return SSI_BUS(bus);
 }
 
-uint32_t ssi_transfer(SSIBus *bus, uint32_t val)
+uint32_t ssi_transfer_bits(SSIBus *bus, uint32_t val, int num_bits)
 {
     BusState *b = BUS(bus);
     BusChild *kid;
@@ -116,10 +163,15 @@
     QTAILQ_FOREACH(kid, &b->children, sibling) {
         SSISlave *slave = SSI_SLAVE(kid->child);
         ssc = SSI_SLAVE_GET_CLASS(slave);
-        r |= ssc->transfer_raw(slave, val);
+        r |= ssc->transfer_raw(slave, val, num_bits);
     }
 
     return r;
+}
+
+uint32_t ssi_transfer(SSIBus *bus, uint32_t val)
+{
+    return ssi_transfer_bits(bus, val, 0);
 }
 
 const VMStateDescription vmstate_ssi_slave = {
@@ -138,53 +190,4 @@
     type_register_static(&ssi_slave_info);
 }
 
-type_init(ssi_slave_register_types)
-
-typedef struct SSIAutoConnectArg {
-    qemu_irq *cs_linep;
-    SSIBus *bus;
-    int current;
-    int first;
-    int num;
-} SSIAutoConnectArg;
-
-static int ssi_auto_connect_slave(Object *child, void *opaque)
-{
-    SSIAutoConnectArg *arg = opaque;
-    SSISlave *dev = (SSISlave *)object_dynamic_cast(child, TYPE_SSI_SLAVE);
-    qemu_irq cs_line;
-
-    if (!dev) {
-        return 0;
-    }
-
-<<<<<<< HEAD
-    cs_line = qdev_get_gpio_in_named(DEVICE(dev), SSI_GPIO_CS, 0);
-    qdev_set_parent_bus(DEVICE(dev), BUS(arg->bus));
-    **arg->cs_linep = cs_line;
-    (*arg->cs_linep)++;
-=======
-    if (arg->current >= arg->first && arg->current < arg->first + arg->num) {
-        cs_line = qdev_get_gpio_in(DEVICE(dev), 0);
-        qdev_set_parent_bus(DEVICE(dev), &arg->bus->qbus);
-        *arg->cs_linep = cs_line;
-    }
-    arg->current++;
-    arg->cs_linep++;
->>>>>>> 732f3483
-    return 0;
-}
-
-void ssi_auto_connect_slaves(DeviceState *parent, qemu_irq *cs_line,
-                             SSIBus *bus, int first, int num)
-{
-    SSIAutoConnectArg arg = {
-        .cs_linep = cs_line,
-        .bus = bus,
-        .current = 0,
-        .first = first,
-        .num = num,
-    };
-
-    object_child_foreach(OBJECT(parent), ssi_auto_connect_slave, &arg);
-}+type_init(ssi_slave_register_types)