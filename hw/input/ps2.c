/*
 * QEMU PS/2 keyboard/mouse emulation
 *
 * Copyright (c) 2003 Fabrice Bellard
 *
 * Permission is hereby granted, free of charge, to any person obtaining a copy
 * of this software and associated documentation files (the "Software"), to deal
 * in the Software without restriction, including without limitation the rights
 * to use, copy, modify, merge, publish, distribute, sublicense, and/or sell
 * copies of the Software, and to permit persons to whom the Software is
 * furnished to do so, subject to the following conditions:
 *
 * The above copyright notice and this permission notice shall be included in
 * all copies or substantial portions of the Software.
 *
 * THE SOFTWARE IS PROVIDED "AS IS", WITHOUT WARRANTY OF ANY KIND, EXPRESS OR
 * IMPLIED, INCLUDING BUT NOT LIMITED TO THE WARRANTIES OF MERCHANTABILITY,
 * FITNESS FOR A PARTICULAR PURPOSE AND NONINFRINGEMENT. IN NO EVENT SHALL
 * THE AUTHORS OR COPYRIGHT HOLDERS BE LIABLE FOR ANY CLAIM, DAMAGES OR OTHER
 * LIABILITY, WHETHER IN AN ACTION OF CONTRACT, TORT OR OTHERWISE, ARISING FROM,
 * OUT OF OR IN CONNECTION WITH THE SOFTWARE OR THE USE OR OTHER DEALINGS IN
 * THE SOFTWARE.
 */
#include "qemu/osdep.h"
<<<<<<< HEAD
=======
#include "qemu/log.h"
>>>>>>> 7124ccf8
#include "hw/hw.h"
#include "hw/input/ps2.h"
#include "ui/console.h"
#include "ui/input.h"
#include "sysemu/sysemu.h"

#include "trace.h"

/* debug PC keyboard */
//#define DEBUG_KBD

/* debug PC keyboard : only mouse */
//#define DEBUG_MOUSE

/* Keyboard Commands */
#define KBD_CMD_SET_LEDS	0xED	/* Set keyboard leds */
#define KBD_CMD_ECHO     	0xEE
#define KBD_CMD_SCANCODE	0xF0	/* Get/set scancode set */
#define KBD_CMD_GET_ID 	        0xF2	/* get keyboard ID */
#define KBD_CMD_SET_RATE	0xF3	/* Set typematic rate */
#define KBD_CMD_ENABLE		0xF4	/* Enable scanning */
#define KBD_CMD_RESET_DISABLE	0xF5	/* reset and disable scanning */
#define KBD_CMD_RESET_ENABLE   	0xF6    /* reset and enable scanning */
#define KBD_CMD_RESET		0xFF	/* Reset */

/* Keyboard Replies */
#define KBD_REPLY_POR		0xAA	/* Power on reset */
#define KBD_REPLY_ID		0xAB	/* Keyboard ID */
#define KBD_REPLY_ACK		0xFA	/* Command ACK */
#define KBD_REPLY_RESEND	0xFE	/* Command NACK, send the cmd again */

/* Mouse Commands */
#define AUX_SET_SCALE11		0xE6	/* Set 1:1 scaling */
#define AUX_SET_SCALE21		0xE7	/* Set 2:1 scaling */
#define AUX_SET_RES		0xE8	/* Set resolution */
#define AUX_GET_SCALE		0xE9	/* Get scaling factor */
#define AUX_SET_STREAM		0xEA	/* Set stream mode */
#define AUX_POLL		0xEB	/* Poll */
#define AUX_RESET_WRAP		0xEC	/* Reset wrap mode */
#define AUX_SET_WRAP		0xEE	/* Set wrap mode */
#define AUX_SET_REMOTE		0xF0	/* Set remote mode */
#define AUX_GET_TYPE		0xF2	/* Get type */
#define AUX_SET_SAMPLE		0xF3	/* Set sample rate */
#define AUX_ENABLE_DEV		0xF4	/* Enable aux device */
#define AUX_DISABLE_DEV		0xF5	/* Disable aux device */
#define AUX_SET_DEFAULT		0xF6
#define AUX_RESET		0xFF	/* Reset aux device */
#define AUX_ACK			0xFA	/* Command byte ACK. */

#define MOUSE_STATUS_REMOTE     0x40
#define MOUSE_STATUS_ENABLED    0x20
#define MOUSE_STATUS_SCALE21    0x10

#define PS2_QUEUE_SIZE 16  /* Buffer size required by PS/2 protocol */

typedef struct {
    /* Keep the data array 256 bytes long, which compatibility
     with older qemu versions. */
    uint8_t data[256];
    int rptr, wptr, count;
} PS2Queue;

typedef struct {
    PS2Queue queue;
    int32_t write_cmd;
    void (*update_irq)(void *, int);
    void *update_arg;
} PS2State;

typedef struct {
    PS2State common;
    int scan_enabled;
    int translate;
    int scancode_set; /* 1=XT, 2=AT, 3=PS/2 */
    int ledstate;
    bool need_high_bit;
} PS2KbdState;

typedef struct {
    PS2State common;
    uint8_t mouse_status;
    uint8_t mouse_resolution;
    uint8_t mouse_sample_rate;
    uint8_t mouse_wrap;
    uint8_t mouse_type; /* 0 = PS2, 3 = IMPS/2, 4 = IMEX */
    uint8_t mouse_detect_state;
    int mouse_dx; /* current values, needed for 'poll' mode */
    int mouse_dy;
    int mouse_dz;
    uint8_t mouse_buttons;
} PS2MouseState;

/* Table to convert from QEMU codes to scancodes.  */
static const uint16_t qcode_to_keycode_set1[Q_KEY_CODE__MAX] = {
    [0 ... Q_KEY_CODE__MAX - 1] = 0,

    [Q_KEY_CODE_A] = 0x1e,
    [Q_KEY_CODE_B] = 0x30,
    [Q_KEY_CODE_C] = 0x2e,
    [Q_KEY_CODE_D] = 0x20,
    [Q_KEY_CODE_E] = 0x12,
    [Q_KEY_CODE_F] = 0x21,
    [Q_KEY_CODE_G] = 0x22,
    [Q_KEY_CODE_H] = 0x23,
    [Q_KEY_CODE_I] = 0x17,
    [Q_KEY_CODE_J] = 0x24,
    [Q_KEY_CODE_K] = 0x25,
    [Q_KEY_CODE_L] = 0x26,
    [Q_KEY_CODE_M] = 0x32,
    [Q_KEY_CODE_N] = 0x31,
    [Q_KEY_CODE_O] = 0x18,
    [Q_KEY_CODE_P] = 0x19,
    [Q_KEY_CODE_Q] = 0x10,
    [Q_KEY_CODE_R] = 0x13,
    [Q_KEY_CODE_S] = 0x1f,
    [Q_KEY_CODE_T] = 0x14,
    [Q_KEY_CODE_U] = 0x16,
    [Q_KEY_CODE_V] = 0x2f,
    [Q_KEY_CODE_W] = 0x11,
    [Q_KEY_CODE_X] = 0x2d,
    [Q_KEY_CODE_Y] = 0x15,
    [Q_KEY_CODE_Z] = 0x2c,
    [Q_KEY_CODE_0] = 0x0b,
    [Q_KEY_CODE_1] = 0x02,
    [Q_KEY_CODE_2] = 0x03,
    [Q_KEY_CODE_3] = 0x04,
    [Q_KEY_CODE_4] = 0x05,
    [Q_KEY_CODE_5] = 0x06,
    [Q_KEY_CODE_6] = 0x07,
    [Q_KEY_CODE_7] = 0x08,
    [Q_KEY_CODE_8] = 0x09,
    [Q_KEY_CODE_9] = 0x0a,
    [Q_KEY_CODE_GRAVE_ACCENT] = 0x29,
    [Q_KEY_CODE_MINUS] = 0x0c,
    [Q_KEY_CODE_EQUAL] = 0x0d,
    [Q_KEY_CODE_BACKSLASH] = 0x2b,
    [Q_KEY_CODE_BACKSPACE] = 0x0e,
    [Q_KEY_CODE_SPC] = 0x39,
    [Q_KEY_CODE_TAB] = 0x0f,
    [Q_KEY_CODE_CAPS_LOCK] = 0x3a,
    [Q_KEY_CODE_SHIFT] = 0x2a,
    [Q_KEY_CODE_CTRL] = 0x1d,
    [Q_KEY_CODE_META_L] = 0xe05b,
    [Q_KEY_CODE_ALT] = 0x38,
    [Q_KEY_CODE_SHIFT_R] = 0x36,
    [Q_KEY_CODE_CTRL_R] = 0xe01d,
    [Q_KEY_CODE_META_R] = 0xe05c,
    [Q_KEY_CODE_ALT_R] = 0xe038,
    [Q_KEY_CODE_MENU] = 0xe05d,
    [Q_KEY_CODE_RET] = 0x1c,
    [Q_KEY_CODE_ESC] = 0x01,
    [Q_KEY_CODE_F1] = 0x3b,
    [Q_KEY_CODE_F2] = 0x3c,
    [Q_KEY_CODE_F3] = 0x3d,
    [Q_KEY_CODE_F4] = 0x3e,
    [Q_KEY_CODE_F5] = 0x3f,
    [Q_KEY_CODE_F6] = 0x40,
    [Q_KEY_CODE_F7] = 0x41,
    [Q_KEY_CODE_F8] = 0x42,
    [Q_KEY_CODE_F9] = 0x43,
    [Q_KEY_CODE_F10] = 0x44,
    [Q_KEY_CODE_F11] = 0x57,
    [Q_KEY_CODE_F12] = 0x58,
    /* special handling for Q_KEY_CODE_PRINT */
    [Q_KEY_CODE_SCROLL_LOCK] = 0x46,
    /* special handling for Q_KEY_CODE_PAUSE */
    [Q_KEY_CODE_BRACKET_LEFT] = 0x1a,
    [Q_KEY_CODE_INSERT] = 0xe052,
    [Q_KEY_CODE_HOME] = 0xe047,
    [Q_KEY_CODE_PGUP] = 0xe049,
    [Q_KEY_CODE_DELETE] = 0xe053,
    [Q_KEY_CODE_END] = 0xe04f,
    [Q_KEY_CODE_PGDN] = 0xe051,
    [Q_KEY_CODE_UP] = 0xe048,
    [Q_KEY_CODE_LEFT] = 0xe04b,
    [Q_KEY_CODE_DOWN] = 0xe050,
    [Q_KEY_CODE_RIGHT] = 0xe04d,
    [Q_KEY_CODE_NUM_LOCK] = 0x45,
    [Q_KEY_CODE_KP_DIVIDE] = 0xe035,
    [Q_KEY_CODE_KP_MULTIPLY] = 0x37,
    [Q_KEY_CODE_KP_SUBTRACT] = 0x4a,
    [Q_KEY_CODE_KP_ADD] = 0x4e,
    [Q_KEY_CODE_KP_ENTER] = 0xe01c,
    [Q_KEY_CODE_KP_DECIMAL] = 0x53,
    [Q_KEY_CODE_KP_0] = 0x52,
    [Q_KEY_CODE_KP_1] = 0x4f,
    [Q_KEY_CODE_KP_2] = 0x50,
    [Q_KEY_CODE_KP_3] = 0x51,
    [Q_KEY_CODE_KP_4] = 0x4b,
    [Q_KEY_CODE_KP_5] = 0x4c,
    [Q_KEY_CODE_KP_6] = 0x4d,
    [Q_KEY_CODE_KP_7] = 0x47,
    [Q_KEY_CODE_KP_8] = 0x48,
    [Q_KEY_CODE_KP_9] = 0x49,
    [Q_KEY_CODE_BRACKET_RIGHT] = 0x1b,
    [Q_KEY_CODE_SEMICOLON] = 0x27,
    [Q_KEY_CODE_APOSTROPHE] = 0x28,
    [Q_KEY_CODE_COMMA] = 0x33,
    [Q_KEY_CODE_DOT] = 0x34,
    [Q_KEY_CODE_SLASH] = 0x35,

#if 0
    [Q_KEY_CODE_POWER] = 0x0e5e,
    [Q_KEY_CODE_SLEEP] = 0x0e5f,
    [Q_KEY_CODE_WAKE] = 0x0e63,

    [Q_KEY_CODE_AUDIONEXT] = 0xe019,
    [Q_KEY_CODE_AUDIOPREV] = 0xe010,
    [Q_KEY_CODE_AUDIOSTOP] = 0xe024,
    [Q_KEY_CODE_AUDIOPLAY] = 0xe022,
    [Q_KEY_CODE_AUDIOMUTE] = 0xe020,
    [Q_KEY_CODE_VOLUMEUP] = 0xe030,
    [Q_KEY_CODE_VOLUMEDOWN] = 0xe02e,
    [Q_KEY_CODE_MEDIASELECT] = 0xe06d,
    [Q_KEY_CODE_MAIL] = 0xe06c,
    [Q_KEY_CODE_CALCULATOR] = 0xe021,
    [Q_KEY_CODE_COMPUTER] = 0xe06b,
    [Q_KEY_CODE_AC_SEARCH] = 0xe065,
    [Q_KEY_CODE_AC_HOME] = 0xe032,
    [Q_KEY_CODE_AC_BACK] = 0xe06a,
    [Q_KEY_CODE_AC_FORWARD] = 0xe069,
    [Q_KEY_CODE_AC_STOP] = 0xe068,
    [Q_KEY_CODE_AC_REFRESH] = 0xe067,
    [Q_KEY_CODE_AC_BOOKMARKS] = 0xe066,
#endif

    [Q_KEY_CODE_ASTERISK] = 0x37,
    [Q_KEY_CODE_LESS] = 0x56,
    [Q_KEY_CODE_RO] = 0x73,
    [Q_KEY_CODE_KP_COMMA] = 0x7e,
};

static const uint16_t qcode_to_keycode_set2[Q_KEY_CODE__MAX] = {
    [0 ... Q_KEY_CODE__MAX - 1] = 0,

    [Q_KEY_CODE_A] = 0x1c,
    [Q_KEY_CODE_B] = 0x32,
    [Q_KEY_CODE_C] = 0x21,
    [Q_KEY_CODE_D] = 0x23,
    [Q_KEY_CODE_E] = 0x24,
    [Q_KEY_CODE_F] = 0x2b,
    [Q_KEY_CODE_G] = 0x34,
    [Q_KEY_CODE_H] = 0x33,
    [Q_KEY_CODE_I] = 0x43,
    [Q_KEY_CODE_J] = 0x3b,
    [Q_KEY_CODE_K] = 0x42,
    [Q_KEY_CODE_L] = 0x4b,
    [Q_KEY_CODE_M] = 0x3a,
    [Q_KEY_CODE_N] = 0x31,
    [Q_KEY_CODE_O] = 0x44,
    [Q_KEY_CODE_P] = 0x4d,
    [Q_KEY_CODE_Q] = 0x15,
    [Q_KEY_CODE_R] = 0x2d,
    [Q_KEY_CODE_S] = 0x1b,
    [Q_KEY_CODE_T] = 0x2c,
    [Q_KEY_CODE_U] = 0x3c,
    [Q_KEY_CODE_V] = 0x2a,
    [Q_KEY_CODE_W] = 0x1d,
    [Q_KEY_CODE_X] = 0x22,
    [Q_KEY_CODE_Y] = 0x35,
    [Q_KEY_CODE_Z] = 0x1a,
    [Q_KEY_CODE_0] = 0x45,
    [Q_KEY_CODE_1] = 0x16,
    [Q_KEY_CODE_2] = 0x1e,
    [Q_KEY_CODE_3] = 0x26,
    [Q_KEY_CODE_4] = 0x25,
    [Q_KEY_CODE_5] = 0x2e,
    [Q_KEY_CODE_6] = 0x36,
    [Q_KEY_CODE_7] = 0x3d,
    [Q_KEY_CODE_8] = 0x3e,
    [Q_KEY_CODE_9] = 0x46,
    [Q_KEY_CODE_GRAVE_ACCENT] = 0x0e,
    [Q_KEY_CODE_MINUS] = 0x4e,
    [Q_KEY_CODE_EQUAL] = 0x55,
    [Q_KEY_CODE_BACKSLASH] = 0x5d,
    [Q_KEY_CODE_BACKSPACE] = 0x66,
    [Q_KEY_CODE_SPC] = 0x29,
    [Q_KEY_CODE_TAB] = 0x0d,
    [Q_KEY_CODE_CAPS_LOCK] = 0x58,
    [Q_KEY_CODE_SHIFT] = 0x12,
    [Q_KEY_CODE_CTRL] = 0x14,
    [Q_KEY_CODE_META_L] = 0xe01f,
    [Q_KEY_CODE_ALT] = 0x11,
    [Q_KEY_CODE_SHIFT_R] = 0x59,
    [Q_KEY_CODE_CTRL_R] = 0xe014,
    [Q_KEY_CODE_META_R] = 0xe027,
    [Q_KEY_CODE_ALT_R] = 0xe011,
    [Q_KEY_CODE_MENU] = 0xe02f,
    [Q_KEY_CODE_RET] = 0x5a,
    [Q_KEY_CODE_ESC] = 0x76,
    [Q_KEY_CODE_F1] = 0x05,
    [Q_KEY_CODE_F2] = 0x06,
    [Q_KEY_CODE_F3] = 0x04,
    [Q_KEY_CODE_F4] = 0x0c,
    [Q_KEY_CODE_F5] = 0x03,
    [Q_KEY_CODE_F6] = 0x0b,
    [Q_KEY_CODE_F7] = 0x83,
    [Q_KEY_CODE_F8] = 0x0a,
    [Q_KEY_CODE_F9] = 0x01,
    [Q_KEY_CODE_F10] = 0x09,
    [Q_KEY_CODE_F11] = 0x78,
    [Q_KEY_CODE_F12] = 0x07,
    /* special handling for Q_KEY_CODE_PRINT */
    [Q_KEY_CODE_SCROLL_LOCK] = 0x7e,
    /* special handling for Q_KEY_CODE_PAUSE */
    [Q_KEY_CODE_BRACKET_LEFT] = 0x54,
    [Q_KEY_CODE_INSERT] = 0xe070,
    [Q_KEY_CODE_HOME] = 0xe06c,
    [Q_KEY_CODE_PGUP] = 0xe07d,
    [Q_KEY_CODE_DELETE] = 0xe071,
    [Q_KEY_CODE_END] = 0xe069,
    [Q_KEY_CODE_PGDN] = 0xe07a,
    [Q_KEY_CODE_UP] = 0xe075,
    [Q_KEY_CODE_LEFT] = 0xe06b,
    [Q_KEY_CODE_DOWN] = 0xe072,
    [Q_KEY_CODE_RIGHT] = 0xe074,
    [Q_KEY_CODE_NUM_LOCK] = 0x77,
    [Q_KEY_CODE_KP_DIVIDE] = 0xe04a,
    [Q_KEY_CODE_KP_MULTIPLY] = 0x7c,
    [Q_KEY_CODE_KP_SUBTRACT] = 0x7b,
    [Q_KEY_CODE_KP_ADD] = 0x79,
    [Q_KEY_CODE_KP_ENTER] = 0xe05a,
    [Q_KEY_CODE_KP_DECIMAL] = 0x71,
    [Q_KEY_CODE_KP_0] = 0x70,
    [Q_KEY_CODE_KP_1] = 0x69,
    [Q_KEY_CODE_KP_2] = 0x72,
    [Q_KEY_CODE_KP_3] = 0x7a,
    [Q_KEY_CODE_KP_4] = 0x6b,
    [Q_KEY_CODE_KP_5] = 0x73,
    [Q_KEY_CODE_KP_6] = 0x74,
    [Q_KEY_CODE_KP_7] = 0x6c,
    [Q_KEY_CODE_KP_8] = 0x75,
    [Q_KEY_CODE_KP_9] = 0x7d,
    [Q_KEY_CODE_BRACKET_RIGHT] = 0x5b,
    [Q_KEY_CODE_SEMICOLON] = 0x4c,
    [Q_KEY_CODE_APOSTROPHE] = 0x52,
    [Q_KEY_CODE_COMMA] = 0x41,
    [Q_KEY_CODE_DOT] = 0x49,
    [Q_KEY_CODE_SLASH] = 0x4a,

#if 0
    [Q_KEY_CODE_POWER] = 0x0e37,
    [Q_KEY_CODE_SLEEP] = 0x0e3f,
    [Q_KEY_CODE_WAKE] = 0x0e5e,

    [Q_KEY_CODE_AUDIONEXT] = 0xe04d,
    [Q_KEY_CODE_AUDIOPREV] = 0xe015,
    [Q_KEY_CODE_AUDIOSTOP] = 0xe03b,
    [Q_KEY_CODE_AUDIOPLAY] = 0xe034,
    [Q_KEY_CODE_AUDIOMUTE] = 0xe023,
    [Q_KEY_CODE_VOLUMEUP] = 0xe032,
    [Q_KEY_CODE_VOLUMEDOWN] = 0xe021,
    [Q_KEY_CODE_MEDIASELECT] = 0xe050,
    [Q_KEY_CODE_MAIL] = 0xe048,
    [Q_KEY_CODE_CALCULATOR] = 0xe02b,
    [Q_KEY_CODE_COMPUTER] = 0xe040,
    [Q_KEY_CODE_AC_SEARCH] = 0xe010,
    [Q_KEY_CODE_AC_HOME] = 0xe03a,
    [Q_KEY_CODE_AC_BACK] = 0xe038,
    [Q_KEY_CODE_AC_FORWARD] = 0xe030,
    [Q_KEY_CODE_AC_STOP] = 0xe028,
    [Q_KEY_CODE_AC_REFRESH] = 0xe020,
    [Q_KEY_CODE_AC_BOOKMARKS] = 0xe018,
#endif

    [Q_KEY_CODE_ALTGR] = 0x08,
    [Q_KEY_CODE_ALTGR_R] = 0xe008,
    [Q_KEY_CODE_ASTERISK] = 0x7c,
    [Q_KEY_CODE_LESS] = 0x61,
    [Q_KEY_CODE_SYSRQ] = 0x7f,
    [Q_KEY_CODE_RO] = 0x51,
    [Q_KEY_CODE_KP_COMMA] = 0x6d,
};

static const uint16_t qcode_to_keycode_set3[Q_KEY_CODE__MAX] = {
    [0 ... Q_KEY_CODE__MAX - 1] = 0,

    [Q_KEY_CODE_A] = 0x1c,
    [Q_KEY_CODE_B] = 0x32,
    [Q_KEY_CODE_C] = 0x21,
    [Q_KEY_CODE_D] = 0x23,
    [Q_KEY_CODE_E] = 0x24,
    [Q_KEY_CODE_F] = 0x2b,
    [Q_KEY_CODE_G] = 0x34,
    [Q_KEY_CODE_H] = 0x33,
    [Q_KEY_CODE_I] = 0x43,
    [Q_KEY_CODE_J] = 0x3b,
    [Q_KEY_CODE_K] = 0x42,
    [Q_KEY_CODE_L] = 0x4b,
    [Q_KEY_CODE_M] = 0x3a,
    [Q_KEY_CODE_N] = 0x31,
    [Q_KEY_CODE_O] = 0x44,
    [Q_KEY_CODE_P] = 0x4d,
    [Q_KEY_CODE_Q] = 0x15,
    [Q_KEY_CODE_R] = 0x2d,
    [Q_KEY_CODE_S] = 0x1b,
    [Q_KEY_CODE_T] = 0x2c,
    [Q_KEY_CODE_U] = 0x3c,
    [Q_KEY_CODE_V] = 0x2a,
    [Q_KEY_CODE_W] = 0x1d,
    [Q_KEY_CODE_X] = 0x22,
    [Q_KEY_CODE_Y] = 0x35,
    [Q_KEY_CODE_Z] = 0x1a,
    [Q_KEY_CODE_0] = 0x45,
    [Q_KEY_CODE_1] = 0x16,
    [Q_KEY_CODE_2] = 0x1e,
    [Q_KEY_CODE_3] = 0x26,
    [Q_KEY_CODE_4] = 0x25,
    [Q_KEY_CODE_5] = 0x2e,
    [Q_KEY_CODE_6] = 0x36,
    [Q_KEY_CODE_7] = 0x3d,
    [Q_KEY_CODE_8] = 0x3e,
    [Q_KEY_CODE_9] = 0x46,
    [Q_KEY_CODE_GRAVE_ACCENT] = 0x0e,
    [Q_KEY_CODE_MINUS] = 0x4e,
    [Q_KEY_CODE_EQUAL] = 0x55,
    [Q_KEY_CODE_BACKSLASH] = 0x5c,
    [Q_KEY_CODE_BACKSPACE] = 0x66,
    [Q_KEY_CODE_SPC] = 0x29,
    [Q_KEY_CODE_TAB] = 0x0d,
    [Q_KEY_CODE_CAPS_LOCK] = 0x14,
    [Q_KEY_CODE_SHIFT] = 0x12,
    [Q_KEY_CODE_CTRL] = 0x11,
    [Q_KEY_CODE_META_L] = 0x8b,
    [Q_KEY_CODE_ALT] = 0x19,
    [Q_KEY_CODE_SHIFT_R] = 0x59,
    [Q_KEY_CODE_CTRL_R] = 0x58,
    [Q_KEY_CODE_META_R] = 0x8c,
    [Q_KEY_CODE_ALT_R] = 0x39,
    [Q_KEY_CODE_MENU] = 0x8d,
    [Q_KEY_CODE_RET] = 0x5a,
    [Q_KEY_CODE_ESC] = 0x08,
    [Q_KEY_CODE_F1] = 0x07,
    [Q_KEY_CODE_F2] = 0x0f,
    [Q_KEY_CODE_F3] = 0x17,
    [Q_KEY_CODE_F4] = 0x1f,
    [Q_KEY_CODE_F5] = 0x27,
    [Q_KEY_CODE_F6] = 0x2f,
    [Q_KEY_CODE_F7] = 0x37,
    [Q_KEY_CODE_F8] = 0x3f,
    [Q_KEY_CODE_F9] = 0x47,
    [Q_KEY_CODE_F10] = 0x4f,
    [Q_KEY_CODE_F11] = 0x56,
    [Q_KEY_CODE_F12] = 0x5e,
    [Q_KEY_CODE_PRINT] = 0x57,
    [Q_KEY_CODE_SCROLL_LOCK] = 0x5f,
    [Q_KEY_CODE_PAUSE] = 0x62,
    [Q_KEY_CODE_BRACKET_LEFT] = 0x54,
    [Q_KEY_CODE_INSERT] = 0x67,
    [Q_KEY_CODE_HOME] = 0x6e,
    [Q_KEY_CODE_PGUP] = 0x6f,
    [Q_KEY_CODE_DELETE] = 0x64,
    [Q_KEY_CODE_END] = 0x65,
    [Q_KEY_CODE_PGDN] = 0x6d,
    [Q_KEY_CODE_UP] = 0x63,
    [Q_KEY_CODE_LEFT] = 0x61,
    [Q_KEY_CODE_DOWN] = 0x60,
    [Q_KEY_CODE_RIGHT] = 0x6a,
    [Q_KEY_CODE_NUM_LOCK] = 0x76,
    [Q_KEY_CODE_KP_DIVIDE] = 0x4a,
    [Q_KEY_CODE_KP_MULTIPLY] = 0x7e,
    [Q_KEY_CODE_KP_SUBTRACT] = 0x4e,
    [Q_KEY_CODE_KP_ADD] = 0x7c,
    [Q_KEY_CODE_KP_ENTER] = 0x79,
    [Q_KEY_CODE_KP_DECIMAL] = 0x71,
    [Q_KEY_CODE_KP_0] = 0x70,
    [Q_KEY_CODE_KP_1] = 0x69,
    [Q_KEY_CODE_KP_2] = 0x72,
    [Q_KEY_CODE_KP_3] = 0x7a,
    [Q_KEY_CODE_KP_4] = 0x6b,
    [Q_KEY_CODE_KP_5] = 0x73,
    [Q_KEY_CODE_KP_6] = 0x74,
    [Q_KEY_CODE_KP_7] = 0x6c,
    [Q_KEY_CODE_KP_8] = 0x75,
    [Q_KEY_CODE_KP_9] = 0x7d,
    [Q_KEY_CODE_BRACKET_RIGHT] = 0x5b,
    [Q_KEY_CODE_SEMICOLON] = 0x4c,
    [Q_KEY_CODE_APOSTROPHE] = 0x52,
    [Q_KEY_CODE_COMMA] = 0x41,
    [Q_KEY_CODE_DOT] = 0x49,
    [Q_KEY_CODE_SLASH] = 0x4a,
};

static uint8_t translate_table[256] = {
    0xff, 0x43, 0x41, 0x3f, 0x3d, 0x3b, 0x3c, 0x58,
    0x64, 0x44, 0x42, 0x40, 0x3e, 0x0f, 0x29, 0x59,
    0x65, 0x38, 0x2a, 0x70, 0x1d, 0x10, 0x02, 0x5a,
    0x66, 0x71, 0x2c, 0x1f, 0x1e, 0x11, 0x03, 0x5b,
    0x67, 0x2e, 0x2d, 0x20, 0x12, 0x05, 0x04, 0x5c,
    0x68, 0x39, 0x2f, 0x21, 0x14, 0x13, 0x06, 0x5d,
    0x69, 0x31, 0x30, 0x23, 0x22, 0x15, 0x07, 0x5e,
    0x6a, 0x72, 0x32, 0x24, 0x16, 0x08, 0x09, 0x5f,
    0x6b, 0x33, 0x25, 0x17, 0x18, 0x0b, 0x0a, 0x60,
    0x6c, 0x34, 0x35, 0x26, 0x27, 0x19, 0x0c, 0x61,
    0x6d, 0x73, 0x28, 0x74, 0x1a, 0x0d, 0x62, 0x6e,
    0x3a, 0x36, 0x1c, 0x1b, 0x75, 0x2b, 0x63, 0x76,
    0x55, 0x56, 0x77, 0x78, 0x79, 0x7a, 0x0e, 0x7b,
    0x7c, 0x4f, 0x7d, 0x4b, 0x47, 0x7e, 0x7f, 0x6f,
    0x52, 0x53, 0x50, 0x4c, 0x4d, 0x48, 0x01, 0x45,
    0x57, 0x4e, 0x51, 0x4a, 0x37, 0x49, 0x46, 0x54,
    0x80, 0x81, 0x82, 0x41, 0x54, 0x85, 0x86, 0x87,
    0x88, 0x89, 0x8a, 0x8b, 0x8c, 0x8d, 0x8e, 0x8f,
    0x90, 0x91, 0x92, 0x93, 0x94, 0x95, 0x96, 0x97,
    0x98, 0x99, 0x9a, 0x9b, 0x9c, 0x9d, 0x9e, 0x9f,
    0xa0, 0xa1, 0xa2, 0xa3, 0xa4, 0xa5, 0xa6, 0xa7,
    0xa8, 0xa9, 0xaa, 0xab, 0xac, 0xad, 0xae, 0xaf,
    0xb0, 0xb1, 0xb2, 0xb3, 0xb4, 0xb5, 0xb6, 0xb7,
    0xb8, 0xb9, 0xba, 0xbb, 0xbc, 0xbd, 0xbe, 0xbf,
    0xc0, 0xc1, 0xc2, 0xc3, 0xc4, 0xc5, 0xc6, 0xc7,
    0xc8, 0xc9, 0xca, 0xcb, 0xcc, 0xcd, 0xce, 0xcf,
    0xd0, 0xd1, 0xd2, 0xd3, 0xd4, 0xd5, 0xd6, 0xd7,
    0xd8, 0xd9, 0xda, 0xdb, 0xdc, 0xdd, 0xde, 0xdf,
    0xe0, 0xe1, 0xe2, 0xe3, 0xe4, 0xe5, 0xe6, 0xe7,
    0xe8, 0xe9, 0xea, 0xeb, 0xec, 0xed, 0xee, 0xef,
    0xf0, 0xf1, 0xf2, 0xf3, 0xf4, 0xf5, 0xf6, 0xf7,
    0xf8, 0xf9, 0xfa, 0xfb, 0xfc, 0xfd, 0xfe, 0xff,
};

void ps2_queue(void *opaque, int b)
{
    PS2State *s = (PS2State *)opaque;
    PS2Queue *q = &s->queue;

    if (q->count >= PS2_QUEUE_SIZE - 1)
        return;
    q->data[q->wptr] = b;
    if (++q->wptr == PS2_QUEUE_SIZE)
        q->wptr = 0;
    q->count++;
    s->update_irq(s->update_arg, 1);
}

/* keycode is the untranslated scancode in the current scancode set. */
static void ps2_put_keycode(void *opaque, int keycode)
{
    PS2KbdState *s = opaque;

    trace_ps2_put_keycode(opaque, keycode);
    qemu_system_wakeup_request(QEMU_WAKEUP_REASON_OTHER);

    if (s->translate) {
        if (keycode == 0xf0) {
            s->need_high_bit = true;
        } else if (s->need_high_bit) {
            ps2_queue(&s->common, translate_table[keycode] | 0x80);
            s->need_high_bit = false;
        } else {
            ps2_queue(&s->common, translate_table[keycode]);
        }
    } else {
        ps2_queue(&s->common, keycode);
    }
}

static void ps2_keyboard_event(DeviceState *dev, QemuConsole *src,
                               InputEvent *evt)
{
    PS2KbdState *s = (PS2KbdState *)dev;
<<<<<<< HEAD
    int scancodes[3], i, count;
    InputKeyEvent *key = evt->u.key.data;

    qemu_system_wakeup_request(QEMU_WAKEUP_REASON_OTHER);
    count = qemu_input_key_value_to_scancode(key->key,
                                             key->down,
                                             scancodes);
    for (i = 0; i < count; i++) {
        ps2_put_keycode(s, scancodes[i]);
=======
    InputKeyEvent *key = evt->u.key.data;
    int qcode;
    uint16_t keycode;

    qemu_system_wakeup_request(QEMU_WAKEUP_REASON_OTHER);
    assert(evt->type == INPUT_EVENT_KIND_KEY);
    qcode = qemu_input_key_value_to_qcode(key->key);

    if (s->scancode_set == 1) {
        if (qcode == Q_KEY_CODE_PAUSE) {
            if (key->down) {
                ps2_put_keycode(s, 0xe1);
                ps2_put_keycode(s, 0x1d);
                ps2_put_keycode(s, 0x45);
                ps2_put_keycode(s, 0x91);
                ps2_put_keycode(s, 0x9d);
                ps2_put_keycode(s, 0xc5);
            }
        } else if (qcode == Q_KEY_CODE_PRINT) {
            if (key->down) {
                ps2_put_keycode(s, 0xe0);
                ps2_put_keycode(s, 0x2a);
                ps2_put_keycode(s, 0xe0);
                ps2_put_keycode(s, 0x37);
            } else {
                ps2_put_keycode(s, 0xe0);
                ps2_put_keycode(s, 0xb7);
                ps2_put_keycode(s, 0xe0);
                ps2_put_keycode(s, 0xaa);
            }
        } else {
            keycode = qcode_to_keycode_set1[qcode];
            if (keycode) {
                if (keycode & 0xff00) {
                    ps2_put_keycode(s, keycode >> 8);
                }
                if (!key->down) {
                    keycode |= 0x80;
                }
                ps2_put_keycode(s, keycode & 0xff);
            } else {
                qemu_log_mask(LOG_UNIMP,
                              "ps2: ignoring key with qcode %d\n", qcode);
            }
        }
    } else if (s->scancode_set == 2) {
        if (qcode == Q_KEY_CODE_PAUSE) {
            if (key->down) {
                ps2_put_keycode(s, 0xe1);
                ps2_put_keycode(s, 0x14);
                ps2_put_keycode(s, 0x77);
                ps2_put_keycode(s, 0xe1);
                ps2_put_keycode(s, 0xf0);
                ps2_put_keycode(s, 0x14);
                ps2_put_keycode(s, 0xf0);
                ps2_put_keycode(s, 0x77);
            }
        } else if (qcode == Q_KEY_CODE_PRINT) {
            if (key->down) {
                ps2_put_keycode(s, 0xe0);
                ps2_put_keycode(s, 0x12);
                ps2_put_keycode(s, 0xe0);
                ps2_put_keycode(s, 0x7c);
            } else {
                ps2_put_keycode(s, 0xe0);
                ps2_put_keycode(s, 0xf0);
                ps2_put_keycode(s, 0x7c);
                ps2_put_keycode(s, 0xe0);
                ps2_put_keycode(s, 0xf0);
                ps2_put_keycode(s, 0x12);
            }
        } else {
            keycode = qcode_to_keycode_set2[qcode];
            if (keycode) {
                if (keycode & 0xff00) {
                    ps2_put_keycode(s, keycode >> 8);
                }
                if (!key->down) {
                    ps2_put_keycode(s, 0xf0);
                }
                ps2_put_keycode(s, keycode & 0xff);
            } else {
                qemu_log_mask(LOG_UNIMP,
                              "ps2: ignoring key with qcode %d\n", qcode);
            }
        }
    } else if (s->scancode_set == 3) {
        keycode = qcode_to_keycode_set3[qcode];
        if (keycode) {
            /* FIXME: break code should be configured on a key by key basis */
            if (!key->down) {
                ps2_put_keycode(s, 0xf0);
            }
            ps2_put_keycode(s, keycode);
        } else {
            qemu_log_mask(LOG_UNIMP,
                          "ps2: ignoring key with qcode %d\n", qcode);
        }
>>>>>>> 7124ccf8
    }
}

uint32_t ps2_read_data(void *opaque)
{
    PS2State *s = (PS2State *)opaque;
    PS2Queue *q;
    int val, index;

    trace_ps2_read_data(opaque);
    q = &s->queue;
    if (q->count == 0) {
        /* NOTE: if no data left, we return the last keyboard one
           (needed for EMM386) */
        /* XXX: need a timer to do things correctly */
        index = q->rptr - 1;
        if (index < 0)
            index = PS2_QUEUE_SIZE - 1;
        val = q->data[index];
    } else {
        val = q->data[q->rptr];
        if (++q->rptr == PS2_QUEUE_SIZE)
            q->rptr = 0;
        q->count--;
        /* reading deasserts IRQ */
        s->update_irq(s->update_arg, 0);
        /* reassert IRQs if data left */
        s->update_irq(s->update_arg, q->count != 0);
    }
    return val;
}

static void ps2_set_ledstate(PS2KbdState *s, int ledstate)
{
    trace_ps2_set_ledstate(s, ledstate);
    s->ledstate = ledstate;
    kbd_put_ledstate(ledstate);
}

static void ps2_reset_keyboard(PS2KbdState *s)
{
    trace_ps2_reset_keyboard(s);
    s->scan_enabled = 1;
    s->scancode_set = 2;
    ps2_set_ledstate(s, 0);
}

void ps2_write_keyboard(void *opaque, int val)
{
    PS2KbdState *s = (PS2KbdState *)opaque;

    trace_ps2_write_keyboard(opaque, val);
    switch(s->common.write_cmd) {
    default:
    case -1:
        switch(val) {
        case 0x00:
            ps2_queue(&s->common, KBD_REPLY_ACK);
            break;
        case 0x05:
            ps2_queue(&s->common, KBD_REPLY_RESEND);
            break;
        case KBD_CMD_GET_ID:
            ps2_queue(&s->common, KBD_REPLY_ACK);
            /* We emulate a MF2 AT keyboard here */
            ps2_queue(&s->common, KBD_REPLY_ID);
            if (s->translate)
                ps2_queue(&s->common, 0x41);
            else
                ps2_queue(&s->common, 0x83);
            break;
        case KBD_CMD_ECHO:
            ps2_queue(&s->common, KBD_CMD_ECHO);
            break;
        case KBD_CMD_ENABLE:
            s->scan_enabled = 1;
            ps2_queue(&s->common, KBD_REPLY_ACK);
            break;
        case KBD_CMD_SCANCODE:
        case KBD_CMD_SET_LEDS:
        case KBD_CMD_SET_RATE:
            s->common.write_cmd = val;
            ps2_queue(&s->common, KBD_REPLY_ACK);
            break;
        case KBD_CMD_RESET_DISABLE:
            ps2_reset_keyboard(s);
            s->scan_enabled = 0;
            ps2_queue(&s->common, KBD_REPLY_ACK);
            break;
        case KBD_CMD_RESET_ENABLE:
            ps2_reset_keyboard(s);
            s->scan_enabled = 1;
            ps2_queue(&s->common, KBD_REPLY_ACK);
            break;
        case KBD_CMD_RESET:
            ps2_reset_keyboard(s);
            ps2_queue(&s->common, KBD_REPLY_ACK);
            ps2_queue(&s->common, KBD_REPLY_POR);
            break;
        default:
            ps2_queue(&s->common, KBD_REPLY_RESEND);
            break;
        }
        break;
    case KBD_CMD_SCANCODE:
        if (val == 0) {
            ps2_queue(&s->common, KBD_REPLY_ACK);
            ps2_put_keycode(s, s->scancode_set);
        } else if (val >= 1 && val <= 3) {
            s->scancode_set = val;
            ps2_queue(&s->common, KBD_REPLY_ACK);
        } else {
            ps2_queue(&s->common, KBD_REPLY_RESEND);
        }
        s->common.write_cmd = -1;
        break;
    case KBD_CMD_SET_LEDS:
        ps2_set_ledstate(s, val);
        ps2_queue(&s->common, KBD_REPLY_ACK);
        s->common.write_cmd = -1;
        break;
    case KBD_CMD_SET_RATE:
        ps2_queue(&s->common, KBD_REPLY_ACK);
        s->common.write_cmd = -1;
        break;
    }
}

/* Set the scancode translation mode.
   0 = raw scancodes.
   1 = translated scancodes (used by qemu internally).  */

void ps2_keyboard_set_translation(void *opaque, int mode)
{
    PS2KbdState *s = (PS2KbdState *)opaque;
    trace_ps2_keyboard_set_translation(opaque, mode);
    s->translate = mode;
}

static void ps2_mouse_send_packet(PS2MouseState *s)
{
    unsigned int b;
    int dx1, dy1, dz1;

    dx1 = s->mouse_dx;
    dy1 = s->mouse_dy;
    dz1 = s->mouse_dz;
    /* XXX: increase range to 8 bits ? */
    if (dx1 > 127)
        dx1 = 127;
    else if (dx1 < -127)
        dx1 = -127;
    if (dy1 > 127)
        dy1 = 127;
    else if (dy1 < -127)
        dy1 = -127;
    b = 0x08 | ((dx1 < 0) << 4) | ((dy1 < 0) << 5) | (s->mouse_buttons & 0x07);
    ps2_queue(&s->common, b);
    ps2_queue(&s->common, dx1 & 0xff);
    ps2_queue(&s->common, dy1 & 0xff);
    /* extra byte for IMPS/2 or IMEX */
    switch(s->mouse_type) {
    default:
        break;
    case 3:
        if (dz1 > 127)
            dz1 = 127;
        else if (dz1 < -127)
                dz1 = -127;
        ps2_queue(&s->common, dz1 & 0xff);
        break;
    case 4:
        if (dz1 > 7)
            dz1 = 7;
        else if (dz1 < -7)
            dz1 = -7;
        b = (dz1 & 0x0f) | ((s->mouse_buttons & 0x18) << 1);
        ps2_queue(&s->common, b);
        break;
    }

    trace_ps2_mouse_send_packet(s, dx1, dy1, dz1, b);
    /* update deltas */
    s->mouse_dx -= dx1;
    s->mouse_dy -= dy1;
    s->mouse_dz -= dz1;
}

static void ps2_mouse_event(DeviceState *dev, QemuConsole *src,
                            InputEvent *evt)
{
    static const int bmap[INPUT_BUTTON__MAX] = {
        [INPUT_BUTTON_LEFT]   = MOUSE_EVENT_LBUTTON,
        [INPUT_BUTTON_MIDDLE] = MOUSE_EVENT_MBUTTON,
        [INPUT_BUTTON_RIGHT]  = MOUSE_EVENT_RBUTTON,
    };
    PS2MouseState *s = (PS2MouseState *)dev;
    InputMoveEvent *move;
    InputBtnEvent *btn;

    /* check if deltas are recorded when disabled */
    if (!(s->mouse_status & MOUSE_STATUS_ENABLED))
        return;

    switch (evt->type) {
    case INPUT_EVENT_KIND_REL:
        move = evt->u.rel.data;
        if (move->axis == INPUT_AXIS_X) {
            s->mouse_dx += move->value;
        } else if (move->axis == INPUT_AXIS_Y) {
            s->mouse_dy -= move->value;
        }
        break;

    case INPUT_EVENT_KIND_BTN:
        btn = evt->u.btn.data;
        if (btn->down) {
            s->mouse_buttons |= bmap[btn->button];
            if (btn->button == INPUT_BUTTON_WHEEL_UP) {
                s->mouse_dz--;
            } else if (btn->button == INPUT_BUTTON_WHEEL_DOWN) {
                s->mouse_dz++;
            }
        } else {
            s->mouse_buttons &= ~bmap[btn->button];
        }
        break;

    default:
        /* keep gcc happy */
        break;
    }
}

static void ps2_mouse_sync(DeviceState *dev)
{
    PS2MouseState *s = (PS2MouseState *)dev;

    if (s->mouse_buttons) {
        qemu_system_wakeup_request(QEMU_WAKEUP_REASON_OTHER);
    }
    if (!(s->mouse_status & MOUSE_STATUS_REMOTE)) {
        while (s->common.queue.count < PS2_QUEUE_SIZE - 4) {
            /* if not remote, send event. Multiple events are sent if
               too big deltas */
            ps2_mouse_send_packet(s);
            if (s->mouse_dx == 0 && s->mouse_dy == 0 && s->mouse_dz == 0)
                break;
        }
    }
}

void ps2_mouse_fake_event(void *opaque)
{
    PS2MouseState *s = opaque;
    trace_ps2_mouse_fake_event(opaque);
    s->mouse_dx++;
    ps2_mouse_sync(opaque);
}

void ps2_write_mouse(void *opaque, int val)
{
    PS2MouseState *s = (PS2MouseState *)opaque;

    trace_ps2_write_mouse(opaque, val);
#ifdef DEBUG_MOUSE
    printf("kbd: write mouse 0x%02x\n", val);
#endif
    switch(s->common.write_cmd) {
    default:
    case -1:
        /* mouse command */
        if (s->mouse_wrap) {
            if (val == AUX_RESET_WRAP) {
                s->mouse_wrap = 0;
                ps2_queue(&s->common, AUX_ACK);
                return;
            } else if (val != AUX_RESET) {
                ps2_queue(&s->common, val);
                return;
            }
        }
        switch(val) {
        case AUX_SET_SCALE11:
            s->mouse_status &= ~MOUSE_STATUS_SCALE21;
            ps2_queue(&s->common, AUX_ACK);
            break;
        case AUX_SET_SCALE21:
            s->mouse_status |= MOUSE_STATUS_SCALE21;
            ps2_queue(&s->common, AUX_ACK);
            break;
        case AUX_SET_STREAM:
            s->mouse_status &= ~MOUSE_STATUS_REMOTE;
            ps2_queue(&s->common, AUX_ACK);
            break;
        case AUX_SET_WRAP:
            s->mouse_wrap = 1;
            ps2_queue(&s->common, AUX_ACK);
            break;
        case AUX_SET_REMOTE:
            s->mouse_status |= MOUSE_STATUS_REMOTE;
            ps2_queue(&s->common, AUX_ACK);
            break;
        case AUX_GET_TYPE:
            ps2_queue(&s->common, AUX_ACK);
            ps2_queue(&s->common, s->mouse_type);
            break;
        case AUX_SET_RES:
        case AUX_SET_SAMPLE:
            s->common.write_cmd = val;
            ps2_queue(&s->common, AUX_ACK);
            break;
        case AUX_GET_SCALE:
            ps2_queue(&s->common, AUX_ACK);
            ps2_queue(&s->common, s->mouse_status);
            ps2_queue(&s->common, s->mouse_resolution);
            ps2_queue(&s->common, s->mouse_sample_rate);
            break;
        case AUX_POLL:
            ps2_queue(&s->common, AUX_ACK);
            ps2_mouse_send_packet(s);
            break;
        case AUX_ENABLE_DEV:
            s->mouse_status |= MOUSE_STATUS_ENABLED;
            ps2_queue(&s->common, AUX_ACK);
            break;
        case AUX_DISABLE_DEV:
            s->mouse_status &= ~MOUSE_STATUS_ENABLED;
            ps2_queue(&s->common, AUX_ACK);
            break;
        case AUX_SET_DEFAULT:
            s->mouse_sample_rate = 100;
            s->mouse_resolution = 2;
            s->mouse_status = 0;
            ps2_queue(&s->common, AUX_ACK);
            break;
        case AUX_RESET:
            s->mouse_sample_rate = 100;
            s->mouse_resolution = 2;
            s->mouse_status = 0;
            s->mouse_type = 0;
            ps2_queue(&s->common, AUX_ACK);
            ps2_queue(&s->common, 0xaa);
            ps2_queue(&s->common, s->mouse_type);
            break;
        default:
            break;
        }
        break;
    case AUX_SET_SAMPLE:
        s->mouse_sample_rate = val;
        /* detect IMPS/2 or IMEX */
        switch(s->mouse_detect_state) {
        default:
        case 0:
            if (val == 200)
                s->mouse_detect_state = 1;
            break;
        case 1:
            if (val == 100)
                s->mouse_detect_state = 2;
            else if (val == 200)
                s->mouse_detect_state = 3;
            else
                s->mouse_detect_state = 0;
            break;
        case 2:
            if (val == 80)
                s->mouse_type = 3; /* IMPS/2 */
            s->mouse_detect_state = 0;
            break;
        case 3:
            if (val == 80)
                s->mouse_type = 4; /* IMEX */
            s->mouse_detect_state = 0;
            break;
        }
        ps2_queue(&s->common, AUX_ACK);
        s->common.write_cmd = -1;
        break;
    case AUX_SET_RES:
        s->mouse_resolution = val;
        ps2_queue(&s->common, AUX_ACK);
        s->common.write_cmd = -1;
        break;
    }
}

static void ps2_common_reset(PS2State *s)
{
    PS2Queue *q;
    s->write_cmd = -1;
    q = &s->queue;
    q->rptr = 0;
    q->wptr = 0;
    q->count = 0;
    s->update_irq(s->update_arg, 0);
}

static void ps2_common_post_load(PS2State *s)
{
    PS2Queue *q = &s->queue;
    int size;
    int i;
    int tmp_data[PS2_QUEUE_SIZE];

    /* set the useful data buffer queue size, < PS2_QUEUE_SIZE */
    size = q->count > PS2_QUEUE_SIZE ? 0 : q->count;

    /* move the queue elements to the start of data array */
    if (size > 0) {
        for (i = 0; i < size; i++) {
            /* move the queue elements to the temporary buffer */
            tmp_data[i] = q->data[q->rptr];
            if (++q->rptr == 256) {
                q->rptr = 0;
            }
        }
        memcpy(q->data, tmp_data, size);
    }
    /* reset rptr/wptr/count */
    q->rptr = 0;
    q->wptr = size;
    q->count = size;
    s->update_irq(s->update_arg, q->count != 0);
}

static void ps2_kbd_reset(void *opaque)
{
    PS2KbdState *s = (PS2KbdState *) opaque;

    trace_ps2_kbd_reset(opaque);
    ps2_common_reset(&s->common);
    s->scan_enabled = 0;
    s->translate = 0;
    s->scancode_set = 2;
}

static void ps2_mouse_reset(void *opaque)
{
    PS2MouseState *s = (PS2MouseState *) opaque;

    trace_ps2_mouse_reset(opaque);
    ps2_common_reset(&s->common);
    s->mouse_status = 0;
    s->mouse_resolution = 0;
    s->mouse_sample_rate = 0;
    s->mouse_wrap = 0;
    s->mouse_type = 0;
    s->mouse_detect_state = 0;
    s->mouse_dx = 0;
    s->mouse_dy = 0;
    s->mouse_dz = 0;
    s->mouse_buttons = 0;
}

static const VMStateDescription vmstate_ps2_common = {
    .name = "PS2 Common State",
    .version_id = 3,
    .minimum_version_id = 2,
    .fields = (VMStateField[]) {
        VMSTATE_INT32(write_cmd, PS2State),
        VMSTATE_INT32(queue.rptr, PS2State),
        VMSTATE_INT32(queue.wptr, PS2State),
        VMSTATE_INT32(queue.count, PS2State),
        VMSTATE_BUFFER(queue.data, PS2State),
        VMSTATE_END_OF_LIST()
    }
};

static bool ps2_keyboard_ledstate_needed(void *opaque)
{
    PS2KbdState *s = opaque;

    return s->ledstate != 0; /* 0 is default state */
}

static int ps2_kbd_ledstate_post_load(void *opaque, int version_id)
{
    PS2KbdState *s = opaque;

    kbd_put_ledstate(s->ledstate);
    return 0;
}

static const VMStateDescription vmstate_ps2_keyboard_ledstate = {
    .name = "ps2kbd/ledstate",
    .version_id = 3,
    .minimum_version_id = 2,
    .post_load = ps2_kbd_ledstate_post_load,
    .needed = ps2_keyboard_ledstate_needed,
    .fields = (VMStateField[]) {
        VMSTATE_INT32(ledstate, PS2KbdState),
        VMSTATE_END_OF_LIST()
    }
};

static bool ps2_keyboard_need_high_bit_needed(void *opaque)
{
    PS2KbdState *s = opaque;
    return s->need_high_bit != 0; /* 0 is the usual state */
}

static const VMStateDescription vmstate_ps2_keyboard_need_high_bit = {
    .name = "ps2kbd/need_high_bit",
    .version_id = 1,
    .minimum_version_id = 1,
    .needed = ps2_keyboard_need_high_bit_needed,
    .fields = (VMStateField[]) {
        VMSTATE_BOOL(need_high_bit, PS2KbdState),
        VMSTATE_END_OF_LIST()
    }
};

static int ps2_kbd_post_load(void* opaque, int version_id)
{
    PS2KbdState *s = (PS2KbdState*)opaque;
    PS2State *ps2 = &s->common;

    if (version_id == 2)
        s->scancode_set=2;

    ps2_common_post_load(ps2);

    return 0;
}

static void ps2_kbd_pre_save(void *opaque)
{
    PS2KbdState *s = (PS2KbdState *)opaque;
    PS2State *ps2 = &s->common;

    ps2_common_post_load(ps2);
}

static const VMStateDescription vmstate_ps2_keyboard = {
    .name = "ps2kbd",
    .version_id = 3,
    .minimum_version_id = 2,
    .post_load = ps2_kbd_post_load,
    .pre_save = ps2_kbd_pre_save,
    .fields = (VMStateField[]) {
        VMSTATE_STRUCT(common, PS2KbdState, 0, vmstate_ps2_common, PS2State),
        VMSTATE_INT32(scan_enabled, PS2KbdState),
        VMSTATE_INT32(translate, PS2KbdState),
        VMSTATE_INT32_V(scancode_set, PS2KbdState,3),
        VMSTATE_END_OF_LIST()
    },
    .subsections = (const VMStateDescription*[]) {
        &vmstate_ps2_keyboard_ledstate,
<<<<<<< HEAD
=======
        &vmstate_ps2_keyboard_need_high_bit,
>>>>>>> 7124ccf8
        NULL
    }
};

static int ps2_mouse_post_load(void *opaque, int version_id)
{
    PS2MouseState *s = (PS2MouseState *)opaque;
    PS2State *ps2 = &s->common;

    ps2_common_post_load(ps2);

    return 0;
}

static void ps2_mouse_pre_save(void *opaque)
{
    PS2MouseState *s = (PS2MouseState *)opaque;
    PS2State *ps2 = &s->common;

    ps2_common_post_load(ps2);
}

static const VMStateDescription vmstate_ps2_mouse = {
    .name = "ps2mouse",
    .version_id = 2,
    .minimum_version_id = 2,
    .post_load = ps2_mouse_post_load,
    .pre_save = ps2_mouse_pre_save,
    .fields = (VMStateField[]) {
        VMSTATE_STRUCT(common, PS2MouseState, 0, vmstate_ps2_common, PS2State),
        VMSTATE_UINT8(mouse_status, PS2MouseState),
        VMSTATE_UINT8(mouse_resolution, PS2MouseState),
        VMSTATE_UINT8(mouse_sample_rate, PS2MouseState),
        VMSTATE_UINT8(mouse_wrap, PS2MouseState),
        VMSTATE_UINT8(mouse_type, PS2MouseState),
        VMSTATE_UINT8(mouse_detect_state, PS2MouseState),
        VMSTATE_INT32(mouse_dx, PS2MouseState),
        VMSTATE_INT32(mouse_dy, PS2MouseState),
        VMSTATE_INT32(mouse_dz, PS2MouseState),
        VMSTATE_UINT8(mouse_buttons, PS2MouseState),
        VMSTATE_END_OF_LIST()
    }
};

static QemuInputHandler ps2_keyboard_handler = {
    .name  = "QEMU PS/2 Keyboard",
    .mask  = INPUT_EVENT_MASK_KEY,
    .event = ps2_keyboard_event,
};

void *ps2_kbd_init(void (*update_irq)(void *, int), void *update_arg)
{
    PS2KbdState *s = (PS2KbdState *)g_malloc0(sizeof(PS2KbdState));

    trace_ps2_kbd_init(s);
    s->common.update_irq = update_irq;
    s->common.update_arg = update_arg;
    s->scancode_set = 2;
    vmstate_register(NULL, 0, &vmstate_ps2_keyboard, s);
    qemu_input_handler_register((DeviceState *)s,
                                &ps2_keyboard_handler);
    qemu_register_reset(ps2_kbd_reset, s);
    return s;
}

static QemuInputHandler ps2_mouse_handler = {
    .name  = "QEMU PS/2 Mouse",
    .mask  = INPUT_EVENT_MASK_BTN | INPUT_EVENT_MASK_REL,
    .event = ps2_mouse_event,
    .sync  = ps2_mouse_sync,
};

void *ps2_mouse_init(void (*update_irq)(void *, int), void *update_arg)
{
    PS2MouseState *s = (PS2MouseState *)g_malloc0(sizeof(PS2MouseState));

    trace_ps2_mouse_init(s);
    s->common.update_irq = update_irq;
    s->common.update_arg = update_arg;
    vmstate_register(NULL, 0, &vmstate_ps2_mouse, s);
    qemu_input_handler_register((DeviceState *)s,
                                &ps2_mouse_handler);
    qemu_register_reset(ps2_mouse_reset, s);
    return s;
}<|MERGE_RESOLUTION|>--- conflicted
+++ resolved
@@ -22,10 +22,7 @@
  * THE SOFTWARE.
  */
 #include "qemu/osdep.h"
-<<<<<<< HEAD
-=======
 #include "qemu/log.h"
->>>>>>> 7124ccf8
 #include "hw/hw.h"
 #include "hw/input/ps2.h"
 #include "ui/console.h"
@@ -584,17 +581,6 @@
                                InputEvent *evt)
 {
     PS2KbdState *s = (PS2KbdState *)dev;
-<<<<<<< HEAD
-    int scancodes[3], i, count;
-    InputKeyEvent *key = evt->u.key.data;
-
-    qemu_system_wakeup_request(QEMU_WAKEUP_REASON_OTHER);
-    count = qemu_input_key_value_to_scancode(key->key,
-                                             key->down,
-                                             scancodes);
-    for (i = 0; i < count; i++) {
-        ps2_put_keycode(s, scancodes[i]);
-=======
     InputKeyEvent *key = evt->u.key.data;
     int qcode;
     uint16_t keycode;
@@ -693,7 +679,6 @@
             qemu_log_mask(LOG_UNIMP,
                           "ps2: ignoring key with qcode %d\n", qcode);
         }
->>>>>>> 7124ccf8
     }
 }
 
@@ -1244,10 +1229,7 @@
     },
     .subsections = (const VMStateDescription*[]) {
         &vmstate_ps2_keyboard_ledstate,
-<<<<<<< HEAD
-=======
         &vmstate_ps2_keyboard_need_high_bit,
->>>>>>> 7124ccf8
         NULL
     }
 };
