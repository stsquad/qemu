--- conflicted
+++ resolved
@@ -327,11 +327,7 @@
     .fields      = (VMStateField []) {
         VMSTATE_UINT8(id, IOAPICState),
         VMSTATE_UINT8(ioregsel, IOAPICState),
-<<<<<<< HEAD
         VMSTATE_UINT64_V(base_address, IOAPICState, 2),
-=======
-        VMSTATE_UNUSED_V(2, 8), /* to account for qemu-kvm's v2 format */
->>>>>>> 5dce4999
         VMSTATE_UINT32_V(irr, IOAPICState, 2),
         VMSTATE_UINT64_ARRAY(ioredtbl, IOAPICState, IOAPIC_NUM_PINS),
         VMSTATE_END_OF_LIST()
