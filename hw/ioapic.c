--- conflicted
+++ resolved
@@ -93,11 +93,7 @@
     SysBusDevice busdev;
     uint8_t id;
     uint8_t ioregsel;
-<<<<<<< HEAD
     uint64_t base_address;
-
-=======
->>>>>>> 1f5e71a8
     uint32_t irr;
     uint64_t ioredtbl[IOAPIC_NUM_PINS];
 };
@@ -152,18 +148,10 @@
      * to GSI 2.  GSI maps to ioapic 1-1.  This is not
      * the cleanest way of doing it but it should work. */
 
-<<<<<<< HEAD
-    DPRINTF("%s: %s vec %x\n", __func__, level? "raise" : "lower", vector);
+    DPRINTF("%s: %s vec %x\n", __func__, level ? "raise" : "lower", vector);
     if (vector == 0 && irq0override) {
         vector = 2;
     }
-
-=======
-    DPRINTF("%s: %s vec %x\n", __func__, level ? "raise" : "lower", vector);
-    if (vector == 0) {
-        vector = 2;
-    }
->>>>>>> 1f5e71a8
     if (vector >= 0 && vector < IOAPIC_NUM_PINS) {
         uint32_t mask = 1 << vector;
         uint64_t entry = s->ioredtbl[vector];
@@ -369,13 +357,9 @@
     .post_load = ioapic_post_load,
     .minimum_version_id = 1,
     .minimum_version_id_old = 1,
-<<<<<<< HEAD
     .pre_load = ioapic_pre_load,
     .pre_save = ioapic_pre_save,
-    .fields      = (VMStateField []) {
-=======
     .fields = (VMStateField[]) {
->>>>>>> 1f5e71a8
         VMSTATE_UINT8(id, IOAPICState),
         VMSTATE_UINT8(ioregsel, IOAPICState),
         VMSTATE_UINT64_V(base_address, IOAPICState, 2),
@@ -394,19 +378,14 @@
     s->id = 0;
     s->ioregsel = 0;
     s->irr = 0;
-<<<<<<< HEAD
-    for(i = 0; i < IOAPIC_NUM_PINS; i++)
-        s->ioredtbl[i] = 1 << 16; /* mask LVT */
+    for (i = 0; i < IOAPIC_NUM_PINS; i++) {
+        s->ioredtbl[i] = 1 << IOAPIC_LVT_MASKED_SHIFT;
+    }
 #ifdef KVM_CAP_IRQCHIP
     if (kvm_enabled() && kvm_irqchip_in_kernel()) {
         kvm_kernel_ioapic_load_from_user(s);
     }
 #endif
-=======
-    for (i = 0; i < IOAPIC_NUM_PINS; i++) {
-        s->ioredtbl[i] = 1 << IOAPIC_LVT_MASKED_SHIFT;
-    }
->>>>>>> 1f5e71a8
 }
 
 static CPUReadMemoryFunc * const ioapic_mem_read[3] = {
