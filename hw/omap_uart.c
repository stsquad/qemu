--- conflicted
+++ resolved
@@ -21,8 +21,7 @@
 #include "hw.h"
 #include "omap.h"
 #include "serial.h"
-<<<<<<< HEAD
-#include "exec-memory.h"
+#include "exec/address-spaces.h"
 #include "sysbus.h"
 
 /* The OMAP UART functionality is similar to the TI16C752; it is
@@ -37,9 +36,6 @@
  *  + XON/XOFF flow control
  *  + UASR auto-baudrate-detection
  */
-=======
-#include "exec/address-spaces.h"
->>>>>>> 47f4dac3
 
 struct omap_uart_s {
     SysBusDevice busdev;
