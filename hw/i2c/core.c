--- conflicted
+++ resolved
@@ -9,12 +9,15 @@
 
 #include "hw/i2c/i2c.h"
 
+#include "hw/fdt_generic_util.h"
+
 struct I2CBus
 {
     BusState qbus;
     I2CSlave *current_dev;
     I2CSlave *dev;
     uint8_t saved_address;
+    bool broadcast;
 };
 
 static Property i2c_props[] = {
@@ -69,6 +72,8 @@
 
     bus = I2C_BUS(qbus_create(TYPE_I2C_BUS, parent, name));
     vmstate_register(NULL, -1, &vmstate_i2c_bus, bus);
+
+    bus->broadcast = false;
     return bus;
 }
 
@@ -90,6 +95,21 @@
     BusChild *kid;
     I2CSlave *slave = NULL;
     I2CSlaveClass *sc;
+
+    if (address == 0x00) {
+        /*
+         * This is a broadcast.
+         */
+        QTAILQ_FOREACH(kid, &bus->qbus.children, sibling) {
+            I2CSlave *dev = I2C_SLAVE(kid->child);
+            sc = I2C_SLAVE_GET_CLASS(dev);
+            bus->broadcast = true;
+            if (sc->event) {
+                sc->event(dev, recv ? I2C_START_RECV : I2C_START_SEND);
+            }
+        }
+        return 0;
+    }
 
     QTAILQ_FOREACH(kid, &bus->qbus.children, sibling) {
         DeviceState *qdev = kid->child;
@@ -120,8 +140,20 @@
 
 void i2c_end_transfer(I2CBus *bus)
 {
+    BusChild *kid;
     I2CSlave *dev = bus->current_dev;
     I2CSlaveClass *sc;
+
+    if (bus->broadcast) {
+        QTAILQ_FOREACH(kid, &bus->qbus.children, sibling) {
+            I2CSlave *dev = I2C_SLAVE(kid->child);
+            sc = I2C_SLAVE_GET_CLASS(dev);
+            if (sc->event) {
+                sc->event(dev, I2C_FINISH);
+            }
+        }
+        bus->broadcast = false;
+    }
 
     if (!dev) {
         return;
@@ -137,8 +169,22 @@
 
 int i2c_send(I2CBus *bus, uint8_t data)
 {
+    BusChild *kid;
     I2CSlave *dev = bus->current_dev;
     I2CSlaveClass *sc;
+    int ret = 0;
+
+    if (bus->broadcast) {
+        QTAILQ_FOREACH(kid, &bus->qbus.children, sibling) {
+            I2CSlave *dev = I2C_SLAVE(kid->child);
+            sc = I2C_SLAVE_GET_CLASS(dev);
+            bus->broadcast = true;
+            if (sc->send) {
+                ret |= sc->send(dev, data);
+            }
+        }
+        return ret;
+    }
 
     if (!dev) {
         return -1;
@@ -157,7 +203,7 @@
     I2CSlave *dev = bus->current_dev;
     I2CSlaveClass *sc;
 
-    if (!dev) {
+    if ((!dev) || (bus->broadcast)) {
         return -1;
     }
 
@@ -197,14 +243,8 @@
 
 const VMStateDescription vmstate_i2c_slave = {
     .name = "I2CSlave",
-<<<<<<< HEAD
-    .version_id = 1,
-    .minimum_version_id = 1,
-=======
     .version_id = 2,
     .minimum_version_id = 2,
-    .minimum_version_id_old = 2,
->>>>>>> 732f3483
     .post_load = i2c_slave_post_load,
     .fields = (VMStateField[]) {
         VMSTATE_UINT8(address, I2CSlave),
@@ -221,13 +261,8 @@
     return sc->init(s);
 }
 
-<<<<<<< HEAD
-DeviceState *i2c_create_slave(I2CBus *bus, const char *name, uint8_t addr)
-=======
-
-DeviceState *i2c_create_slave_no_init(i2c_bus *bus, const char *name,
+DeviceState *i2c_create_slave_no_init(I2CBus *bus, const char *name,
                                       uint8_t addr)
->>>>>>> 732f3483
 {
     DeviceState *dev;
 
@@ -236,7 +271,7 @@
     return dev;
 }
 
-DeviceState *i2c_create_slave(i2c_bus *bus, const char *name, uint8_t addr)
+DeviceState *i2c_create_slave(I2CBus *bus, const char *name, uint8_t addr)
 {
     DeviceState *dev = i2c_create_slave_no_init(bus, name, addr);
 
@@ -244,13 +279,36 @@
     return dev;
 }
 
+static bool i2c_slave_parse_reg(FDTGenericMMap *obj, FDTGenericRegPropInfo reg,
+                                Error **errp)
+{
+    DeviceState *parent;
+
+    parent = (DeviceState *)object_dynamic_cast(reg.parents[0], TYPE_DEVICE);
+
+    if (!parent) {
+        return false;
+    }
+
+    if (!parent->realized) {
+        return true;
+    }
+
+    qdev_set_parent_bus(DEVICE(obj), qdev_get_child_bus(parent, "i2c"));
+
+    return false;
+}
+
 static void i2c_slave_class_init(ObjectClass *klass, void *data)
 {
     DeviceClass *k = DEVICE_CLASS(klass);
+    FDTGenericMMapClass *fmc = FDT_GENERIC_MMAP_CLASS(klass);
+
     k->init = i2c_slave_qdev_init;
     set_bit(DEVICE_CATEGORY_MISC, k->categories);
     k->bus_type = TYPE_I2C_BUS;
     k->props = i2c_props;
+    fmc->parse_reg = i2c_slave_parse_reg;
 }
 
 static const TypeInfo i2c_slave_type_info = {
@@ -260,6 +318,9 @@
     .abstract = true,
     .class_size = sizeof(I2CSlaveClass),
     .class_init = i2c_slave_class_init,
+    .interfaces = (InterfaceInfo []) {
+        { TYPE_FDT_GENERIC_MMAP },
+    },
 };
 
 static void i2c_slave_register_types(void)
@@ -268,40 +329,4 @@
     type_register_static(&i2c_slave_type_info);
 }
 
-type_init(i2c_slave_register_types)
-
-typedef struct I2CAutoConnectArg {
-    i2c_bus *bus;
-    int current;
-    int first;
-    int num;
-} I2CAutoConnectArg;
-
-static int i2c_auto_connect_slave(Object *child, void *opaque)
-{
-    I2CAutoConnectArg *arg = opaque;
-    I2CSlave *dev = (I2CSlave *)object_dynamic_cast(child, TYPE_I2C_SLAVE);
-
-    if (!dev) {
-        return 0;
-    }
-
-    if (arg->current >= arg->first && arg->current < arg->first + arg->num) {
-        qdev_set_parent_bus(DEVICE(dev), &arg->bus->qbus);
-    }
-    arg->current++;
-    return 0;
-}
-
-void i2c_auto_connect_slaves(DeviceState *parent,
-                             i2c_bus *bus, int first, int num)
-{
-    I2CAutoConnectArg arg = {
-        .bus = bus,
-        .current = 0,
-        .first = first,
-        .num = num,
-    };
-
-    object_child_foreach(OBJECT(parent), i2c_auto_connect_slave, &arg);
-}+type_init(i2c_slave_register_types)