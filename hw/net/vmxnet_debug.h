--- conflicted
+++ resolved
@@ -141,11 +141,5 @@
                 ## __VA_ARGS__);                                              \
         }                                                                     \
     } while (0)
-<<<<<<< HEAD
-
-#define VMXNET_MF       "%02X:%02X:%02X:%02X:%02X:%02X"
-#define VMXNET_MA(a)    (a)[0], (a)[1], (a)[2], (a)[3], (a)[4], (a)[5]
-=======
->>>>>>> 7124ccf8
 
 #endif /* QEMU_VMXNET_DEBUG_H */