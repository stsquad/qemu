/*
 * vhost-net support
 *
 * Copyright Red Hat, Inc. 2010
 *
 * Authors:
 *  Michael S. Tsirkin <mst@redhat.com>
 *
 * This work is licensed under the terms of the GNU GPL, version 2.  See
 * the COPYING file in the top-level directory.
 *
 * Contributions after 2012-01-13 are licensed under the terms of the
 * GNU GPL, version 2 or (at your option) any later version.
 */

#include "qemu/osdep.h"
#include "net/net.h"
#include "net/tap.h"
#include "net/vhost-user.h"

#include "hw/virtio/virtio-net.h"
#include "net/vhost_net.h"
#include "qemu/error-report.h"


#ifdef CONFIG_VHOST_NET
#include <linux/vhost.h>
#include <sys/socket.h>
#include <linux/kvm.h>
#include <netpacket/packet.h>
#include <net/ethernet.h>
#include <net/if.h>
#include <netinet/in.h>


#include "standard-headers/linux/virtio_ring.h"
#include "hw/virtio/vhost.h"
#include "hw/virtio/virtio-bus.h"

struct vhost_net {
    struct vhost_dev dev;
    struct vhost_virtqueue vqs[2];
    int backend;
    NetClientState *nc;
};

/* Features supported by host kernel. */
static const int kernel_feature_bits[] = {
    VIRTIO_F_NOTIFY_ON_EMPTY,
    VIRTIO_RING_F_INDIRECT_DESC,
    VIRTIO_RING_F_EVENT_IDX,
    VIRTIO_NET_F_MRG_RXBUF,
    VIRTIO_F_VERSION_1,
    VHOST_INVALID_FEATURE_BIT
};

/* Features supported by others. */
static const int user_feature_bits[] = {
    VIRTIO_F_NOTIFY_ON_EMPTY,
    VIRTIO_RING_F_INDIRECT_DESC,
    VIRTIO_RING_F_EVENT_IDX,

    VIRTIO_F_ANY_LAYOUT,
    VIRTIO_F_VERSION_1,
    VIRTIO_NET_F_CSUM,
    VIRTIO_NET_F_GUEST_CSUM,
    VIRTIO_NET_F_GSO,
    VIRTIO_NET_F_GUEST_TSO4,
    VIRTIO_NET_F_GUEST_TSO6,
    VIRTIO_NET_F_GUEST_ECN,
    VIRTIO_NET_F_GUEST_UFO,
    VIRTIO_NET_F_HOST_TSO4,
    VIRTIO_NET_F_HOST_TSO6,
    VIRTIO_NET_F_HOST_ECN,
    VIRTIO_NET_F_HOST_UFO,
    VIRTIO_NET_F_MRG_RXBUF,

    /* This bit implies RARP isn't sent by QEMU out of band */
    VIRTIO_NET_F_GUEST_ANNOUNCE,

    VIRTIO_NET_F_MQ,

    VHOST_INVALID_FEATURE_BIT
};

static const int *vhost_net_get_feature_bits(struct vhost_net *net)
{
    const int *feature_bits = 0;

    switch (net->nc->info->type) {
    case NET_CLIENT_OPTIONS_KIND_TAP:
        feature_bits = kernel_feature_bits;
        break;
    case NET_CLIENT_OPTIONS_KIND_VHOST_USER:
        feature_bits = user_feature_bits;
        break;
    default:
        error_report("Feature bits not defined for this type: %d",
                net->nc->info->type);
        break;
    }

    return feature_bits;
}

uint64_t vhost_net_get_features(struct vhost_net *net, uint64_t features)
{
    return vhost_get_features(&net->dev, vhost_net_get_feature_bits(net),
            features);
}

void vhost_net_ack_features(struct vhost_net *net, uint64_t features)
{
    net->dev.acked_features = net->dev.backend_features;
    vhost_ack_features(&net->dev, vhost_net_get_feature_bits(net), features);
}

uint64_t vhost_net_get_max_queues(VHostNetState *net)
{
    return net->dev.max_queues;
}

static int vhost_net_get_fd(NetClientState *backend)
{
    switch (backend->info->type) {
    case NET_CLIENT_OPTIONS_KIND_TAP:
        return tap_get_fd(backend);
    default:
        fprintf(stderr, "vhost-net requires tap backend\n");
        return -EBADFD;
    }
}

struct vhost_net *vhost_net_init(VhostNetOptions *options)
{
    int r;
    bool backend_kernel = options->backend_type == VHOST_BACKEND_TYPE_KERNEL;
    struct vhost_net *net = g_malloc(sizeof *net);

    if (!options->net_backend) {
        fprintf(stderr, "vhost-net requires net backend to be setup\n");
        goto fail;
    }
    net->nc = options->net_backend;

    net->dev.max_queues = 1;
    net->dev.nvqs = 2;
    net->dev.vqs = net->vqs;

    if (backend_kernel) {
        r = vhost_net_get_fd(options->net_backend);
        if (r < 0) {
            goto fail;
        }
        net->dev.backend_features = qemu_has_vnet_hdr(options->net_backend)
            ? 0 : (1ULL << VHOST_NET_F_VIRTIO_NET_HDR);
        net->backend = r;
        net->dev.protocol_features = 0;
    } else {
        net->dev.backend_features = 0;
        net->dev.protocol_features = 0;
        net->backend = -1;

        /* vhost-user needs vq_index to initiate a specific queue pair */
        net->dev.vq_index = net->nc->queue_index * net->dev.nvqs;
    }

    r = vhost_dev_init(&net->dev, options->opaque,
                       options->backend_type);
    if (r < 0) {
        goto fail;
    }
    if (backend_kernel) {
        if (!qemu_has_vnet_hdr_len(options->net_backend,
                               sizeof(struct virtio_net_hdr_mrg_rxbuf))) {
            net->dev.features &= ~(1ULL << VIRTIO_NET_F_MRG_RXBUF);
        }
        if (~net->dev.features & net->dev.backend_features) {
            fprintf(stderr, "vhost lacks feature mask %" PRIu64
                   " for backend\n",
                   (uint64_t)(~net->dev.features & net->dev.backend_features));
            vhost_dev_cleanup(&net->dev);
            goto fail;
        }
    }
    /* Set sane init value. Override when guest acks. */
    vhost_net_ack_features(net, 0);
    return net;
fail:
    g_free(net);
    return NULL;
}

static void vhost_net_set_vq_index(struct vhost_net *net, int vq_index)
{
    net->dev.vq_index = vq_index;
}

static int vhost_net_start_one(struct vhost_net *net,
                               VirtIODevice *dev)
{
    struct vhost_vring_file file = { };
    int r;

    net->dev.nvqs = 2;
    net->dev.vqs = net->vqs;

    r = vhost_dev_enable_notifiers(&net->dev, dev);
    if (r < 0) {
        goto fail_notifiers;
    }

    r = vhost_dev_start(&net->dev, dev);
    if (r < 0) {
        goto fail_start;
    }

    if (net->nc->info->poll) {
        net->nc->info->poll(net->nc, false);
    }

    if (net->nc->info->type == NET_CLIENT_OPTIONS_KIND_TAP) {
        qemu_set_fd_handler(net->backend, NULL, NULL, NULL);
        file.fd = net->backend;
        for (file.index = 0; file.index < net->dev.nvqs; ++file.index) {
            const VhostOps *vhost_ops = net->dev.vhost_ops;
            r = vhost_ops->vhost_net_set_backend(&net->dev, &file);
            if (r < 0) {
                r = -errno;
                goto fail;
            }
        }
    }
    return 0;
fail:
    file.fd = -1;
    if (net->nc->info->type == NET_CLIENT_OPTIONS_KIND_TAP) {
        while (file.index-- > 0) {
            const VhostOps *vhost_ops = net->dev.vhost_ops;
            int r = vhost_ops->vhost_net_set_backend(&net->dev, &file);
            assert(r >= 0);
        }
    }
    if (net->nc->info->poll) {
        net->nc->info->poll(net->nc, true);
    }
    vhost_dev_stop(&net->dev, dev);
fail_start:
    vhost_dev_disable_notifiers(&net->dev, dev);
fail_notifiers:
    return r;
}

static void vhost_net_stop_one(struct vhost_net *net,
                               VirtIODevice *dev)
{
    struct vhost_vring_file file = { .fd = -1 };

    if (net->nc->info->type == NET_CLIENT_OPTIONS_KIND_TAP) {
        for (file.index = 0; file.index < net->dev.nvqs; ++file.index) {
            const VhostOps *vhost_ops = net->dev.vhost_ops;
            int r = vhost_ops->vhost_net_set_backend(&net->dev, &file);
            assert(r >= 0);
        }
    }
    if (net->nc->info->poll) {
        net->nc->info->poll(net->nc, true);
    }
    vhost_dev_stop(&net->dev, dev);
    vhost_dev_disable_notifiers(&net->dev, dev);
}

int vhost_net_start(VirtIODevice *dev, NetClientState *ncs,
                    int total_queues)
{
    BusState *qbus = BUS(qdev_get_parent_bus(DEVICE(dev)));
    VirtioBusState *vbus = VIRTIO_BUS(qbus);
    VirtioBusClass *k = VIRTIO_BUS_GET_CLASS(vbus);
    int r, e, i, j;

    if (!k->set_guest_notifiers) {
        error_report("binding does not support guest notifiers");
        return -ENOSYS;
    }

<<<<<<< HEAD
    for (j = 0; j < total_queues; j++) {
        r = vhost_net_set_vnet_endian(dev, ncs[j].peer, true);
        if (r < 0) {
            goto err_endian;
        }
        vhost_net_set_vq_index(get_vhost_net(ncs[j].peer), j * 2);
    }
=======
    for (i = 0; i < total_queues; i++) {
        struct vhost_net *net;

        net = get_vhost_net(ncs[i].peer);
        vhost_net_set_vq_index(net, i * 2);

        /* Suppress the masking guest notifiers on vhost user
         * because vhost user doesn't interrupt masking/unmasking
         * properly.
         */
        if (net->nc->info->type == NET_CLIENT_OPTIONS_KIND_VHOST_USER) {
                dev->use_guest_notifier_mask = false;
        }
     }
>>>>>>> bfc766d3

    r = k->set_guest_notifiers(qbus->parent, total_queues * 2, true);
    if (r < 0) {
        error_report("Error binding guest notifier: %d", -r);
        goto err;
    }

    for (i = 0; i < total_queues; i++) {
        r = vhost_net_start_one(get_vhost_net(ncs[i].peer), dev);

        if (r < 0) {
            goto err_start;
        }
    }

    return 0;

err_start:
    while (--i >= 0) {
        vhost_net_stop_one(get_vhost_net(ncs[i].peer), dev);
    }
    e = k->set_guest_notifiers(qbus->parent, total_queues * 2, false);
    if (e < 0) {
        fprintf(stderr, "vhost guest notifier cleanup failed: %d\n", e);
        fflush(stderr);
    }
<<<<<<< HEAD
err_endian:
    while (--j >= 0) {
        vhost_net_set_vnet_endian(dev, ncs[j].peer, false);
    }
=======
err:
>>>>>>> bfc766d3
    return r;
}

void vhost_net_stop(VirtIODevice *dev, NetClientState *ncs,
                    int total_queues)
{
    BusState *qbus = BUS(qdev_get_parent_bus(DEVICE(dev)));
    VirtioBusState *vbus = VIRTIO_BUS(qbus);
    VirtioBusClass *k = VIRTIO_BUS_GET_CLASS(vbus);
    int i, r;

    for (i = 0; i < total_queues; i++) {
        vhost_net_stop_one(get_vhost_net(ncs[i].peer), dev);
    }

    r = k->set_guest_notifiers(qbus->parent, total_queues * 2, false);
    if (r < 0) {
        fprintf(stderr, "vhost guest notifier cleanup failed: %d\n", r);
        fflush(stderr);
    }
    assert(r >= 0);
}

void vhost_net_cleanup(struct vhost_net *net)
{
    vhost_dev_cleanup(&net->dev);
    g_free(net);
}

int vhost_net_notify_migration_done(struct vhost_net *net, char* mac_addr)
{
    const VhostOps *vhost_ops = net->dev.vhost_ops;
    int r = -1;

    if (vhost_ops->vhost_migration_done) {
        r = vhost_ops->vhost_migration_done(&net->dev, mac_addr);
    }

    return r;
}

bool vhost_net_virtqueue_pending(VHostNetState *net, int idx)
{
    return vhost_virtqueue_pending(&net->dev, idx);
}

void vhost_net_virtqueue_mask(VHostNetState *net, VirtIODevice *dev,
                              int idx, bool mask)
{
    vhost_virtqueue_mask(&net->dev, dev, idx, mask);
}

VHostNetState *get_vhost_net(NetClientState *nc)
{
    VHostNetState *vhost_net = 0;

    if (!nc) {
        return 0;
    }

    switch (nc->info->type) {
    case NET_CLIENT_OPTIONS_KIND_TAP:
        vhost_net = tap_get_vhost_net(nc);
        break;
    case NET_CLIENT_OPTIONS_KIND_VHOST_USER:
        vhost_net = vhost_user_get_vhost_net(nc);
        break;
    default:
        break;
    }

    return vhost_net;
}

int vhost_set_vring_enable(NetClientState *nc, int enable)
{
    VHostNetState *net = get_vhost_net(nc);
    const VhostOps *vhost_ops = net->dev.vhost_ops;

    if (vhost_ops->vhost_set_vring_enable) {
        return vhost_ops->vhost_set_vring_enable(&net->dev, enable);
    }

    return 0;
}

#else
uint64_t vhost_net_get_max_queues(VHostNetState *net)
{
    return 1;
}

struct vhost_net *vhost_net_init(VhostNetOptions *options)
{
    error_report("vhost-net support is not compiled in");
    return NULL;
}

int vhost_net_start(VirtIODevice *dev,
                    NetClientState *ncs,
                    int total_queues)
{
    return -ENOSYS;
}
void vhost_net_stop(VirtIODevice *dev,
                    NetClientState *ncs,
                    int total_queues)
{
}

void vhost_net_cleanup(struct vhost_net *net)
{
}

uint64_t vhost_net_get_features(struct vhost_net *net, uint64_t features)
{
    return features;
}
void vhost_net_ack_features(struct vhost_net *net, uint64_t features)
{
}

bool vhost_net_virtqueue_pending(VHostNetState *net, int idx)
{
    return false;
}

void vhost_net_virtqueue_mask(VHostNetState *net, VirtIODevice *dev,
                              int idx, bool mask)
{
}

int vhost_net_notify_migration_done(struct vhost_net *net, char* mac_addr)
{
    return -1;
}

VHostNetState *get_vhost_net(NetClientState *nc)
{
    return 0;
}

int vhost_set_vring_enable(NetClientState *nc, int enable)
{
    return 0;
}
#endif<|MERGE_RESOLUTION|>--- conflicted
+++ resolved
@@ -276,22 +276,13 @@
     BusState *qbus = BUS(qdev_get_parent_bus(DEVICE(dev)));
     VirtioBusState *vbus = VIRTIO_BUS(qbus);
     VirtioBusClass *k = VIRTIO_BUS_GET_CLASS(vbus);
-    int r, e, i, j;
+    int r, e, i;
 
     if (!k->set_guest_notifiers) {
         error_report("binding does not support guest notifiers");
         return -ENOSYS;
     }
 
-<<<<<<< HEAD
-    for (j = 0; j < total_queues; j++) {
-        r = vhost_net_set_vnet_endian(dev, ncs[j].peer, true);
-        if (r < 0) {
-            goto err_endian;
-        }
-        vhost_net_set_vq_index(get_vhost_net(ncs[j].peer), j * 2);
-    }
-=======
     for (i = 0; i < total_queues; i++) {
         struct vhost_net *net;
 
@@ -306,7 +297,6 @@
                 dev->use_guest_notifier_mask = false;
         }
      }
->>>>>>> bfc766d3
 
     r = k->set_guest_notifiers(qbus->parent, total_queues * 2, true);
     if (r < 0) {
@@ -333,14 +323,7 @@
         fprintf(stderr, "vhost guest notifier cleanup failed: %d\n", e);
         fflush(stderr);
     }
-<<<<<<< HEAD
-err_endian:
-    while (--j >= 0) {
-        vhost_net_set_vnet_endian(dev, ncs[j].peer, false);
-    }
-=======
 err:
->>>>>>> bfc766d3
     return r;
 }
 
