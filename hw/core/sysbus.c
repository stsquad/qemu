--- conflicted
+++ resolved
@@ -378,11 +378,9 @@
 
     k->init = sysbus_device_init;
     k->bus_type = TYPE_SYSTEM_BUS;
-<<<<<<< HEAD
     k->pwr_cntrl = sysbus_device_pwr_cntrl;
     k->hlt_cntrl = sysbus_device_hlt_cntrl;
     fmc->parse_reg = sysbus_parse_reg;
-=======
     /*
      * device_add plugs devices into a suitable bus.  For "real" buses,
      * that actually connects the device.  For sysbus, the connections
@@ -394,7 +392,6 @@
      * subclass needs to override it and set user_creatable=true.
      */
     k->user_creatable = false;
->>>>>>> 1ab5eb4e
 }
 
 static const TypeInfo sysbus_device_type_info = {
