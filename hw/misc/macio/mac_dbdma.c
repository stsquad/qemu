/*
 * PowerMac descriptor-based DMA emulation
 *
 * Copyright (c) 2005-2007 Fabrice Bellard
 * Copyright (c) 2007 Jocelyn Mayer
 * Copyright (c) 2009 Laurent Vivier
 *
 * some parts from linux-2.6.28, arch/powerpc/include/asm/dbdma.h
 *
 *   Definitions for using the Apple Descriptor-Based DMA controller
 *   in Power Macintosh computers.
 *
 *   Copyright (C) 1996 Paul Mackerras.
 *
 * some parts from mol 0.9.71
 *
 *   Descriptor based DMA emulation
 *
 *   Copyright (C) 1998-2004 Samuel Rydh (samuel@ibrium.se)
 *
 * Permission is hereby granted, free of charge, to any person obtaining a copy
 * of this software and associated documentation files (the "Software"), to deal
 * in the Software without restriction, including without limitation the rights
 * to use, copy, modify, merge, publish, distribute, sublicense, and/or sell
 * copies of the Software, and to permit persons to whom the Software is
 * furnished to do so, subject to the following conditions:
 *
 * The above copyright notice and this permission notice shall be included in
 * all copies or substantial portions of the Software.
 *
 * THE SOFTWARE IS PROVIDED "AS IS", WITHOUT WARRANTY OF ANY KIND, EXPRESS OR
 * IMPLIED, INCLUDING BUT NOT LIMITED TO THE WARRANTIES OF MERCHANTABILITY,
 * FITNESS FOR A PARTICULAR PURPOSE AND NONINFRINGEMENT. IN NO EVENT SHALL
 * THE AUTHORS OR COPYRIGHT HOLDERS BE LIABLE FOR ANY CLAIM, DAMAGES OR OTHER
 * LIABILITY, WHETHER IN AN ACTION OF CONTRACT, TORT OR OTHERWISE, ARISING FROM,
 * OUT OF OR IN CONNECTION WITH THE SOFTWARE OR THE USE OR OTHER DEALINGS IN
 * THE SOFTWARE.
 */
#include "qemu/osdep.h"
#include "hw/hw.h"
#include "hw/isa/isa.h"
#include "hw/ppc/mac_dbdma.h"
#include "qemu/main-loop.h"
#include "qemu/log.h"
<<<<<<< HEAD
=======
#include "sysemu/dma.h"
>>>>>>> 7124ccf8

/* debug DBDMA */
#define DEBUG_DBDMA 0
#define DEBUG_DBDMA_CHANMASK ((1ull << DBDMA_CHANNELS) - 1)

#define DBDMA_DPRINTF(fmt, ...) do { \
    if (DEBUG_DBDMA) { \
        printf("DBDMA: " fmt , ## __VA_ARGS__); \
    } \
} while (0);

#define DBDMA_DPRINTFCH(ch, fmt, ...) do { \
    if (DEBUG_DBDMA) { \
        if ((1ul << (ch)->channel) & DEBUG_DBDMA_CHANMASK) { \
            printf("DBDMA[%02x]: " fmt , (ch)->channel, ## __VA_ARGS__); \
        } \
    } \
} while (0);

/*
 */

static DBDMAState *dbdma_from_ch(DBDMA_channel *ch)
{
    return container_of(ch, DBDMAState, channels[ch->channel]);
}

#if DEBUG_DBDMA
static void dump_dbdma_cmd(dbdma_cmd *cmd)
{
    printf("dbdma_cmd %p\n", cmd);
    printf("    req_count 0x%04x\n", le16_to_cpu(cmd->req_count));
    printf("    command 0x%04x\n", le16_to_cpu(cmd->command));
    printf("    phy_addr 0x%08x\n", le32_to_cpu(cmd->phy_addr));
    printf("    cmd_dep 0x%08x\n", le32_to_cpu(cmd->cmd_dep));
    printf("    res_count 0x%04x\n", le16_to_cpu(cmd->res_count));
    printf("    xfer_status 0x%04x\n", le16_to_cpu(cmd->xfer_status));
}
#else
static void dump_dbdma_cmd(dbdma_cmd *cmd)
{
}
#endif
static void dbdma_cmdptr_load(DBDMA_channel *ch)
{
    DBDMA_DPRINTFCH(ch, "dbdma_cmdptr_load 0x%08x\n",
                    ch->regs[DBDMA_CMDPTR_LO]);
    dma_memory_read(&address_space_memory, ch->regs[DBDMA_CMDPTR_LO],
                    &ch->current, sizeof(dbdma_cmd));
}

static void dbdma_cmdptr_save(DBDMA_channel *ch)
{
    DBDMA_DPRINTFCH(ch, "dbdma_cmdptr_save 0x%08x\n",
                    ch->regs[DBDMA_CMDPTR_LO]);
    DBDMA_DPRINTFCH(ch, "xfer_status 0x%08x res_count 0x%04x\n",
                    le16_to_cpu(ch->current.xfer_status),
                    le16_to_cpu(ch->current.res_count));
    dma_memory_write(&address_space_memory, ch->regs[DBDMA_CMDPTR_LO],
                     &ch->current, sizeof(dbdma_cmd));
}

static void kill_channel(DBDMA_channel *ch)
{
    DBDMA_DPRINTFCH(ch, "kill_channel\n");

    ch->regs[DBDMA_STATUS] |= DEAD;
    ch->regs[DBDMA_STATUS] &= ~ACTIVE;

    qemu_irq_raise(ch->irq);
}

static void conditional_interrupt(DBDMA_channel *ch)
{
    dbdma_cmd *current = &ch->current;
    uint16_t intr;
    uint16_t sel_mask, sel_value;
    uint32_t status;
    int cond;

    DBDMA_DPRINTFCH(ch, "%s\n", __func__);

    intr = le16_to_cpu(current->command) & INTR_MASK;

    switch(intr) {
    case INTR_NEVER:  /* don't interrupt */
        return;
    case INTR_ALWAYS: /* always interrupt */
        qemu_irq_raise(ch->irq);
        DBDMA_DPRINTFCH(ch, "%s: raise\n", __func__);
        return;
    }

    status = ch->regs[DBDMA_STATUS] & DEVSTAT;

    sel_mask = (ch->regs[DBDMA_INTR_SEL] >> 16) & 0x0f;
    sel_value = ch->regs[DBDMA_INTR_SEL] & 0x0f;

    cond = (status & sel_mask) == (sel_value & sel_mask);

    switch(intr) {
    case INTR_IFSET:  /* intr if condition bit is 1 */
        if (cond) {
            qemu_irq_raise(ch->irq);
            DBDMA_DPRINTFCH(ch, "%s: raise\n", __func__);
        }
        return;
    case INTR_IFCLR:  /* intr if condition bit is 0 */
        if (!cond) {
            qemu_irq_raise(ch->irq);
            DBDMA_DPRINTFCH(ch, "%s: raise\n", __func__);
        }
        return;
    }
}

static int conditional_wait(DBDMA_channel *ch)
{
    dbdma_cmd *current = &ch->current;
    uint16_t wait;
    uint16_t sel_mask, sel_value;
    uint32_t status;
    int cond;

    DBDMA_DPRINTFCH(ch, "conditional_wait\n");

    wait = le16_to_cpu(current->command) & WAIT_MASK;

    switch(wait) {
    case WAIT_NEVER:  /* don't wait */
        return 0;
    case WAIT_ALWAYS: /* always wait */
        return 1;
    }

    status = ch->regs[DBDMA_STATUS] & DEVSTAT;

    sel_mask = (ch->regs[DBDMA_WAIT_SEL] >> 16) & 0x0f;
    sel_value = ch->regs[DBDMA_WAIT_SEL] & 0x0f;

    cond = (status & sel_mask) == (sel_value & sel_mask);

    switch(wait) {
    case WAIT_IFSET:  /* wait if condition bit is 1 */
        if (cond)
            return 1;
        return 0;
    case WAIT_IFCLR:  /* wait if condition bit is 0 */
        if (!cond)
            return 1;
        return 0;
    }
    return 0;
}

static void next(DBDMA_channel *ch)
{
    uint32_t cp;

    ch->regs[DBDMA_STATUS] &= ~BT;

    cp = ch->regs[DBDMA_CMDPTR_LO];
    ch->regs[DBDMA_CMDPTR_LO] = cp + sizeof(dbdma_cmd);
    dbdma_cmdptr_load(ch);
}

static void branch(DBDMA_channel *ch)
{
    dbdma_cmd *current = &ch->current;

    ch->regs[DBDMA_CMDPTR_LO] = le32_to_cpu(current->cmd_dep);
    ch->regs[DBDMA_STATUS] |= BT;
    dbdma_cmdptr_load(ch);
}

static void conditional_branch(DBDMA_channel *ch)
{
    dbdma_cmd *current = &ch->current;
    uint16_t br;
    uint16_t sel_mask, sel_value;
    uint32_t status;
    int cond;

    DBDMA_DPRINTFCH(ch, "conditional_branch\n");

    /* check if we must branch */

    br = le16_to_cpu(current->command) & BR_MASK;

    switch(br) {
    case BR_NEVER:  /* don't branch */
        next(ch);
        return;
    case BR_ALWAYS: /* always branch */
        branch(ch);
        return;
    }

    status = ch->regs[DBDMA_STATUS] & DEVSTAT;

    sel_mask = (ch->regs[DBDMA_BRANCH_SEL] >> 16) & 0x0f;
    sel_value = ch->regs[DBDMA_BRANCH_SEL] & 0x0f;

    cond = (status & sel_mask) == (sel_value & sel_mask);

    switch(br) {
    case BR_IFSET:  /* branch if condition bit is 1 */
        if (cond)
            branch(ch);
        else
            next(ch);
        return;
    case BR_IFCLR:  /* branch if condition bit is 0 */
        if (!cond)
            branch(ch);
        else
            next(ch);
        return;
    }
}

static void channel_run(DBDMA_channel *ch);

static void dbdma_end(DBDMA_io *io)
{
    DBDMA_channel *ch = io->channel;
    dbdma_cmd *current = &ch->current;

    DBDMA_DPRINTFCH(ch, "%s\n", __func__);

    if (conditional_wait(ch))
        goto wait;

    current->xfer_status = cpu_to_le16(ch->regs[DBDMA_STATUS]);
    current->res_count = cpu_to_le16(io->len);
    dbdma_cmdptr_save(ch);
    if (io->is_last)
        ch->regs[DBDMA_STATUS] &= ~FLUSH;

    conditional_interrupt(ch);
    conditional_branch(ch);

wait:
    /* Indicate that we're ready for a new DMA round */
    ch->io.processing = false;

    if ((ch->regs[DBDMA_STATUS] & RUN) &&
        (ch->regs[DBDMA_STATUS] & ACTIVE))
        channel_run(ch);
}

static void start_output(DBDMA_channel *ch, int key, uint32_t addr,
                        uint16_t req_count, int is_last)
{
    DBDMA_DPRINTFCH(ch, "start_output\n");

    /* KEY_REGS, KEY_DEVICE and KEY_STREAM
     * are not implemented in the mac-io chip
     */

    DBDMA_DPRINTFCH(ch, "addr 0x%x key 0x%x\n", addr, key);
    if (!addr || key > KEY_STREAM3) {
        kill_channel(ch);
        return;
    }

    ch->io.addr = addr;
    ch->io.len = req_count;
    ch->io.is_last = is_last;
    ch->io.dma_end = dbdma_end;
    ch->io.is_dma_out = 1;
    ch->io.processing = true;
    if (ch->rw) {
        ch->rw(&ch->io);
    }
}

static void start_input(DBDMA_channel *ch, int key, uint32_t addr,
                       uint16_t req_count, int is_last)
{
    DBDMA_DPRINTFCH(ch, "start_input\n");

    /* KEY_REGS, KEY_DEVICE and KEY_STREAM
     * are not implemented in the mac-io chip
     */

    DBDMA_DPRINTFCH(ch, "addr 0x%x key 0x%x\n", addr, key);
    if (!addr || key > KEY_STREAM3) {
        kill_channel(ch);
        return;
    }

    ch->io.addr = addr;
    ch->io.len = req_count;
    ch->io.is_last = is_last;
    ch->io.dma_end = dbdma_end;
    ch->io.is_dma_out = 0;
    ch->io.processing = true;
    if (ch->rw) {
        ch->rw(&ch->io);
    }
}

static void load_word(DBDMA_channel *ch, int key, uint32_t addr,
                     uint16_t len)
{
    dbdma_cmd *current = &ch->current;

    DBDMA_DPRINTFCH(ch, "load_word %d bytes, addr=%08x\n", len, addr);

    /* only implements KEY_SYSTEM */

    if (key != KEY_SYSTEM) {
        printf("DBDMA: LOAD_WORD, unimplemented key %x\n", key);
        kill_channel(ch);
        return;
    }

    dma_memory_read(&address_space_memory, addr, &current->cmd_dep, len);

    if (conditional_wait(ch))
        goto wait;

    current->xfer_status = cpu_to_le16(ch->regs[DBDMA_STATUS]);
    dbdma_cmdptr_save(ch);
    ch->regs[DBDMA_STATUS] &= ~FLUSH;

    conditional_interrupt(ch);
    next(ch);

wait:
    DBDMA_kick(dbdma_from_ch(ch));
}

static void store_word(DBDMA_channel *ch, int key, uint32_t addr,
                      uint16_t len)
{
    dbdma_cmd *current = &ch->current;

    DBDMA_DPRINTFCH(ch, "store_word %d bytes, addr=%08x pa=%x\n",
                    len, addr, le32_to_cpu(current->cmd_dep));

    /* only implements KEY_SYSTEM */

    if (key != KEY_SYSTEM) {
        printf("DBDMA: STORE_WORD, unimplemented key %x\n", key);
        kill_channel(ch);
        return;
    }

    dma_memory_write(&address_space_memory, addr, &current->cmd_dep, len);

    if (conditional_wait(ch))
        goto wait;

    current->xfer_status = cpu_to_le16(ch->regs[DBDMA_STATUS]);
    dbdma_cmdptr_save(ch);
    ch->regs[DBDMA_STATUS] &= ~FLUSH;

    conditional_interrupt(ch);
    next(ch);

wait:
    DBDMA_kick(dbdma_from_ch(ch));
}

static void nop(DBDMA_channel *ch)
{
    dbdma_cmd *current = &ch->current;

    if (conditional_wait(ch))
        goto wait;

    current->xfer_status = cpu_to_le16(ch->regs[DBDMA_STATUS]);
    dbdma_cmdptr_save(ch);

    conditional_interrupt(ch);
    conditional_branch(ch);

wait:
    DBDMA_kick(dbdma_from_ch(ch));
}

static void stop(DBDMA_channel *ch)
{
    ch->regs[DBDMA_STATUS] &= ~(ACTIVE|DEAD|FLUSH);

    /* the stop command does not increment command pointer */
}

static void channel_run(DBDMA_channel *ch)
{
    dbdma_cmd *current = &ch->current;
    uint16_t cmd, key;
    uint16_t req_count;
    uint32_t phy_addr;

    DBDMA_DPRINTFCH(ch, "channel_run\n");
    dump_dbdma_cmd(current);

    /* clear WAKE flag at command fetch */

    ch->regs[DBDMA_STATUS] &= ~WAKE;

    cmd = le16_to_cpu(current->command) & COMMAND_MASK;

    switch (cmd) {
    case DBDMA_NOP:
        nop(ch);
        return;

    case DBDMA_STOP:
        stop(ch);
        return;
    }

    key = le16_to_cpu(current->command) & 0x0700;
    req_count = le16_to_cpu(current->req_count);
    phy_addr = le32_to_cpu(current->phy_addr);

    if (key == KEY_STREAM4) {
        printf("command %x, invalid key 4\n", cmd);
        kill_channel(ch);
        return;
    }

    switch (cmd) {
    case OUTPUT_MORE:
        start_output(ch, key, phy_addr, req_count, 0);
        return;

    case OUTPUT_LAST:
        start_output(ch, key, phy_addr, req_count, 1);
        return;

    case INPUT_MORE:
        start_input(ch, key, phy_addr, req_count, 0);
        return;

    case INPUT_LAST:
        start_input(ch, key, phy_addr, req_count, 1);
        return;
    }

    if (key < KEY_REGS) {
        printf("command %x, invalid key %x\n", cmd, key);
        key = KEY_SYSTEM;
    }

    /* for LOAD_WORD and STORE_WORD, req_count is on 3 bits
     * and BRANCH is invalid
     */

    req_count = req_count & 0x0007;
    if (req_count & 0x4) {
        req_count = 4;
        phy_addr &= ~3;
    } else if (req_count & 0x2) {
        req_count = 2;
        phy_addr &= ~1;
    } else
        req_count = 1;

    switch (cmd) {
    case LOAD_WORD:
        load_word(ch, key, phy_addr, req_count);
        return;

    case STORE_WORD:
        store_word(ch, key, phy_addr, req_count);
        return;
    }
}

static void DBDMA_run(DBDMAState *s)
{
    int channel;

    for (channel = 0; channel < DBDMA_CHANNELS; channel++) {
        DBDMA_channel *ch = &s->channels[channel];
        uint32_t status = ch->regs[DBDMA_STATUS];
        if (!ch->io.processing && (status & RUN) && (status & ACTIVE)) {
            channel_run(ch);
        }
    }
}

static void DBDMA_run_bh(void *opaque)
{
    DBDMAState *s = opaque;

    DBDMA_DPRINTF("-> DBDMA_run_bh\n");
    DBDMA_run(s);
    DBDMA_DPRINTF("<- DBDMA_run_bh\n");
}

void DBDMA_kick(DBDMAState *dbdma)
{
    qemu_bh_schedule(dbdma->bh);
}

void DBDMA_register_channel(void *dbdma, int nchan, qemu_irq irq,
                            DBDMA_rw rw, DBDMA_flush flush,
                            void *opaque)
{
    DBDMAState *s = dbdma;
    DBDMA_channel *ch = &s->channels[nchan];

    DBDMA_DPRINTFCH(ch, "DBDMA_register_channel 0x%x\n", nchan);

    assert(rw);
    assert(flush);

    assert(rw);
    assert(flush);

    ch->irq = irq;
    ch->rw = rw;
    ch->flush = flush;
    ch->io.opaque = opaque;
}

static void
dbdma_control_write(DBDMA_channel *ch)
{
    uint16_t mask, value;
    uint32_t status;

    mask = (ch->regs[DBDMA_CONTROL] >> 16) & 0xffff;
    value = ch->regs[DBDMA_CONTROL] & 0xffff;

    value &= (RUN | PAUSE | FLUSH | WAKE | DEVSTAT);

    status = ch->regs[DBDMA_STATUS];

    status = (value & mask) | (status & ~mask);

    if (status & WAKE)
        status |= ACTIVE;
    if (status & RUN) {
        status |= ACTIVE;
        status &= ~DEAD;
    }
    if (status & PAUSE)
        status &= ~ACTIVE;
    if ((ch->regs[DBDMA_STATUS] & RUN) && !(status & RUN)) {
        /* RUN is cleared */
        status &= ~(ACTIVE|DEAD);
<<<<<<< HEAD
    }

    if ((status & FLUSH) && ch->flush) {
        ch->flush(&ch->io);
        status &= ~FLUSH;
=======
>>>>>>> 7124ccf8
    }

    if ((status & FLUSH) && ch->flush) {
        ch->flush(&ch->io);
        status &= ~FLUSH;
    }

    DBDMA_DPRINTFCH(ch, "    status 0x%08x\n", status);

    ch->regs[DBDMA_STATUS] = status;

    if (status & ACTIVE) {
        DBDMA_kick(dbdma_from_ch(ch));
    }
}

static void dbdma_write(void *opaque, hwaddr addr,
                        uint64_t value, unsigned size)
{
    int channel = addr >> DBDMA_CHANNEL_SHIFT;
    DBDMAState *s = opaque;
    DBDMA_channel *ch = &s->channels[channel];
    int reg = (addr - (channel << DBDMA_CHANNEL_SHIFT)) >> 2;

    DBDMA_DPRINTFCH(ch, "writel 0x" TARGET_FMT_plx " <= 0x%08"PRIx64"\n",
                    addr, value);
    DBDMA_DPRINTFCH(ch, "channel 0x%x reg 0x%x\n",
                    (uint32_t)addr >> DBDMA_CHANNEL_SHIFT, reg);

    /* cmdptr cannot be modified if channel is ACTIVE */

    if (reg == DBDMA_CMDPTR_LO && (ch->regs[DBDMA_STATUS] & ACTIVE)) {
        return;
    }

    ch->regs[reg] = value;

    switch(reg) {
    case DBDMA_CONTROL:
        dbdma_control_write(ch);
        break;
    case DBDMA_CMDPTR_LO:
        /* 16-byte aligned */
        ch->regs[DBDMA_CMDPTR_LO] &= ~0xf;
        dbdma_cmdptr_load(ch);
        break;
    case DBDMA_STATUS:
    case DBDMA_INTR_SEL:
    case DBDMA_BRANCH_SEL:
    case DBDMA_WAIT_SEL:
        /* nothing to do */
        break;
    case DBDMA_XFER_MODE:
    case DBDMA_CMDPTR_HI:
    case DBDMA_DATA2PTR_HI:
    case DBDMA_DATA2PTR_LO:
    case DBDMA_ADDRESS_HI:
    case DBDMA_BRANCH_ADDR_HI:
    case DBDMA_RES1:
    case DBDMA_RES2:
    case DBDMA_RES3:
    case DBDMA_RES4:
        /* unused */
        break;
    }
}

static uint64_t dbdma_read(void *opaque, hwaddr addr,
                           unsigned size)
{
    uint32_t value;
    int channel = addr >> DBDMA_CHANNEL_SHIFT;
    DBDMAState *s = opaque;
    DBDMA_channel *ch = &s->channels[channel];
    int reg = (addr - (channel << DBDMA_CHANNEL_SHIFT)) >> 2;

    value = ch->regs[reg];

    DBDMA_DPRINTFCH(ch, "readl 0x" TARGET_FMT_plx " => 0x%08x\n", addr, value);
    DBDMA_DPRINTFCH(ch, "channel 0x%x reg 0x%x\n",
                    (uint32_t)addr >> DBDMA_CHANNEL_SHIFT, reg);

    switch(reg) {
    case DBDMA_CONTROL:
        value = 0;
        break;
    case DBDMA_STATUS:
    case DBDMA_CMDPTR_LO:
    case DBDMA_INTR_SEL:
    case DBDMA_BRANCH_SEL:
    case DBDMA_WAIT_SEL:
        /* nothing to do */
        break;
    case DBDMA_XFER_MODE:
    case DBDMA_CMDPTR_HI:
    case DBDMA_DATA2PTR_HI:
    case DBDMA_DATA2PTR_LO:
    case DBDMA_ADDRESS_HI:
    case DBDMA_BRANCH_ADDR_HI:
        /* unused */
        value = 0;
        break;
    case DBDMA_RES1:
    case DBDMA_RES2:
    case DBDMA_RES3:
    case DBDMA_RES4:
        /* reserved */
        break;
    }

    return value;
}

static const MemoryRegionOps dbdma_ops = {
    .read = dbdma_read,
    .write = dbdma_write,
    .endianness = DEVICE_LITTLE_ENDIAN,
    .valid = {
        .min_access_size = 4,
        .max_access_size = 4,
    },
};

static const VMStateDescription vmstate_dbdma_io = {
    .name = "dbdma_io",
    .version_id = 0,
    .minimum_version_id = 0,
    .fields = (VMStateField[]) {
        VMSTATE_UINT64(addr, struct DBDMA_io),
        VMSTATE_INT32(len, struct DBDMA_io),
        VMSTATE_INT32(is_last, struct DBDMA_io),
        VMSTATE_INT32(is_dma_out, struct DBDMA_io),
        VMSTATE_BOOL(processing, struct DBDMA_io),
        VMSTATE_END_OF_LIST()
    }
};

static const VMStateDescription vmstate_dbdma_cmd = {
    .name = "dbdma_cmd",
    .version_id = 0,
    .minimum_version_id = 0,
    .fields = (VMStateField[]) {
        VMSTATE_UINT16(req_count, dbdma_cmd),
        VMSTATE_UINT16(command, dbdma_cmd),
        VMSTATE_UINT32(phy_addr, dbdma_cmd),
        VMSTATE_UINT32(cmd_dep, dbdma_cmd),
        VMSTATE_UINT16(res_count, dbdma_cmd),
        VMSTATE_UINT16(xfer_status, dbdma_cmd),
        VMSTATE_END_OF_LIST()
    }
};

static const VMStateDescription vmstate_dbdma_channel = {
    .name = "dbdma_channel",
    .version_id = 1,
    .minimum_version_id = 1,
    .fields = (VMStateField[]) {
        VMSTATE_UINT32_ARRAY(regs, struct DBDMA_channel, DBDMA_REGS),
        VMSTATE_STRUCT(io, struct DBDMA_channel, 0, vmstate_dbdma_io, DBDMA_io),
        VMSTATE_STRUCT(current, struct DBDMA_channel, 0, vmstate_dbdma_cmd,
                       dbdma_cmd),
        VMSTATE_END_OF_LIST()
    }
};

static const VMStateDescription vmstate_dbdma = {
    .name = "dbdma",
    .version_id = 3,
    .minimum_version_id = 3,
    .fields = (VMStateField[]) {
        VMSTATE_STRUCT_ARRAY(channels, DBDMAState, DBDMA_CHANNELS, 1,
                             vmstate_dbdma_channel, DBDMA_channel),
        VMSTATE_END_OF_LIST()
    }
};

static void dbdma_reset(void *opaque)
{
    DBDMAState *s = opaque;
    int i;

    for (i = 0; i < DBDMA_CHANNELS; i++)
        memset(s->channels[i].regs, 0, DBDMA_SIZE);
}

static void dbdma_unassigned_rw(DBDMA_io *io)
{
    DBDMA_channel *ch = io->channel;
    qemu_log_mask(LOG_GUEST_ERROR, "%s: use of unassigned channel %d\n",
                  __func__, ch->channel);
<<<<<<< HEAD
=======
    ch->io.processing = false;
>>>>>>> 7124ccf8
}

static void dbdma_unassigned_flush(DBDMA_io *io)
{
    DBDMA_channel *ch = io->channel;
<<<<<<< HEAD
    qemu_log_mask(LOG_GUEST_ERROR, "%s: use of unassigned channel %d\n",
                  __func__, ch->channel);
=======
    dbdma_cmd *current = &ch->current;
    uint16_t cmd;
    qemu_log_mask(LOG_GUEST_ERROR, "%s: use of unassigned channel %d\n",
                  __func__, ch->channel);

    cmd = le16_to_cpu(current->command) & COMMAND_MASK;
    if (cmd == OUTPUT_MORE || cmd == OUTPUT_LAST ||
        cmd == INPUT_MORE || cmd == INPUT_LAST) {
        current->xfer_status = cpu_to_le16(ch->regs[DBDMA_STATUS] | FLUSH);
        current->res_count = cpu_to_le16(io->len);
        dbdma_cmdptr_save(ch);
    }
>>>>>>> 7124ccf8
}

void* DBDMA_init (MemoryRegion **dbdma_mem)
{
    DBDMAState *s;
    int i;

    s = g_malloc0(sizeof(DBDMAState));

    for (i = 0; i < DBDMA_CHANNELS; i++) {
        DBDMA_io *io = &s->channels[i].io;
        DBDMA_channel *ch = &s->channels[i];
        qemu_iovec_init(&io->iov, 1);

        ch->rw = dbdma_unassigned_rw;
        ch->flush = dbdma_unassigned_flush;
        ch->channel = i;
        ch->io.channel = ch;
    }

    memory_region_init_io(&s->mem, NULL, &dbdma_ops, s, "dbdma", 0x1000);
    *dbdma_mem = &s->mem;
    vmstate_register(NULL, -1, &vmstate_dbdma, s);
    qemu_register_reset(dbdma_reset, s);

    s->bh = qemu_bh_new(DBDMA_run_bh, s);

    return s;
}<|MERGE_RESOLUTION|>--- conflicted
+++ resolved
@@ -42,10 +42,7 @@
 #include "hw/ppc/mac_dbdma.h"
 #include "qemu/main-loop.h"
 #include "qemu/log.h"
-<<<<<<< HEAD
-=======
 #include "sysemu/dma.h"
->>>>>>> 7124ccf8
 
 /* debug DBDMA */
 #define DEBUG_DBDMA 0
@@ -559,9 +556,6 @@
     assert(rw);
     assert(flush);
 
-    assert(rw);
-    assert(flush);
-
     ch->irq = irq;
     ch->rw = rw;
     ch->flush = flush;
@@ -594,14 +588,6 @@
     if ((ch->regs[DBDMA_STATUS] & RUN) && !(status & RUN)) {
         /* RUN is cleared */
         status &= ~(ACTIVE|DEAD);
-<<<<<<< HEAD
-    }
-
-    if ((status & FLUSH) && ch->flush) {
-        ch->flush(&ch->io);
-        status &= ~FLUSH;
-=======
->>>>>>> 7124ccf8
     }
 
     if ((status & FLUSH) && ch->flush) {
@@ -792,19 +778,12 @@
     DBDMA_channel *ch = io->channel;
     qemu_log_mask(LOG_GUEST_ERROR, "%s: use of unassigned channel %d\n",
                   __func__, ch->channel);
-<<<<<<< HEAD
-=======
     ch->io.processing = false;
->>>>>>> 7124ccf8
 }
 
 static void dbdma_unassigned_flush(DBDMA_io *io)
 {
     DBDMA_channel *ch = io->channel;
-<<<<<<< HEAD
-    qemu_log_mask(LOG_GUEST_ERROR, "%s: use of unassigned channel %d\n",
-                  __func__, ch->channel);
-=======
     dbdma_cmd *current = &ch->current;
     uint16_t cmd;
     qemu_log_mask(LOG_GUEST_ERROR, "%s: use of unassigned channel %d\n",
@@ -817,7 +796,6 @@
         current->res_count = cpu_to_le16(io->len);
         dbdma_cmdptr_save(ch);
     }
->>>>>>> 7124ccf8
 }
 
 void* DBDMA_init (MemoryRegion **dbdma_mem)
