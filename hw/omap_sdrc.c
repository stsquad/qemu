/*
 * TI OMAP SDRAM controller emulation.
 *
 * Copyright (C) 2007-2008 Nokia Corporation
 * Written by Andrzej Zaborowski <andrew@openedhand.com>
 *
 * This program is free software; you can redistribute it and/or
 * modify it under the terms of the GNU General Public License as
 * published by the Free Software Foundation; either version 2 or
 * (at your option) any later version of the License.
 *
 * This program is distributed in the hope that it will be useful,
 * but WITHOUT ANY WARRANTY; without even the implied warranty of
 * MERCHANTABILITY or FITNESS FOR A PARTICULAR PURPOSE.  See the
 * GNU General Public License for more details.
 *
 * You should have received a copy of the GNU General Public License along
 * with this program; if not, see <http://www.gnu.org/licenses/>.
 */
#include "hw.h"
#include "omap.h"

/* SDRAM Controller Subsystem */
struct omap_sdrc_s {
    MemoryRegion iomem;
    uint8_t config;
    uint32_t cscfg;
    uint32_t sharing;
    uint32_t dlla_ctrl;
    uint32_t power_reg;
    struct {
        uint32_t mcfg;
        uint32_t mr;
        uint32_t emr2;
        uint32_t actim_ctrla;
        uint32_t actim_ctrlb;
        uint32_t rfr_ctrl;
        uint32_t manual;
    } cs[2];
};

void omap_sdrc_reset(struct omap_sdrc_s *s)
{
    /* TODO: ideally we should copy s->sharing, s->cs[*].mcfg
     * from system control module
     */
    s->config    = 0x10;
    s->cscfg     = 0x4;
    s->sharing   = 0;
    s->dlla_ctrl = 0;
    s->power_reg = 0x85;
    s->cs[0].mcfg        = s->cs[1].mcfg        = 0;
    s->cs[0].mr          = s->cs[1].mr          = 0x0024;
    s->cs[0].emr2        = s->cs[1].emr2        = 0;
    s->cs[0].actim_ctrla = s->cs[1].actim_ctrla = 0;
    s->cs[0].actim_ctrlb = s->cs[1].actim_ctrlb = 0;
    s->cs[0].rfr_ctrl    = s->cs[1].rfr_ctrl    = 0;
    s->cs[0].manual      = s->cs[1].manual      = 0;
}

static uint64_t omap_sdrc_read(void *opaque, target_phys_addr_t addr,
                               unsigned size)
{
    struct omap_sdrc_s *s = (struct omap_sdrc_s *) opaque;
    int cs = 0;

    if (size != 4) {
        return omap_badwidth_read32(opaque, addr);
    }

    switch (addr) {
    case 0x00: /* SDRC_REVISION */
        return 0x20;

    case 0x10: /* SDRC_SYSCONFIG */
        return s->config;

    case 0x14: /* SDRC_SYSSTATUS */
        return 1; /* RESETDONE */

    case 0x40: /* SDRC_CS_CFG */
        return s->cscfg;

    case 0x44: /* SDRC_SHARING */
        return s->sharing;

    case 0x48: /* SDRC_ERR_ADDR */
        return 0;

    case 0x4c: /* SDRC_ERR_TYPE */
        return 0x8;

    case 0x60: /* SDRC_DLLA_SCTRL */
        return s->dlla_ctrl;

    case 0x64: /* SDRC_DLLA_STATUS */
        return ~(s->dlla_ctrl & 0x4);

    case 0x68: /* SDRC_DLLB_CTRL */
    case 0x6c: /* SDRC_DLLB_STATUS */
        return 0x00;

    case 0x70: /* SDRC_POWER */
        return s->power_reg;

    case 0xb0 ... 0xd8:
        cs = 1;
        addr -= 0x30;
       /* fall through */
    case 0x80 ... 0xa8:
        switch (addr & 0x3f) {
        case 0x00: /* SDRC_MCFG_x */
            return s->cs[cs].mcfg;
        case 0x04: /* SDRC_MR_x */
            return s->cs[cs].mr;
        case 0x08: /* SDRC_EMR1_x */
            return 0x00;
        case 0x0c: /* SDRC_EMR2_x */
            return s->cs[cs].emr2;
        case 0x10: /* SDRC_EMR3_x */
            return 0x00;
        case 0x14:
            if (cs) {
                return s->cs[1].actim_ctrla; /* SDRC_ACTIM_CTRLA_1 */
            }
            return 0x00;                    /* SDRC_DCDL1_CTRL */
        case 0x18:
            if (cs) {
                return s->cs[1].actim_ctrlb; /* SDRC_ACTIM_CTRLB_1 */
            }
            return 0x00;                    /* SDRC_DCDL2_CTRL */
        case 0x1c:
            if (!cs) {
                return s->cs[0].actim_ctrla; /* SDRC_ACTIM_CTRLA_0 */
            }
            break;
        case 0x20:
            if (!cs) {
                return s->cs[0].actim_ctrlb; /* SDRC_ACTIM_CTRLB_0 */
            }
            break;
        case 0x24: /* SDRC_RFR_CTRL_x */
            return s->cs[cs].rfr_ctrl;
        case 0x28: /* SDRC_MANUAL_x */
            return s->cs[cs].manual;
        default:
            break;
        }
        addr += cs * 0x30; /* restore address to get correct error messages */
        break;

    default:
        break;
    }

    OMAP_BAD_REG(addr);
    return 0;
}

static void omap_sdrc_write(void *opaque, target_phys_addr_t addr,
<<<<<<< HEAD
                            uint32_t value)
=======
                            uint64_t value, unsigned size)
>>>>>>> 217bfb44
{
    struct omap_sdrc_s *s = (struct omap_sdrc_s *) opaque;
    int cs = 0;

    if (size != 4) {
        return omap_badwidth_write32(opaque, addr, value);
    }

    switch (addr) {
<<<<<<< HEAD
    case 0x00: /* SDRC_REVISION */
    case 0x14: /* SDRC_SYSSTATUS */
    case 0x48: /* SDRC_ERR_ADDR */
    case 0x64: /* SDRC_DLLA_STATUS */
    case 0x6c: /* SDRC_DLLB_STATUS */
        OMAP_RO_REGV(addr, value);
        break;

    case 0x10: /* SDRC_SYSCONFIG */
        if (value & 2) {
=======
    case 0x00:	/* SDRC_REVISION */
    case 0x14:	/* SDRC_SYSSTATUS */
    case 0x48:	/* SDRC_ERR_ADDR */
    case 0x64:	/* SDRC_DLLA_STATUS */
    case 0x6c:	/* SDRC_DLLB_STATUS */
        OMAP_RO_REG(addr);
        return;

    case 0x10:	/* SDRC_SYSCONFIG */
        if ((value >> 3) != 0x2)
            fprintf(stderr, "%s: bad SDRAM idle mode %i\n",
                    __FUNCTION__, (unsigned)value >> 3);
        if (value & 2)
>>>>>>> 217bfb44
            omap_sdrc_reset(s);
        }
        s->config = value & 0x18;
        break;

    case 0x40: /* SDRC_CS_CFG */
        s->cscfg = value & 0x30f;
        break;

    case 0x44: /* SDRC_SHARING */
        if (!(s->sharing & 0x40000000)) { /* LOCK */
            s->sharing = value & 0x40007f00;
        }
        break;

    case 0x4c: /* SDRC_ERR_TYPE */
        OMAP_BAD_REGV(addr, value);
        break;

    case 0x60: /* SDRC_DLLA_CTRL */
        s->dlla_ctrl = value & 0xffff00fe;
        break;

    case 0x68: /* SDRC_DLLB_CTRL */
        /* silently ignore */
        /*OMAP_BAD_REGV(addr, value);*/
        break;

    case 0x70: /* SDRC_POWER_REG */
        s->power_reg = value & 0x04fffffd;
        break;

    case 0xb0 ... 0xd8:
        cs = 1;
        addr -= 0x30;
        /* fall through */
    case 0x80 ... 0xa8:
        switch (addr & 0x3f) {
        case 0x00: /* SDRC_MCFG_x */
            if (!(s->cs[cs].mcfg & 0x40000000)) { /* LOCKSTATUS */
                if (value & 0x00080000) { /* ADDRMUXLEGACY */
                    s->cs[cs].mcfg = value & 0x477bffdf;
                } else {
                    s->cs[cs].mcfg = value & 0x41fbffdf; /* TODO: marked ???? */
                }
            }
            break;
        case 0x04: /* SDRC_MR_x */
            s->cs[cs].mr = value & 0xfff;
            break;
        case 0x08: /* SDRC_EMR1_x */
            break;
        case 0x0c: /* SDRC_EMR2_x */
            s->cs[cs].emr2 = value & 0xfff;
            break;
        case 0x10: /* SDRC_EMR3_x */
            break;
        case 0x14:
            if (cs) {
                /* SDRC_ACTIM_CTRLA_1 */
                s->cs[1].actim_ctrla = value & 0xffffffdf;
            }
            /* otherwise SDRC_DCDL1_CTRL, do nothing */
            break;
        case 0x18:
            if (cs) {
                /* SDRC_ACTIM_CTRLB_1 */
                s->cs[1].actim_ctrlb = value & 0x000377ff;
            }
            /* otherwise SDRC_DCDL2_CTRL, do nothing */
            break;
        case 0x1c:
            if (!cs) {
                /* SDRC_ACTIM_CTRLA_0 */
                s->cs[0].actim_ctrla = value & 0xffffffdf;
            } else {
                OMAP_BAD_REGV(addr + 0x30, value);
            }
            break;
        case 0x20:
            if (!cs) {
                /* SDRC_ACTIM_CTRLB_0 */
                s->cs[0].actim_ctrlb = value & 0x000377ff;
            } else {
                OMAP_BAD_REGV(addr + 0x30, value);
            }
            break;
        case 0x24: /* SDRC_RFR_CTRL_x */
            s->cs[cs].rfr_ctrl = value & 0x00ffff03;
            break;
        case 0x28: /* SDRC_MANUAL_x */
            s->cs[cs].manual = value & 0xffff000f;
            break;
        default:
            OMAP_BAD_REGV(addr + cs * 0x30, value);
            break;
        }
        break;

    default:
        OMAP_BAD_REGV(addr, value);
        break;
    }
}

static const MemoryRegionOps omap_sdrc_ops = {
    .read = omap_sdrc_read,
    .write = omap_sdrc_write,
    .endianness = DEVICE_NATIVE_ENDIAN,
};

struct omap_sdrc_s *omap_sdrc_init(MemoryRegion *sysmem,
                                   target_phys_addr_t base)
{
    struct omap_sdrc_s *s = (struct omap_sdrc_s *)
            g_malloc0(sizeof(struct omap_sdrc_s));

    omap_sdrc_reset(s);

    memory_region_init_io(&s->iomem, &omap_sdrc_ops, s, "omap.sdrc", 0x1000);
    memory_region_add_subregion(sysmem, base, &s->iomem);

    return s;
}<|MERGE_RESOLUTION|>--- conflicted
+++ resolved
@@ -158,11 +158,7 @@
 }
 
 static void omap_sdrc_write(void *opaque, target_phys_addr_t addr,
-<<<<<<< HEAD
-                            uint32_t value)
-=======
                             uint64_t value, unsigned size)
->>>>>>> 217bfb44
 {
     struct omap_sdrc_s *s = (struct omap_sdrc_s *) opaque;
     int cs = 0;
@@ -172,7 +168,6 @@
     }
 
     switch (addr) {
-<<<<<<< HEAD
     case 0x00: /* SDRC_REVISION */
     case 0x14: /* SDRC_SYSSTATUS */
     case 0x48: /* SDRC_ERR_ADDR */
@@ -183,21 +178,6 @@
 
     case 0x10: /* SDRC_SYSCONFIG */
         if (value & 2) {
-=======
-    case 0x00:	/* SDRC_REVISION */
-    case 0x14:	/* SDRC_SYSSTATUS */
-    case 0x48:	/* SDRC_ERR_ADDR */
-    case 0x64:	/* SDRC_DLLA_STATUS */
-    case 0x6c:	/* SDRC_DLLB_STATUS */
-        OMAP_RO_REG(addr);
-        return;
-
-    case 0x10:	/* SDRC_SYSCONFIG */
-        if ((value >> 3) != 0x2)
-            fprintf(stderr, "%s: bad SDRAM idle mode %i\n",
-                    __FUNCTION__, (unsigned)value >> 3);
-        if (value & 2)
->>>>>>> 217bfb44
             omap_sdrc_reset(s);
         }
         s->config = value & 0x18;
