/*
 * QEMU ICH Emulation
 *
 * Copyright (c) 2010 Sebastian Herbszt <herbszt@gmx.de>
 * Copyright (c) 2010 Alexander Graf <agraf@suse.de>
 *
 * This library is free software; you can redistribute it and/or
 * modify it under the terms of the GNU Lesser General Public
 * License as published by the Free Software Foundation; either
 * version 2 of the License, or (at your option) any later version.
 *
 * This library is distributed in the hope that it will be useful,
 * but WITHOUT ANY WARRANTY; without even the implied warranty of
 * MERCHANTABILITY or FITNESS FOR A PARTICULAR PURPOSE.  See the GNU
 * Lesser General Public License for more details.
 *
 * You should have received a copy of the GNU Lesser General Public
 * License along with this library; if not, see <http://www.gnu.org/licenses/>.
 *
 *
 * lspci dump of a ICH-9 real device
 *
 * 00:1f.2 SATA controller [0106]: Intel Corporation 82801IR/IO/IH (ICH9R/DO/DH) 6 port SATA AHCI Controller [8086:2922] (rev 02) (prog-if 01 [AHCI 1.0])
 *         Subsystem: Intel Corporation 82801IR/IO/IH (ICH9R/DO/DH) 6 port SATA AHCI Controller [8086:2922]
 *         Control: I/O+ Mem+ BusMaster+ SpecCycle- MemWINV- VGASnoop- ParErr- Stepping- SERR- FastB2B- DisINTx+
 *         Status: Cap+ 66MHz+ UDF- FastB2B+ ParErr- DEVSEL=medium >TAbort- <TAbort- <MAbort- >SERR- <PERR- INTx-
 *         Latency: 0
 *         Interrupt: pin B routed to IRQ 222
 *         Region 0: I/O ports at d000 [size=8]
 *         Region 1: I/O ports at cc00 [size=4]
 *         Region 2: I/O ports at c880 [size=8]
 *         Region 3: I/O ports at c800 [size=4]
 *         Region 4: I/O ports at c480 [size=32]
 *         Region 5: Memory at febf9000 (32-bit, non-prefetchable) [size=2K]
 *         Capabilities: [80] Message Signalled Interrupts: Mask- 64bit- Count=1/16 Enable+
 *                 Address: fee0f00c  Data: 41d9
 *         Capabilities: [70] Power Management version 3
 *                 Flags: PMEClk- DSI- D1- D2- AuxCurrent=0mA PME(D0-,D1-,D2-,D3hot+,D3cold-)
 *                 Status: D0 PME-Enable- DSel=0 DScale=0 PME-
 *         Capabilities: [a8] SATA HBA <?>
 *         Capabilities: [b0] Vendor Specific Information <?>
 *         Kernel driver in use: ahci
 *         Kernel modules: ahci
 * 00: 86 80 22 29 07 04 b0 02 02 01 06 01 00 00 00 00
 * 10: 01 d0 00 00 01 cc 00 00 81 c8 00 00 01 c8 00 00
 * 20: 81 c4 00 00 00 90 bf fe 00 00 00 00 86 80 22 29
 * 30: 00 00 00 00 80 00 00 00 00 00 00 00 0f 02 00 00
 * 40: 00 80 00 80 00 00 00 00 00 00 00 00 00 00 00 00
 * 50: 00 00 00 00 00 00 00 00 00 00 00 00 00 00 00 00
 * 60: 00 00 00 00 00 00 00 00 00 00 00 00 00 00 00 00
 * 70: 01 a8 03 40 08 00 00 00 00 00 00 00 00 00 00 00
 * 80: 05 70 09 00 0c f0 e0 fe d9 41 00 00 00 00 00 00
 * 90: 40 00 0f 82 93 01 00 00 00 00 00 00 00 00 00 00
 * a0: ac 00 00 00 0a 00 12 00 12 b0 10 00 48 00 00 00
 * b0: 09 00 06 20 00 00 00 00 00 00 00 00 00 00 00 00
 * c0: 00 00 00 00 00 00 00 00 00 00 00 00 00 00 00 00
 * d0: 00 00 00 00 00 00 00 00 00 00 00 00 00 00 00 00
 * e0: 00 00 00 00 00 00 00 00 00 00 00 00 00 00 00 00
 * f0: 00 00 00 00 00 00 00 00 86 0f 02 00 00 00 00 00
 *
 */

#include "qemu/osdep.h"
<<<<<<< HEAD
#include <hw/hw.h>
#include <hw/pci/msi.h>
#include <hw/i386/pc.h>
#include <hw/pci/pci.h>
#include <hw/isa/isa.h>
=======
#include "hw/hw.h"
#include "hw/pci/msi.h"
#include "hw/i386/pc.h"
#include "hw/pci/pci.h"
#include "hw/isa/isa.h"
>>>>>>> 7124ccf8
#include "sysemu/block-backend.h"
#include "sysemu/dma.h"
#include "hw/ide/pci.h"
#include "hw/ide/ahci.h"

#define ICH9_MSI_CAP_OFFSET     0x80
#define ICH9_SATA_CAP_OFFSET    0xA8

#define ICH9_IDP_BAR            4
#define ICH9_MEM_BAR            5

#define ICH9_IDP_INDEX          0x10
#define ICH9_IDP_INDEX_LOG2     0x04

static const VMStateDescription vmstate_ich9_ahci = {
    .name = "ich9_ahci",
    .version_id = 1,
    .fields = (VMStateField[]) {
        VMSTATE_PCI_DEVICE(parent_obj, AHCIPCIState),
        VMSTATE_AHCI(ahci, AHCIPCIState),
        VMSTATE_END_OF_LIST()
    },
};

static void pci_ich9_reset(DeviceState *dev)
{
    AHCIPCIState *d = ICH_AHCI(dev);

    ahci_reset(&d->ahci);
}

static void pci_ich9_ahci_init(Object *obj)
{
    struct AHCIPCIState *d = ICH_AHCI(obj);

    ahci_init(&d->ahci, DEVICE(obj));
}

static void pci_ich9_ahci_realize(PCIDevice *dev, Error **errp)
{
    struct AHCIPCIState *d;
    int sata_cap_offset;
    uint8_t *sata_cap;
    d = ICH_AHCI(dev);
    int ret;

    ahci_realize(&d->ahci, DEVICE(dev), pci_get_address_space(dev), 6);

    pci_config_set_prog_interface(dev->config, AHCI_PROGMODE_MAJOR_REV_1);

    dev->config[PCI_CACHE_LINE_SIZE] = 0x08;  /* Cache line size */
    dev->config[PCI_LATENCY_TIMER]   = 0x00;  /* Latency timer */
    pci_config_set_interrupt_pin(dev->config, 1);

    /* XXX Software should program this register */
    dev->config[0x90]   = 1 << 6; /* Address Map Register - AHCI mode */

    d->ahci.irq = pci_allocate_irq(dev);

    pci_register_bar(dev, ICH9_IDP_BAR, PCI_BASE_ADDRESS_SPACE_IO,
                     &d->ahci.idp);
    pci_register_bar(dev, ICH9_MEM_BAR, PCI_BASE_ADDRESS_SPACE_MEMORY,
                     &d->ahci.mem);

    sata_cap_offset = pci_add_capability2(dev, PCI_CAP_ID_SATA,
                                          ICH9_SATA_CAP_OFFSET, SATA_CAP_SIZE,
                                          errp);
    if (sata_cap_offset < 0) {
        return;
    }

    sata_cap = dev->config + sata_cap_offset;
    pci_set_word(sata_cap + SATA_CAP_REV, 0x10);
    pci_set_long(sata_cap + SATA_CAP_BAR,
                 (ICH9_IDP_BAR + 0x4) | (ICH9_IDP_INDEX_LOG2 << 4));
    d->ahci.idp_offset = ICH9_IDP_INDEX;

    /* Although the AHCI 1.3 specification states that the first capability
     * should be PMCAP, the Intel ICH9 data sheet specifies that the ICH9
     * AHCI device puts the MSI capability first, pointing to 0x80. */
<<<<<<< HEAD
    msi_init(dev, ICH9_MSI_CAP_OFFSET, 1, true, false);
=======
    ret = msi_init(dev, ICH9_MSI_CAP_OFFSET, 1, true, false, NULL);
    /* Any error other than -ENOTSUP(board's MSI support is broken)
     * is a programming error.  Fall back to INTx silently on -ENOTSUP */
    assert(!ret || ret == -ENOTSUP);
>>>>>>> 7124ccf8
}

static void pci_ich9_uninit(PCIDevice *dev)
{
    struct AHCIPCIState *d;
    d = ICH_AHCI(dev);

    msi_uninit(dev);
    ahci_uninit(&d->ahci);
    qemu_free_irq(d->ahci.irq);
}

static void ich_ahci_class_init(ObjectClass *klass, void *data)
{
    DeviceClass *dc = DEVICE_CLASS(klass);
    PCIDeviceClass *k = PCI_DEVICE_CLASS(klass);

    k->realize = pci_ich9_ahci_realize;
    k->exit = pci_ich9_uninit;
    k->vendor_id = PCI_VENDOR_ID_INTEL;
    k->device_id = PCI_DEVICE_ID_INTEL_82801IR;
    k->revision = 0x02;
    k->class_id = PCI_CLASS_STORAGE_SATA;
    dc->vmsd = &vmstate_ich9_ahci;
    dc->reset = pci_ich9_reset;
    set_bit(DEVICE_CATEGORY_STORAGE, dc->categories);
}

static const TypeInfo ich_ahci_info = {
    .name          = TYPE_ICH9_AHCI,
    .parent        = TYPE_PCI_DEVICE,
    .instance_size = sizeof(AHCIPCIState),
    .instance_init = pci_ich9_ahci_init,
    .class_init    = ich_ahci_class_init,
};

static void ich_ahci_register_types(void)
{
    type_register_static(&ich_ahci_info);
}

type_init(ich_ahci_register_types)<|MERGE_RESOLUTION|>--- conflicted
+++ resolved
@@ -61,19 +61,11 @@
  */
 
 #include "qemu/osdep.h"
-<<<<<<< HEAD
-#include <hw/hw.h>
-#include <hw/pci/msi.h>
-#include <hw/i386/pc.h>
-#include <hw/pci/pci.h>
-#include <hw/isa/isa.h>
-=======
 #include "hw/hw.h"
 #include "hw/pci/msi.h"
 #include "hw/i386/pc.h"
 #include "hw/pci/pci.h"
 #include "hw/isa/isa.h"
->>>>>>> 7124ccf8
 #include "sysemu/block-backend.h"
 #include "sysemu/dma.h"
 #include "hw/ide/pci.h"
@@ -154,14 +146,10 @@
     /* Although the AHCI 1.3 specification states that the first capability
      * should be PMCAP, the Intel ICH9 data sheet specifies that the ICH9
      * AHCI device puts the MSI capability first, pointing to 0x80. */
-<<<<<<< HEAD
-    msi_init(dev, ICH9_MSI_CAP_OFFSET, 1, true, false);
-=======
     ret = msi_init(dev, ICH9_MSI_CAP_OFFSET, 1, true, false, NULL);
     /* Any error other than -ENOTSUP(board's MSI support is broken)
      * is a programming error.  Fall back to INTx silently on -ENOTSUP */
     assert(!ret || ret == -ENOTSUP);
->>>>>>> 7124ccf8
 }
 
 static void pci_ich9_uninit(PCIDevice *dev)
