--- conflicted
+++ resolved
@@ -52,31 +52,11 @@
 
 #define MACIO_PAGE_SIZE 4096
 
-/*
- * Unaligned DMA read/write access functions required for OS X/Darwin which
- * don't perform DMA transactions on sector boundaries. These functions are
- * modelled on bdrv_co_do_preadv()/bdrv_co_do_pwritev() and so should be
- * easy to remove if the unaligned block APIs are ever exposed.
- */
-
-static void pmac_dma_read(BlockBackend *blk,
-                          int64_t offset, unsigned int bytes,
-                          void (*cb)(void *opaque, int ret), void *opaque)
+static void pmac_ide_atapi_transfer_cb(void *opaque, int ret)
 {
     DBDMA_io *io = opaque;
     MACIOIDEState *m = io->opaque;
     IDEState *s = idebus_active_if(&m->bus);
-<<<<<<< HEAD
-    dma_addr_t dma_addr, dma_len;
-    void *mem;
-    int64_t sector_num;
-    int nsector;
-    uint64_t align = BDRV_SECTOR_SIZE;
-    size_t head_bytes, tail_bytes;
-
-    qemu_iovec_destroy(&io->iov);
-    qemu_iovec_init(&io->iov, io->len / MACIO_PAGE_SIZE + 1);
-=======
     int64_t offset;
 
     MACIO_DPRINTF("pmac_ide_atapi_transfer_cb\n");
@@ -87,168 +67,15 @@
         ide_atapi_io_error(s, ret);
         goto done;
     }
->>>>>>> 7124ccf8
-
-    sector_num = (offset >> 9);
-    nsector = (io->len >> 9);
-
-    MACIO_DPRINTF("--- DMA read transfer (0x%" HWADDR_PRIx ",0x%x): "
-                  "sector_num: %" PRId64 ", nsector: %d\n", io->addr, io->len,
-                  sector_num, nsector);
-
-    dma_addr = io->addr;
-    dma_len = io->len;
-    mem = dma_memory_map(&address_space_memory, dma_addr, &dma_len,
-                         DMA_DIRECTION_FROM_DEVICE);
-
-    if (offset & (align - 1)) {
-        head_bytes = offset & (align - 1);
-
-        MACIO_DPRINTF("--- DMA unaligned head: sector %" PRId64 ", "
-                      "discarding %zu bytes\n", sector_num, head_bytes);
-
-        qemu_iovec_add(&io->iov, &io->head_remainder, head_bytes);
-
-        bytes += offset & (align - 1);
-        offset = offset & ~(align - 1);
-    }
-
-<<<<<<< HEAD
-    qemu_iovec_add(&io->iov, mem, io->len);
-
-    if ((offset + bytes) & (align - 1)) {
-        tail_bytes = (offset + bytes) & (align - 1);
-
-        MACIO_DPRINTF("--- DMA unaligned tail: sector %" PRId64 ", "
-                      "discarding bytes %zu\n", sector_num, tail_bytes);
-
-        qemu_iovec_add(&io->iov, &io->tail_remainder, align - tail_bytes);
-        bytes = ROUND_UP(bytes, align);
-    }
-
-    s->io_buffer_size -= io->len;
-    s->io_buffer_index += io->len;
-
-    io->len = 0;
-
-    MACIO_DPRINTF("--- Block read transfer - sector_num: %" PRIx64 "  "
-                  "nsector: %x\n", (offset >> 9), (bytes >> 9));
-
-    s->bus->dma->aiocb = blk_aio_readv(blk, (offset >> 9), &io->iov,
-                             (bytes >> 9), cb, io);
-}
-
-static void pmac_dma_write(BlockBackend *blk,
-                         int64_t offset, int bytes,
-                         void (*cb)(void *opaque, int ret), void *opaque)
-{
-    DBDMA_io *io = opaque;
-    MACIOIDEState *m = io->opaque;
-    IDEState *s = idebus_active_if(&m->bus);
-    dma_addr_t dma_addr, dma_len;
-    void *mem;
-    int64_t sector_num;
-    int nsector;
-    uint64_t align = BDRV_SECTOR_SIZE;
-    size_t head_bytes, tail_bytes;
-    bool unaligned_head = false, unaligned_tail = false;
-
-    qemu_iovec_destroy(&io->iov);
-    qemu_iovec_init(&io->iov, io->len / MACIO_PAGE_SIZE + 1);
-
-    sector_num = (offset >> 9);
-    nsector = (io->len >> 9);
-
-    MACIO_DPRINTF("--- DMA write transfer (0x%" HWADDR_PRIx ",0x%x): "
-                  "sector_num: %" PRId64 ", nsector: %d\n", io->addr, io->len,
-                  sector_num, nsector);
-
-    dma_addr = io->addr;
-    dma_len = io->len;
-    mem = dma_memory_map(&address_space_memory, dma_addr, &dma_len,
-                         DMA_DIRECTION_TO_DEVICE);
-
-    if (offset & (align - 1)) {
-        head_bytes = offset & (align - 1);
-        sector_num = ((offset & ~(align - 1)) >> 9);
-
-        MACIO_DPRINTF("--- DMA unaligned head: pre-reading head sector %"
-                      PRId64 "\n", sector_num);
-
-        blk_pread(s->blk, (sector_num << 9), &io->head_remainder, align);
-
-        qemu_iovec_add(&io->iov, &io->head_remainder, head_bytes);
-        qemu_iovec_add(&io->iov, mem, io->len);
-
-        bytes += offset & (align - 1);
-        offset = offset & ~(align - 1);
-
-        unaligned_head = true;
-    }
-
-    if ((offset + bytes) & (align - 1)) {
-        tail_bytes = (offset + bytes) & (align - 1);
-        sector_num = (((offset + bytes) & ~(align - 1)) >> 9);
-
-        MACIO_DPRINTF("--- DMA unaligned tail: pre-reading tail sector %"
-                      PRId64 "\n", sector_num);
-
-        blk_pread(s->blk, (sector_num << 9), &io->tail_remainder, align);
-
-        if (!unaligned_head) {
-            qemu_iovec_add(&io->iov, mem, io->len);
-        }
-
-        qemu_iovec_add(&io->iov, &io->tail_remainder + tail_bytes,
-                       align - tail_bytes);
-
-        bytes = ROUND_UP(bytes, align);
-
-        unaligned_tail = true;
-    }
-
-    if (!unaligned_head && !unaligned_tail) {
-        qemu_iovec_add(&io->iov, mem, io->len);
-    }
-
-    s->io_buffer_size -= io->len;
-    s->io_buffer_index += io->len;
-
-    io->len = 0;
-
-    MACIO_DPRINTF("--- Block write transfer - sector_num: %" PRIx64 "  "
-                  "nsector: %x\n", (offset >> 9), (bytes >> 9));
-
-    s->bus->dma->aiocb = blk_aio_writev(blk, (offset >> 9), &io->iov,
-                             (bytes >> 9), cb, io);
-}
-
-static void pmac_dma_trim(BlockBackend *blk,
-                        int64_t offset, int bytes,
-                        void (*cb)(void *opaque, int ret), void *opaque)
-{
-    DBDMA_io *io = opaque;
-    MACIOIDEState *m = io->opaque;
-    IDEState *s = idebus_active_if(&m->bus);
-    dma_addr_t dma_addr, dma_len;
-    void *mem;
-
-    qemu_iovec_destroy(&io->iov);
-    qemu_iovec_init(&io->iov, io->len / MACIO_PAGE_SIZE + 1);
-
-    dma_addr = io->addr;
-    dma_len = io->len;
-    mem = dma_memory_map(&address_space_memory, dma_addr, &dma_len,
-                         DMA_DIRECTION_TO_DEVICE);
-
-    qemu_iovec_add(&io->iov, mem, io->len);
-    s->io_buffer_size -= io->len;
-    s->io_buffer_index += io->len;
-    io->len = 0;
-
-    s->bus->dma->aiocb = ide_issue_trim(blk, (offset >> 9), &io->iov,
-                             (bytes >> 9), cb, io);
-=======
+
+    if (!m->dma_active) {
+        MACIO_DPRINTF("waiting for data (%#x - %#x - %x)\n",
+                      s->nsector, io->len, s->status);
+        /* data not ready yet, wait for the channel to get restarted */
+        io->processing = false;
+        return;
+    }
+
     if (s->io_buffer_size <= 0) {
         MACIO_DPRINTF("End of IDE transfer\n");
         qemu_sglist_destroy(&s->sg);
@@ -299,30 +126,21 @@
 
     ide_set_inactive(s, false);
     io->dma_end(opaque);
->>>>>>> 7124ccf8
-}
-
-static void pmac_ide_atapi_transfer_cb(void *opaque, int ret)
+}
+
+static void pmac_ide_transfer_cb(void *opaque, int ret)
 {
     DBDMA_io *io = opaque;
     MACIOIDEState *m = io->opaque;
     IDEState *s = idebus_active_if(&m->bus);
     int64_t offset;
 
-<<<<<<< HEAD
-    MACIO_DPRINTF("pmac_ide_atapi_transfer_cb\n");
-
-    if (ret < 0) {
-        MACIO_DPRINTF("DMA error: %d\n", ret);
-        ide_atapi_io_error(s, ret);
-=======
     MACIO_DPRINTF("pmac_ide_transfer_cb\n");
 
     if (ret < 0) {
         MACIO_DPRINTF("DMA error: %d\n", ret);
         qemu_sglist_destroy(&s->sg);
         ide_dma_error(s);
->>>>>>> 7124ccf8
         goto done;
     }
 
@@ -336,92 +154,6 @@
 
     if (s->io_buffer_size <= 0) {
         MACIO_DPRINTF("End of IDE transfer\n");
-<<<<<<< HEAD
-        ide_atapi_cmd_ok(s);
-        m->dma_active = false;
-        goto done;
-    }
-
-    if (io->len == 0) {
-        MACIO_DPRINTF("End of DMA transfer\n");
-        goto done;
-    }
-
-    if (s->lba == -1) {
-        /* Non-block ATAPI transfer - just copy to RAM */
-        s->io_buffer_size = MIN(s->io_buffer_size, io->len);
-        cpu_physical_memory_write(io->addr, s->io_buffer, s->io_buffer_size);
-        ide_atapi_cmd_ok(s);
-        m->dma_active = false;
-        goto done;
-    }
-
-    /* Calculate current offset */
-    offset = ((int64_t)s->lba << 11) + s->io_buffer_index;
-
-    pmac_dma_read(s->blk, offset, io->len, pmac_ide_atapi_transfer_cb, io);
-    return;
-
-done:
-    if (ret < 0) {
-        block_acct_failed(blk_get_stats(s->blk), &s->acct);
-    } else {
-        block_acct_done(blk_get_stats(s->blk), &s->acct);
-    }
-
-    ide_set_inactive(s, false);
-    io->dma_end(opaque);
-}
-
-static void pmac_ide_transfer_cb(void *opaque, int ret)
-{
-    DBDMA_io *io = opaque;
-    MACIOIDEState *m = io->opaque;
-    IDEState *s = idebus_active_if(&m->bus);
-    int64_t offset;
-
-    MACIO_DPRINTF("pmac_ide_transfer_cb\n");
-
-    if (ret < 0) {
-        MACIO_DPRINTF("DMA error: %d\n", ret);
-        ide_dma_error(s);
-        goto done;
-    }
-
-    if (!m->dma_active) {
-        MACIO_DPRINTF("waiting for data (%#x - %#x - %x)\n",
-                      s->nsector, io->len, s->status);
-        /* data not ready yet, wait for the channel to get restarted */
-        io->processing = false;
-        return;
-    }
-
-    if (s->io_buffer_size <= 0) {
-        MACIO_DPRINTF("End of IDE transfer\n");
-        s->status = READY_STAT | SEEK_STAT;
-        ide_set_irq(s->bus);
-        m->dma_active = false;
-        goto done;
-    }
-
-    if (io->len == 0) {
-        MACIO_DPRINTF("End of DMA transfer\n");
-        goto done;
-    }
-
-    /* Calculate number of sectors */
-    offset = (ide_get_sector(s) << 9) + s->io_buffer_index;
-
-    switch (s->dma_cmd) {
-    case IDE_DMA_READ:
-        pmac_dma_read(s->blk, offset, io->len, pmac_ide_transfer_cb, io);
-        break;
-    case IDE_DMA_WRITE:
-        pmac_dma_write(s->blk, offset, io->len, pmac_ide_transfer_cb, io);
-        break;
-    case IDE_DMA_TRIM:
-        pmac_dma_trim(s->blk, offset, io->len, pmac_ide_transfer_cb, io);
-=======
         qemu_sglist_destroy(&s->sg);
         s->status = READY_STAT | SEEK_STAT;
         ide_set_irq(s->bus);
@@ -458,7 +190,6 @@
                                         offset, 0x1, ide_issue_trim, s->blk,
                                         pmac_ide_transfer_cb, io,
                                         DMA_DIRECTION_TO_DEVICE);
->>>>>>> 7124ccf8
         break;
     default:
         abort();
@@ -519,11 +250,7 @@
     IDEState *s = idebus_active_if(&m->bus);
 
     if (s->bus->dma->aiocb) {
-<<<<<<< HEAD
-        blk_drain_all();
-=======
         blk_drain(s->blk);
->>>>>>> 7124ccf8
     }
 }
 
