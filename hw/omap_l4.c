/*
 * TI OMAP L4 interconnect emulation.
 *
 * Copyright (C) 2007-2009 Nokia Corporation
 * Written by Andrzej Zaborowski <andrew@openedhand.com>
 *
 * This program is free software; you can redistribute it and/or
 * modify it under the terms of the GNU General Public License as
 * published by the Free Software Foundation; either version 2 or
 * (at your option) any later version of the License.
 *
 * This program is distributed in the hope that it will be useful,
 * but WITHOUT ANY WARRANTY; without even the implied warranty of
 * MERCHANTABILITY or FITNESS FOR A PARTICULAR PURPOSE.  See the
 * GNU General Public License for more details.
 *
 * You should have received a copy of the GNU General Public License along
 * with this program; if not, see <http://www.gnu.org/licenses/>.
 */
#include "hw.h"
#include "omap.h"

struct omap_l4_s {
    MemoryRegion *address_space;
    hwaddr base;
    int ta_num;
    struct omap_target_agent_s ta[0];
};

struct omap_l4_s *omap_l4_init(MemoryRegion *address_space,
<<<<<<< HEAD
                               target_phys_addr_t base, int ta_num,
                               int region_count)
=======
                               hwaddr base, int ta_num)
>>>>>>> a8170e5e
{
    struct omap_l4_s *bus = g_malloc0(
                    sizeof(*bus) + ta_num * sizeof(*bus->ta));

    bus->address_space = address_space;
    bus->ta_num = ta_num;
    bus->base = base;

    return bus;
}

hwaddr omap_l4_region_base(struct omap_target_agent_s *ta,
                                       int region)
{
    return ta->bus->base + ta->start[region].offset;
}

hwaddr omap_l4_region_size(struct omap_target_agent_s *ta,
                                       int region)
{
    return ta->start[region].size;
}

static uint64_t omap_l4ta_read(void *opaque, hwaddr addr,
                               unsigned size)
{
    struct omap_target_agent_s *s = (struct omap_target_agent_s *) opaque;

    if (size != 2) {
        return omap_badwidth_read16(opaque, addr);
    }

    switch (addr) {
    case 0x00:	/* COMPONENT */
        return s->component;

    case 0x20:	/* AGENT_CONTROL */
        return s->control;

    case 0x28:	/* AGENT_STATUS */
        return s->status;
    }

    OMAP_BAD_REG(addr);
    return 0;
}

static void omap_l4ta_write(void *opaque, hwaddr addr,
                            uint64_t value, unsigned size)
{
    struct omap_target_agent_s *s = (struct omap_target_agent_s *) opaque;

    if (size != 4) {
        return omap_badwidth_write32(opaque, addr, value);
    }

    switch (addr) {
    case 0x00:	/* COMPONENT */
    case 0x28:	/* AGENT_STATUS */
        OMAP_RO_REG(addr);
        break;

    case 0x20:	/* AGENT_CONTROL */
        s->control = value & 0x01000700;
        if (value & 1)					/* OCP_RESET */
            s->status &= ~1;				/* REQ_TIMEOUT */
        break;

    default:
        OMAP_BAD_REG(addr);
    }
}

static const MemoryRegionOps omap_l4ta_ops = {
    .read = omap_l4ta_read,
    .write = omap_l4ta_write,
    .endianness = DEVICE_NATIVE_ENDIAN,
};

struct omap_target_agent_s *omap2_l4ta_init(struct omap_l4_s *bus,
        const struct omap_l4_region_s *regions,
        const struct omap2_l4_agent_info_s *agents,
	int cs)
{
    int i;
    struct omap_target_agent_s *ta = NULL;
    const struct omap2_l4_agent_info_s *info = NULL;

    for (i = 0; i < bus->ta_num; i ++)
        if (agents[i].ta == cs) {
            ta = &bus->ta[i];
            info = &agents[i];
            break;
        }
    if (!ta) {
        fprintf(stderr, "%s: bad target agent (%i)\n", __FUNCTION__, cs);
        exit(-1);
    }

    ta->bus = bus;
    ta->start = &regions[info->region];
    ta->regions = info->regions;

    ta->component = ('Q' << 24) | ('E' << 16) | ('M' << 8) | ('U' << 0);
    ta->status = 0x00000000;
    ta->control = 0x00000200;	/* XXX 01000200 for L4TAO */

    memory_region_init_io(&ta->iomem, &omap_l4ta_ops, ta, "omap.l4ta",
                          omap_l4_region_size(ta, info->ta_region));
    omap_l4_attach(ta, info->ta_region, &ta->iomem);

    return ta;
}

hwaddr omap_l4_attach(struct omap_target_agent_s *ta,
                                         int region, MemoryRegion *mr)
{
    hwaddr base;

    if (region < 0 || region >= ta->regions) {
        fprintf(stderr, "%s: bad io region (%i)\n", __FUNCTION__, region);
        exit(-1);
    }

    base = ta->bus->base + ta->start[region].offset;
    if (mr) {
        memory_region_add_subregion(ta->bus->address_space, base, mr);
    }

    return base;
}

struct omap_target_agent_s *omap3_l4ta_init(
    struct omap_l4_s *bus,
    const struct omap_l4_region_s *regions,
    const struct omap3_l4_agent_info_s *agents,
    int cs)
{
    int i;
    struct omap_target_agent_s *ta = NULL;
    const struct omap3_l4_agent_info_s *info = NULL;

    for (i = 0; i < bus->ta_num; i++)
        if (agents[i].agent_id == cs) {
            ta = &bus->ta[i];
            info = &agents[i];
            break;
        }
    if (!ta) {
        hw_error("%s: invalid agent id (%i)", __func__, cs);
    }
    if (ta->bus) {
        hw_error("%s: target agent (%d) already initialized", __func__, cs);
    }

    ta->bus = bus;
    ta->start = &regions[info->first_region_id];
    ta->regions = info->region_count;

    ta->component = ('Q' << 24) | ('E' << 16) | ('M' << 8) | ('U' << 0);
    ta->status = 0x00000000;
    ta->control = 0x00000200;

    for (i = 0; i < info->region_count; i++) {
        if (regions[info->first_region_id + i].access == L4TYPE_TA) {
            break;
        }
    }
    if (i >= info->region_count) {
        hw_error("%s: specified agent (%d) has no TA region", __func__, cs);
    }

    ta->base = ta->bus->base + ta->start[i].offset;

    return ta;
}<|MERGE_RESOLUTION|>--- conflicted
+++ resolved
@@ -28,12 +28,8 @@
 };
 
 struct omap_l4_s *omap_l4_init(MemoryRegion *address_space,
-<<<<<<< HEAD
-                               target_phys_addr_t base, int ta_num,
+                               hwaddr base, int ta_num,
                                int region_count)
-=======
-                               hwaddr base, int ta_num)
->>>>>>> a8170e5e
 {
     struct omap_l4_s *bus = g_malloc0(
                     sizeof(*bus) + ta_num * sizeof(*bus->ta));
