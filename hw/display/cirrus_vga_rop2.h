/*
 * QEMU Cirrus CLGD 54xx VGA Emulator.
 *
 * Copyright (c) 2004 Fabrice Bellard
 *
 * Permission is hereby granted, free of charge, to any person obtaining a copy
 * of this software and associated documentation files (the "Software"), to deal
 * in the Software without restriction, including without limitation the rights
 * to use, copy, modify, merge, publish, distribute, sublicense, and/or sell
 * copies of the Software, and to permit persons to whom the Software is
 * furnished to do so, subject to the following conditions:
 *
 * The above copyright notice and this permission notice shall be included in
 * all copies or substantial portions of the Software.
 *
 * THE SOFTWARE IS PROVIDED "AS IS", WITHOUT WARRANTY OF ANY KIND, EXPRESS OR
 * IMPLIED, INCLUDING BUT NOT LIMITED TO THE WARRANTIES OF MERCHANTABILITY,
 * FITNESS FOR A PARTICULAR PURPOSE AND NONINFRINGEMENT. IN NO EVENT SHALL
 * THE AUTHORS OR COPYRIGHT HOLDERS BE LIABLE FOR ANY CLAIM, DAMAGES OR OTHER
 * LIABILITY, WHETHER IN AN ACTION OF CONTRACT, TORT OR OTHERWISE, ARISING FROM,
 * OUT OF OR IN CONNECTION WITH THE SOFTWARE OR THE USE OR OTHER DEALINGS IN
 * THE SOFTWARE.
 */

#if DEPTH == 8
#define PUTPIXEL(s, a, c)    ROP_OP(s, a, c)
#elif DEPTH == 16
#define PUTPIXEL(s, a, c)    ROP_OP_16(s, a, c)
#elif DEPTH == 24
#define PUTPIXEL(s, a, c)    do {          \
        ROP_OP(s, a,     c);               \
<<<<<<< HEAD
        ROP_OP(s, a + 1, (col >> 8));      \
        ROP_OP(s, a + 2, (col >> 16));     \
=======
        ROP_OP(s, a + 1, (c >> 8));        \
        ROP_OP(s, a + 2, (c >> 16));       \
>>>>>>> 1ab5eb4e
    } while (0)
#elif DEPTH == 32
#define PUTPIXEL(s, a, c)    ROP_OP_32(s, a, c)
#else
#error unsupported DEPTH
#endif

static void
glue(glue(glue(cirrus_patternfill_, ROP_NAME), _),DEPTH)
     (CirrusVGAState *s, uint32_t dstaddr,
      uint32_t srcaddr,
      int dstpitch, int srcpitch,
      int bltwidth, int bltheight)
{
    uint32_t addr;
    int x, y, pattern_y, pattern_pitch, pattern_x;
    unsigned int col;
    uint32_t src1addr;
#if DEPTH == 24
    int skipleft = s->vga.gr[0x2f] & 0x1f;
#else
    int skipleft = (s->vga.gr[0x2f] & 0x07) * (DEPTH / 8);
#endif

#if DEPTH == 8
    pattern_pitch = 8;
#elif DEPTH == 16
    pattern_pitch = 16;
#else
    pattern_pitch = 32;
#endif
    pattern_y = s->cirrus_blt_srcaddr & 7;
    for(y = 0; y < bltheight; y++) {
        pattern_x = skipleft;
        addr = dstaddr + skipleft;
        src1addr = srcaddr + pattern_y * pattern_pitch;
        for (x = skipleft; x < bltwidth; x += (DEPTH / 8)) {
#if DEPTH == 8
            col = cirrus_src(s, src1addr + pattern_x);
            pattern_x = (pattern_x + 1) & 7;
#elif DEPTH == 16
            col = cirrus_src16(s, src1addr + pattern_x);
            pattern_x = (pattern_x + 2) & 15;
#elif DEPTH == 24
            {
                uint32_t src2addr = src1addr + pattern_x * 3;
                col = cirrus_src(s, src2addr) |
                    (cirrus_src(s, src2addr + 1) << 8) |
                    (cirrus_src(s, src2addr + 2) << 16);
                pattern_x = (pattern_x + 1) & 7;
            }
#else
            col = cirrus_src32(s, src1addr + pattern_x);
            pattern_x = (pattern_x + 4) & 31;
#endif
            PUTPIXEL(s, addr, col);
            addr += (DEPTH / 8);
        }
        pattern_y = (pattern_y + 1) & 7;
        dstaddr += dstpitch;
    }
}

/* NOTE: srcpitch is ignored */
static void
glue(glue(glue(cirrus_colorexpand_transp_, ROP_NAME), _),DEPTH)
     (CirrusVGAState *s, uint32_t dstaddr,
      uint32_t srcaddr,
      int dstpitch, int srcpitch,
      int bltwidth, int bltheight)
{
    uint32_t addr;
    int x, y;
    unsigned bits, bits_xor;
    unsigned int col;
    unsigned bitmask;
    unsigned index;
#if DEPTH == 24
    int dstskipleft = s->vga.gr[0x2f] & 0x1f;
    int srcskipleft = dstskipleft / 3;
#else
    int srcskipleft = s->vga.gr[0x2f] & 0x07;
    int dstskipleft = srcskipleft * (DEPTH / 8);
#endif

    if (s->cirrus_blt_modeext & CIRRUS_BLTMODEEXT_COLOREXPINV) {
        bits_xor = 0xff;
        col = s->cirrus_blt_bgcol;
    } else {
        bits_xor = 0x00;
        col = s->cirrus_blt_fgcol;
    }

    for(y = 0; y < bltheight; y++) {
        bitmask = 0x80 >> srcskipleft;
        bits = cirrus_src(s, srcaddr++) ^ bits_xor;
        addr = dstaddr + dstskipleft;
        for (x = dstskipleft; x < bltwidth; x += (DEPTH / 8)) {
            if ((bitmask & 0xff) == 0) {
                bitmask = 0x80;
                bits = cirrus_src(s, srcaddr++) ^ bits_xor;
            }
            index = (bits & bitmask);
            if (index) {
                PUTPIXEL(s, addr, col);
            }
            addr += (DEPTH / 8);
            bitmask >>= 1;
        }
        dstaddr += dstpitch;
    }
}

static void
glue(glue(glue(cirrus_colorexpand_, ROP_NAME), _),DEPTH)
     (CirrusVGAState *s, uint32_t dstaddr,
      uint32_t srcaddr,
      int dstpitch, int srcpitch,
      int bltwidth, int bltheight)
{
    uint32_t colors[2];
    uint32_t addr;
    int x, y;
    unsigned bits;
    unsigned int col;
    unsigned bitmask;
    int srcskipleft = s->vga.gr[0x2f] & 0x07;
    int dstskipleft = srcskipleft * (DEPTH / 8);

    colors[0] = s->cirrus_blt_bgcol;
    colors[1] = s->cirrus_blt_fgcol;
    for(y = 0; y < bltheight; y++) {
        bitmask = 0x80 >> srcskipleft;
        bits = cirrus_src(s, srcaddr++);
        addr = dstaddr + dstskipleft;
        for (x = dstskipleft; x < bltwidth; x += (DEPTH / 8)) {
            if ((bitmask & 0xff) == 0) {
                bitmask = 0x80;
                bits = cirrus_src(s, srcaddr++);
            }
            col = colors[!!(bits & bitmask)];
            PUTPIXEL(s, addr, col);
            addr += (DEPTH / 8);
            bitmask >>= 1;
        }
        dstaddr += dstpitch;
    }
}

static void
glue(glue(glue(cirrus_colorexpand_pattern_transp_, ROP_NAME), _),DEPTH)
     (CirrusVGAState *s, uint32_t dstaddr,
      uint32_t srcaddr,
      int dstpitch, int srcpitch,
      int bltwidth, int bltheight)
{
    uint32_t addr;
    int x, y, bitpos, pattern_y;
    unsigned int bits, bits_xor;
    unsigned int col;
#if DEPTH == 24
    int dstskipleft = s->vga.gr[0x2f] & 0x1f;
    int srcskipleft = dstskipleft / 3;
#else
    int srcskipleft = s->vga.gr[0x2f] & 0x07;
    int dstskipleft = srcskipleft * (DEPTH / 8);
#endif

    if (s->cirrus_blt_modeext & CIRRUS_BLTMODEEXT_COLOREXPINV) {
        bits_xor = 0xff;
        col = s->cirrus_blt_bgcol;
    } else {
        bits_xor = 0x00;
        col = s->cirrus_blt_fgcol;
    }
    pattern_y = s->cirrus_blt_srcaddr & 7;

    for(y = 0; y < bltheight; y++) {
        bits = cirrus_src(s, srcaddr + pattern_y) ^ bits_xor;
        bitpos = 7 - srcskipleft;
        addr = dstaddr + dstskipleft;
        for (x = dstskipleft; x < bltwidth; x += (DEPTH / 8)) {
            if ((bits >> bitpos) & 1) {
                PUTPIXEL(s, addr, col);
            }
            addr += (DEPTH / 8);
            bitpos = (bitpos - 1) & 7;
        }
        pattern_y = (pattern_y + 1) & 7;
        dstaddr += dstpitch;
    }
}

static void
glue(glue(glue(cirrus_colorexpand_pattern_, ROP_NAME), _),DEPTH)
     (CirrusVGAState *s, uint32_t dstaddr,
      uint32_t srcaddr,
      int dstpitch, int srcpitch,
      int bltwidth, int bltheight)
{
    uint32_t colors[2];
    uint32_t addr;
    int x, y, bitpos, pattern_y;
    unsigned int bits;
    unsigned int col;
    int srcskipleft = s->vga.gr[0x2f] & 0x07;
    int dstskipleft = srcskipleft * (DEPTH / 8);

    colors[0] = s->cirrus_blt_bgcol;
    colors[1] = s->cirrus_blt_fgcol;
    pattern_y = s->cirrus_blt_srcaddr & 7;

    for(y = 0; y < bltheight; y++) {
        bits = cirrus_src(s, srcaddr + pattern_y);
        bitpos = 7 - srcskipleft;
        addr = dstaddr + dstskipleft;
        for (x = dstskipleft; x < bltwidth; x += (DEPTH / 8)) {
            col = colors[(bits >> bitpos) & 1];
            PUTPIXEL(s, addr, col);
            addr += (DEPTH / 8);
            bitpos = (bitpos - 1) & 7;
        }
        pattern_y = (pattern_y + 1) & 7;
        dstaddr += dstpitch;
    }
}

static void
glue(glue(glue(cirrus_fill_, ROP_NAME), _),DEPTH)
     (CirrusVGAState *s,
      uint32_t dstaddr, int dst_pitch,
      int width, int height)
{
    uint32_t addr;
    uint32_t col;
    int x, y;

    col = s->cirrus_blt_fgcol;

    for(y = 0; y < height; y++) {
        addr = dstaddr;
        for(x = 0; x < width; x += (DEPTH / 8)) {
            PUTPIXEL(s, addr, col);
            addr += (DEPTH / 8);
        }
        dstaddr += dst_pitch;
    }
}

#undef DEPTH
#undef PUTPIXEL<|MERGE_RESOLUTION|>--- conflicted
+++ resolved
@@ -29,13 +29,8 @@
 #elif DEPTH == 24
 #define PUTPIXEL(s, a, c)    do {          \
         ROP_OP(s, a,     c);               \
-<<<<<<< HEAD
-        ROP_OP(s, a + 1, (col >> 8));      \
-        ROP_OP(s, a + 2, (col >> 16));     \
-=======
         ROP_OP(s, a + 1, (c >> 8));        \
         ROP_OP(s, a + 2, (c >> 16));       \
->>>>>>> 1ab5eb4e
     } while (0)
 #elif DEPTH == 32
 #define PUTPIXEL(s, a, c)    ROP_OP_32(s, a, c)
