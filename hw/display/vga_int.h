/*
 * QEMU internal VGA defines.
 *
 * Copyright (c) 2003-2004 Fabrice Bellard
 *
 * Permission is hereby granted, free of charge, to any person obtaining a copy
 * of this software and associated documentation files (the "Software"), to deal
 * in the Software without restriction, including without limitation the rights
 * to use, copy, modify, merge, publish, distribute, sublicense, and/or sell
 * copies of the Software, and to permit persons to whom the Software is
 * furnished to do so, subject to the following conditions:
 *
 * The above copyright notice and this permission notice shall be included in
 * all copies or substantial portions of the Software.
 *
 * THE SOFTWARE IS PROVIDED "AS IS", WITHOUT WARRANTY OF ANY KIND, EXPRESS OR
 * IMPLIED, INCLUDING BUT NOT LIMITED TO THE WARRANTIES OF MERCHANTABILITY,
 * FITNESS FOR A PARTICULAR PURPOSE AND NONINFRINGEMENT. IN NO EVENT SHALL
 * THE AUTHORS OR COPYRIGHT HOLDERS BE LIABLE FOR ANY CLAIM, DAMAGES OR OTHER
 * LIABILITY, WHETHER IN AN ACTION OF CONTRACT, TORT OR OTHERWISE, ARISING FROM,
 * OUT OF OR IN CONNECTION WITH THE SOFTWARE OR THE USE OR OTHER DEALINGS IN
 * THE SOFTWARE.
 */

#ifndef HW_VGA_INT_H
#define HW_VGA_INT_H

<<<<<<< HEAD
#include <hw/hw.h>
=======
#include "hw/hw.h"
>>>>>>> 7124ccf8
#include "exec/memory.h"

#define ST01_V_RETRACE      0x08
#define ST01_DISP_ENABLE    0x01

#define VBE_DISPI_MAX_XRES              16000
#define VBE_DISPI_MAX_YRES              12000
#define VBE_DISPI_MAX_BPP               32

#define VBE_DISPI_INDEX_ID              0x0
#define VBE_DISPI_INDEX_XRES            0x1
#define VBE_DISPI_INDEX_YRES            0x2
#define VBE_DISPI_INDEX_BPP             0x3
#define VBE_DISPI_INDEX_ENABLE          0x4
#define VBE_DISPI_INDEX_BANK            0x5
#define VBE_DISPI_INDEX_VIRT_WIDTH      0x6
#define VBE_DISPI_INDEX_VIRT_HEIGHT     0x7
#define VBE_DISPI_INDEX_X_OFFSET        0x8
#define VBE_DISPI_INDEX_Y_OFFSET        0x9
#define VBE_DISPI_INDEX_NB              0xa /* size of vbe_regs[] */
#define VBE_DISPI_INDEX_VIDEO_MEMORY_64K 0xa /* read-only, not in vbe_regs */

#define VBE_DISPI_ID0                   0xB0C0
#define VBE_DISPI_ID1                   0xB0C1
#define VBE_DISPI_ID2                   0xB0C2
#define VBE_DISPI_ID3                   0xB0C3
#define VBE_DISPI_ID4                   0xB0C4
#define VBE_DISPI_ID5                   0xB0C5

#define VBE_DISPI_DISABLED              0x00
#define VBE_DISPI_ENABLED               0x01
#define VBE_DISPI_GETCAPS               0x02
#define VBE_DISPI_8BIT_DAC              0x20
#define VBE_DISPI_LFB_ENABLED           0x40
#define VBE_DISPI_NOCLEARMEM            0x80

#define VBE_DISPI_LFB_PHYSICAL_ADDRESS  0xE0000000

#define CH_ATTR_SIZE (160 * 100)
#define VGA_MAX_HEIGHT 2048

struct vga_precise_retrace {
    int64_t ticks_per_char;
    int64_t total_chars;
    int htotal;
    int hstart;
    int hend;
    int vstart;
    int vend;
    int freq;
};

union vga_retrace {
    struct vga_precise_retrace precise;
};

struct VGACommonState;
typedef uint8_t (* vga_retrace_fn)(struct VGACommonState *s);
typedef void (* vga_update_retrace_info_fn)(struct VGACommonState *s);

typedef struct VGACommonState {
    MemoryRegion *legacy_address_space;
    uint8_t *vram_ptr;
    MemoryRegion vram;
    MemoryRegion vram_vbe;
    uint32_t vram_size;
    uint32_t vram_size_mb; /* property */
    uint32_t vbe_size;
    uint32_t latch;
    bool has_chain4_alias;
    MemoryRegion chain4_alias;
    uint8_t sr_index;
    uint8_t sr[256];
    uint8_t sr_vbe[256];
    uint8_t gr_index;
    uint8_t gr[256];
    uint8_t ar_index;
    uint8_t ar[21];
    int ar_flip_flop;
    uint8_t cr_index;
    uint8_t cr[256]; /* CRT registers */
    uint8_t msr; /* Misc Output Register */
    uint8_t fcr; /* Feature Control Register */
    uint8_t st00; /* status 0 */
    uint8_t st01; /* status 1 */
    uint8_t dac_state;
    uint8_t dac_sub_index;
    uint8_t dac_read_index;
    uint8_t dac_write_index;
    uint8_t dac_cache[3]; /* used when writing */
    int dac_8bit;
    uint8_t palette[768];
    int32_t bank_offset;
    int (*get_bpp)(struct VGACommonState *s);
    void (*get_offsets)(struct VGACommonState *s,
                        uint32_t *pline_offset,
                        uint32_t *pstart_addr,
                        uint32_t *pline_compare);
    void (*get_resolution)(struct VGACommonState *s,
                        int *pwidth,
                        int *pheight);
    PortioList vga_port_list;
    PortioList vbe_port_list;
    /* bochs vbe state */
    uint16_t vbe_index;
    uint16_t vbe_regs[VBE_DISPI_INDEX_NB];
    uint32_t vbe_start_addr;
    uint32_t vbe_line_offset;
    uint32_t vbe_bank_mask;
    int vbe_mapped;
    /* display refresh support */
    QemuConsole *con;
    uint32_t font_offsets[2];
    int graphic_mode;
    uint8_t shift_control;
    uint8_t double_scan;
    uint32_t line_offset;
    uint32_t line_compare;
    uint32_t start_addr;
    uint32_t plane_updated;
    uint32_t last_line_offset;
    uint8_t last_cw, last_ch;
    uint32_t last_width, last_height; /* in chars or pixels */
    uint32_t last_scr_width, last_scr_height; /* in pixels */
    uint32_t last_depth; /* in bits */
    bool last_byteswap;
    bool force_shadow;
    uint8_t cursor_start, cursor_end;
    bool cursor_visible_phase;
    int64_t cursor_blink_time;
    uint32_t cursor_offset;
    const GraphicHwOps *hw_ops;
    bool full_update_text;
    bool full_update_gfx;
    bool big_endian_fb;
    bool default_endian_fb;
    /* hardware mouse cursor support */
    uint32_t invalidated_y_table[VGA_MAX_HEIGHT / 32];
    uint32_t hw_cursor_x;
    uint32_t hw_cursor_y;
    void (*cursor_invalidate)(struct VGACommonState *s);
    void (*cursor_draw_line)(struct VGACommonState *s, uint8_t *d, int y);
    /* tell for each page if it has been updated since the last time */
    uint32_t last_palette[256];
    uint32_t last_ch_attr[CH_ATTR_SIZE]; /* XXX: make it dynamic */
    /* retrace */
    vga_retrace_fn retrace;
    vga_update_retrace_info_fn update_retrace_info;
    union vga_retrace retrace_info;
    uint8_t is_vbe_vmstate;
} VGACommonState;

static inline int c6_to_8(int v)
{
    int b;
    v &= 0x3f;
    b = v & 1;
    return (v << 2) | (b << 1) | b;
}

void vga_common_init(VGACommonState *s, Object *obj, bool global_vmstate);
void vga_init(VGACommonState *s, Object *obj, MemoryRegion *address_space,
              MemoryRegion *address_space_io, bool init_vga_ports);
MemoryRegion *vga_init_io(VGACommonState *s, Object *obj,
                          const MemoryRegionPortio **vga_ports,
                          const MemoryRegionPortio **vbe_ports);
void vga_common_reset(VGACommonState *s);

void vga_sync_dirty_bitmap(VGACommonState *s);
void vga_dirty_log_start(VGACommonState *s);
void vga_dirty_log_stop(VGACommonState *s);

extern const VMStateDescription vmstate_vga_common;
uint32_t vga_ioport_read(void *opaque, uint32_t addr);
void vga_ioport_write(void *opaque, uint32_t addr, uint32_t val);
uint32_t vga_mem_readb(VGACommonState *s, hwaddr addr);
void vga_mem_writeb(VGACommonState *s, hwaddr addr, uint32_t val);
void vga_invalidate_scanlines(VGACommonState *s, int y1, int y2);

int vga_ioport_invalid(VGACommonState *s, uint32_t addr);

void vga_init_vbe(VGACommonState *s, Object *obj, MemoryRegion *address_space);
uint32_t vbe_ioport_read_data(void *opaque, uint32_t addr);
void vbe_ioport_write_index(void *opaque, uint32_t addr, uint32_t val);
void vbe_ioport_write_data(void *opaque, uint32_t addr, uint32_t val);

extern const uint8_t sr_mask[8];
extern const uint8_t gr_mask[16];

#define VGABIOS_FILENAME "vgabios.bin"
#define VGABIOS_CIRRUS_FILENAME "vgabios-cirrus.bin"

extern const MemoryRegionOps vga_mem_ops;

/* vga-pci.c */
void pci_std_vga_mmio_region_init(VGACommonState *s,
                                  MemoryRegion *parent,
                                  MemoryRegion *subs,
                                  bool qext);

#endif<|MERGE_RESOLUTION|>--- conflicted
+++ resolved
@@ -25,11 +25,7 @@
 #ifndef HW_VGA_INT_H
 #define HW_VGA_INT_H
 
-<<<<<<< HEAD
-#include <hw/hw.h>
-=======
 #include "hw/hw.h"
->>>>>>> 7124ccf8
 #include "exec/memory.h"
 
 #define ST01_V_RETRACE      0x08
