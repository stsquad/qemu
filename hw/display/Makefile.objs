common-obj-$(CONFIG_ADS7846) += ads7846.o
common-obj-$(CONFIG_VGA_CIRRUS) += cirrus_vga.o
common-obj-$(CONFIG_G364FB) += g364fb.o
common-obj-$(CONFIG_JAZZ_LED) += jazz_led.o
common-obj-$(CONFIG_PL110) += pl110.o
common-obj-$(CONFIG_SSD0303) += ssd0303.o
common-obj-$(CONFIG_SSD0323) += ssd0323.o
common-obj-$(CONFIG_XEN_BACKEND) += xenfb.o

common-obj-$(CONFIG_VGA_PCI) += vga-pci.o
common-obj-$(CONFIG_VGA_ISA) += vga-isa.o
common-obj-$(CONFIG_VGA_ISA_MM) += vga-isa-mm.o
common-obj-$(CONFIG_VMWARE_VGA) += vmware_vga.o

common-obj-$(CONFIG_BLIZZARD) += blizzard.o
common-obj-$(CONFIG_EXYNOS4) += exynos4210_fimd.o
common-obj-$(CONFIG_FRAMEBUFFER) += framebuffer.o
common-obj-$(CONFIG_MILKYMIST) += milkymist-vgafb.o
common-obj-$(CONFIG_ZAURUS) += tc6393xb.o

ifeq ($(CONFIG_MILKYMIST_TMU2),y)
common-obj-y += milkymist-tmu2.o
milkymist-tmu2.o-cflags := $(OPENGL_CFLAGS)
milkymist-tmu2.o-libs += $(OPENGL_LIBS)
endif

obj-$(CONFIG_OMAP) += omap_dss.o
obj-$(CONFIG_OMAP) += omap_lcdc.o
obj-$(CONFIG_PXA2XX) += pxa2xx_lcd.o
obj-$(CONFIG_RASPI) += bcm2835_fb.o
obj-$(CONFIG_SM501) += sm501.o
obj-$(CONFIG_TCX) += tcx.o
obj-$(CONFIG_CG3) += cg3.o

obj-$(CONFIG_VGA) += vga.o

common-obj-$(CONFIG_QXL) += qxl.o qxl-logger.o qxl-render.o

obj-$(CONFIG_VIRTIO) += virtio-gpu.o virtio-gpu-3d.o
obj-$(CONFIG_VIRTIO_PCI) += virtio-gpu-pci.o
obj-$(CONFIG_VIRTIO_VGA) += virtio-vga.o
virtio-gpu.o-cflags := $(VIRGL_CFLAGS)
virtio-gpu.o-libs += $(VIRGL_LIBS)
virtio-gpu-3d.o-cflags := $(VIRGL_CFLAGS)
virtio-gpu-3d.o-libs += $(VIRGL_LIBS)
<<<<<<< HEAD

# [GNU ARM Eclipse]
obj-$(CONFIG_GNU_ARM_ECLIPSE) += gpio-led.o
# [GNU ARM Eclipse]
=======
obj-$(CONFIG_DPCD) += dpcd.o
obj-$(CONFIG_XLNX_ZYNQMP) += xlnx_dp.o
>>>>>>> 1dc33ed9
<|MERGE_RESOLUTION|>--- conflicted
+++ resolved
@@ -43,12 +43,9 @@
 virtio-gpu.o-libs += $(VIRGL_LIBS)
 virtio-gpu-3d.o-cflags := $(VIRGL_CFLAGS)
 virtio-gpu-3d.o-libs += $(VIRGL_LIBS)
-<<<<<<< HEAD
+obj-$(CONFIG_DPCD) += dpcd.o
+obj-$(CONFIG_XLNX_ZYNQMP) += xlnx_dp.o
 
 # [GNU ARM Eclipse]
 obj-$(CONFIG_GNU_ARM_ECLIPSE) += gpio-led.o
-# [GNU ARM Eclipse]
-=======
-obj-$(CONFIG_DPCD) += dpcd.o
-obj-$(CONFIG_XLNX_ZYNQMP) += xlnx_dp.o
->>>>>>> 1dc33ed9
+# [GNU ARM Eclipse]