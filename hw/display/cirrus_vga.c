/*
 * QEMU Cirrus CLGD 54xx VGA Emulator.
 *
 * Copyright (c) 2004 Fabrice Bellard
 * Copyright (c) 2004 Makoto Suzuki (suzu)
 *
 * Permission is hereby granted, free of charge, to any person obtaining a copy
 * of this software and associated documentation files (the "Software"), to deal
 * in the Software without restriction, including without limitation the rights
 * to use, copy, modify, merge, publish, distribute, sublicense, and/or sell
 * copies of the Software, and to permit persons to whom the Software is
 * furnished to do so, subject to the following conditions:
 *
 * The above copyright notice and this permission notice shall be included in
 * all copies or substantial portions of the Software.
 *
 * THE SOFTWARE IS PROVIDED "AS IS", WITHOUT WARRANTY OF ANY KIND, EXPRESS OR
 * IMPLIED, INCLUDING BUT NOT LIMITED TO THE WARRANTIES OF MERCHANTABILITY,
 * FITNESS FOR A PARTICULAR PURPOSE AND NONINFRINGEMENT. IN NO EVENT SHALL
 * THE AUTHORS OR COPYRIGHT HOLDERS BE LIABLE FOR ANY CLAIM, DAMAGES OR OTHER
 * LIABILITY, WHETHER IN AN ACTION OF CONTRACT, TORT OR OTHERWISE, ARISING FROM,
 * OUT OF OR IN CONNECTION WITH THE SOFTWARE OR THE USE OR OTHER DEALINGS IN
 * THE SOFTWARE.
 */
/*
 * Reference: Finn Thogersons' VGADOC4b
 *   available at http://home.worldonline.dk/~finth/
 */
#include "qemu/osdep.h"
#include "qapi/error.h"
#include "hw/hw.h"
#include "hw/pci/pci.h"
#include "ui/console.h"
#include "ui/pixel_ops.h"
#include "vga_int.h"
#include "hw/loader.h"

/*
 * TODO:
 *    - destination write mask support not complete (bits 5..7)
 *    - optimize linear mappings
 *    - optimize bitblt functions
 */

//#define DEBUG_CIRRUS
//#define DEBUG_BITBLT

/***************************************
 *
 *  definitions
 *
 ***************************************/

// ID
#define CIRRUS_ID_CLGD5422  (0x23<<2)
#define CIRRUS_ID_CLGD5426  (0x24<<2)
#define CIRRUS_ID_CLGD5424  (0x25<<2)
#define CIRRUS_ID_CLGD5428  (0x26<<2)
#define CIRRUS_ID_CLGD5430  (0x28<<2)
#define CIRRUS_ID_CLGD5434  (0x2A<<2)
#define CIRRUS_ID_CLGD5436  (0x2B<<2)
#define CIRRUS_ID_CLGD5446  (0x2E<<2)

// sequencer 0x07
#define CIRRUS_SR7_BPP_VGA            0x00
#define CIRRUS_SR7_BPP_SVGA           0x01
#define CIRRUS_SR7_BPP_MASK           0x0e
#define CIRRUS_SR7_BPP_8              0x00
#define CIRRUS_SR7_BPP_16_DOUBLEVCLK  0x02
#define CIRRUS_SR7_BPP_24             0x04
#define CIRRUS_SR7_BPP_16             0x06
#define CIRRUS_SR7_BPP_32             0x08
#define CIRRUS_SR7_ISAADDR_MASK       0xe0

// sequencer 0x0f
#define CIRRUS_MEMSIZE_512k        0x08
#define CIRRUS_MEMSIZE_1M          0x10
#define CIRRUS_MEMSIZE_2M          0x18
#define CIRRUS_MEMFLAGS_BANKSWITCH 0x80	// bank switching is enabled.

// sequencer 0x12
#define CIRRUS_CURSOR_SHOW         0x01
#define CIRRUS_CURSOR_HIDDENPEL    0x02
#define CIRRUS_CURSOR_LARGE        0x04	// 64x64 if set, 32x32 if clear

// sequencer 0x17
#define CIRRUS_BUSTYPE_VLBFAST   0x10
#define CIRRUS_BUSTYPE_PCI       0x20
#define CIRRUS_BUSTYPE_VLBSLOW   0x30
#define CIRRUS_BUSTYPE_ISA       0x38
#define CIRRUS_MMIO_ENABLE       0x04
#define CIRRUS_MMIO_USE_PCIADDR  0x40	// 0xb8000 if cleared.
#define CIRRUS_MEMSIZEEXT_DOUBLE 0x80

// control 0x0b
#define CIRRUS_BANKING_DUAL             0x01
#define CIRRUS_BANKING_GRANULARITY_16K  0x20	// set:16k, clear:4k

// control 0x30
#define CIRRUS_BLTMODE_BACKWARDS        0x01
#define CIRRUS_BLTMODE_MEMSYSDEST       0x02
#define CIRRUS_BLTMODE_MEMSYSSRC        0x04
#define CIRRUS_BLTMODE_TRANSPARENTCOMP  0x08
#define CIRRUS_BLTMODE_PATTERNCOPY      0x40
#define CIRRUS_BLTMODE_COLOREXPAND      0x80
#define CIRRUS_BLTMODE_PIXELWIDTHMASK   0x30
#define CIRRUS_BLTMODE_PIXELWIDTH8      0x00
#define CIRRUS_BLTMODE_PIXELWIDTH16     0x10
#define CIRRUS_BLTMODE_PIXELWIDTH24     0x20
#define CIRRUS_BLTMODE_PIXELWIDTH32     0x30

// control 0x31
#define CIRRUS_BLT_BUSY                 0x01
#define CIRRUS_BLT_START                0x02
#define CIRRUS_BLT_RESET                0x04
#define CIRRUS_BLT_FIFOUSED             0x10
#define CIRRUS_BLT_AUTOSTART            0x80

// control 0x32
#define CIRRUS_ROP_0                    0x00
#define CIRRUS_ROP_SRC_AND_DST          0x05
#define CIRRUS_ROP_NOP                  0x06
#define CIRRUS_ROP_SRC_AND_NOTDST       0x09
#define CIRRUS_ROP_NOTDST               0x0b
#define CIRRUS_ROP_SRC                  0x0d
#define CIRRUS_ROP_1                    0x0e
#define CIRRUS_ROP_NOTSRC_AND_DST       0x50
#define CIRRUS_ROP_SRC_XOR_DST          0x59
#define CIRRUS_ROP_SRC_OR_DST           0x6d
#define CIRRUS_ROP_NOTSRC_OR_NOTDST     0x90
#define CIRRUS_ROP_SRC_NOTXOR_DST       0x95
#define CIRRUS_ROP_SRC_OR_NOTDST        0xad
#define CIRRUS_ROP_NOTSRC               0xd0
#define CIRRUS_ROP_NOTSRC_OR_DST        0xd6
#define CIRRUS_ROP_NOTSRC_AND_NOTDST    0xda

#define CIRRUS_ROP_NOP_INDEX 2
#define CIRRUS_ROP_SRC_INDEX 5

// control 0x33
#define CIRRUS_BLTMODEEXT_SOLIDFILL        0x04
#define CIRRUS_BLTMODEEXT_COLOREXPINV      0x02
#define CIRRUS_BLTMODEEXT_DWORDGRANULARITY 0x01

// memory-mapped IO
#define CIRRUS_MMIO_BLTBGCOLOR        0x00	// dword
#define CIRRUS_MMIO_BLTFGCOLOR        0x04	// dword
#define CIRRUS_MMIO_BLTWIDTH          0x08	// word
#define CIRRUS_MMIO_BLTHEIGHT         0x0a	// word
#define CIRRUS_MMIO_BLTDESTPITCH      0x0c	// word
#define CIRRUS_MMIO_BLTSRCPITCH       0x0e	// word
#define CIRRUS_MMIO_BLTDESTADDR       0x10	// dword
#define CIRRUS_MMIO_BLTSRCADDR        0x14	// dword
#define CIRRUS_MMIO_BLTWRITEMASK      0x17	// byte
#define CIRRUS_MMIO_BLTMODE           0x18	// byte
#define CIRRUS_MMIO_BLTROP            0x1a	// byte
#define CIRRUS_MMIO_BLTMODEEXT        0x1b	// byte
#define CIRRUS_MMIO_BLTTRANSPARENTCOLOR 0x1c	// word?
#define CIRRUS_MMIO_BLTTRANSPARENTCOLORMASK 0x20	// word?
#define CIRRUS_MMIO_LINEARDRAW_START_X 0x24	// word
#define CIRRUS_MMIO_LINEARDRAW_START_Y 0x26	// word
#define CIRRUS_MMIO_LINEARDRAW_END_X  0x28	// word
#define CIRRUS_MMIO_LINEARDRAW_END_Y  0x2a	// word
#define CIRRUS_MMIO_LINEARDRAW_LINESTYLE_INC 0x2c	// byte
#define CIRRUS_MMIO_LINEARDRAW_LINESTYLE_ROLLOVER 0x2d	// byte
#define CIRRUS_MMIO_LINEARDRAW_LINESTYLE_MASK 0x2e	// byte
#define CIRRUS_MMIO_LINEARDRAW_LINESTYLE_ACCUM 0x2f	// byte
#define CIRRUS_MMIO_BRESENHAM_K1      0x30	// word
#define CIRRUS_MMIO_BRESENHAM_K3      0x32	// word
#define CIRRUS_MMIO_BRESENHAM_ERROR   0x34	// word
#define CIRRUS_MMIO_BRESENHAM_DELTA_MAJOR 0x36	// word
#define CIRRUS_MMIO_BRESENHAM_DIRECTION 0x38	// byte
#define CIRRUS_MMIO_LINEDRAW_MODE     0x39	// byte
#define CIRRUS_MMIO_BLTSTATUS         0x40	// byte

#define CIRRUS_PNPMMIO_SIZE         0x1000

struct CirrusVGAState;
typedef void (*cirrus_bitblt_rop_t) (struct CirrusVGAState *s,
                                     uint32_t dstaddr, uint32_t srcaddr,
				     int dstpitch, int srcpitch,
				     int bltwidth, int bltheight);
typedef void (*cirrus_fill_t)(struct CirrusVGAState *s,
                              uint32_t dstaddr, int dst_pitch,
                              int width, int height);

typedef struct CirrusVGAState {
    VGACommonState vga;

    MemoryRegion cirrus_vga_io;
    MemoryRegion cirrus_linear_io;
    MemoryRegion cirrus_linear_bitblt_io;
    MemoryRegion cirrus_mmio_io;
    MemoryRegion pci_bar;
    bool linear_vram;  /* vga.vram mapped over cirrus_linear_io */
    MemoryRegion low_mem_container; /* container for 0xa0000-0xc0000 */
    MemoryRegion low_mem;           /* always mapped, overridden by: */
    MemoryRegion cirrus_bank[2];    /*   aliases at 0xa0000-0xb0000  */
    uint32_t cirrus_addr_mask;
    uint32_t linear_mmio_mask;
    uint8_t cirrus_shadow_gr0;
    uint8_t cirrus_shadow_gr1;
    uint8_t cirrus_hidden_dac_lockindex;
    uint8_t cirrus_hidden_dac_data;
    uint32_t cirrus_bank_base[2];
    uint32_t cirrus_bank_limit[2];
    uint8_t cirrus_hidden_palette[48];
    int cirrus_blt_pixelwidth;
    int cirrus_blt_width;
    int cirrus_blt_height;
    int cirrus_blt_dstpitch;
    int cirrus_blt_srcpitch;
    uint32_t cirrus_blt_fgcol;
    uint32_t cirrus_blt_bgcol;
    uint32_t cirrus_blt_dstaddr;
    uint32_t cirrus_blt_srcaddr;
    uint8_t cirrus_blt_mode;
    uint8_t cirrus_blt_modeext;
    cirrus_bitblt_rop_t cirrus_rop;
#define CIRRUS_BLTBUFSIZE (2048 * 4) /* one line width */
    uint8_t cirrus_bltbuf[CIRRUS_BLTBUFSIZE];
    uint8_t *cirrus_srcptr;
    uint8_t *cirrus_srcptr_end;
    uint32_t cirrus_srccounter;
    /* hwcursor display state */
    int last_hw_cursor_size;
    int last_hw_cursor_x;
    int last_hw_cursor_y;
    int last_hw_cursor_y_start;
    int last_hw_cursor_y_end;
    int real_vram_size; /* XXX: suppress that */
    int device_id;
    int bustype;
} CirrusVGAState;

typedef struct PCICirrusVGAState {
    PCIDevice dev;
    CirrusVGAState cirrus_vga;
} PCICirrusVGAState;

#define TYPE_PCI_CIRRUS_VGA "cirrus-vga"
#define PCI_CIRRUS_VGA(obj) \
    OBJECT_CHECK(PCICirrusVGAState, (obj), TYPE_PCI_CIRRUS_VGA)

#define TYPE_ISA_CIRRUS_VGA "isa-cirrus-vga"
#define ISA_CIRRUS_VGA(obj) \
    OBJECT_CHECK(ISACirrusVGAState, (obj), TYPE_ISA_CIRRUS_VGA)

typedef struct ISACirrusVGAState {
    ISADevice parent_obj;

    CirrusVGAState cirrus_vga;
} ISACirrusVGAState;

static uint8_t rop_to_index[256];

/***************************************
 *
 *  prototypes.
 *
 ***************************************/


static void cirrus_bitblt_reset(CirrusVGAState *s);
static void cirrus_update_memory_access(CirrusVGAState *s);

/***************************************
 *
 *  raster operations
 *
 ***************************************/

static bool blit_region_is_unsafe(struct CirrusVGAState *s,
                                  int32_t pitch, int32_t addr)
{
    if (!pitch) {
        return true;
    }
    if (pitch < 0) {
        int64_t min = addr
<<<<<<< HEAD
            + ((int64_t)s->cirrus_blt_height-1) * pitch;
        int32_t max = addr
            + s->cirrus_blt_width;
        if (min < 0 || max > s->vga.vram_size) {
=======
            + ((int64_t)s->cirrus_blt_height - 1) * pitch
            - s->cirrus_blt_width;
        if (min < -1 || addr >= s->vga.vram_size) {
>>>>>>> 7124ccf8
            return true;
        }
    } else {
        int64_t max = addr
            + ((int64_t)s->cirrus_blt_height-1) * pitch
            + s->cirrus_blt_width;
        if (max > s->vga.vram_size) {
            return true;
        }
    }
    return false;
}

static bool blit_is_unsafe(struct CirrusVGAState *s, bool dst_only)
{
    /* should be the case, see cirrus_bitblt_start */
    assert(s->cirrus_blt_width > 0);
    assert(s->cirrus_blt_height > 0);

    if (s->cirrus_blt_width > CIRRUS_BLTBUFSIZE) {
        return true;
    }

    if (blit_region_is_unsafe(s, s->cirrus_blt_dstpitch,
                              s->cirrus_blt_dstaddr)) {
        return true;
    }
    if (dst_only) {
        return false;
    }
    if (blit_region_is_unsafe(s, s->cirrus_blt_srcpitch,
                              s->cirrus_blt_srcaddr)) {
        return true;
    }

    return false;
}

static void cirrus_bitblt_rop_nop(CirrusVGAState *s,
                                  uint32_t dstaddr, uint32_t srcaddr,
                                  int dstpitch,int srcpitch,
                                  int bltwidth,int bltheight)
{
}

static void cirrus_bitblt_fill_nop(CirrusVGAState *s,
                                   uint32_t dstaddr,
                                   int dstpitch, int bltwidth,int bltheight)
{
}

static inline uint8_t cirrus_src(CirrusVGAState *s, uint32_t srcaddr)
{
    if (s->cirrus_srccounter) {
        /* cputovideo */
        return s->cirrus_bltbuf[srcaddr & (CIRRUS_BLTBUFSIZE - 1)];
    } else {
        /* videotovideo */
        return s->vga.vram_ptr[srcaddr & s->cirrus_addr_mask];
    }
}

static inline uint16_t cirrus_src16(CirrusVGAState *s, uint32_t srcaddr)
{
    uint16_t *src;

    if (s->cirrus_srccounter) {
        /* cputovideo */
        src = (void *)&s->cirrus_bltbuf[srcaddr & (CIRRUS_BLTBUFSIZE - 1) & ~1];
    } else {
        /* videotovideo */
        src = (void *)&s->vga.vram_ptr[srcaddr & s->cirrus_addr_mask & ~1];
    }
    return *src;
}

static inline uint32_t cirrus_src32(CirrusVGAState *s, uint32_t srcaddr)
{
    uint32_t *src;

    if (s->cirrus_srccounter) {
        /* cputovideo */
        src = (void *)&s->cirrus_bltbuf[srcaddr & (CIRRUS_BLTBUFSIZE - 1) & ~3];
    } else {
        /* videotovideo */
        src = (void *)&s->vga.vram_ptr[srcaddr & s->cirrus_addr_mask & ~3];
    }
    return *src;
}

#define ROP_NAME 0
#define ROP_FN(d, s) 0
#include "cirrus_vga_rop.h"

#define ROP_NAME src_and_dst
#define ROP_FN(d, s) (s) & (d)
#include "cirrus_vga_rop.h"

#define ROP_NAME src_and_notdst
#define ROP_FN(d, s) (s) & (~(d))
#include "cirrus_vga_rop.h"

#define ROP_NAME notdst
#define ROP_FN(d, s) ~(d)
#include "cirrus_vga_rop.h"

#define ROP_NAME src
#define ROP_FN(d, s) s
#include "cirrus_vga_rop.h"

#define ROP_NAME 1
#define ROP_FN(d, s) ~0
#include "cirrus_vga_rop.h"

#define ROP_NAME notsrc_and_dst
#define ROP_FN(d, s) (~(s)) & (d)
#include "cirrus_vga_rop.h"

#define ROP_NAME src_xor_dst
#define ROP_FN(d, s) (s) ^ (d)
#include "cirrus_vga_rop.h"

#define ROP_NAME src_or_dst
#define ROP_FN(d, s) (s) | (d)
#include "cirrus_vga_rop.h"

#define ROP_NAME notsrc_or_notdst
#define ROP_FN(d, s) (~(s)) | (~(d))
#include "cirrus_vga_rop.h"

#define ROP_NAME src_notxor_dst
#define ROP_FN(d, s) ~((s) ^ (d))
#include "cirrus_vga_rop.h"

#define ROP_NAME src_or_notdst
#define ROP_FN(d, s) (s) | (~(d))
#include "cirrus_vga_rop.h"

#define ROP_NAME notsrc
#define ROP_FN(d, s) (~(s))
#include "cirrus_vga_rop.h"

#define ROP_NAME notsrc_or_dst
#define ROP_FN(d, s) (~(s)) | (d)
#include "cirrus_vga_rop.h"

#define ROP_NAME notsrc_and_notdst
#define ROP_FN(d, s) (~(s)) & (~(d))
#include "cirrus_vga_rop.h"

static const cirrus_bitblt_rop_t cirrus_fwd_rop[16] = {
    cirrus_bitblt_rop_fwd_0,
    cirrus_bitblt_rop_fwd_src_and_dst,
    cirrus_bitblt_rop_nop,
    cirrus_bitblt_rop_fwd_src_and_notdst,
    cirrus_bitblt_rop_fwd_notdst,
    cirrus_bitblt_rop_fwd_src,
    cirrus_bitblt_rop_fwd_1,
    cirrus_bitblt_rop_fwd_notsrc_and_dst,
    cirrus_bitblt_rop_fwd_src_xor_dst,
    cirrus_bitblt_rop_fwd_src_or_dst,
    cirrus_bitblt_rop_fwd_notsrc_or_notdst,
    cirrus_bitblt_rop_fwd_src_notxor_dst,
    cirrus_bitblt_rop_fwd_src_or_notdst,
    cirrus_bitblt_rop_fwd_notsrc,
    cirrus_bitblt_rop_fwd_notsrc_or_dst,
    cirrus_bitblt_rop_fwd_notsrc_and_notdst,
};

static const cirrus_bitblt_rop_t cirrus_bkwd_rop[16] = {
    cirrus_bitblt_rop_bkwd_0,
    cirrus_bitblt_rop_bkwd_src_and_dst,
    cirrus_bitblt_rop_nop,
    cirrus_bitblt_rop_bkwd_src_and_notdst,
    cirrus_bitblt_rop_bkwd_notdst,
    cirrus_bitblt_rop_bkwd_src,
    cirrus_bitblt_rop_bkwd_1,
    cirrus_bitblt_rop_bkwd_notsrc_and_dst,
    cirrus_bitblt_rop_bkwd_src_xor_dst,
    cirrus_bitblt_rop_bkwd_src_or_dst,
    cirrus_bitblt_rop_bkwd_notsrc_or_notdst,
    cirrus_bitblt_rop_bkwd_src_notxor_dst,
    cirrus_bitblt_rop_bkwd_src_or_notdst,
    cirrus_bitblt_rop_bkwd_notsrc,
    cirrus_bitblt_rop_bkwd_notsrc_or_dst,
    cirrus_bitblt_rop_bkwd_notsrc_and_notdst,
};

#define TRANSP_ROP(name) {\
    name ## _8,\
    name ## _16,\
        }
#define TRANSP_NOP(func) {\
    func,\
    func,\
        }

static const cirrus_bitblt_rop_t cirrus_fwd_transp_rop[16][2] = {
    TRANSP_ROP(cirrus_bitblt_rop_fwd_transp_0),
    TRANSP_ROP(cirrus_bitblt_rop_fwd_transp_src_and_dst),
    TRANSP_NOP(cirrus_bitblt_rop_nop),
    TRANSP_ROP(cirrus_bitblt_rop_fwd_transp_src_and_notdst),
    TRANSP_ROP(cirrus_bitblt_rop_fwd_transp_notdst),
    TRANSP_ROP(cirrus_bitblt_rop_fwd_transp_src),
    TRANSP_ROP(cirrus_bitblt_rop_fwd_transp_1),
    TRANSP_ROP(cirrus_bitblt_rop_fwd_transp_notsrc_and_dst),
    TRANSP_ROP(cirrus_bitblt_rop_fwd_transp_src_xor_dst),
    TRANSP_ROP(cirrus_bitblt_rop_fwd_transp_src_or_dst),
    TRANSP_ROP(cirrus_bitblt_rop_fwd_transp_notsrc_or_notdst),
    TRANSP_ROP(cirrus_bitblt_rop_fwd_transp_src_notxor_dst),
    TRANSP_ROP(cirrus_bitblt_rop_fwd_transp_src_or_notdst),
    TRANSP_ROP(cirrus_bitblt_rop_fwd_transp_notsrc),
    TRANSP_ROP(cirrus_bitblt_rop_fwd_transp_notsrc_or_dst),
    TRANSP_ROP(cirrus_bitblt_rop_fwd_transp_notsrc_and_notdst),
};

static const cirrus_bitblt_rop_t cirrus_bkwd_transp_rop[16][2] = {
    TRANSP_ROP(cirrus_bitblt_rop_bkwd_transp_0),
    TRANSP_ROP(cirrus_bitblt_rop_bkwd_transp_src_and_dst),
    TRANSP_NOP(cirrus_bitblt_rop_nop),
    TRANSP_ROP(cirrus_bitblt_rop_bkwd_transp_src_and_notdst),
    TRANSP_ROP(cirrus_bitblt_rop_bkwd_transp_notdst),
    TRANSP_ROP(cirrus_bitblt_rop_bkwd_transp_src),
    TRANSP_ROP(cirrus_bitblt_rop_bkwd_transp_1),
    TRANSP_ROP(cirrus_bitblt_rop_bkwd_transp_notsrc_and_dst),
    TRANSP_ROP(cirrus_bitblt_rop_bkwd_transp_src_xor_dst),
    TRANSP_ROP(cirrus_bitblt_rop_bkwd_transp_src_or_dst),
    TRANSP_ROP(cirrus_bitblt_rop_bkwd_transp_notsrc_or_notdst),
    TRANSP_ROP(cirrus_bitblt_rop_bkwd_transp_src_notxor_dst),
    TRANSP_ROP(cirrus_bitblt_rop_bkwd_transp_src_or_notdst),
    TRANSP_ROP(cirrus_bitblt_rop_bkwd_transp_notsrc),
    TRANSP_ROP(cirrus_bitblt_rop_bkwd_transp_notsrc_or_dst),
    TRANSP_ROP(cirrus_bitblt_rop_bkwd_transp_notsrc_and_notdst),
};

#define ROP2(name) {\
    name ## _8,\
    name ## _16,\
    name ## _24,\
    name ## _32,\
        }

#define ROP_NOP2(func) {\
    func,\
    func,\
    func,\
    func,\
        }

static const cirrus_bitblt_rop_t cirrus_patternfill[16][4] = {
    ROP2(cirrus_patternfill_0),
    ROP2(cirrus_patternfill_src_and_dst),
    ROP_NOP2(cirrus_bitblt_rop_nop),
    ROP2(cirrus_patternfill_src_and_notdst),
    ROP2(cirrus_patternfill_notdst),
    ROP2(cirrus_patternfill_src),
    ROP2(cirrus_patternfill_1),
    ROP2(cirrus_patternfill_notsrc_and_dst),
    ROP2(cirrus_patternfill_src_xor_dst),
    ROP2(cirrus_patternfill_src_or_dst),
    ROP2(cirrus_patternfill_notsrc_or_notdst),
    ROP2(cirrus_patternfill_src_notxor_dst),
    ROP2(cirrus_patternfill_src_or_notdst),
    ROP2(cirrus_patternfill_notsrc),
    ROP2(cirrus_patternfill_notsrc_or_dst),
    ROP2(cirrus_patternfill_notsrc_and_notdst),
};

static const cirrus_bitblt_rop_t cirrus_colorexpand_transp[16][4] = {
    ROP2(cirrus_colorexpand_transp_0),
    ROP2(cirrus_colorexpand_transp_src_and_dst),
    ROP_NOP2(cirrus_bitblt_rop_nop),
    ROP2(cirrus_colorexpand_transp_src_and_notdst),
    ROP2(cirrus_colorexpand_transp_notdst),
    ROP2(cirrus_colorexpand_transp_src),
    ROP2(cirrus_colorexpand_transp_1),
    ROP2(cirrus_colorexpand_transp_notsrc_and_dst),
    ROP2(cirrus_colorexpand_transp_src_xor_dst),
    ROP2(cirrus_colorexpand_transp_src_or_dst),
    ROP2(cirrus_colorexpand_transp_notsrc_or_notdst),
    ROP2(cirrus_colorexpand_transp_src_notxor_dst),
    ROP2(cirrus_colorexpand_transp_src_or_notdst),
    ROP2(cirrus_colorexpand_transp_notsrc),
    ROP2(cirrus_colorexpand_transp_notsrc_or_dst),
    ROP2(cirrus_colorexpand_transp_notsrc_and_notdst),
};

static const cirrus_bitblt_rop_t cirrus_colorexpand[16][4] = {
    ROP2(cirrus_colorexpand_0),
    ROP2(cirrus_colorexpand_src_and_dst),
    ROP_NOP2(cirrus_bitblt_rop_nop),
    ROP2(cirrus_colorexpand_src_and_notdst),
    ROP2(cirrus_colorexpand_notdst),
    ROP2(cirrus_colorexpand_src),
    ROP2(cirrus_colorexpand_1),
    ROP2(cirrus_colorexpand_notsrc_and_dst),
    ROP2(cirrus_colorexpand_src_xor_dst),
    ROP2(cirrus_colorexpand_src_or_dst),
    ROP2(cirrus_colorexpand_notsrc_or_notdst),
    ROP2(cirrus_colorexpand_src_notxor_dst),
    ROP2(cirrus_colorexpand_src_or_notdst),
    ROP2(cirrus_colorexpand_notsrc),
    ROP2(cirrus_colorexpand_notsrc_or_dst),
    ROP2(cirrus_colorexpand_notsrc_and_notdst),
};

static const cirrus_bitblt_rop_t cirrus_colorexpand_pattern_transp[16][4] = {
    ROP2(cirrus_colorexpand_pattern_transp_0),
    ROP2(cirrus_colorexpand_pattern_transp_src_and_dst),
    ROP_NOP2(cirrus_bitblt_rop_nop),
    ROP2(cirrus_colorexpand_pattern_transp_src_and_notdst),
    ROP2(cirrus_colorexpand_pattern_transp_notdst),
    ROP2(cirrus_colorexpand_pattern_transp_src),
    ROP2(cirrus_colorexpand_pattern_transp_1),
    ROP2(cirrus_colorexpand_pattern_transp_notsrc_and_dst),
    ROP2(cirrus_colorexpand_pattern_transp_src_xor_dst),
    ROP2(cirrus_colorexpand_pattern_transp_src_or_dst),
    ROP2(cirrus_colorexpand_pattern_transp_notsrc_or_notdst),
    ROP2(cirrus_colorexpand_pattern_transp_src_notxor_dst),
    ROP2(cirrus_colorexpand_pattern_transp_src_or_notdst),
    ROP2(cirrus_colorexpand_pattern_transp_notsrc),
    ROP2(cirrus_colorexpand_pattern_transp_notsrc_or_dst),
    ROP2(cirrus_colorexpand_pattern_transp_notsrc_and_notdst),
};

static const cirrus_bitblt_rop_t cirrus_colorexpand_pattern[16][4] = {
    ROP2(cirrus_colorexpand_pattern_0),
    ROP2(cirrus_colorexpand_pattern_src_and_dst),
    ROP_NOP2(cirrus_bitblt_rop_nop),
    ROP2(cirrus_colorexpand_pattern_src_and_notdst),
    ROP2(cirrus_colorexpand_pattern_notdst),
    ROP2(cirrus_colorexpand_pattern_src),
    ROP2(cirrus_colorexpand_pattern_1),
    ROP2(cirrus_colorexpand_pattern_notsrc_and_dst),
    ROP2(cirrus_colorexpand_pattern_src_xor_dst),
    ROP2(cirrus_colorexpand_pattern_src_or_dst),
    ROP2(cirrus_colorexpand_pattern_notsrc_or_notdst),
    ROP2(cirrus_colorexpand_pattern_src_notxor_dst),
    ROP2(cirrus_colorexpand_pattern_src_or_notdst),
    ROP2(cirrus_colorexpand_pattern_notsrc),
    ROP2(cirrus_colorexpand_pattern_notsrc_or_dst),
    ROP2(cirrus_colorexpand_pattern_notsrc_and_notdst),
};

static const cirrus_fill_t cirrus_fill[16][4] = {
    ROP2(cirrus_fill_0),
    ROP2(cirrus_fill_src_and_dst),
    ROP_NOP2(cirrus_bitblt_fill_nop),
    ROP2(cirrus_fill_src_and_notdst),
    ROP2(cirrus_fill_notdst),
    ROP2(cirrus_fill_src),
    ROP2(cirrus_fill_1),
    ROP2(cirrus_fill_notsrc_and_dst),
    ROP2(cirrus_fill_src_xor_dst),
    ROP2(cirrus_fill_src_or_dst),
    ROP2(cirrus_fill_notsrc_or_notdst),
    ROP2(cirrus_fill_src_notxor_dst),
    ROP2(cirrus_fill_src_or_notdst),
    ROP2(cirrus_fill_notsrc),
    ROP2(cirrus_fill_notsrc_or_dst),
    ROP2(cirrus_fill_notsrc_and_notdst),
};

static inline void cirrus_bitblt_fgcol(CirrusVGAState *s)
{
    unsigned int color;
    switch (s->cirrus_blt_pixelwidth) {
    case 1:
        s->cirrus_blt_fgcol = s->cirrus_shadow_gr1;
        break;
    case 2:
        color = s->cirrus_shadow_gr1 | (s->vga.gr[0x11] << 8);
        s->cirrus_blt_fgcol = le16_to_cpu(color);
        break;
    case 3:
        s->cirrus_blt_fgcol = s->cirrus_shadow_gr1 |
            (s->vga.gr[0x11] << 8) | (s->vga.gr[0x13] << 16);
        break;
    default:
    case 4:
        color = s->cirrus_shadow_gr1 | (s->vga.gr[0x11] << 8) |
            (s->vga.gr[0x13] << 16) | (s->vga.gr[0x15] << 24);
        s->cirrus_blt_fgcol = le32_to_cpu(color);
        break;
    }
}

static inline void cirrus_bitblt_bgcol(CirrusVGAState *s)
{
    unsigned int color;
    switch (s->cirrus_blt_pixelwidth) {
    case 1:
        s->cirrus_blt_bgcol = s->cirrus_shadow_gr0;
        break;
    case 2:
        color = s->cirrus_shadow_gr0 | (s->vga.gr[0x10] << 8);
        s->cirrus_blt_bgcol = le16_to_cpu(color);
        break;
    case 3:
        s->cirrus_blt_bgcol = s->cirrus_shadow_gr0 |
            (s->vga.gr[0x10] << 8) | (s->vga.gr[0x12] << 16);
        break;
    default:
    case 4:
        color = s->cirrus_shadow_gr0 | (s->vga.gr[0x10] << 8) |
            (s->vga.gr[0x12] << 16) | (s->vga.gr[0x14] << 24);
        s->cirrus_blt_bgcol = le32_to_cpu(color);
        break;
    }
}

static void cirrus_invalidate_region(CirrusVGAState * s, int off_begin,
				     int off_pitch, int bytesperline,
				     int lines)
{
    int y;
    int off_cur;
    int off_cur_end;

    if (off_pitch < 0) {
        off_begin -= bytesperline - 1;
    }

    for (y = 0; y < lines; y++) {
        off_cur = off_begin;
        off_cur_end = ((off_cur + bytesperline - 1) & s->cirrus_addr_mask) + 1;
        assert(off_cur_end >= off_cur);
        memory_region_set_dirty(&s->vga.vram, off_cur, off_cur_end - off_cur);
        off_begin += off_pitch;
    }
}

static int cirrus_bitblt_common_patterncopy(CirrusVGAState *s)
{
    uint32_t patternsize;
    bool videosrc = !s->cirrus_srccounter;

    if (videosrc) {
        switch (s->vga.get_bpp(&s->vga)) {
        case 8:
            patternsize = 64;
            break;
        case 15:
        case 16:
            patternsize = 128;
            break;
        case 24:
        case 32:
        default:
            patternsize = 256;
            break;
        }
        s->cirrus_blt_srcaddr &= ~(patternsize - 1);
        if (s->cirrus_blt_srcaddr + patternsize > s->vga.vram_size) {
            return 0;
        }
    }

    if (blit_is_unsafe(s, true)) {
        return 0;
    }

    (*s->cirrus_rop) (s, s->cirrus_blt_dstaddr,
                      videosrc ? s->cirrus_blt_srcaddr : 0,
                      s->cirrus_blt_dstpitch, 0,
                      s->cirrus_blt_width, s->cirrus_blt_height);
    cirrus_invalidate_region(s, s->cirrus_blt_dstaddr,
                             s->cirrus_blt_dstpitch, s->cirrus_blt_width,
                             s->cirrus_blt_height);
    return 1;
}

/* fill */

static int cirrus_bitblt_solidfill(CirrusVGAState *s, int blt_rop)
{
    cirrus_fill_t rop_func;

    if (blit_is_unsafe(s, true)) {
        return 0;
    }
    rop_func = cirrus_fill[rop_to_index[blt_rop]][s->cirrus_blt_pixelwidth - 1];
    rop_func(s, s->cirrus_blt_dstaddr,
             s->cirrus_blt_dstpitch,
             s->cirrus_blt_width, s->cirrus_blt_height);
    cirrus_invalidate_region(s, s->cirrus_blt_dstaddr,
			     s->cirrus_blt_dstpitch, s->cirrus_blt_width,
			     s->cirrus_blt_height);
    cirrus_bitblt_reset(s);
    return 1;
}

/***************************************
 *
 *  bitblt (video-to-video)
 *
 ***************************************/

static int cirrus_bitblt_videotovideo_patterncopy(CirrusVGAState * s)
{
    return cirrus_bitblt_common_patterncopy(s);
}

static int cirrus_do_copy(CirrusVGAState *s, int dst, int src, int w, int h)
{
    int sx = 0, sy = 0;
    int dx = 0, dy = 0;
    int depth = 0;
    int notify = 0;

    /* make sure to only copy if it's a plain copy ROP */
    if (*s->cirrus_rop == cirrus_bitblt_rop_fwd_src ||
        *s->cirrus_rop == cirrus_bitblt_rop_bkwd_src) {

        int width, height;

        depth = s->vga.get_bpp(&s->vga) / 8;
        if (!depth) {
            return 0;
        }
        s->vga.get_resolution(&s->vga, &width, &height);

        /* extra x, y */
        sx = (src % ABS(s->cirrus_blt_srcpitch)) / depth;
        sy = (src / ABS(s->cirrus_blt_srcpitch));
        dx = (dst % ABS(s->cirrus_blt_dstpitch)) / depth;
        dy = (dst / ABS(s->cirrus_blt_dstpitch));

        /* normalize width */
        w /= depth;

        /* if we're doing a backward copy, we have to adjust
           our x/y to be the upper left corner (instead of the lower
           right corner) */
        if (s->cirrus_blt_dstpitch < 0) {
            sx -= (s->cirrus_blt_width / depth) - 1;
            dx -= (s->cirrus_blt_width / depth) - 1;
            sy -= s->cirrus_blt_height - 1;
            dy -= s->cirrus_blt_height - 1;
        }

        /* are we in the visible portion of memory? */
        if (sx >= 0 && sy >= 0 && dx >= 0 && dy >= 0 &&
            (sx + w) <= width && (sy + h) <= height &&
            (dx + w) <= width && (dy + h) <= height) {
            notify = 1;
        }
    }

    (*s->cirrus_rop) (s, s->cirrus_blt_dstaddr,
                      s->cirrus_blt_srcaddr,
		      s->cirrus_blt_dstpitch, s->cirrus_blt_srcpitch,
		      s->cirrus_blt_width, s->cirrus_blt_height);

    if (notify) {
        dpy_gfx_update(s->vga.con, dx, dy,
                       s->cirrus_blt_width / depth,
                       s->cirrus_blt_height);
    }

    /* we don't have to notify the display that this portion has
       changed since qemu_console_copy implies this */

    cirrus_invalidate_region(s, s->cirrus_blt_dstaddr,
				s->cirrus_blt_dstpitch, s->cirrus_blt_width,
				s->cirrus_blt_height);

    return 1;
}

static int cirrus_bitblt_videotovideo_copy(CirrusVGAState * s)
{
    if (blit_is_unsafe(s, false))
        return 0;

    return cirrus_do_copy(s, s->cirrus_blt_dstaddr - s->vga.start_addr,
            s->cirrus_blt_srcaddr - s->vga.start_addr,
            s->cirrus_blt_width, s->cirrus_blt_height);
}

/***************************************
 *
 *  bitblt (cpu-to-video)
 *
 ***************************************/

static void cirrus_bitblt_cputovideo_next(CirrusVGAState * s)
{
    int copy_count;
    uint8_t *end_ptr;

    if (s->cirrus_srccounter > 0) {
        if (s->cirrus_blt_mode & CIRRUS_BLTMODE_PATTERNCOPY) {
            cirrus_bitblt_common_patterncopy(s);
        the_end:
            s->cirrus_srccounter = 0;
            cirrus_bitblt_reset(s);
        } else {
            /* at least one scan line */
            do {
                (*s->cirrus_rop)(s, s->cirrus_blt_dstaddr,
                                 0, 0, 0, s->cirrus_blt_width, 1);
                cirrus_invalidate_region(s, s->cirrus_blt_dstaddr, 0,
                                         s->cirrus_blt_width, 1);
                s->cirrus_blt_dstaddr += s->cirrus_blt_dstpitch;
                s->cirrus_srccounter -= s->cirrus_blt_srcpitch;
                if (s->cirrus_srccounter <= 0)
                    goto the_end;
                /* more bytes than needed can be transferred because of
                   word alignment, so we keep them for the next line */
                /* XXX: keep alignment to speed up transfer */
                end_ptr = s->cirrus_bltbuf + s->cirrus_blt_srcpitch;
                copy_count = s->cirrus_srcptr_end - end_ptr;
                memmove(s->cirrus_bltbuf, end_ptr, copy_count);
                s->cirrus_srcptr = s->cirrus_bltbuf + copy_count;
                s->cirrus_srcptr_end = s->cirrus_bltbuf + s->cirrus_blt_srcpitch;
            } while (s->cirrus_srcptr >= s->cirrus_srcptr_end);
        }
    }
}

/***************************************
 *
 *  bitblt wrapper
 *
 ***************************************/

static void cirrus_bitblt_reset(CirrusVGAState * s)
{
    int need_update;

    s->vga.gr[0x31] &=
	~(CIRRUS_BLT_START | CIRRUS_BLT_BUSY | CIRRUS_BLT_FIFOUSED);
    need_update = s->cirrus_srcptr != &s->cirrus_bltbuf[0]
        || s->cirrus_srcptr_end != &s->cirrus_bltbuf[0];
    s->cirrus_srcptr = &s->cirrus_bltbuf[0];
    s->cirrus_srcptr_end = &s->cirrus_bltbuf[0];
    s->cirrus_srccounter = 0;
    if (!need_update)
        return;
    cirrus_update_memory_access(s);
}

static int cirrus_bitblt_cputovideo(CirrusVGAState * s)
{
    int w;

    if (blit_is_unsafe(s, true)) {
        return 0;
    }

    s->cirrus_blt_mode &= ~CIRRUS_BLTMODE_MEMSYSSRC;
    s->cirrus_srcptr = &s->cirrus_bltbuf[0];
    s->cirrus_srcptr_end = &s->cirrus_bltbuf[0];

    if (s->cirrus_blt_mode & CIRRUS_BLTMODE_PATTERNCOPY) {
	if (s->cirrus_blt_mode & CIRRUS_BLTMODE_COLOREXPAND) {
	    s->cirrus_blt_srcpitch = 8;
	} else {
            /* XXX: check for 24 bpp */
	    s->cirrus_blt_srcpitch = 8 * 8 * s->cirrus_blt_pixelwidth;
	}
	s->cirrus_srccounter = s->cirrus_blt_srcpitch;
    } else {
	if (s->cirrus_blt_mode & CIRRUS_BLTMODE_COLOREXPAND) {
            w = s->cirrus_blt_width / s->cirrus_blt_pixelwidth;
            if (s->cirrus_blt_modeext & CIRRUS_BLTMODEEXT_DWORDGRANULARITY)
                s->cirrus_blt_srcpitch = ((w + 31) >> 5);
            else
                s->cirrus_blt_srcpitch = ((w + 7) >> 3);
	} else {
            /* always align input size to 32 bits */
	    s->cirrus_blt_srcpitch = (s->cirrus_blt_width + 3) & ~3;
	}
        s->cirrus_srccounter = s->cirrus_blt_srcpitch * s->cirrus_blt_height;
    }

    /* the blit_is_unsafe call above should catch this */
    assert(s->cirrus_blt_srcpitch <= CIRRUS_BLTBUFSIZE);

    s->cirrus_srcptr = s->cirrus_bltbuf;
    s->cirrus_srcptr_end = s->cirrus_bltbuf + s->cirrus_blt_srcpitch;
    cirrus_update_memory_access(s);
    return 1;
}

static int cirrus_bitblt_videotocpu(CirrusVGAState * s)
{
    /* XXX */
#ifdef DEBUG_BITBLT
    printf("cirrus: bitblt (video to cpu) is not implemented yet\n");
#endif
    return 0;
}

static int cirrus_bitblt_videotovideo(CirrusVGAState * s)
{
    int ret;

    if (s->cirrus_blt_mode & CIRRUS_BLTMODE_PATTERNCOPY) {
	ret = cirrus_bitblt_videotovideo_patterncopy(s);
    } else {
	ret = cirrus_bitblt_videotovideo_copy(s);
    }
    if (ret)
	cirrus_bitblt_reset(s);
    return ret;
}

static void cirrus_bitblt_start(CirrusVGAState * s)
{
    uint8_t blt_rop;

    s->vga.gr[0x31] |= CIRRUS_BLT_BUSY;

    s->cirrus_blt_width = (s->vga.gr[0x20] | (s->vga.gr[0x21] << 8)) + 1;
    s->cirrus_blt_height = (s->vga.gr[0x22] | (s->vga.gr[0x23] << 8)) + 1;
    s->cirrus_blt_dstpitch = (s->vga.gr[0x24] | (s->vga.gr[0x25] << 8));
    s->cirrus_blt_srcpitch = (s->vga.gr[0x26] | (s->vga.gr[0x27] << 8));
    s->cirrus_blt_dstaddr =
	(s->vga.gr[0x28] | (s->vga.gr[0x29] << 8) | (s->vga.gr[0x2a] << 16));
    s->cirrus_blt_srcaddr =
	(s->vga.gr[0x2c] | (s->vga.gr[0x2d] << 8) | (s->vga.gr[0x2e] << 16));
    s->cirrus_blt_mode = s->vga.gr[0x30];
    s->cirrus_blt_modeext = s->vga.gr[0x33];
    blt_rop = s->vga.gr[0x32];

    s->cirrus_blt_dstaddr &= s->cirrus_addr_mask;
    s->cirrus_blt_srcaddr &= s->cirrus_addr_mask;

#ifdef DEBUG_BITBLT
    printf("rop=0x%02x mode=0x%02x modeext=0x%02x w=%d h=%d dpitch=%d spitch=%d daddr=0x%08x saddr=0x%08x writemask=0x%02x\n",
           blt_rop,
           s->cirrus_blt_mode,
           s->cirrus_blt_modeext,
           s->cirrus_blt_width,
           s->cirrus_blt_height,
           s->cirrus_blt_dstpitch,
           s->cirrus_blt_srcpitch,
           s->cirrus_blt_dstaddr,
           s->cirrus_blt_srcaddr,
           s->vga.gr[0x2f]);
#endif

    switch (s->cirrus_blt_mode & CIRRUS_BLTMODE_PIXELWIDTHMASK) {
    case CIRRUS_BLTMODE_PIXELWIDTH8:
	s->cirrus_blt_pixelwidth = 1;
	break;
    case CIRRUS_BLTMODE_PIXELWIDTH16:
	s->cirrus_blt_pixelwidth = 2;
	break;
    case CIRRUS_BLTMODE_PIXELWIDTH24:
	s->cirrus_blt_pixelwidth = 3;
	break;
    case CIRRUS_BLTMODE_PIXELWIDTH32:
	s->cirrus_blt_pixelwidth = 4;
	break;
    default:
#ifdef DEBUG_BITBLT
	printf("cirrus: bitblt - pixel width is unknown\n");
#endif
	goto bitblt_ignore;
    }
    s->cirrus_blt_mode &= ~CIRRUS_BLTMODE_PIXELWIDTHMASK;

    if ((s->
	 cirrus_blt_mode & (CIRRUS_BLTMODE_MEMSYSSRC |
			    CIRRUS_BLTMODE_MEMSYSDEST))
	== (CIRRUS_BLTMODE_MEMSYSSRC | CIRRUS_BLTMODE_MEMSYSDEST)) {
#ifdef DEBUG_BITBLT
	printf("cirrus: bitblt - memory-to-memory copy is requested\n");
#endif
	goto bitblt_ignore;
    }

    if ((s->cirrus_blt_modeext & CIRRUS_BLTMODEEXT_SOLIDFILL) &&
        (s->cirrus_blt_mode & (CIRRUS_BLTMODE_MEMSYSDEST |
                               CIRRUS_BLTMODE_TRANSPARENTCOMP |
                               CIRRUS_BLTMODE_PATTERNCOPY |
                               CIRRUS_BLTMODE_COLOREXPAND)) ==
         (CIRRUS_BLTMODE_PATTERNCOPY | CIRRUS_BLTMODE_COLOREXPAND)) {
        cirrus_bitblt_fgcol(s);
        cirrus_bitblt_solidfill(s, blt_rop);
    } else {
        if ((s->cirrus_blt_mode & (CIRRUS_BLTMODE_COLOREXPAND |
                                   CIRRUS_BLTMODE_PATTERNCOPY)) ==
            CIRRUS_BLTMODE_COLOREXPAND) {

            if (s->cirrus_blt_mode & CIRRUS_BLTMODE_TRANSPARENTCOMP) {
                if (s->cirrus_blt_modeext & CIRRUS_BLTMODEEXT_COLOREXPINV)
                    cirrus_bitblt_bgcol(s);
                else
                    cirrus_bitblt_fgcol(s);
                s->cirrus_rop = cirrus_colorexpand_transp[rop_to_index[blt_rop]][s->cirrus_blt_pixelwidth - 1];
            } else {
                cirrus_bitblt_fgcol(s);
                cirrus_bitblt_bgcol(s);
                s->cirrus_rop = cirrus_colorexpand[rop_to_index[blt_rop]][s->cirrus_blt_pixelwidth - 1];
            }
        } else if (s->cirrus_blt_mode & CIRRUS_BLTMODE_PATTERNCOPY) {
            if (s->cirrus_blt_mode & CIRRUS_BLTMODE_COLOREXPAND) {
                if (s->cirrus_blt_mode & CIRRUS_BLTMODE_TRANSPARENTCOMP) {
                    if (s->cirrus_blt_modeext & CIRRUS_BLTMODEEXT_COLOREXPINV)
                        cirrus_bitblt_bgcol(s);
                    else
                        cirrus_bitblt_fgcol(s);
                    s->cirrus_rop = cirrus_colorexpand_pattern_transp[rop_to_index[blt_rop]][s->cirrus_blt_pixelwidth - 1];
                } else {
                    cirrus_bitblt_fgcol(s);
                    cirrus_bitblt_bgcol(s);
                    s->cirrus_rop = cirrus_colorexpand_pattern[rop_to_index[blt_rop]][s->cirrus_blt_pixelwidth - 1];
                }
            } else {
                s->cirrus_rop = cirrus_patternfill[rop_to_index[blt_rop]][s->cirrus_blt_pixelwidth - 1];
            }
        } else {
	    if (s->cirrus_blt_mode & CIRRUS_BLTMODE_TRANSPARENTCOMP) {
		if (s->cirrus_blt_pixelwidth > 2) {
		    printf("src transparent without colorexpand must be 8bpp or 16bpp\n");
		    goto bitblt_ignore;
		}
		if (s->cirrus_blt_mode & CIRRUS_BLTMODE_BACKWARDS) {
		    s->cirrus_blt_dstpitch = -s->cirrus_blt_dstpitch;
		    s->cirrus_blt_srcpitch = -s->cirrus_blt_srcpitch;
		    s->cirrus_rop = cirrus_bkwd_transp_rop[rop_to_index[blt_rop]][s->cirrus_blt_pixelwidth - 1];
		} else {
		    s->cirrus_rop = cirrus_fwd_transp_rop[rop_to_index[blt_rop]][s->cirrus_blt_pixelwidth - 1];
		}
	    } else {
		if (s->cirrus_blt_mode & CIRRUS_BLTMODE_BACKWARDS) {
		    s->cirrus_blt_dstpitch = -s->cirrus_blt_dstpitch;
		    s->cirrus_blt_srcpitch = -s->cirrus_blt_srcpitch;
		    s->cirrus_rop = cirrus_bkwd_rop[rop_to_index[blt_rop]];
		} else {
		    s->cirrus_rop = cirrus_fwd_rop[rop_to_index[blt_rop]];
		}
	    }
	}
        // setup bitblt engine.
        if (s->cirrus_blt_mode & CIRRUS_BLTMODE_MEMSYSSRC) {
            if (!cirrus_bitblt_cputovideo(s))
                goto bitblt_ignore;
        } else if (s->cirrus_blt_mode & CIRRUS_BLTMODE_MEMSYSDEST) {
            if (!cirrus_bitblt_videotocpu(s))
                goto bitblt_ignore;
        } else {
            if (!cirrus_bitblt_videotovideo(s))
                goto bitblt_ignore;
        }
    }
    return;
  bitblt_ignore:;
    cirrus_bitblt_reset(s);
}

static void cirrus_write_bitblt(CirrusVGAState * s, unsigned reg_value)
{
    unsigned old_value;

    old_value = s->vga.gr[0x31];
    s->vga.gr[0x31] = reg_value;

    if (((old_value & CIRRUS_BLT_RESET) != 0) &&
	((reg_value & CIRRUS_BLT_RESET) == 0)) {
	cirrus_bitblt_reset(s);
    } else if (((old_value & CIRRUS_BLT_START) == 0) &&
	       ((reg_value & CIRRUS_BLT_START) != 0)) {
	cirrus_bitblt_start(s);
    }
}


/***************************************
 *
 *  basic parameters
 *
 ***************************************/

static void cirrus_get_offsets(VGACommonState *s1,
                               uint32_t *pline_offset,
                               uint32_t *pstart_addr,
                               uint32_t *pline_compare)
{
    CirrusVGAState * s = container_of(s1, CirrusVGAState, vga);
    uint32_t start_addr, line_offset, line_compare;

    line_offset = s->vga.cr[0x13]
	| ((s->vga.cr[0x1b] & 0x10) << 4);
    line_offset <<= 3;
    *pline_offset = line_offset;

    start_addr = (s->vga.cr[0x0c] << 8)
	| s->vga.cr[0x0d]
	| ((s->vga.cr[0x1b] & 0x01) << 16)
	| ((s->vga.cr[0x1b] & 0x0c) << 15)
	| ((s->vga.cr[0x1d] & 0x80) << 12);
    *pstart_addr = start_addr;

    line_compare = s->vga.cr[0x18] |
        ((s->vga.cr[0x07] & 0x10) << 4) |
        ((s->vga.cr[0x09] & 0x40) << 3);
    *pline_compare = line_compare;
}

static uint32_t cirrus_get_bpp16_depth(CirrusVGAState * s)
{
    uint32_t ret = 16;

    switch (s->cirrus_hidden_dac_data & 0xf) {
    case 0:
	ret = 15;
	break;			/* Sierra HiColor */
    case 1:
	ret = 16;
	break;			/* XGA HiColor */
    default:
#ifdef DEBUG_CIRRUS
	printf("cirrus: invalid DAC value %x in 16bpp\n",
	       (s->cirrus_hidden_dac_data & 0xf));
#endif
	ret = 15;		/* XXX */
	break;
    }
    return ret;
}

static int cirrus_get_bpp(VGACommonState *s1)
{
    CirrusVGAState * s = container_of(s1, CirrusVGAState, vga);
    uint32_t ret = 8;

    if ((s->vga.sr[0x07] & 0x01) != 0) {
	/* Cirrus SVGA */
	switch (s->vga.sr[0x07] & CIRRUS_SR7_BPP_MASK) {
	case CIRRUS_SR7_BPP_8:
	    ret = 8;
	    break;
	case CIRRUS_SR7_BPP_16_DOUBLEVCLK:
	    ret = cirrus_get_bpp16_depth(s);
	    break;
	case CIRRUS_SR7_BPP_24:
	    ret = 24;
	    break;
	case CIRRUS_SR7_BPP_16:
	    ret = cirrus_get_bpp16_depth(s);
	    break;
	case CIRRUS_SR7_BPP_32:
	    ret = 32;
	    break;
	default:
#ifdef DEBUG_CIRRUS
	    printf("cirrus: unknown bpp - sr7=%x\n", s->vga.sr[0x7]);
#endif
	    ret = 8;
	    break;
	}
    } else {
	/* VGA */
	ret = 0;
    }

    return ret;
}

static void cirrus_get_resolution(VGACommonState *s, int *pwidth, int *pheight)
{
    int width, height;

    width = (s->cr[0x01] + 1) * 8;
    height = s->cr[0x12] |
        ((s->cr[0x07] & 0x02) << 7) |
        ((s->cr[0x07] & 0x40) << 3);
    height = (height + 1);
    /* interlace support */
    if (s->cr[0x1a] & 0x01)
        height = height * 2;
    *pwidth = width;
    *pheight = height;
}

/***************************************
 *
 * bank memory
 *
 ***************************************/

static void cirrus_update_bank_ptr(CirrusVGAState * s, unsigned bank_index)
{
    unsigned offset;
    unsigned limit;

    if ((s->vga.gr[0x0b] & 0x01) != 0)	/* dual bank */
	offset = s->vga.gr[0x09 + bank_index];
    else			/* single bank */
	offset = s->vga.gr[0x09];

    if ((s->vga.gr[0x0b] & 0x20) != 0)
	offset <<= 14;
    else
	offset <<= 12;

    if (s->real_vram_size <= offset)
	limit = 0;
    else
	limit = s->real_vram_size - offset;

    if (((s->vga.gr[0x0b] & 0x01) == 0) && (bank_index != 0)) {
	if (limit > 0x8000) {
	    offset += 0x8000;
	    limit -= 0x8000;
	} else {
	    limit = 0;
	}
    }

    if (limit > 0) {
	s->cirrus_bank_base[bank_index] = offset;
	s->cirrus_bank_limit[bank_index] = limit;
    } else {
	s->cirrus_bank_base[bank_index] = 0;
	s->cirrus_bank_limit[bank_index] = 0;
    }
}

/***************************************
 *
 *  I/O access between 0x3c4-0x3c5
 *
 ***************************************/

static int cirrus_vga_read_sr(CirrusVGAState * s)
{
    switch (s->vga.sr_index) {
    case 0x00:			// Standard VGA
    case 0x01:			// Standard VGA
    case 0x02:			// Standard VGA
    case 0x03:			// Standard VGA
    case 0x04:			// Standard VGA
	return s->vga.sr[s->vga.sr_index];
    case 0x06:			// Unlock Cirrus extensions
	return s->vga.sr[s->vga.sr_index];
    case 0x10:
    case 0x30:
    case 0x50:
    case 0x70:			// Graphics Cursor X
    case 0x90:
    case 0xb0:
    case 0xd0:
    case 0xf0:			// Graphics Cursor X
	return s->vga.sr[0x10];
    case 0x11:
    case 0x31:
    case 0x51:
    case 0x71:			// Graphics Cursor Y
    case 0x91:
    case 0xb1:
    case 0xd1:
    case 0xf1:			// Graphics Cursor Y
	return s->vga.sr[0x11];
    case 0x05:			// ???
    case 0x07:			// Extended Sequencer Mode
    case 0x08:			// EEPROM Control
    case 0x09:			// Scratch Register 0
    case 0x0a:			// Scratch Register 1
    case 0x0b:			// VCLK 0
    case 0x0c:			// VCLK 1
    case 0x0d:			// VCLK 2
    case 0x0e:			// VCLK 3
    case 0x0f:			// DRAM Control
    case 0x12:			// Graphics Cursor Attribute
    case 0x13:			// Graphics Cursor Pattern Address
    case 0x14:			// Scratch Register 2
    case 0x15:			// Scratch Register 3
    case 0x16:			// Performance Tuning Register
    case 0x17:			// Configuration Readback and Extended Control
    case 0x18:			// Signature Generator Control
    case 0x19:			// Signal Generator Result
    case 0x1a:			// Signal Generator Result
    case 0x1b:			// VCLK 0 Denominator & Post
    case 0x1c:			// VCLK 1 Denominator & Post
    case 0x1d:			// VCLK 2 Denominator & Post
    case 0x1e:			// VCLK 3 Denominator & Post
    case 0x1f:			// BIOS Write Enable and MCLK select
#ifdef DEBUG_CIRRUS
	printf("cirrus: handled inport sr_index %02x\n", s->vga.sr_index);
#endif
	return s->vga.sr[s->vga.sr_index];
    default:
#ifdef DEBUG_CIRRUS
	printf("cirrus: inport sr_index %02x\n", s->vga.sr_index);
#endif
	return 0xff;
	break;
    }
}

static void cirrus_vga_write_sr(CirrusVGAState * s, uint32_t val)
{
    switch (s->vga.sr_index) {
    case 0x00:			// Standard VGA
    case 0x01:			// Standard VGA
    case 0x02:			// Standard VGA
    case 0x03:			// Standard VGA
    case 0x04:			// Standard VGA
	s->vga.sr[s->vga.sr_index] = val & sr_mask[s->vga.sr_index];
	if (s->vga.sr_index == 1)
            s->vga.update_retrace_info(&s->vga);
        break;
    case 0x06:			// Unlock Cirrus extensions
	val &= 0x17;
	if (val == 0x12) {
	    s->vga.sr[s->vga.sr_index] = 0x12;
	} else {
	    s->vga.sr[s->vga.sr_index] = 0x0f;
	}
	break;
    case 0x10:
    case 0x30:
    case 0x50:
    case 0x70:			// Graphics Cursor X
    case 0x90:
    case 0xb0:
    case 0xd0:
    case 0xf0:			// Graphics Cursor X
	s->vga.sr[0x10] = val;
        s->vga.hw_cursor_x = (val << 3) | (s->vga.sr_index >> 5);
	break;
    case 0x11:
    case 0x31:
    case 0x51:
    case 0x71:			// Graphics Cursor Y
    case 0x91:
    case 0xb1:
    case 0xd1:
    case 0xf1:			// Graphics Cursor Y
	s->vga.sr[0x11] = val;
        s->vga.hw_cursor_y = (val << 3) | (s->vga.sr_index >> 5);
	break;
    case 0x07:			// Extended Sequencer Mode
    cirrus_update_memory_access(s);
    case 0x08:			// EEPROM Control
    case 0x09:			// Scratch Register 0
    case 0x0a:			// Scratch Register 1
    case 0x0b:			// VCLK 0
    case 0x0c:			// VCLK 1
    case 0x0d:			// VCLK 2
    case 0x0e:			// VCLK 3
    case 0x0f:			// DRAM Control
    case 0x13:			// Graphics Cursor Pattern Address
    case 0x14:			// Scratch Register 2
    case 0x15:			// Scratch Register 3
    case 0x16:			// Performance Tuning Register
    case 0x18:			// Signature Generator Control
    case 0x19:			// Signature Generator Result
    case 0x1a:			// Signature Generator Result
    case 0x1b:			// VCLK 0 Denominator & Post
    case 0x1c:			// VCLK 1 Denominator & Post
    case 0x1d:			// VCLK 2 Denominator & Post
    case 0x1e:			// VCLK 3 Denominator & Post
    case 0x1f:			// BIOS Write Enable and MCLK select
	s->vga.sr[s->vga.sr_index] = val;
#ifdef DEBUG_CIRRUS
	printf("cirrus: handled outport sr_index %02x, sr_value %02x\n",
	       s->vga.sr_index, val);
#endif
	break;
    case 0x12:			// Graphics Cursor Attribute
	s->vga.sr[0x12] = val;
        s->vga.force_shadow = !!(val & CIRRUS_CURSOR_SHOW);
#ifdef DEBUG_CIRRUS
        printf("cirrus: cursor ctl SR12=%02x (force shadow: %d)\n",
               val, s->vga.force_shadow);
#endif
        break;
    case 0x17:			// Configuration Readback and Extended Control
	s->vga.sr[s->vga.sr_index] = (s->vga.sr[s->vga.sr_index] & 0x38)
                                   | (val & 0xc7);
        cirrus_update_memory_access(s);
        break;
    default:
#ifdef DEBUG_CIRRUS
	printf("cirrus: outport sr_index %02x, sr_value %02x\n",
               s->vga.sr_index, val);
#endif
	break;
    }
}

/***************************************
 *
 *  I/O access at 0x3c6
 *
 ***************************************/

static int cirrus_read_hidden_dac(CirrusVGAState * s)
{
    if (++s->cirrus_hidden_dac_lockindex == 5) {
        s->cirrus_hidden_dac_lockindex = 0;
        return s->cirrus_hidden_dac_data;
    }
    return 0xff;
}

static void cirrus_write_hidden_dac(CirrusVGAState * s, int reg_value)
{
    if (s->cirrus_hidden_dac_lockindex == 4) {
	s->cirrus_hidden_dac_data = reg_value;
#if defined(DEBUG_CIRRUS)
	printf("cirrus: outport hidden DAC, value %02x\n", reg_value);
#endif
    }
    s->cirrus_hidden_dac_lockindex = 0;
}

/***************************************
 *
 *  I/O access at 0x3c9
 *
 ***************************************/

static int cirrus_vga_read_palette(CirrusVGAState * s)
{
    int val;

    if ((s->vga.sr[0x12] & CIRRUS_CURSOR_HIDDENPEL)) {
        val = s->cirrus_hidden_palette[(s->vga.dac_read_index & 0x0f) * 3 +
                                       s->vga.dac_sub_index];
    } else {
        val = s->vga.palette[s->vga.dac_read_index * 3 + s->vga.dac_sub_index];
    }
    if (++s->vga.dac_sub_index == 3) {
	s->vga.dac_sub_index = 0;
	s->vga.dac_read_index++;
    }
    return val;
}

static void cirrus_vga_write_palette(CirrusVGAState * s, int reg_value)
{
    s->vga.dac_cache[s->vga.dac_sub_index] = reg_value;
    if (++s->vga.dac_sub_index == 3) {
        if ((s->vga.sr[0x12] & CIRRUS_CURSOR_HIDDENPEL)) {
            memcpy(&s->cirrus_hidden_palette[(s->vga.dac_write_index & 0x0f) * 3],
                   s->vga.dac_cache, 3);
        } else {
            memcpy(&s->vga.palette[s->vga.dac_write_index * 3], s->vga.dac_cache, 3);
        }
        /* XXX update cursor */
	s->vga.dac_sub_index = 0;
	s->vga.dac_write_index++;
    }
}

/***************************************
 *
 *  I/O access between 0x3ce-0x3cf
 *
 ***************************************/

static int cirrus_vga_read_gr(CirrusVGAState * s, unsigned reg_index)
{
    switch (reg_index) {
    case 0x00: // Standard VGA, BGCOLOR 0x000000ff
        return s->cirrus_shadow_gr0;
    case 0x01: // Standard VGA, FGCOLOR 0x000000ff
        return s->cirrus_shadow_gr1;
    case 0x02:			// Standard VGA
    case 0x03:			// Standard VGA
    case 0x04:			// Standard VGA
    case 0x06:			// Standard VGA
    case 0x07:			// Standard VGA
    case 0x08:			// Standard VGA
        return s->vga.gr[s->vga.gr_index];
    case 0x05:			// Standard VGA, Cirrus extended mode
    default:
	break;
    }

    if (reg_index < 0x3a) {
	return s->vga.gr[reg_index];
    } else {
#ifdef DEBUG_CIRRUS
	printf("cirrus: inport gr_index %02x\n", reg_index);
#endif
	return 0xff;
    }
}

static void
cirrus_vga_write_gr(CirrusVGAState * s, unsigned reg_index, int reg_value)
{
#if defined(DEBUG_BITBLT) && 0
    printf("gr%02x: %02x\n", reg_index, reg_value);
#endif
    switch (reg_index) {
    case 0x00:			// Standard VGA, BGCOLOR 0x000000ff
	s->vga.gr[reg_index] = reg_value & gr_mask[reg_index];
	s->cirrus_shadow_gr0 = reg_value;
	break;
    case 0x01:			// Standard VGA, FGCOLOR 0x000000ff
	s->vga.gr[reg_index] = reg_value & gr_mask[reg_index];
	s->cirrus_shadow_gr1 = reg_value;
	break;
    case 0x02:			// Standard VGA
    case 0x03:			// Standard VGA
    case 0x04:			// Standard VGA
    case 0x06:			// Standard VGA
    case 0x07:			// Standard VGA
    case 0x08:			// Standard VGA
	s->vga.gr[reg_index] = reg_value & gr_mask[reg_index];
        break;
    case 0x05:			// Standard VGA, Cirrus extended mode
	s->vga.gr[reg_index] = reg_value & 0x7f;
        cirrus_update_memory_access(s);
	break;
    case 0x09:			// bank offset #0
    case 0x0A:			// bank offset #1
	s->vga.gr[reg_index] = reg_value;
	cirrus_update_bank_ptr(s, 0);
	cirrus_update_bank_ptr(s, 1);
        cirrus_update_memory_access(s);
        break;
    case 0x0B:
	s->vga.gr[reg_index] = reg_value;
	cirrus_update_bank_ptr(s, 0);
	cirrus_update_bank_ptr(s, 1);
        cirrus_update_memory_access(s);
	break;
    case 0x10:			// BGCOLOR 0x0000ff00
    case 0x11:			// FGCOLOR 0x0000ff00
    case 0x12:			// BGCOLOR 0x00ff0000
    case 0x13:			// FGCOLOR 0x00ff0000
    case 0x14:			// BGCOLOR 0xff000000
    case 0x15:			// FGCOLOR 0xff000000
    case 0x20:			// BLT WIDTH 0x0000ff
    case 0x22:			// BLT HEIGHT 0x0000ff
    case 0x24:			// BLT DEST PITCH 0x0000ff
    case 0x26:			// BLT SRC PITCH 0x0000ff
    case 0x28:			// BLT DEST ADDR 0x0000ff
    case 0x29:			// BLT DEST ADDR 0x00ff00
    case 0x2c:			// BLT SRC ADDR 0x0000ff
    case 0x2d:			// BLT SRC ADDR 0x00ff00
    case 0x2f:                  // BLT WRITEMASK
    case 0x30:			// BLT MODE
    case 0x32:			// RASTER OP
    case 0x33:			// BLT MODEEXT
    case 0x34:			// BLT TRANSPARENT COLOR 0x00ff
    case 0x35:			// BLT TRANSPARENT COLOR 0xff00
    case 0x38:			// BLT TRANSPARENT COLOR MASK 0x00ff
    case 0x39:			// BLT TRANSPARENT COLOR MASK 0xff00
	s->vga.gr[reg_index] = reg_value;
	break;
    case 0x21:			// BLT WIDTH 0x001f00
    case 0x23:			// BLT HEIGHT 0x001f00
    case 0x25:			// BLT DEST PITCH 0x001f00
    case 0x27:			// BLT SRC PITCH 0x001f00
	s->vga.gr[reg_index] = reg_value & 0x1f;
	break;
    case 0x2a:			// BLT DEST ADDR 0x3f0000
	s->vga.gr[reg_index] = reg_value & 0x3f;
        /* if auto start mode, starts bit blt now */
        if (s->vga.gr[0x31] & CIRRUS_BLT_AUTOSTART) {
            cirrus_bitblt_start(s);
        }
	break;
    case 0x2e:			// BLT SRC ADDR 0x3f0000
	s->vga.gr[reg_index] = reg_value & 0x3f;
	break;
    case 0x31:			// BLT STATUS/START
	cirrus_write_bitblt(s, reg_value);
	break;
    default:
#ifdef DEBUG_CIRRUS
	printf("cirrus: outport gr_index %02x, gr_value %02x\n", reg_index,
	       reg_value);
#endif
	break;
    }
}

/***************************************
 *
 *  I/O access between 0x3d4-0x3d5
 *
 ***************************************/

static int cirrus_vga_read_cr(CirrusVGAState * s, unsigned reg_index)
{
    switch (reg_index) {
    case 0x00:			// Standard VGA
    case 0x01:			// Standard VGA
    case 0x02:			// Standard VGA
    case 0x03:			// Standard VGA
    case 0x04:			// Standard VGA
    case 0x05:			// Standard VGA
    case 0x06:			// Standard VGA
    case 0x07:			// Standard VGA
    case 0x08:			// Standard VGA
    case 0x09:			// Standard VGA
    case 0x0a:			// Standard VGA
    case 0x0b:			// Standard VGA
    case 0x0c:			// Standard VGA
    case 0x0d:			// Standard VGA
    case 0x0e:			// Standard VGA
    case 0x0f:			// Standard VGA
    case 0x10:			// Standard VGA
    case 0x11:			// Standard VGA
    case 0x12:			// Standard VGA
    case 0x13:			// Standard VGA
    case 0x14:			// Standard VGA
    case 0x15:			// Standard VGA
    case 0x16:			// Standard VGA
    case 0x17:			// Standard VGA
    case 0x18:			// Standard VGA
	return s->vga.cr[s->vga.cr_index];
    case 0x24:			// Attribute Controller Toggle Readback (R)
        return (s->vga.ar_flip_flop << 7);
    case 0x19:			// Interlace End
    case 0x1a:			// Miscellaneous Control
    case 0x1b:			// Extended Display Control
    case 0x1c:			// Sync Adjust and Genlock
    case 0x1d:			// Overlay Extended Control
    case 0x22:			// Graphics Data Latches Readback (R)
    case 0x25:			// Part Status
    case 0x27:			// Part ID (R)
	return s->vga.cr[s->vga.cr_index];
    case 0x26:			// Attribute Controller Index Readback (R)
	return s->vga.ar_index & 0x3f;
	break;
    default:
#ifdef DEBUG_CIRRUS
	printf("cirrus: inport cr_index %02x\n", reg_index);
#endif
	return 0xff;
    }
}

static void cirrus_vga_write_cr(CirrusVGAState * s, int reg_value)
{
    switch (s->vga.cr_index) {
    case 0x00:			// Standard VGA
    case 0x01:			// Standard VGA
    case 0x02:			// Standard VGA
    case 0x03:			// Standard VGA
    case 0x04:			// Standard VGA
    case 0x05:			// Standard VGA
    case 0x06:			// Standard VGA
    case 0x07:			// Standard VGA
    case 0x08:			// Standard VGA
    case 0x09:			// Standard VGA
    case 0x0a:			// Standard VGA
    case 0x0b:			// Standard VGA
    case 0x0c:			// Standard VGA
    case 0x0d:			// Standard VGA
    case 0x0e:			// Standard VGA
    case 0x0f:			// Standard VGA
    case 0x10:			// Standard VGA
    case 0x11:			// Standard VGA
    case 0x12:			// Standard VGA
    case 0x13:			// Standard VGA
    case 0x14:			// Standard VGA
    case 0x15:			// Standard VGA
    case 0x16:			// Standard VGA
    case 0x17:			// Standard VGA
    case 0x18:			// Standard VGA
	/* handle CR0-7 protection */
	if ((s->vga.cr[0x11] & 0x80) && s->vga.cr_index <= 7) {
	    /* can always write bit 4 of CR7 */
	    if (s->vga.cr_index == 7)
		s->vga.cr[7] = (s->vga.cr[7] & ~0x10) | (reg_value & 0x10);
	    return;
	}
	s->vga.cr[s->vga.cr_index] = reg_value;
	switch(s->vga.cr_index) {
	case 0x00:
	case 0x04:
	case 0x05:
	case 0x06:
	case 0x07:
	case 0x11:
	case 0x17:
	    s->vga.update_retrace_info(&s->vga);
	    break;
	}
        break;
    case 0x19:			// Interlace End
    case 0x1a:			// Miscellaneous Control
    case 0x1b:			// Extended Display Control
    case 0x1c:			// Sync Adjust and Genlock
    case 0x1d:			// Overlay Extended Control
	s->vga.cr[s->vga.cr_index] = reg_value;
#ifdef DEBUG_CIRRUS
	printf("cirrus: handled outport cr_index %02x, cr_value %02x\n",
	       s->vga.cr_index, reg_value);
#endif
	break;
    case 0x22:			// Graphics Data Latches Readback (R)
    case 0x24:			// Attribute Controller Toggle Readback (R)
    case 0x26:			// Attribute Controller Index Readback (R)
    case 0x27:			// Part ID (R)
	break;
    case 0x25:			// Part Status
    default:
#ifdef DEBUG_CIRRUS
	printf("cirrus: outport cr_index %02x, cr_value %02x\n",
               s->vga.cr_index, reg_value);
#endif
	break;
    }
}

/***************************************
 *
 *  memory-mapped I/O (bitblt)
 *
 ***************************************/

static uint8_t cirrus_mmio_blt_read(CirrusVGAState * s, unsigned address)
{
    int value = 0xff;

    switch (address) {
    case (CIRRUS_MMIO_BLTBGCOLOR + 0):
	value = cirrus_vga_read_gr(s, 0x00);
	break;
    case (CIRRUS_MMIO_BLTBGCOLOR + 1):
	value = cirrus_vga_read_gr(s, 0x10);
	break;
    case (CIRRUS_MMIO_BLTBGCOLOR + 2):
	value = cirrus_vga_read_gr(s, 0x12);
	break;
    case (CIRRUS_MMIO_BLTBGCOLOR + 3):
	value = cirrus_vga_read_gr(s, 0x14);
	break;
    case (CIRRUS_MMIO_BLTFGCOLOR + 0):
	value = cirrus_vga_read_gr(s, 0x01);
	break;
    case (CIRRUS_MMIO_BLTFGCOLOR + 1):
	value = cirrus_vga_read_gr(s, 0x11);
	break;
    case (CIRRUS_MMIO_BLTFGCOLOR + 2):
	value = cirrus_vga_read_gr(s, 0x13);
	break;
    case (CIRRUS_MMIO_BLTFGCOLOR + 3):
	value = cirrus_vga_read_gr(s, 0x15);
	break;
    case (CIRRUS_MMIO_BLTWIDTH + 0):
	value = cirrus_vga_read_gr(s, 0x20);
	break;
    case (CIRRUS_MMIO_BLTWIDTH + 1):
	value = cirrus_vga_read_gr(s, 0x21);
	break;
    case (CIRRUS_MMIO_BLTHEIGHT + 0):
	value = cirrus_vga_read_gr(s, 0x22);
	break;
    case (CIRRUS_MMIO_BLTHEIGHT + 1):
	value = cirrus_vga_read_gr(s, 0x23);
	break;
    case (CIRRUS_MMIO_BLTDESTPITCH + 0):
	value = cirrus_vga_read_gr(s, 0x24);
	break;
    case (CIRRUS_MMIO_BLTDESTPITCH + 1):
	value = cirrus_vga_read_gr(s, 0x25);
	break;
    case (CIRRUS_MMIO_BLTSRCPITCH + 0):
	value = cirrus_vga_read_gr(s, 0x26);
	break;
    case (CIRRUS_MMIO_BLTSRCPITCH + 1):
	value = cirrus_vga_read_gr(s, 0x27);
	break;
    case (CIRRUS_MMIO_BLTDESTADDR + 0):
	value = cirrus_vga_read_gr(s, 0x28);
	break;
    case (CIRRUS_MMIO_BLTDESTADDR + 1):
	value = cirrus_vga_read_gr(s, 0x29);
	break;
    case (CIRRUS_MMIO_BLTDESTADDR + 2):
	value = cirrus_vga_read_gr(s, 0x2a);
	break;
    case (CIRRUS_MMIO_BLTSRCADDR + 0):
	value = cirrus_vga_read_gr(s, 0x2c);
	break;
    case (CIRRUS_MMIO_BLTSRCADDR + 1):
	value = cirrus_vga_read_gr(s, 0x2d);
	break;
    case (CIRRUS_MMIO_BLTSRCADDR + 2):
	value = cirrus_vga_read_gr(s, 0x2e);
	break;
    case CIRRUS_MMIO_BLTWRITEMASK:
	value = cirrus_vga_read_gr(s, 0x2f);
	break;
    case CIRRUS_MMIO_BLTMODE:
	value = cirrus_vga_read_gr(s, 0x30);
	break;
    case CIRRUS_MMIO_BLTROP:
	value = cirrus_vga_read_gr(s, 0x32);
	break;
    case CIRRUS_MMIO_BLTMODEEXT:
	value = cirrus_vga_read_gr(s, 0x33);
	break;
    case (CIRRUS_MMIO_BLTTRANSPARENTCOLOR + 0):
	value = cirrus_vga_read_gr(s, 0x34);
	break;
    case (CIRRUS_MMIO_BLTTRANSPARENTCOLOR + 1):
	value = cirrus_vga_read_gr(s, 0x35);
	break;
    case (CIRRUS_MMIO_BLTTRANSPARENTCOLORMASK + 0):
	value = cirrus_vga_read_gr(s, 0x38);
	break;
    case (CIRRUS_MMIO_BLTTRANSPARENTCOLORMASK + 1):
	value = cirrus_vga_read_gr(s, 0x39);
	break;
    case CIRRUS_MMIO_BLTSTATUS:
	value = cirrus_vga_read_gr(s, 0x31);
	break;
    default:
#ifdef DEBUG_CIRRUS
	printf("cirrus: mmio read - address 0x%04x\n", address);
#endif
	break;
    }

    return (uint8_t) value;
}

static void cirrus_mmio_blt_write(CirrusVGAState * s, unsigned address,
				  uint8_t value)
{
    switch (address) {
    case (CIRRUS_MMIO_BLTBGCOLOR + 0):
	cirrus_vga_write_gr(s, 0x00, value);
	break;
    case (CIRRUS_MMIO_BLTBGCOLOR + 1):
	cirrus_vga_write_gr(s, 0x10, value);
	break;
    case (CIRRUS_MMIO_BLTBGCOLOR + 2):
	cirrus_vga_write_gr(s, 0x12, value);
	break;
    case (CIRRUS_MMIO_BLTBGCOLOR + 3):
	cirrus_vga_write_gr(s, 0x14, value);
	break;
    case (CIRRUS_MMIO_BLTFGCOLOR + 0):
	cirrus_vga_write_gr(s, 0x01, value);
	break;
    case (CIRRUS_MMIO_BLTFGCOLOR + 1):
	cirrus_vga_write_gr(s, 0x11, value);
	break;
    case (CIRRUS_MMIO_BLTFGCOLOR + 2):
	cirrus_vga_write_gr(s, 0x13, value);
	break;
    case (CIRRUS_MMIO_BLTFGCOLOR + 3):
	cirrus_vga_write_gr(s, 0x15, value);
	break;
    case (CIRRUS_MMIO_BLTWIDTH + 0):
	cirrus_vga_write_gr(s, 0x20, value);
	break;
    case (CIRRUS_MMIO_BLTWIDTH + 1):
	cirrus_vga_write_gr(s, 0x21, value);
	break;
    case (CIRRUS_MMIO_BLTHEIGHT + 0):
	cirrus_vga_write_gr(s, 0x22, value);
	break;
    case (CIRRUS_MMIO_BLTHEIGHT + 1):
	cirrus_vga_write_gr(s, 0x23, value);
	break;
    case (CIRRUS_MMIO_BLTDESTPITCH + 0):
	cirrus_vga_write_gr(s, 0x24, value);
	break;
    case (CIRRUS_MMIO_BLTDESTPITCH + 1):
	cirrus_vga_write_gr(s, 0x25, value);
	break;
    case (CIRRUS_MMIO_BLTSRCPITCH + 0):
	cirrus_vga_write_gr(s, 0x26, value);
	break;
    case (CIRRUS_MMIO_BLTSRCPITCH + 1):
	cirrus_vga_write_gr(s, 0x27, value);
	break;
    case (CIRRUS_MMIO_BLTDESTADDR + 0):
	cirrus_vga_write_gr(s, 0x28, value);
	break;
    case (CIRRUS_MMIO_BLTDESTADDR + 1):
	cirrus_vga_write_gr(s, 0x29, value);
	break;
    case (CIRRUS_MMIO_BLTDESTADDR + 2):
	cirrus_vga_write_gr(s, 0x2a, value);
	break;
    case (CIRRUS_MMIO_BLTDESTADDR + 3):
	/* ignored */
	break;
    case (CIRRUS_MMIO_BLTSRCADDR + 0):
	cirrus_vga_write_gr(s, 0x2c, value);
	break;
    case (CIRRUS_MMIO_BLTSRCADDR + 1):
	cirrus_vga_write_gr(s, 0x2d, value);
	break;
    case (CIRRUS_MMIO_BLTSRCADDR + 2):
	cirrus_vga_write_gr(s, 0x2e, value);
	break;
    case CIRRUS_MMIO_BLTWRITEMASK:
	cirrus_vga_write_gr(s, 0x2f, value);
	break;
    case CIRRUS_MMIO_BLTMODE:
	cirrus_vga_write_gr(s, 0x30, value);
	break;
    case CIRRUS_MMIO_BLTROP:
	cirrus_vga_write_gr(s, 0x32, value);
	break;
    case CIRRUS_MMIO_BLTMODEEXT:
	cirrus_vga_write_gr(s, 0x33, value);
	break;
    case (CIRRUS_MMIO_BLTTRANSPARENTCOLOR + 0):
	cirrus_vga_write_gr(s, 0x34, value);
	break;
    case (CIRRUS_MMIO_BLTTRANSPARENTCOLOR + 1):
	cirrus_vga_write_gr(s, 0x35, value);
	break;
    case (CIRRUS_MMIO_BLTTRANSPARENTCOLORMASK + 0):
	cirrus_vga_write_gr(s, 0x38, value);
	break;
    case (CIRRUS_MMIO_BLTTRANSPARENTCOLORMASK + 1):
	cirrus_vga_write_gr(s, 0x39, value);
	break;
    case CIRRUS_MMIO_BLTSTATUS:
	cirrus_vga_write_gr(s, 0x31, value);
	break;
    default:
#ifdef DEBUG_CIRRUS
	printf("cirrus: mmio write - addr 0x%04x val 0x%02x (ignored)\n",
	       address, value);
#endif
	break;
    }
}

/***************************************
 *
 *  write mode 4/5
 *
 ***************************************/

static void cirrus_mem_writeb_mode4and5_8bpp(CirrusVGAState * s,
					     unsigned mode,
					     unsigned offset,
					     uint32_t mem_value)
{
    int x;
    unsigned val = mem_value;
    uint8_t *dst;

    dst = s->vga.vram_ptr + (offset &= s->cirrus_addr_mask);
    for (x = 0; x < 8; x++) {
	if (val & 0x80) {
	    *dst = s->cirrus_shadow_gr1;
	} else if (mode == 5) {
	    *dst = s->cirrus_shadow_gr0;
	}
	val <<= 1;
	dst++;
    }
    memory_region_set_dirty(&s->vga.vram, offset, 8);
}

static void cirrus_mem_writeb_mode4and5_16bpp(CirrusVGAState * s,
					      unsigned mode,
					      unsigned offset,
					      uint32_t mem_value)
{
    int x;
    unsigned val = mem_value;
    uint8_t *dst;

    dst = s->vga.vram_ptr + (offset &= s->cirrus_addr_mask);
    for (x = 0; x < 8; x++) {
	if (val & 0x80) {
	    *dst = s->cirrus_shadow_gr1;
	    *(dst + 1) = s->vga.gr[0x11];
	} else if (mode == 5) {
	    *dst = s->cirrus_shadow_gr0;
	    *(dst + 1) = s->vga.gr[0x10];
	}
	val <<= 1;
	dst += 2;
    }
    memory_region_set_dirty(&s->vga.vram, offset, 16);
}

/***************************************
 *
 *  memory access between 0xa0000-0xbffff
 *
 ***************************************/

static uint64_t cirrus_vga_mem_read(void *opaque,
                                    hwaddr addr,
                                    uint32_t size)
{
    CirrusVGAState *s = opaque;
    unsigned bank_index;
    unsigned bank_offset;
    uint32_t val;

    if ((s->vga.sr[0x07] & 0x01) == 0) {
        return vga_mem_readb(&s->vga, addr);
    }

    if (addr < 0x10000) {
	/* XXX handle bitblt */
	/* video memory */
	bank_index = addr >> 15;
	bank_offset = addr & 0x7fff;
	if (bank_offset < s->cirrus_bank_limit[bank_index]) {
	    bank_offset += s->cirrus_bank_base[bank_index];
	    if ((s->vga.gr[0x0B] & 0x14) == 0x14) {
		bank_offset <<= 4;
	    } else if (s->vga.gr[0x0B] & 0x02) {
		bank_offset <<= 3;
	    }
	    bank_offset &= s->cirrus_addr_mask;
	    val = *(s->vga.vram_ptr + bank_offset);
	} else
	    val = 0xff;
    } else if (addr >= 0x18000 && addr < 0x18100) {
	/* memory-mapped I/O */
	val = 0xff;
	if ((s->vga.sr[0x17] & 0x44) == 0x04) {
	    val = cirrus_mmio_blt_read(s, addr & 0xff);
	}
    } else {
	val = 0xff;
#ifdef DEBUG_CIRRUS
	printf("cirrus: mem_readb " TARGET_FMT_plx "\n", addr);
#endif
    }
    return val;
}

static void cirrus_vga_mem_write(void *opaque,
                                 hwaddr addr,
                                 uint64_t mem_value,
                                 uint32_t size)
{
    CirrusVGAState *s = opaque;
    unsigned bank_index;
    unsigned bank_offset;
    unsigned mode;

    if ((s->vga.sr[0x07] & 0x01) == 0) {
        vga_mem_writeb(&s->vga, addr, mem_value);
        return;
    }

    if (addr < 0x10000) {
	if (s->cirrus_srcptr != s->cirrus_srcptr_end) {
	    /* bitblt */
	    *s->cirrus_srcptr++ = (uint8_t) mem_value;
	    if (s->cirrus_srcptr >= s->cirrus_srcptr_end) {
		cirrus_bitblt_cputovideo_next(s);
	    }
	} else {
	    /* video memory */
	    bank_index = addr >> 15;
	    bank_offset = addr & 0x7fff;
	    if (bank_offset < s->cirrus_bank_limit[bank_index]) {
		bank_offset += s->cirrus_bank_base[bank_index];
		if ((s->vga.gr[0x0B] & 0x14) == 0x14) {
		    bank_offset <<= 4;
		} else if (s->vga.gr[0x0B] & 0x02) {
		    bank_offset <<= 3;
		}
		bank_offset &= s->cirrus_addr_mask;
		mode = s->vga.gr[0x05] & 0x7;
		if (mode < 4 || mode > 5 || ((s->vga.gr[0x0B] & 0x4) == 0)) {
		    *(s->vga.vram_ptr + bank_offset) = mem_value;
                    memory_region_set_dirty(&s->vga.vram, bank_offset,
                                            sizeof(mem_value));
		} else {
		    if ((s->vga.gr[0x0B] & 0x14) != 0x14) {
			cirrus_mem_writeb_mode4and5_8bpp(s, mode,
							 bank_offset,
							 mem_value);
		    } else {
			cirrus_mem_writeb_mode4and5_16bpp(s, mode,
							  bank_offset,
							  mem_value);
		    }
		}
	    }
	}
    } else if (addr >= 0x18000 && addr < 0x18100) {
	/* memory-mapped I/O */
	if ((s->vga.sr[0x17] & 0x44) == 0x04) {
	    cirrus_mmio_blt_write(s, addr & 0xff, mem_value);
	}
    } else {
#ifdef DEBUG_CIRRUS
        printf("cirrus: mem_writeb " TARGET_FMT_plx " value 0x%02" PRIu64 "\n", addr,
               mem_value);
#endif
    }
}

static const MemoryRegionOps cirrus_vga_mem_ops = {
    .read = cirrus_vga_mem_read,
    .write = cirrus_vga_mem_write,
    .endianness = DEVICE_LITTLE_ENDIAN,
    .impl = {
        .min_access_size = 1,
        .max_access_size = 1,
    },
};

/***************************************
 *
 *  hardware cursor
 *
 ***************************************/

static inline void invalidate_cursor1(CirrusVGAState *s)
{
    if (s->last_hw_cursor_size) {
        vga_invalidate_scanlines(&s->vga,
                                 s->last_hw_cursor_y + s->last_hw_cursor_y_start,
                                 s->last_hw_cursor_y + s->last_hw_cursor_y_end);
    }
}

static inline void cirrus_cursor_compute_yrange(CirrusVGAState *s)
{
    const uint8_t *src;
    uint32_t content;
    int y, y_min, y_max;

    src = s->vga.vram_ptr + s->real_vram_size - 16 * 1024;
    if (s->vga.sr[0x12] & CIRRUS_CURSOR_LARGE) {
        src += (s->vga.sr[0x13] & 0x3c) * 256;
        y_min = 64;
        y_max = -1;
        for(y = 0; y < 64; y++) {
            content = ((uint32_t *)src)[0] |
                ((uint32_t *)src)[1] |
                ((uint32_t *)src)[2] |
                ((uint32_t *)src)[3];
            if (content) {
                if (y < y_min)
                    y_min = y;
                if (y > y_max)
                    y_max = y;
            }
            src += 16;
        }
    } else {
        src += (s->vga.sr[0x13] & 0x3f) * 256;
        y_min = 32;
        y_max = -1;
        for(y = 0; y < 32; y++) {
            content = ((uint32_t *)src)[0] |
                ((uint32_t *)(src + 128))[0];
            if (content) {
                if (y < y_min)
                    y_min = y;
                if (y > y_max)
                    y_max = y;
            }
            src += 4;
        }
    }
    if (y_min > y_max) {
        s->last_hw_cursor_y_start = 0;
        s->last_hw_cursor_y_end = 0;
    } else {
        s->last_hw_cursor_y_start = y_min;
        s->last_hw_cursor_y_end = y_max + 1;
    }
}

/* NOTE: we do not currently handle the cursor bitmap change, so we
   update the cursor only if it moves. */
static void cirrus_cursor_invalidate(VGACommonState *s1)
{
    CirrusVGAState *s = container_of(s1, CirrusVGAState, vga);
    int size;

    if (!(s->vga.sr[0x12] & CIRRUS_CURSOR_SHOW)) {
        size = 0;
    } else {
        if (s->vga.sr[0x12] & CIRRUS_CURSOR_LARGE)
            size = 64;
        else
            size = 32;
    }
    /* invalidate last cursor and new cursor if any change */
    if (s->last_hw_cursor_size != size ||
        s->last_hw_cursor_x != s->vga.hw_cursor_x ||
        s->last_hw_cursor_y != s->vga.hw_cursor_y) {

        invalidate_cursor1(s);

        s->last_hw_cursor_size = size;
        s->last_hw_cursor_x = s->vga.hw_cursor_x;
        s->last_hw_cursor_y = s->vga.hw_cursor_y;
        /* compute the real cursor min and max y */
        cirrus_cursor_compute_yrange(s);
        invalidate_cursor1(s);
    }
}

static void vga_draw_cursor_line(uint8_t *d1,
                                 const uint8_t *src1,
                                 int poffset, int w,
                                 unsigned int color0,
                                 unsigned int color1,
                                 unsigned int color_xor)
{
    const uint8_t *plane0, *plane1;
    int x, b0, b1;
    uint8_t *d;

    d = d1;
    plane0 = src1;
    plane1 = src1 + poffset;
    for (x = 0; x < w; x++) {
        b0 = (plane0[x >> 3] >> (7 - (x & 7))) & 1;
        b1 = (plane1[x >> 3] >> (7 - (x & 7))) & 1;
        switch (b0 | (b1 << 1)) {
        case 0:
            break;
        case 1:
            ((uint32_t *)d)[0] ^= color_xor;
            break;
        case 2:
            ((uint32_t *)d)[0] = color0;
            break;
        case 3:
            ((uint32_t *)d)[0] = color1;
            break;
        }
        d += 4;
    }
}

static void cirrus_cursor_draw_line(VGACommonState *s1, uint8_t *d1, int scr_y)
{
    CirrusVGAState *s = container_of(s1, CirrusVGAState, vga);
    int w, h, x1, x2, poffset;
    unsigned int color0, color1;
    const uint8_t *palette, *src;
    uint32_t content;

    if (!(s->vga.sr[0x12] & CIRRUS_CURSOR_SHOW))
        return;
    /* fast test to see if the cursor intersects with the scan line */
    if (s->vga.sr[0x12] & CIRRUS_CURSOR_LARGE) {
        h = 64;
    } else {
        h = 32;
    }
    if (scr_y < s->vga.hw_cursor_y ||
        scr_y >= (s->vga.hw_cursor_y + h)) {
        return;
    }

    src = s->vga.vram_ptr + s->real_vram_size - 16 * 1024;
    if (s->vga.sr[0x12] & CIRRUS_CURSOR_LARGE) {
        src += (s->vga.sr[0x13] & 0x3c) * 256;
        src += (scr_y - s->vga.hw_cursor_y) * 16;
        poffset = 8;
        content = ((uint32_t *)src)[0] |
            ((uint32_t *)src)[1] |
            ((uint32_t *)src)[2] |
            ((uint32_t *)src)[3];
    } else {
        src += (s->vga.sr[0x13] & 0x3f) * 256;
        src += (scr_y - s->vga.hw_cursor_y) * 4;


        poffset = 128;
        content = ((uint32_t *)src)[0] |
            ((uint32_t *)(src + 128))[0];
    }
    /* if nothing to draw, no need to continue */
    if (!content)
        return;
    w = h;

    x1 = s->vga.hw_cursor_x;
    if (x1 >= s->vga.last_scr_width)
        return;
    x2 = s->vga.hw_cursor_x + w;
    if (x2 > s->vga.last_scr_width)
        x2 = s->vga.last_scr_width;
    w = x2 - x1;
    palette = s->cirrus_hidden_palette;
    color0 = rgb_to_pixel32(c6_to_8(palette[0x0 * 3]),
                            c6_to_8(palette[0x0 * 3 + 1]),
                            c6_to_8(palette[0x0 * 3 + 2]));
    color1 = rgb_to_pixel32(c6_to_8(palette[0xf * 3]),
                            c6_to_8(palette[0xf * 3 + 1]),
                            c6_to_8(palette[0xf * 3 + 2]));
    d1 += x1 * 4;
    vga_draw_cursor_line(d1, src, poffset, w, color0, color1, 0xffffff);
}

/***************************************
 *
 *  LFB memory access
 *
 ***************************************/

static uint64_t cirrus_linear_read(void *opaque, hwaddr addr,
                                   unsigned size)
{
    CirrusVGAState *s = opaque;
    uint32_t ret;

    addr &= s->cirrus_addr_mask;

    if (((s->vga.sr[0x17] & 0x44) == 0x44) &&
        ((addr & s->linear_mmio_mask) == s->linear_mmio_mask)) {
	/* memory-mapped I/O */
	ret = cirrus_mmio_blt_read(s, addr & 0xff);
    } else if (0) {
	/* XXX handle bitblt */
	ret = 0xff;
    } else {
	/* video memory */
	if ((s->vga.gr[0x0B] & 0x14) == 0x14) {
	    addr <<= 4;
	} else if (s->vga.gr[0x0B] & 0x02) {
	    addr <<= 3;
	}
	addr &= s->cirrus_addr_mask;
	ret = *(s->vga.vram_ptr + addr);
    }

    return ret;
}

static void cirrus_linear_write(void *opaque, hwaddr addr,
                                uint64_t val, unsigned size)
{
    CirrusVGAState *s = opaque;
    unsigned mode;

    addr &= s->cirrus_addr_mask;

    if (((s->vga.sr[0x17] & 0x44) == 0x44) &&
        ((addr & s->linear_mmio_mask) ==  s->linear_mmio_mask)) {
	/* memory-mapped I/O */
	cirrus_mmio_blt_write(s, addr & 0xff, val);
    } else if (s->cirrus_srcptr != s->cirrus_srcptr_end) {
	/* bitblt */
	*s->cirrus_srcptr++ = (uint8_t) val;
	if (s->cirrus_srcptr >= s->cirrus_srcptr_end) {
	    cirrus_bitblt_cputovideo_next(s);
	}
    } else {
	/* video memory */
	if ((s->vga.gr[0x0B] & 0x14) == 0x14) {
	    addr <<= 4;
	} else if (s->vga.gr[0x0B] & 0x02) {
	    addr <<= 3;
	}
	addr &= s->cirrus_addr_mask;

	mode = s->vga.gr[0x05] & 0x7;
	if (mode < 4 || mode > 5 || ((s->vga.gr[0x0B] & 0x4) == 0)) {
	    *(s->vga.vram_ptr + addr) = (uint8_t) val;
            memory_region_set_dirty(&s->vga.vram, addr, 1);
	} else {
	    if ((s->vga.gr[0x0B] & 0x14) != 0x14) {
		cirrus_mem_writeb_mode4and5_8bpp(s, mode, addr, val);
	    } else {
		cirrus_mem_writeb_mode4and5_16bpp(s, mode, addr, val);
	    }
	}
    }
}

/***************************************
 *
 *  system to screen memory access
 *
 ***************************************/


static uint64_t cirrus_linear_bitblt_read(void *opaque,
                                          hwaddr addr,
                                          unsigned size)
{
    CirrusVGAState *s = opaque;
    uint32_t ret;

    /* XXX handle bitblt */
    (void)s;
    ret = 0xff;
    return ret;
}

static void cirrus_linear_bitblt_write(void *opaque,
                                       hwaddr addr,
                                       uint64_t val,
                                       unsigned size)
{
    CirrusVGAState *s = opaque;

    if (s->cirrus_srcptr != s->cirrus_srcptr_end) {
	/* bitblt */
	*s->cirrus_srcptr++ = (uint8_t) val;
	if (s->cirrus_srcptr >= s->cirrus_srcptr_end) {
	    cirrus_bitblt_cputovideo_next(s);
	}
    }
}

static const MemoryRegionOps cirrus_linear_bitblt_io_ops = {
    .read = cirrus_linear_bitblt_read,
    .write = cirrus_linear_bitblt_write,
    .endianness = DEVICE_LITTLE_ENDIAN,
    .impl = {
        .min_access_size = 1,
        .max_access_size = 1,
    },
};

static void map_linear_vram_bank(CirrusVGAState *s, unsigned bank)
{
    MemoryRegion *mr = &s->cirrus_bank[bank];
    bool enabled = !(s->cirrus_srcptr != s->cirrus_srcptr_end)
        && !((s->vga.sr[0x07] & 0x01) == 0)
        && !((s->vga.gr[0x0B] & 0x14) == 0x14)
        && !(s->vga.gr[0x0B] & 0x02);

    memory_region_set_enabled(mr, enabled);
    memory_region_set_alias_offset(mr, s->cirrus_bank_base[bank]);
}

static void map_linear_vram(CirrusVGAState *s)
{
    if (s->bustype == CIRRUS_BUSTYPE_PCI && !s->linear_vram) {
        s->linear_vram = true;
        memory_region_add_subregion_overlap(&s->pci_bar, 0, &s->vga.vram, 1);
    }
    map_linear_vram_bank(s, 0);
    map_linear_vram_bank(s, 1);
}

static void unmap_linear_vram(CirrusVGAState *s)
{
    if (s->bustype == CIRRUS_BUSTYPE_PCI && s->linear_vram) {
        s->linear_vram = false;
        memory_region_del_subregion(&s->pci_bar, &s->vga.vram);
    }
    memory_region_set_enabled(&s->cirrus_bank[0], false);
    memory_region_set_enabled(&s->cirrus_bank[1], false);
}

/* Compute the memory access functions */
static void cirrus_update_memory_access(CirrusVGAState *s)
{
    unsigned mode;

    memory_region_transaction_begin();
    if ((s->vga.sr[0x17] & 0x44) == 0x44) {
        goto generic_io;
    } else if (s->cirrus_srcptr != s->cirrus_srcptr_end) {
        goto generic_io;
    } else {
	if ((s->vga.gr[0x0B] & 0x14) == 0x14) {
            goto generic_io;
	} else if (s->vga.gr[0x0B] & 0x02) {
            goto generic_io;
        }

	mode = s->vga.gr[0x05] & 0x7;
	if (mode < 4 || mode > 5 || ((s->vga.gr[0x0B] & 0x4) == 0)) {
            map_linear_vram(s);
        } else {
        generic_io:
            unmap_linear_vram(s);
        }
    }
    memory_region_transaction_commit();
}


/* I/O ports */

static uint64_t cirrus_vga_ioport_read(void *opaque, hwaddr addr,
                                       unsigned size)
{
    CirrusVGAState *c = opaque;
    VGACommonState *s = &c->vga;
    int val, index;

    addr += 0x3b0;

    if (vga_ioport_invalid(s, addr)) {
	val = 0xff;
    } else {
	switch (addr) {
	case 0x3c0:
	    if (s->ar_flip_flop == 0) {
		val = s->ar_index;
	    } else {
		val = 0;
	    }
	    break;
	case 0x3c1:
	    index = s->ar_index & 0x1f;
	    if (index < 21)
		val = s->ar[index];
	    else
		val = 0;
	    break;
	case 0x3c2:
	    val = s->st00;
	    break;
	case 0x3c4:
	    val = s->sr_index;
	    break;
	case 0x3c5:
	    val = cirrus_vga_read_sr(c);
            break;
#ifdef DEBUG_VGA_REG
	    printf("vga: read SR%x = 0x%02x\n", s->sr_index, val);
#endif
	    break;
	case 0x3c6:
	    val = cirrus_read_hidden_dac(c);
	    break;
	case 0x3c7:
	    val = s->dac_state;
	    break;
	case 0x3c8:
	    val = s->dac_write_index;
	    c->cirrus_hidden_dac_lockindex = 0;
	    break;
        case 0x3c9:
            val = cirrus_vga_read_palette(c);
            break;
	case 0x3ca:
	    val = s->fcr;
	    break;
	case 0x3cc:
	    val = s->msr;
	    break;
	case 0x3ce:
	    val = s->gr_index;
	    break;
	case 0x3cf:
	    val = cirrus_vga_read_gr(c, s->gr_index);
#ifdef DEBUG_VGA_REG
	    printf("vga: read GR%x = 0x%02x\n", s->gr_index, val);
#endif
	    break;
	case 0x3b4:
	case 0x3d4:
	    val = s->cr_index;
	    break;
	case 0x3b5:
	case 0x3d5:
            val = cirrus_vga_read_cr(c, s->cr_index);
#ifdef DEBUG_VGA_REG
	    printf("vga: read CR%x = 0x%02x\n", s->cr_index, val);
#endif
	    break;
	case 0x3ba:
	case 0x3da:
	    /* just toggle to fool polling */
	    val = s->st01 = s->retrace(s);
	    s->ar_flip_flop = 0;
	    break;
	default:
	    val = 0x00;
	    break;
	}
    }
#if defined(DEBUG_VGA)
    printf("VGA: read addr=0x%04x data=0x%02x\n", addr, val);
#endif
    return val;
}

static void cirrus_vga_ioport_write(void *opaque, hwaddr addr, uint64_t val,
                                    unsigned size)
{
    CirrusVGAState *c = opaque;
    VGACommonState *s = &c->vga;
    int index;

    addr += 0x3b0;

    /* check port range access depending on color/monochrome mode */
    if (vga_ioport_invalid(s, addr)) {
	return;
    }
#ifdef DEBUG_VGA
    printf("VGA: write addr=0x%04x data=0x%02x\n", addr, val);
#endif

    switch (addr) {
    case 0x3c0:
	if (s->ar_flip_flop == 0) {
	    val &= 0x3f;
	    s->ar_index = val;
	} else {
	    index = s->ar_index & 0x1f;
	    switch (index) {
	    case 0x00 ... 0x0f:
		s->ar[index] = val & 0x3f;
		break;
	    case 0x10:
		s->ar[index] = val & ~0x10;
		break;
	    case 0x11:
		s->ar[index] = val;
		break;
	    case 0x12:
		s->ar[index] = val & ~0xc0;
		break;
	    case 0x13:
		s->ar[index] = val & ~0xf0;
		break;
	    case 0x14:
		s->ar[index] = val & ~0xf0;
		break;
	    default:
		break;
	    }
	}
	s->ar_flip_flop ^= 1;
	break;
    case 0x3c2:
	s->msr = val & ~0x10;
	s->update_retrace_info(s);
	break;
    case 0x3c4:
	s->sr_index = val;
	break;
    case 0x3c5:
#ifdef DEBUG_VGA_REG
	printf("vga: write SR%x = 0x%02" PRIu64 "\n", s->sr_index, val);
#endif
	cirrus_vga_write_sr(c, val);
        break;
    case 0x3c6:
	cirrus_write_hidden_dac(c, val);
	break;
    case 0x3c7:
	s->dac_read_index = val;
	s->dac_sub_index = 0;
	s->dac_state = 3;
	break;
    case 0x3c8:
	s->dac_write_index = val;
	s->dac_sub_index = 0;
	s->dac_state = 0;
	break;
    case 0x3c9:
        cirrus_vga_write_palette(c, val);
        break;
    case 0x3ce:
	s->gr_index = val;
	break;
    case 0x3cf:
#ifdef DEBUG_VGA_REG
	printf("vga: write GR%x = 0x%02" PRIu64 "\n", s->gr_index, val);
#endif
	cirrus_vga_write_gr(c, s->gr_index, val);
	break;
    case 0x3b4:
    case 0x3d4:
	s->cr_index = val;
	break;
    case 0x3b5:
    case 0x3d5:
#ifdef DEBUG_VGA_REG
	printf("vga: write CR%x = 0x%02"PRIu64"\n", s->cr_index, val);
#endif
	cirrus_vga_write_cr(c, val);
	break;
    case 0x3ba:
    case 0x3da:
	s->fcr = val & 0x10;
	break;
    }
}

/***************************************
 *
 *  memory-mapped I/O access
 *
 ***************************************/

static uint64_t cirrus_mmio_read(void *opaque, hwaddr addr,
                                 unsigned size)
{
    CirrusVGAState *s = opaque;

    if (addr >= 0x100) {
        return cirrus_mmio_blt_read(s, addr - 0x100);
    } else {
        return cirrus_vga_ioport_read(s, addr + 0x10, size);
    }
}

static void cirrus_mmio_write(void *opaque, hwaddr addr,
                              uint64_t val, unsigned size)
{
    CirrusVGAState *s = opaque;

    if (addr >= 0x100) {
	cirrus_mmio_blt_write(s, addr - 0x100, val);
    } else {
        cirrus_vga_ioport_write(s, addr + 0x10, val, size);
    }
}

static const MemoryRegionOps cirrus_mmio_io_ops = {
    .read = cirrus_mmio_read,
    .write = cirrus_mmio_write,
    .endianness = DEVICE_LITTLE_ENDIAN,
    .impl = {
        .min_access_size = 1,
        .max_access_size = 1,
    },
};

/* load/save state */

static int cirrus_post_load(void *opaque, int version_id)
{
    CirrusVGAState *s = opaque;

    s->vga.gr[0x00] = s->cirrus_shadow_gr0 & 0x0f;
    s->vga.gr[0x01] = s->cirrus_shadow_gr1 & 0x0f;

    cirrus_update_memory_access(s);
    /* force refresh */
    s->vga.graphic_mode = -1;
    cirrus_update_bank_ptr(s, 0);
    cirrus_update_bank_ptr(s, 1);
    return 0;
}

static const VMStateDescription vmstate_cirrus_vga = {
    .name = "cirrus_vga",
    .version_id = 2,
    .minimum_version_id = 1,
    .post_load = cirrus_post_load,
    .fields = (VMStateField[]) {
        VMSTATE_UINT32(vga.latch, CirrusVGAState),
        VMSTATE_UINT8(vga.sr_index, CirrusVGAState),
        VMSTATE_BUFFER(vga.sr, CirrusVGAState),
        VMSTATE_UINT8(vga.gr_index, CirrusVGAState),
        VMSTATE_UINT8(cirrus_shadow_gr0, CirrusVGAState),
        VMSTATE_UINT8(cirrus_shadow_gr1, CirrusVGAState),
        VMSTATE_BUFFER_START_MIDDLE(vga.gr, CirrusVGAState, 2),
        VMSTATE_UINT8(vga.ar_index, CirrusVGAState),
        VMSTATE_BUFFER(vga.ar, CirrusVGAState),
        VMSTATE_INT32(vga.ar_flip_flop, CirrusVGAState),
        VMSTATE_UINT8(vga.cr_index, CirrusVGAState),
        VMSTATE_BUFFER(vga.cr, CirrusVGAState),
        VMSTATE_UINT8(vga.msr, CirrusVGAState),
        VMSTATE_UINT8(vga.fcr, CirrusVGAState),
        VMSTATE_UINT8(vga.st00, CirrusVGAState),
        VMSTATE_UINT8(vga.st01, CirrusVGAState),
        VMSTATE_UINT8(vga.dac_state, CirrusVGAState),
        VMSTATE_UINT8(vga.dac_sub_index, CirrusVGAState),
        VMSTATE_UINT8(vga.dac_read_index, CirrusVGAState),
        VMSTATE_UINT8(vga.dac_write_index, CirrusVGAState),
        VMSTATE_BUFFER(vga.dac_cache, CirrusVGAState),
        VMSTATE_BUFFER(vga.palette, CirrusVGAState),
        VMSTATE_INT32(vga.bank_offset, CirrusVGAState),
        VMSTATE_UINT8(cirrus_hidden_dac_lockindex, CirrusVGAState),
        VMSTATE_UINT8(cirrus_hidden_dac_data, CirrusVGAState),
        VMSTATE_UINT32(vga.hw_cursor_x, CirrusVGAState),
        VMSTATE_UINT32(vga.hw_cursor_y, CirrusVGAState),
        /* XXX: we do not save the bitblt state - we assume we do not save
           the state when the blitter is active */
        VMSTATE_END_OF_LIST()
    }
};

static const VMStateDescription vmstate_pci_cirrus_vga = {
    .name = "cirrus_vga",
    .version_id = 2,
    .minimum_version_id = 2,
    .fields = (VMStateField[]) {
        VMSTATE_PCI_DEVICE(dev, PCICirrusVGAState),
        VMSTATE_STRUCT(cirrus_vga, PCICirrusVGAState, 0,
                       vmstate_cirrus_vga, CirrusVGAState),
        VMSTATE_END_OF_LIST()
    }
};

/***************************************
 *
 *  initialize
 *
 ***************************************/

static void cirrus_reset(void *opaque)
{
    CirrusVGAState *s = opaque;

    vga_common_reset(&s->vga);
    unmap_linear_vram(s);
    s->vga.sr[0x06] = 0x0f;
    if (s->device_id == CIRRUS_ID_CLGD5446) {
        /* 4MB 64 bit memory config, always PCI */
        s->vga.sr[0x1F] = 0x2d;		// MemClock
        s->vga.gr[0x18] = 0x0f;             // fastest memory configuration
        s->vga.sr[0x0f] = 0x98;
        s->vga.sr[0x17] = 0x20;
        s->vga.sr[0x15] = 0x04; /* memory size, 3=2MB, 4=4MB */
    } else {
        s->vga.sr[0x1F] = 0x22;		// MemClock
        s->vga.sr[0x0F] = CIRRUS_MEMSIZE_2M;
        s->vga.sr[0x17] = s->bustype;
        s->vga.sr[0x15] = 0x03; /* memory size, 3=2MB, 4=4MB */
    }
    s->vga.cr[0x27] = s->device_id;

    s->cirrus_hidden_dac_lockindex = 5;
    s->cirrus_hidden_dac_data = 0;
}

static const MemoryRegionOps cirrus_linear_io_ops = {
    .read = cirrus_linear_read,
    .write = cirrus_linear_write,
    .endianness = DEVICE_LITTLE_ENDIAN,
    .impl = {
        .min_access_size = 1,
        .max_access_size = 1,
    },
};

static const MemoryRegionOps cirrus_vga_io_ops = {
    .read = cirrus_vga_ioport_read,
    .write = cirrus_vga_ioport_write,
    .endianness = DEVICE_LITTLE_ENDIAN,
    .impl = {
        .min_access_size = 1,
        .max_access_size = 1,
    },
};

static void cirrus_init_common(CirrusVGAState *s, Object *owner,
                               int device_id, int is_pci,
                               MemoryRegion *system_memory,
                               MemoryRegion *system_io)
{
    int i;
    static int inited;

    if (!inited) {
        inited = 1;
        for(i = 0;i < 256; i++)
            rop_to_index[i] = CIRRUS_ROP_NOP_INDEX; /* nop rop */
        rop_to_index[CIRRUS_ROP_0] = 0;
        rop_to_index[CIRRUS_ROP_SRC_AND_DST] = 1;
        rop_to_index[CIRRUS_ROP_NOP] = 2;
        rop_to_index[CIRRUS_ROP_SRC_AND_NOTDST] = 3;
        rop_to_index[CIRRUS_ROP_NOTDST] = 4;
        rop_to_index[CIRRUS_ROP_SRC] = 5;
        rop_to_index[CIRRUS_ROP_1] = 6;
        rop_to_index[CIRRUS_ROP_NOTSRC_AND_DST] = 7;
        rop_to_index[CIRRUS_ROP_SRC_XOR_DST] = 8;
        rop_to_index[CIRRUS_ROP_SRC_OR_DST] = 9;
        rop_to_index[CIRRUS_ROP_NOTSRC_OR_NOTDST] = 10;
        rop_to_index[CIRRUS_ROP_SRC_NOTXOR_DST] = 11;
        rop_to_index[CIRRUS_ROP_SRC_OR_NOTDST] = 12;
        rop_to_index[CIRRUS_ROP_NOTSRC] = 13;
        rop_to_index[CIRRUS_ROP_NOTSRC_OR_DST] = 14;
        rop_to_index[CIRRUS_ROP_NOTSRC_AND_NOTDST] = 15;
        s->device_id = device_id;
        if (is_pci)
            s->bustype = CIRRUS_BUSTYPE_PCI;
        else
            s->bustype = CIRRUS_BUSTYPE_ISA;
    }

    /* Register ioport 0x3b0 - 0x3df */
    memory_region_init_io(&s->cirrus_vga_io, owner, &cirrus_vga_io_ops, s,
                          "cirrus-io", 0x30);
    memory_region_set_flush_coalesced(&s->cirrus_vga_io);
    memory_region_add_subregion(system_io, 0x3b0, &s->cirrus_vga_io);

    memory_region_init(&s->low_mem_container, owner,
                       "cirrus-lowmem-container",
                       0x20000);

    memory_region_init_io(&s->low_mem, owner, &cirrus_vga_mem_ops, s,
                          "cirrus-low-memory", 0x20000);
    memory_region_add_subregion(&s->low_mem_container, 0, &s->low_mem);
    for (i = 0; i < 2; ++i) {
        static const char *names[] = { "vga.bank0", "vga.bank1" };
        MemoryRegion *bank = &s->cirrus_bank[i];
        memory_region_init_alias(bank, owner, names[i], &s->vga.vram,
                                 0, 0x8000);
        memory_region_set_enabled(bank, false);
        memory_region_add_subregion_overlap(&s->low_mem_container, i * 0x8000,
                                            bank, 1);
    }
    memory_region_add_subregion_overlap(system_memory,
                                        0x000a0000,
                                        &s->low_mem_container,
                                        1);
    memory_region_set_coalescing(&s->low_mem);

    /* I/O handler for LFB */
    memory_region_init_io(&s->cirrus_linear_io, owner, &cirrus_linear_io_ops, s,
                          "cirrus-linear-io", s->vga.vram_size_mb
                                              * 1024 * 1024);
    memory_region_set_flush_coalesced(&s->cirrus_linear_io);

    /* I/O handler for LFB */
    memory_region_init_io(&s->cirrus_linear_bitblt_io, owner,
                          &cirrus_linear_bitblt_io_ops,
                          s,
                          "cirrus-bitblt-mmio",
                          0x400000);
    memory_region_set_flush_coalesced(&s->cirrus_linear_bitblt_io);

    /* I/O handler for memory-mapped I/O */
    memory_region_init_io(&s->cirrus_mmio_io, owner, &cirrus_mmio_io_ops, s,
                          "cirrus-mmio", CIRRUS_PNPMMIO_SIZE);
    memory_region_set_flush_coalesced(&s->cirrus_mmio_io);

    s->real_vram_size =
        (s->device_id == CIRRUS_ID_CLGD5446) ? 4096 * 1024 : 2048 * 1024;

    /* XXX: s->vga.vram_size must be a power of two */
    s->cirrus_addr_mask = s->real_vram_size - 1;
    s->linear_mmio_mask = s->real_vram_size - 256;

    s->vga.get_bpp = cirrus_get_bpp;
    s->vga.get_offsets = cirrus_get_offsets;
    s->vga.get_resolution = cirrus_get_resolution;
    s->vga.cursor_invalidate = cirrus_cursor_invalidate;
    s->vga.cursor_draw_line = cirrus_cursor_draw_line;

    qemu_register_reset(cirrus_reset, s);
}

/***************************************
 *
 *  ISA bus support
 *
 ***************************************/

static void isa_cirrus_vga_realizefn(DeviceState *dev, Error **errp)
{
    ISADevice *isadev = ISA_DEVICE(dev);
    ISACirrusVGAState *d = ISA_CIRRUS_VGA(dev);
    VGACommonState *s = &d->cirrus_vga.vga;

    /* follow real hardware, cirrus card emulated has 4 MB video memory.
       Also accept 8 MB/16 MB for backward compatibility. */
    if (s->vram_size_mb != 4 && s->vram_size_mb != 8 &&
        s->vram_size_mb != 16) {
        error_setg(errp, "Invalid cirrus_vga ram size '%u'",
                   s->vram_size_mb);
        return;
    }
    vga_common_init(s, OBJECT(dev), true);
    cirrus_init_common(&d->cirrus_vga, OBJECT(dev), CIRRUS_ID_CLGD5430, 0,
                       isa_address_space(isadev),
                       isa_address_space_io(isadev));
    s->con = graphic_console_init(dev, 0, s->hw_ops, s);
    rom_add_vga(VGABIOS_CIRRUS_FILENAME);
    /* XXX ISA-LFB support */
    /* FIXME not qdev yet */
}

static Property isa_cirrus_vga_properties[] = {
    DEFINE_PROP_UINT32("vgamem_mb", struct ISACirrusVGAState,
                       cirrus_vga.vga.vram_size_mb, 8),
    DEFINE_PROP_END_OF_LIST(),
};

static void isa_cirrus_vga_class_init(ObjectClass *klass, void *data)
{
    DeviceClass *dc = DEVICE_CLASS(klass);

    dc->vmsd  = &vmstate_cirrus_vga;
    dc->realize = isa_cirrus_vga_realizefn;
    dc->props = isa_cirrus_vga_properties;
    set_bit(DEVICE_CATEGORY_DISPLAY, dc->categories);
}

static const TypeInfo isa_cirrus_vga_info = {
    .name          = TYPE_ISA_CIRRUS_VGA,
    .parent        = TYPE_ISA_DEVICE,
    .instance_size = sizeof(ISACirrusVGAState),
    .class_init = isa_cirrus_vga_class_init,
};

/***************************************
 *
 *  PCI bus support
 *
 ***************************************/

static void pci_cirrus_vga_realize(PCIDevice *dev, Error **errp)
{
     PCICirrusVGAState *d = PCI_CIRRUS_VGA(dev);
     CirrusVGAState *s = &d->cirrus_vga;
     PCIDeviceClass *pc = PCI_DEVICE_GET_CLASS(dev);
     int16_t device_id = pc->device_id;

     /* follow real hardware, cirrus card emulated has 4 MB video memory.
       Also accept 8 MB/16 MB for backward compatibility. */
     if (s->vga.vram_size_mb != 4 && s->vga.vram_size_mb != 8 &&
         s->vga.vram_size_mb != 16) {
         error_setg(errp, "Invalid cirrus_vga ram size '%u'",
                    s->vga.vram_size_mb);
         return;
     }
     /* setup VGA */
     vga_common_init(&s->vga, OBJECT(dev), true);
     cirrus_init_common(s, OBJECT(dev), device_id, 1, pci_address_space(dev),
                        pci_address_space_io(dev));
     s->vga.con = graphic_console_init(DEVICE(dev), 0, s->vga.hw_ops, &s->vga);

     /* setup PCI */

    memory_region_init(&s->pci_bar, OBJECT(dev), "cirrus-pci-bar0", 0x2000000);

    /* XXX: add byte swapping apertures */
    memory_region_add_subregion(&s->pci_bar, 0, &s->cirrus_linear_io);
    memory_region_add_subregion(&s->pci_bar, 0x1000000,
                                &s->cirrus_linear_bitblt_io);

     /* setup memory space */
     /* memory #0 LFB */
     /* memory #1 memory-mapped I/O */
     /* XXX: s->vga.vram_size must be a power of two */
     pci_register_bar(&d->dev, 0, PCI_BASE_ADDRESS_MEM_PREFETCH, &s->pci_bar);
     if (device_id == CIRRUS_ID_CLGD5446) {
         pci_register_bar(&d->dev, 1, 0, &s->cirrus_mmio_io);
     }
}

static Property pci_vga_cirrus_properties[] = {
    DEFINE_PROP_UINT32("vgamem_mb", struct PCICirrusVGAState,
                       cirrus_vga.vga.vram_size_mb, 8),
    DEFINE_PROP_END_OF_LIST(),
};

static void cirrus_vga_class_init(ObjectClass *klass, void *data)
{
    DeviceClass *dc = DEVICE_CLASS(klass);
    PCIDeviceClass *k = PCI_DEVICE_CLASS(klass);

    k->realize = pci_cirrus_vga_realize;
    k->romfile = VGABIOS_CIRRUS_FILENAME;
    k->vendor_id = PCI_VENDOR_ID_CIRRUS;
    k->device_id = CIRRUS_ID_CLGD5446;
    k->class_id = PCI_CLASS_DISPLAY_VGA;
    set_bit(DEVICE_CATEGORY_DISPLAY, dc->categories);
    dc->desc = "Cirrus CLGD 54xx VGA";
    dc->vmsd = &vmstate_pci_cirrus_vga;
    dc->props = pci_vga_cirrus_properties;
    dc->hotpluggable = false;
}

static const TypeInfo cirrus_vga_info = {
    .name          = TYPE_PCI_CIRRUS_VGA,
    .parent        = TYPE_PCI_DEVICE,
    .instance_size = sizeof(PCICirrusVGAState),
    .class_init    = cirrus_vga_class_init,
};

static void cirrus_vga_register_types(void)
{
    type_register_static(&isa_cirrus_vga_info);
    type_register_static(&cirrus_vga_info);
}

type_init(cirrus_vga_register_types)<|MERGE_RESOLUTION|>--- conflicted
+++ resolved
@@ -278,16 +278,9 @@
     }
     if (pitch < 0) {
         int64_t min = addr
-<<<<<<< HEAD
-            + ((int64_t)s->cirrus_blt_height-1) * pitch;
-        int32_t max = addr
-            + s->cirrus_blt_width;
-        if (min < 0 || max > s->vga.vram_size) {
-=======
             + ((int64_t)s->cirrus_blt_height - 1) * pitch
             - s->cirrus_blt_width;
         if (min < -1 || addr >= s->vga.vram_size) {
->>>>>>> 7124ccf8
             return true;
         }
     } else {
