/*
 * Copyright (C) 2010 Red Hat, Inc.
 *
 * written by Yaniv Kamay, Izik Eidus, Gerd Hoffmann
 * maintained by Gerd Hoffmann <kraxel@redhat.com>
 *
 * This program is free software; you can redistribute it and/or
 * modify it under the terms of the GNU General Public License as
 * published by the Free Software Foundation; either version 2 or
 * (at your option) version 3 of the License.
 *
 * This program is distributed in the hope that it will be useful,
 * but WITHOUT ANY WARRANTY; without even the implied warranty of
 * MERCHANTABILITY or FITNESS FOR A PARTICULAR PURPOSE.  See the
 * GNU General Public License for more details.
 *
 * You should have received a copy of the GNU General Public License
 * along with this program; if not, see <http://www.gnu.org/licenses/>.
 */

#include "qemu/osdep.h"
#include <zlib.h>

#include "qemu-common.h"
#include "qemu/timer.h"
#include "qemu/queue.h"
#include "qemu/atomic.h"
#include "sysemu/sysemu.h"
#include "trace.h"

#include "qxl.h"

/*
 * NOTE: SPICE_RING_PROD_ITEM accesses memory on the pci bar and as
 * such can be changed by the guest, so to avoid a guest trigerrable
 * abort we just qxl_set_guest_bug and set the return to NULL. Still
 * it may happen as a result of emulator bug as well.
 */
#undef SPICE_RING_PROD_ITEM
#define SPICE_RING_PROD_ITEM(qxl, r, ret) {                             \
        uint32_t prod = (r)->prod & SPICE_RING_INDEX_MASK(r);           \
        if (prod >= ARRAY_SIZE((r)->items)) {                           \
            qxl_set_guest_bug(qxl, "SPICE_RING_PROD_ITEM indices mismatch " \
                          "%u >= %zu", prod, ARRAY_SIZE((r)->items));   \
            ret = NULL;                                                 \
        } else {                                                        \
            ret = &(r)->items[prod].el;                                 \
        }                                                               \
    }

#undef SPICE_RING_CONS_ITEM
#define SPICE_RING_CONS_ITEM(qxl, r, ret) {                             \
        uint32_t cons = (r)->cons & SPICE_RING_INDEX_MASK(r);           \
        if (cons >= ARRAY_SIZE((r)->items)) {                           \
            qxl_set_guest_bug(qxl, "SPICE_RING_CONS_ITEM indices mismatch " \
                          "%u >= %zu", cons, ARRAY_SIZE((r)->items));   \
            ret = NULL;                                                 \
        } else {                                                        \
            ret = &(r)->items[cons].el;                                 \
        }                                                               \
    }

#undef ALIGN
#define ALIGN(a, b) (((a) + ((b) - 1)) & ~((b) - 1))

#define PIXEL_SIZE 0.2936875 //1280x1024 is 14.8" x 11.9" 

#define QXL_MODE(_x, _y, _b, _o)                  \
    {   .x_res = _x,                              \
        .y_res = _y,                              \
        .bits  = _b,                              \
        .stride = (_x) * (_b) / 8,                \
        .x_mili = PIXEL_SIZE * (_x),              \
        .y_mili = PIXEL_SIZE * (_y),              \
        .orientation = _o,                        \
    }

#define QXL_MODE_16_32(x_res, y_res, orientation) \
    QXL_MODE(x_res, y_res, 16, orientation),      \
    QXL_MODE(x_res, y_res, 32, orientation)

#define QXL_MODE_EX(x_res, y_res)                 \
    QXL_MODE_16_32(x_res, y_res, 0),              \
    QXL_MODE_16_32(x_res, y_res, 1)

static QXLMode qxl_modes[] = {
    QXL_MODE_EX(640, 480),
    QXL_MODE_EX(800, 480),
    QXL_MODE_EX(800, 600),
    QXL_MODE_EX(832, 624),
    QXL_MODE_EX(960, 640),
    QXL_MODE_EX(1024, 600),
    QXL_MODE_EX(1024, 768),
    QXL_MODE_EX(1152, 864),
    QXL_MODE_EX(1152, 870),
    QXL_MODE_EX(1280, 720),
    QXL_MODE_EX(1280, 760),
    QXL_MODE_EX(1280, 768),
    QXL_MODE_EX(1280, 800),
    QXL_MODE_EX(1280, 960),
    QXL_MODE_EX(1280, 1024),
    QXL_MODE_EX(1360, 768),
    QXL_MODE_EX(1366, 768),
    QXL_MODE_EX(1400, 1050),
    QXL_MODE_EX(1440, 900),
    QXL_MODE_EX(1600, 900),
    QXL_MODE_EX(1600, 1200),
    QXL_MODE_EX(1680, 1050),
    QXL_MODE_EX(1920, 1080),
    /* these modes need more than 8 MB video memory */
    QXL_MODE_EX(1920, 1200),
    QXL_MODE_EX(1920, 1440),
    QXL_MODE_EX(2000, 2000),
    QXL_MODE_EX(2048, 1536),
    QXL_MODE_EX(2048, 2048),
    QXL_MODE_EX(2560, 1440),
    QXL_MODE_EX(2560, 1600),
    /* these modes need more than 16 MB video memory */
    QXL_MODE_EX(2560, 2048),
    QXL_MODE_EX(2800, 2100),
    QXL_MODE_EX(3200, 2400),
    /* these modes need more than 32 MB video memory */
    QXL_MODE_EX(3840, 2160), /* 4k mainstream */
    QXL_MODE_EX(4096, 2160), /* 4k            */
    /* these modes need more than 64 MB video memory */
    QXL_MODE_EX(7680, 4320), /* 8k mainstream */
    /* these modes need more than 128 MB video memory */
    QXL_MODE_EX(8192, 4320), /* 8k            */
};

static void qxl_send_events(PCIQXLDevice *d, uint32_t events);
static int qxl_destroy_primary(PCIQXLDevice *d, qxl_async_io async);
static void qxl_reset_memslots(PCIQXLDevice *d);
static void qxl_reset_surfaces(PCIQXLDevice *d);
static void qxl_ring_set_dirty(PCIQXLDevice *qxl);

static void qxl_hw_update(void *opaque);

void qxl_set_guest_bug(PCIQXLDevice *qxl, const char *msg, ...)
{
    trace_qxl_set_guest_bug(qxl->id);
    qxl_send_events(qxl, QXL_INTERRUPT_ERROR);
    qxl->guest_bug = 1;
    if (qxl->guestdebug) {
        va_list ap;
        va_start(ap, msg);
        fprintf(stderr, "qxl-%d: guest bug: ", qxl->id);
        vfprintf(stderr, msg, ap);
        fprintf(stderr, "\n");
        va_end(ap);
    }
}

static void qxl_clear_guest_bug(PCIQXLDevice *qxl)
{
    qxl->guest_bug = 0;
}

void qxl_spice_update_area(PCIQXLDevice *qxl, uint32_t surface_id,
                           struct QXLRect *area, struct QXLRect *dirty_rects,
                           uint32_t num_dirty_rects,
                           uint32_t clear_dirty_region,
                           qxl_async_io async, struct QXLCookie *cookie)
{
    trace_qxl_spice_update_area(qxl->id, surface_id, area->left, area->right,
                                area->top, area->bottom);
    trace_qxl_spice_update_area_rest(qxl->id, num_dirty_rects,
                                     clear_dirty_region);
    if (async == QXL_SYNC) {
        spice_qxl_update_area(&qxl->ssd.qxl, surface_id, area,
                        dirty_rects, num_dirty_rects, clear_dirty_region);
    } else {
        assert(cookie != NULL);
        spice_qxl_update_area_async(&qxl->ssd.qxl, surface_id, area,
                                    clear_dirty_region, (uintptr_t)cookie);
    }
}

static void qxl_spice_destroy_surface_wait_complete(PCIQXLDevice *qxl,
                                                    uint32_t id)
{
    trace_qxl_spice_destroy_surface_wait_complete(qxl->id, id);
    qemu_mutex_lock(&qxl->track_lock);
    qxl->guest_surfaces.cmds[id] = 0;
    qxl->guest_surfaces.count--;
    qemu_mutex_unlock(&qxl->track_lock);
}

static void qxl_spice_destroy_surface_wait(PCIQXLDevice *qxl, uint32_t id,
                                           qxl_async_io async)
{
    QXLCookie *cookie;

    trace_qxl_spice_destroy_surface_wait(qxl->id, id, async);
    if (async) {
        cookie = qxl_cookie_new(QXL_COOKIE_TYPE_IO,
                                QXL_IO_DESTROY_SURFACE_ASYNC);
        cookie->u.surface_id = id;
        spice_qxl_destroy_surface_async(&qxl->ssd.qxl, id, (uintptr_t)cookie);
    } else {
        spice_qxl_destroy_surface_wait(&qxl->ssd.qxl, id);
        qxl_spice_destroy_surface_wait_complete(qxl, id);
    }
}

static void qxl_spice_flush_surfaces_async(PCIQXLDevice *qxl)
{
    trace_qxl_spice_flush_surfaces_async(qxl->id, qxl->guest_surfaces.count,
                                         qxl->num_free_res);
    spice_qxl_flush_surfaces_async(&qxl->ssd.qxl,
        (uintptr_t)qxl_cookie_new(QXL_COOKIE_TYPE_IO,
                                  QXL_IO_FLUSH_SURFACES_ASYNC));
}

void qxl_spice_loadvm_commands(PCIQXLDevice *qxl, struct QXLCommandExt *ext,
                               uint32_t count)
{
    trace_qxl_spice_loadvm_commands(qxl->id, ext, count);
    spice_qxl_loadvm_commands(&qxl->ssd.qxl, ext, count);
}

void qxl_spice_oom(PCIQXLDevice *qxl)
{
    trace_qxl_spice_oom(qxl->id);
    spice_qxl_oom(&qxl->ssd.qxl);
}

void qxl_spice_reset_memslots(PCIQXLDevice *qxl)
{
    trace_qxl_spice_reset_memslots(qxl->id);
    spice_qxl_reset_memslots(&qxl->ssd.qxl);
}

static void qxl_spice_destroy_surfaces_complete(PCIQXLDevice *qxl)
{
    trace_qxl_spice_destroy_surfaces_complete(qxl->id);
    qemu_mutex_lock(&qxl->track_lock);
    memset(qxl->guest_surfaces.cmds, 0,
           sizeof(qxl->guest_surfaces.cmds[0]) * qxl->ssd.num_surfaces);
    qxl->guest_surfaces.count = 0;
    qemu_mutex_unlock(&qxl->track_lock);
}

static void qxl_spice_destroy_surfaces(PCIQXLDevice *qxl, qxl_async_io async)
{
    trace_qxl_spice_destroy_surfaces(qxl->id, async);
    if (async) {
        spice_qxl_destroy_surfaces_async(&qxl->ssd.qxl,
                (uintptr_t)qxl_cookie_new(QXL_COOKIE_TYPE_IO,
                                          QXL_IO_DESTROY_ALL_SURFACES_ASYNC));
    } else {
        spice_qxl_destroy_surfaces(&qxl->ssd.qxl);
        qxl_spice_destroy_surfaces_complete(qxl);
    }
}

static void qxl_spice_monitors_config_async(PCIQXLDevice *qxl, int replay)
{
    trace_qxl_spice_monitors_config(qxl->id);
    if (replay) {
        /*
         * don't use QXL_COOKIE_TYPE_IO:
         *  - we are not running yet (post_load), we will assert
         *    in send_events
         *  - this is not a guest io, but a reply, so async_io isn't set.
         */
        spice_qxl_monitors_config_async(&qxl->ssd.qxl,
                qxl->guest_monitors_config,
                MEMSLOT_GROUP_GUEST,
                (uintptr_t)qxl_cookie_new(
                    QXL_COOKIE_TYPE_POST_LOAD_MONITORS_CONFIG,
                    0));
    } else {
#if SPICE_SERVER_VERSION >= 0x000c06 /* release 0.12.6 */
        if (qxl->max_outputs) {
            spice_qxl_set_max_monitors(&qxl->ssd.qxl, qxl->max_outputs);
        }
#endif
        qxl->guest_monitors_config = qxl->ram->monitors_config;
        spice_qxl_monitors_config_async(&qxl->ssd.qxl,
                qxl->ram->monitors_config,
                MEMSLOT_GROUP_GUEST,
                (uintptr_t)qxl_cookie_new(QXL_COOKIE_TYPE_IO,
                                          QXL_IO_MONITORS_CONFIG_ASYNC));
    }
}

void qxl_spice_reset_image_cache(PCIQXLDevice *qxl)
{
    trace_qxl_spice_reset_image_cache(qxl->id);
    spice_qxl_reset_image_cache(&qxl->ssd.qxl);
}

void qxl_spice_reset_cursor(PCIQXLDevice *qxl)
{
    trace_qxl_spice_reset_cursor(qxl->id);
    spice_qxl_reset_cursor(&qxl->ssd.qxl);
    qemu_mutex_lock(&qxl->track_lock);
    qxl->guest_cursor = 0;
    qemu_mutex_unlock(&qxl->track_lock);
    if (qxl->ssd.cursor) {
        cursor_put(qxl->ssd.cursor);
    }
    qxl->ssd.cursor = cursor_builtin_hidden();
}

static ram_addr_t qxl_rom_size(void)
{
    uint32_t required_rom_size = sizeof(QXLRom) + sizeof(QXLModes) +
                                 sizeof(qxl_modes);
    uint32_t rom_size = 8192; /* two pages */

    QEMU_BUILD_BUG_ON(required_rom_size > rom_size);
    return rom_size;
}

static void init_qxl_rom(PCIQXLDevice *d)
{
    QXLRom *rom = memory_region_get_ram_ptr(&d->rom_bar);
    QXLModes *modes = (QXLModes *)(rom + 1);
    uint32_t ram_header_size;
    uint32_t surface0_area_size;
    uint32_t num_pages;
    uint32_t fb;
    int i, n;

    memset(rom, 0, d->rom_size);

    rom->magic         = cpu_to_le32(QXL_ROM_MAGIC);
    rom->id            = cpu_to_le32(d->id);
    rom->log_level     = cpu_to_le32(d->guestdebug);
    rom->modes_offset  = cpu_to_le32(sizeof(QXLRom));

    rom->slot_gen_bits = MEMSLOT_GENERATION_BITS;
    rom->slot_id_bits  = MEMSLOT_SLOT_BITS;
    rom->slots_start   = 1;
    rom->slots_end     = NUM_MEMSLOTS - 1;
    rom->n_surfaces    = cpu_to_le32(d->ssd.num_surfaces);

    for (i = 0, n = 0; i < ARRAY_SIZE(qxl_modes); i++) {
        fb = qxl_modes[i].y_res * qxl_modes[i].stride;
        if (fb > d->vgamem_size) {
            continue;
        }
        modes->modes[n].id          = cpu_to_le32(i);
        modes->modes[n].x_res       = cpu_to_le32(qxl_modes[i].x_res);
        modes->modes[n].y_res       = cpu_to_le32(qxl_modes[i].y_res);
        modes->modes[n].bits        = cpu_to_le32(qxl_modes[i].bits);
        modes->modes[n].stride      = cpu_to_le32(qxl_modes[i].stride);
        modes->modes[n].x_mili      = cpu_to_le32(qxl_modes[i].x_mili);
        modes->modes[n].y_mili      = cpu_to_le32(qxl_modes[i].y_mili);
        modes->modes[n].orientation = cpu_to_le32(qxl_modes[i].orientation);
        n++;
    }
    modes->n_modes     = cpu_to_le32(n);

    ram_header_size    = ALIGN(sizeof(QXLRam), 4096);
    surface0_area_size = ALIGN(d->vgamem_size, 4096);
    num_pages          = d->vga.vram_size;
    num_pages         -= ram_header_size;
    num_pages         -= surface0_area_size;
    num_pages          = num_pages / QXL_PAGE_SIZE;

    assert(ram_header_size + surface0_area_size <= d->vga.vram_size);

    rom->draw_area_offset   = cpu_to_le32(0);
    rom->surface0_area_size = cpu_to_le32(surface0_area_size);
    rom->pages_offset       = cpu_to_le32(surface0_area_size);
    rom->num_pages          = cpu_to_le32(num_pages);
    rom->ram_header_offset  = cpu_to_le32(d->vga.vram_size - ram_header_size);

    d->shadow_rom = *rom;
    d->rom        = rom;
    d->modes      = modes;
}

static void init_qxl_ram(PCIQXLDevice *d)
{
    uint8_t *buf;
    uint64_t *item;

    buf = d->vga.vram_ptr;
    d->ram = (QXLRam *)(buf + le32_to_cpu(d->shadow_rom.ram_header_offset));
    d->ram->magic       = cpu_to_le32(QXL_RAM_MAGIC);
    d->ram->int_pending = cpu_to_le32(0);
    d->ram->int_mask    = cpu_to_le32(0);
    d->ram->update_surface = 0;
    d->ram->monitors_config = 0;
    SPICE_RING_INIT(&d->ram->cmd_ring);
    SPICE_RING_INIT(&d->ram->cursor_ring);
    SPICE_RING_INIT(&d->ram->release_ring);
    SPICE_RING_PROD_ITEM(d, &d->ram->release_ring, item);
    assert(item);
    *item = 0;
    qxl_ring_set_dirty(d);
}

/* can be called from spice server thread context */
static void qxl_set_dirty(MemoryRegion *mr, ram_addr_t addr, ram_addr_t end)
{
    memory_region_set_dirty(mr, addr, end - addr);
}

static void qxl_rom_set_dirty(PCIQXLDevice *qxl)
{
    qxl_set_dirty(&qxl->rom_bar, 0, qxl->rom_size);
}

/* called from spice server thread context only */
static void qxl_ram_set_dirty(PCIQXLDevice *qxl, void *ptr)
{
    void *base = qxl->vga.vram_ptr;
    intptr_t offset;

    offset = ptr - base;
    assert(offset < qxl->vga.vram_size);
    qxl_set_dirty(&qxl->vga.vram, offset, offset + 3);
}

/* can be called from spice server thread context */
static void qxl_ring_set_dirty(PCIQXLDevice *qxl)
{
    ram_addr_t addr = qxl->shadow_rom.ram_header_offset;
    ram_addr_t end  = qxl->vga.vram_size;
    qxl_set_dirty(&qxl->vga.vram, addr, end);
}

/*
 * keep track of some command state, for savevm/loadvm.
 * called from spice server thread context only
 */
static int qxl_track_command(PCIQXLDevice *qxl, struct QXLCommandExt *ext)
{
    switch (le32_to_cpu(ext->cmd.type)) {
    case QXL_CMD_SURFACE:
    {
        QXLSurfaceCmd *cmd = qxl_phys2virt(qxl, ext->cmd.data, ext->group_id);

        if (!cmd) {
            return 1;
        }
        uint32_t id = le32_to_cpu(cmd->surface_id);

        if (id >= qxl->ssd.num_surfaces) {
            qxl_set_guest_bug(qxl, "QXL_CMD_SURFACE id %d >= %d", id,
                              qxl->ssd.num_surfaces);
            return 1;
        }
        if (cmd->type == QXL_SURFACE_CMD_CREATE &&
            (cmd->u.surface_create.stride & 0x03) != 0) {
            qxl_set_guest_bug(qxl, "QXL_CMD_SURFACE stride = %d %% 4 != 0\n",
                              cmd->u.surface_create.stride);
            return 1;
        }
        qemu_mutex_lock(&qxl->track_lock);
        if (cmd->type == QXL_SURFACE_CMD_CREATE) {
            qxl->guest_surfaces.cmds[id] = ext->cmd.data;
            qxl->guest_surfaces.count++;
            if (qxl->guest_surfaces.max < qxl->guest_surfaces.count)
                qxl->guest_surfaces.max = qxl->guest_surfaces.count;
        }
        if (cmd->type == QXL_SURFACE_CMD_DESTROY) {
            qxl->guest_surfaces.cmds[id] = 0;
            qxl->guest_surfaces.count--;
        }
        qemu_mutex_unlock(&qxl->track_lock);
        break;
    }
    case QXL_CMD_CURSOR:
    {
        QXLCursorCmd *cmd = qxl_phys2virt(qxl, ext->cmd.data, ext->group_id);

        if (!cmd) {
            return 1;
        }
        if (cmd->type == QXL_CURSOR_SET) {
            qemu_mutex_lock(&qxl->track_lock);
            qxl->guest_cursor = ext->cmd.data;
            qemu_mutex_unlock(&qxl->track_lock);
        }
        break;
    }
    }
    return 0;
}

/* spice display interface callbacks */

static void interface_attach_worker(QXLInstance *sin, QXLWorker *qxl_worker)
{
    PCIQXLDevice *qxl = container_of(sin, PCIQXLDevice, ssd.qxl);

    trace_qxl_interface_attach_worker(qxl->id);
    qxl->ssd.worker = qxl_worker;
}

static void interface_set_compression_level(QXLInstance *sin, int level)
{
    PCIQXLDevice *qxl = container_of(sin, PCIQXLDevice, ssd.qxl);

    trace_qxl_interface_set_compression_level(qxl->id, level);
    qxl->shadow_rom.compression_level = cpu_to_le32(level);
    qxl->rom->compression_level = cpu_to_le32(level);
    qxl_rom_set_dirty(qxl);
}

#if SPICE_NEEDS_SET_MM_TIME
static void interface_set_mm_time(QXLInstance *sin, uint32_t mm_time)
{
    PCIQXLDevice *qxl = container_of(sin, PCIQXLDevice, ssd.qxl);

    if (!qemu_spice_display_is_running(&qxl->ssd)) {
        return;
    }

    trace_qxl_interface_set_mm_time(qxl->id, mm_time);
    qxl->shadow_rom.mm_clock = cpu_to_le32(mm_time);
    qxl->rom->mm_clock = cpu_to_le32(mm_time);
    qxl_rom_set_dirty(qxl);
}
#endif

static void interface_get_init_info(QXLInstance *sin, QXLDevInitInfo *info)
{
    PCIQXLDevice *qxl = container_of(sin, PCIQXLDevice, ssd.qxl);

    trace_qxl_interface_get_init_info(qxl->id);
    info->memslot_gen_bits = MEMSLOT_GENERATION_BITS;
    info->memslot_id_bits = MEMSLOT_SLOT_BITS;
    info->num_memslots = NUM_MEMSLOTS;
    info->num_memslots_groups = NUM_MEMSLOTS_GROUPS;
    info->internal_groupslot_id = 0;
    info->qxl_ram_size =
        le32_to_cpu(qxl->shadow_rom.num_pages) << QXL_PAGE_BITS;
    info->n_surfaces = qxl->ssd.num_surfaces;
}

static const char *qxl_mode_to_string(int mode)
{
    switch (mode) {
    case QXL_MODE_COMPAT:
        return "compat";
    case QXL_MODE_NATIVE:
        return "native";
    case QXL_MODE_UNDEFINED:
        return "undefined";
    case QXL_MODE_VGA:
        return "vga";
    }
    return "INVALID";
}

static const char *io_port_to_string(uint32_t io_port)
{
    if (io_port >= QXL_IO_RANGE_SIZE) {
        return "out of range";
    }
    static const char *io_port_to_string[QXL_IO_RANGE_SIZE + 1] = {
        [QXL_IO_NOTIFY_CMD]             = "QXL_IO_NOTIFY_CMD",
        [QXL_IO_NOTIFY_CURSOR]          = "QXL_IO_NOTIFY_CURSOR",
        [QXL_IO_UPDATE_AREA]            = "QXL_IO_UPDATE_AREA",
        [QXL_IO_UPDATE_IRQ]             = "QXL_IO_UPDATE_IRQ",
        [QXL_IO_NOTIFY_OOM]             = "QXL_IO_NOTIFY_OOM",
        [QXL_IO_RESET]                  = "QXL_IO_RESET",
        [QXL_IO_SET_MODE]               = "QXL_IO_SET_MODE",
        [QXL_IO_LOG]                    = "QXL_IO_LOG",
        [QXL_IO_MEMSLOT_ADD]            = "QXL_IO_MEMSLOT_ADD",
        [QXL_IO_MEMSLOT_DEL]            = "QXL_IO_MEMSLOT_DEL",
        [QXL_IO_DETACH_PRIMARY]         = "QXL_IO_DETACH_PRIMARY",
        [QXL_IO_ATTACH_PRIMARY]         = "QXL_IO_ATTACH_PRIMARY",
        [QXL_IO_CREATE_PRIMARY]         = "QXL_IO_CREATE_PRIMARY",
        [QXL_IO_DESTROY_PRIMARY]        = "QXL_IO_DESTROY_PRIMARY",
        [QXL_IO_DESTROY_SURFACE_WAIT]   = "QXL_IO_DESTROY_SURFACE_WAIT",
        [QXL_IO_DESTROY_ALL_SURFACES]   = "QXL_IO_DESTROY_ALL_SURFACES",
        [QXL_IO_UPDATE_AREA_ASYNC]      = "QXL_IO_UPDATE_AREA_ASYNC",
        [QXL_IO_MEMSLOT_ADD_ASYNC]      = "QXL_IO_MEMSLOT_ADD_ASYNC",
        [QXL_IO_CREATE_PRIMARY_ASYNC]   = "QXL_IO_CREATE_PRIMARY_ASYNC",
        [QXL_IO_DESTROY_PRIMARY_ASYNC]  = "QXL_IO_DESTROY_PRIMARY_ASYNC",
        [QXL_IO_DESTROY_SURFACE_ASYNC]  = "QXL_IO_DESTROY_SURFACE_ASYNC",
        [QXL_IO_DESTROY_ALL_SURFACES_ASYNC]
                                        = "QXL_IO_DESTROY_ALL_SURFACES_ASYNC",
        [QXL_IO_FLUSH_SURFACES_ASYNC]   = "QXL_IO_FLUSH_SURFACES_ASYNC",
        [QXL_IO_FLUSH_RELEASE]          = "QXL_IO_FLUSH_RELEASE",
        [QXL_IO_MONITORS_CONFIG_ASYNC]  = "QXL_IO_MONITORS_CONFIG_ASYNC",
    };
    return io_port_to_string[io_port];
}

/* called from spice server thread context only */
static int interface_get_command(QXLInstance *sin, struct QXLCommandExt *ext)
{
    PCIQXLDevice *qxl = container_of(sin, PCIQXLDevice, ssd.qxl);
    SimpleSpiceUpdate *update;
    QXLCommandRing *ring;
    QXLCommand *cmd;
    int notify, ret;

    trace_qxl_ring_command_check(qxl->id, qxl_mode_to_string(qxl->mode));

    switch (qxl->mode) {
    case QXL_MODE_VGA:
        ret = false;
        qemu_mutex_lock(&qxl->ssd.lock);
        update = QTAILQ_FIRST(&qxl->ssd.updates);
        if (update != NULL) {
            QTAILQ_REMOVE(&qxl->ssd.updates, update, next);
            *ext = update->ext;
            ret = true;
        }
        qemu_mutex_unlock(&qxl->ssd.lock);
        if (ret) {
            trace_qxl_ring_command_get(qxl->id, qxl_mode_to_string(qxl->mode));
            qxl_log_command(qxl, "vga", ext);
        }
        return ret;
    case QXL_MODE_COMPAT:
    case QXL_MODE_NATIVE:
    case QXL_MODE_UNDEFINED:
        ring = &qxl->ram->cmd_ring;
        if (qxl->guest_bug || SPICE_RING_IS_EMPTY(ring)) {
            return false;
        }
        SPICE_RING_CONS_ITEM(qxl, ring, cmd);
        if (!cmd) {
            return false;
        }
        ext->cmd      = *cmd;
        ext->group_id = MEMSLOT_GROUP_GUEST;
        ext->flags    = qxl->cmdflags;
        SPICE_RING_POP(ring, notify);
        qxl_ring_set_dirty(qxl);
        if (notify) {
            qxl_send_events(qxl, QXL_INTERRUPT_DISPLAY);
        }
        qxl->guest_primary.commands++;
        qxl_track_command(qxl, ext);
        qxl_log_command(qxl, "cmd", ext);
        trace_qxl_ring_command_get(qxl->id, qxl_mode_to_string(qxl->mode));
        return true;
    default:
        return false;
    }
}

/* called from spice server thread context only */
static int interface_req_cmd_notification(QXLInstance *sin)
{
    PCIQXLDevice *qxl = container_of(sin, PCIQXLDevice, ssd.qxl);
    int wait = 1;

    trace_qxl_ring_command_req_notification(qxl->id);
    switch (qxl->mode) {
    case QXL_MODE_COMPAT:
    case QXL_MODE_NATIVE:
    case QXL_MODE_UNDEFINED:
        SPICE_RING_CONS_WAIT(&qxl->ram->cmd_ring, wait);
        qxl_ring_set_dirty(qxl);
        break;
    default:
        /* nothing */
        break;
    }
    return wait;
}

/* called from spice server thread context only */
static inline void qxl_push_free_res(PCIQXLDevice *d, int flush)
{
    QXLReleaseRing *ring = &d->ram->release_ring;
    uint64_t *item;
    int notify;

#define QXL_FREE_BUNCH_SIZE 32

    if (ring->prod - ring->cons + 1 == ring->num_items) {
        /* ring full -- can't push */
        return;
    }
    if (!flush && d->oom_running) {
        /* collect everything from oom handler before pushing */
        return;
    }
    if (!flush && d->num_free_res < QXL_FREE_BUNCH_SIZE) {
        /* collect a bit more before pushing */
        return;
    }

    SPICE_RING_PUSH(ring, notify);
    trace_qxl_ring_res_push(d->id, qxl_mode_to_string(d->mode),
           d->guest_surfaces.count, d->num_free_res,
           d->last_release, notify ? "yes" : "no");
    trace_qxl_ring_res_push_rest(d->id, ring->prod - ring->cons,
           ring->num_items, ring->prod, ring->cons);
    if (notify) {
        qxl_send_events(d, QXL_INTERRUPT_DISPLAY);
    }
    SPICE_RING_PROD_ITEM(d, ring, item);
    if (!item) {
        return;
    }
    *item = 0;
    d->num_free_res = 0;
    d->last_release = NULL;
    qxl_ring_set_dirty(d);
}

/* called from spice server thread context only */
static void interface_release_resource(QXLInstance *sin,
                                       QXLReleaseInfoExt ext)
{
    PCIQXLDevice *qxl = container_of(sin, PCIQXLDevice, ssd.qxl);
    QXLReleaseRing *ring;
    uint64_t *item, id;

    if (ext.group_id == MEMSLOT_GROUP_HOST) {
        /* host group -> vga mode update request */
        QXLCommandExt *cmdext = (void *)(intptr_t)(ext.info->id);
        SimpleSpiceUpdate *update;
        g_assert(cmdext->cmd.type == QXL_CMD_DRAW);
        update = container_of(cmdext, SimpleSpiceUpdate, ext);
        qemu_spice_destroy_update(&qxl->ssd, update);
        return;
    }

    /*
     * ext->info points into guest-visible memory
     * pci bar 0, $command.release_info
     */
    ring = &qxl->ram->release_ring;
    SPICE_RING_PROD_ITEM(qxl, ring, item);
    if (!item) {
        return;
    }
    if (*item == 0) {
        /* stick head into the ring */
        id = ext.info->id;
        ext.info->next = 0;
        qxl_ram_set_dirty(qxl, &ext.info->next);
        *item = id;
        qxl_ring_set_dirty(qxl);
    } else {
        /* append item to the list */
        qxl->last_release->next = ext.info->id;
        qxl_ram_set_dirty(qxl, &qxl->last_release->next);
        ext.info->next = 0;
        qxl_ram_set_dirty(qxl, &ext.info->next);
    }
    qxl->last_release = ext.info;
    qxl->num_free_res++;
    trace_qxl_ring_res_put(qxl->id, qxl->num_free_res);
    qxl_push_free_res(qxl, 0);
}

/* called from spice server thread context only */
static int interface_get_cursor_command(QXLInstance *sin, struct QXLCommandExt *ext)
{
    PCIQXLDevice *qxl = container_of(sin, PCIQXLDevice, ssd.qxl);
    QXLCursorRing *ring;
    QXLCommand *cmd;
    int notify;

    trace_qxl_ring_cursor_check(qxl->id, qxl_mode_to_string(qxl->mode));

    switch (qxl->mode) {
    case QXL_MODE_COMPAT:
    case QXL_MODE_NATIVE:
    case QXL_MODE_UNDEFINED:
        ring = &qxl->ram->cursor_ring;
        if (SPICE_RING_IS_EMPTY(ring)) {
            return false;
        }
        SPICE_RING_CONS_ITEM(qxl, ring, cmd);
        if (!cmd) {
            return false;
        }
        ext->cmd      = *cmd;
        ext->group_id = MEMSLOT_GROUP_GUEST;
        ext->flags    = qxl->cmdflags;
        SPICE_RING_POP(ring, notify);
        qxl_ring_set_dirty(qxl);
        if (notify) {
            qxl_send_events(qxl, QXL_INTERRUPT_CURSOR);
        }
        qxl->guest_primary.commands++;
        qxl_track_command(qxl, ext);
        qxl_log_command(qxl, "csr", ext);
        if (qxl->id == 0) {
            qxl_render_cursor(qxl, ext);
        }
        trace_qxl_ring_cursor_get(qxl->id, qxl_mode_to_string(qxl->mode));
        return true;
    default:
        return false;
    }
}

/* called from spice server thread context only */
static int interface_req_cursor_notification(QXLInstance *sin)
{
    PCIQXLDevice *qxl = container_of(sin, PCIQXLDevice, ssd.qxl);
    int wait = 1;

    trace_qxl_ring_cursor_req_notification(qxl->id);
    switch (qxl->mode) {
    case QXL_MODE_COMPAT:
    case QXL_MODE_NATIVE:
    case QXL_MODE_UNDEFINED:
        SPICE_RING_CONS_WAIT(&qxl->ram->cursor_ring, wait);
        qxl_ring_set_dirty(qxl);
        break;
    default:
        /* nothing */
        break;
    }
    return wait;
}

/* called from spice server thread context */
static void interface_notify_update(QXLInstance *sin, uint32_t update_id)
{
    /*
     * Called by spice-server as a result of a QXL_CMD_UPDATE which is not in
     * use by xf86-video-qxl and is defined out in the qxl windows driver.
     * Probably was at some earlier version that is prior to git start (2009),
     * and is still guest trigerrable.
     */
    fprintf(stderr, "%s: deprecated\n", __func__);
}

/* called from spice server thread context only */
static int interface_flush_resources(QXLInstance *sin)
{
    PCIQXLDevice *qxl = container_of(sin, PCIQXLDevice, ssd.qxl);
    int ret;

    ret = qxl->num_free_res;
    if (ret) {
        qxl_push_free_res(qxl, 1);
    }
    return ret;
}

static void qxl_create_guest_primary_complete(PCIQXLDevice *d);

/* called from spice server thread context only */
static void interface_async_complete_io(PCIQXLDevice *qxl, QXLCookie *cookie)
{
    uint32_t current_async;

    qemu_mutex_lock(&qxl->async_lock);
    current_async = qxl->current_async;
    qxl->current_async = QXL_UNDEFINED_IO;
    qemu_mutex_unlock(&qxl->async_lock);

    trace_qxl_interface_async_complete_io(qxl->id, current_async, cookie);
    if (!cookie) {
        fprintf(stderr, "qxl: %s: error, cookie is NULL\n", __func__);
        return;
    }
    if (cookie && current_async != cookie->io) {
        fprintf(stderr,
                "qxl: %s: error: current_async = %d != %"
                PRId64 " = cookie->io\n", __func__, current_async, cookie->io);
    }
    switch (current_async) {
    case QXL_IO_MEMSLOT_ADD_ASYNC:
    case QXL_IO_DESTROY_PRIMARY_ASYNC:
    case QXL_IO_UPDATE_AREA_ASYNC:
    case QXL_IO_FLUSH_SURFACES_ASYNC:
    case QXL_IO_MONITORS_CONFIG_ASYNC:
        break;
    case QXL_IO_CREATE_PRIMARY_ASYNC:
        qxl_create_guest_primary_complete(qxl);
        break;
    case QXL_IO_DESTROY_ALL_SURFACES_ASYNC:
        qxl_spice_destroy_surfaces_complete(qxl);
        break;
    case QXL_IO_DESTROY_SURFACE_ASYNC:
        qxl_spice_destroy_surface_wait_complete(qxl, cookie->u.surface_id);
        break;
    default:
        fprintf(stderr, "qxl: %s: unexpected current_async %d\n", __func__,
                current_async);
    }
    qxl_send_events(qxl, QXL_INTERRUPT_IO_CMD);
}

/* called from spice server thread context only */
static void interface_update_area_complete(QXLInstance *sin,
        uint32_t surface_id,
        QXLRect *dirty, uint32_t num_updated_rects)
{
    PCIQXLDevice *qxl = container_of(sin, PCIQXLDevice, ssd.qxl);
    int i;
    int qxl_i;

    qemu_mutex_lock(&qxl->ssd.lock);
    if (surface_id != 0 || !num_updated_rects ||
        !qxl->render_update_cookie_num) {
        qemu_mutex_unlock(&qxl->ssd.lock);
        return;
    }
    trace_qxl_interface_update_area_complete(qxl->id, surface_id, dirty->left,
            dirty->right, dirty->top, dirty->bottom);
    trace_qxl_interface_update_area_complete_rest(qxl->id, num_updated_rects);
    if (qxl->num_dirty_rects + num_updated_rects > QXL_NUM_DIRTY_RECTS) {
        /*
         * overflow - treat this as a full update. Not expected to be common.
         */
        trace_qxl_interface_update_area_complete_overflow(qxl->id,
                                                          QXL_NUM_DIRTY_RECTS);
        qxl->guest_primary.resized = 1;
    }
    if (qxl->guest_primary.resized) {
        /*
         * Don't bother copying or scheduling the bh since we will flip
         * the whole area anyway on completion of the update_area async call
         */
        qemu_mutex_unlock(&qxl->ssd.lock);
        return;
    }
    qxl_i = qxl->num_dirty_rects;
    for (i = 0; i < num_updated_rects; i++) {
        qxl->dirty[qxl_i++] = dirty[i];
    }
    qxl->num_dirty_rects += num_updated_rects;
    trace_qxl_interface_update_area_complete_schedule_bh(qxl->id,
                                                         qxl->num_dirty_rects);
    qemu_bh_schedule(qxl->update_area_bh);
    qemu_mutex_unlock(&qxl->ssd.lock);
}

/* called from spice server thread context only */
static void interface_async_complete(QXLInstance *sin, uint64_t cookie_token)
{
    PCIQXLDevice *qxl = container_of(sin, PCIQXLDevice, ssd.qxl);
    QXLCookie *cookie = (QXLCookie *)(uintptr_t)cookie_token;

    switch (cookie->type) {
    case QXL_COOKIE_TYPE_IO:
        interface_async_complete_io(qxl, cookie);
        g_free(cookie);
        break;
    case QXL_COOKIE_TYPE_RENDER_UPDATE_AREA:
        qxl_render_update_area_done(qxl, cookie);
        break;
    case QXL_COOKIE_TYPE_POST_LOAD_MONITORS_CONFIG:
        break;
    default:
        fprintf(stderr, "qxl: %s: unexpected cookie type %d\n",
                __func__, cookie->type);
        g_free(cookie);
    }
}

/* called from spice server thread context only */
static void interface_set_client_capabilities(QXLInstance *sin,
                                              uint8_t client_present,
                                              uint8_t caps[58])
{
    PCIQXLDevice *qxl = container_of(sin, PCIQXLDevice, ssd.qxl);

    if (qxl->revision < 4) {
        trace_qxl_set_client_capabilities_unsupported_by_revision(qxl->id,
                                                              qxl->revision);
        return;
    }

    if (runstate_check(RUN_STATE_INMIGRATE) ||
        runstate_check(RUN_STATE_POSTMIGRATE)) {
        return;
    }

    qxl->shadow_rom.client_present = client_present;
    memcpy(qxl->shadow_rom.client_capabilities, caps,
           sizeof(qxl->shadow_rom.client_capabilities));
    qxl->rom->client_present = client_present;
    memcpy(qxl->rom->client_capabilities, caps,
           sizeof(qxl->rom->client_capabilities));
    qxl_rom_set_dirty(qxl);

    qxl_send_events(qxl, QXL_INTERRUPT_CLIENT);
}

static uint32_t qxl_crc32(const uint8_t *p, unsigned len)
{
    /*
     * zlib xors the seed with 0xffffffff, and xors the result
     * again with 0xffffffff; Both are not done with linux's crc32,
     * which we want to be compatible with, so undo that.
     */
    return crc32(0xffffffff, p, len) ^ 0xffffffff;
}

static bool qxl_rom_monitors_config_changed(QXLRom *rom,
        VDAgentMonitorsConfig *monitors_config,
        unsigned int max_outputs)
{
    int i;
    unsigned int monitors_count;

    monitors_count = MIN(monitors_config->num_of_monitors, max_outputs);

    if (rom->client_monitors_config.count != monitors_count) {
        return true;
    }

    for (i = 0 ; i < rom->client_monitors_config.count ; ++i) {
        VDAgentMonConfig *monitor = &monitors_config->monitors[i];
        QXLURect *rect = &rom->client_monitors_config.heads[i];
        /* monitor->depth ignored */
        if ((rect->left != monitor->x) ||
            (rect->top != monitor->y)  ||
            (rect->right != monitor->x + monitor->width) ||
            (rect->bottom != monitor->y + monitor->height)) {
            return true;
        }
    }

    return false;
}

/* called from main context only */
static int interface_client_monitors_config(QXLInstance *sin,
                                        VDAgentMonitorsConfig *monitors_config)
{
    PCIQXLDevice *qxl = container_of(sin, PCIQXLDevice, ssd.qxl);
    QXLRom *rom = memory_region_get_ram_ptr(&qxl->rom_bar);
    int i;
    unsigned max_outputs = ARRAY_SIZE(rom->client_monitors_config.heads);
<<<<<<< HEAD
=======
    bool config_changed = false;
>>>>>>> 7124ccf8

    if (qxl->revision < 4) {
        trace_qxl_client_monitors_config_unsupported_by_device(qxl->id,
                                                               qxl->revision);
        return 0;
    }
    /*
     * Older windows drivers set int_mask to 0 when their ISR is called,
     * then later set it to ~0. So it doesn't relate to the actual interrupts
     * handled. However, they are old, so clearly they don't support this
     * interrupt
     */
    if (qxl->ram->int_mask == 0 || qxl->ram->int_mask == ~0 ||
        !(qxl->ram->int_mask & QXL_INTERRUPT_CLIENT_MONITORS_CONFIG)) {
        trace_qxl_client_monitors_config_unsupported_by_guest(qxl->id,
                                                            qxl->ram->int_mask,
                                                            monitors_config);
        return 0;
    }
    if (!monitors_config) {
        return 1;
    }

#if SPICE_SERVER_VERSION >= 0x000c06 /* release 0.12.6 */
    /* limit number of outputs based on setting limit */
    if (qxl->max_outputs && qxl->max_outputs <= max_outputs) {
        max_outputs = qxl->max_outputs;
    }
#endif

<<<<<<< HEAD
=======
    config_changed = qxl_rom_monitors_config_changed(rom,
                                                     monitors_config,
                                                     max_outputs);

>>>>>>> 7124ccf8
    memset(&rom->client_monitors_config, 0,
           sizeof(rom->client_monitors_config));
    rom->client_monitors_config.count = monitors_config->num_of_monitors;
    /* monitors_config->flags ignored */
    if (rom->client_monitors_config.count >= max_outputs) {
        trace_qxl_client_monitors_config_capped(qxl->id,
                                monitors_config->num_of_monitors,
                                max_outputs);
        rom->client_monitors_config.count = max_outputs;
    }
    for (i = 0 ; i < rom->client_monitors_config.count ; ++i) {
        VDAgentMonConfig *monitor = &monitors_config->monitors[i];
        QXLURect *rect = &rom->client_monitors_config.heads[i];
        /* monitor->depth ignored */
        rect->left = monitor->x;
        rect->top = monitor->y;
        rect->right = monitor->x + monitor->width;
        rect->bottom = monitor->y + monitor->height;
    }
    rom->client_monitors_config_crc = qxl_crc32(
            (const uint8_t *)&rom->client_monitors_config,
            sizeof(rom->client_monitors_config));
    trace_qxl_client_monitors_config_crc(qxl->id,
            sizeof(rom->client_monitors_config),
            rom->client_monitors_config_crc);

    trace_qxl_interrupt_client_monitors_config(qxl->id,
                        rom->client_monitors_config.count,
                        rom->client_monitors_config.heads);
    if (config_changed) {
        qxl_send_events(qxl, QXL_INTERRUPT_CLIENT_MONITORS_CONFIG);
    }
    return 1;
}

static const QXLInterface qxl_interface = {
    .base.type               = SPICE_INTERFACE_QXL,
    .base.description        = "qxl gpu",
    .base.major_version      = SPICE_INTERFACE_QXL_MAJOR,
    .base.minor_version      = SPICE_INTERFACE_QXL_MINOR,

    .attache_worker          = interface_attach_worker,
    .set_compression_level   = interface_set_compression_level,
#if SPICE_NEEDS_SET_MM_TIME
    .set_mm_time             = interface_set_mm_time,
#endif
    .get_init_info           = interface_get_init_info,

    /* the callbacks below are called from spice server thread context */
    .get_command             = interface_get_command,
    .req_cmd_notification    = interface_req_cmd_notification,
    .release_resource        = interface_release_resource,
    .get_cursor_command      = interface_get_cursor_command,
    .req_cursor_notification = interface_req_cursor_notification,
    .notify_update           = interface_notify_update,
    .flush_resources         = interface_flush_resources,
    .async_complete          = interface_async_complete,
    .update_area_complete    = interface_update_area_complete,
    .set_client_capabilities = interface_set_client_capabilities,
    .client_monitors_config = interface_client_monitors_config,
};

static const GraphicHwOps qxl_ops = {
    .gfx_update  = qxl_hw_update,
};

static void qxl_enter_vga_mode(PCIQXLDevice *d)
{
    if (d->mode == QXL_MODE_VGA) {
        return;
    }
    trace_qxl_enter_vga_mode(d->id);
#if SPICE_SERVER_VERSION >= 0x000c03 /* release 0.12.3 */
    spice_qxl_driver_unload(&d->ssd.qxl);
#endif
    graphic_console_set_hwops(d->ssd.dcl.con, d->vga.hw_ops, &d->vga);
    update_displaychangelistener(&d->ssd.dcl, GUI_REFRESH_INTERVAL_DEFAULT);
    qemu_spice_create_host_primary(&d->ssd);
    d->mode = QXL_MODE_VGA;
    vga_dirty_log_start(&d->vga);
    graphic_hw_update(d->vga.con);
}

static void qxl_exit_vga_mode(PCIQXLDevice *d)
{
    if (d->mode != QXL_MODE_VGA) {
        return;
    }
    trace_qxl_exit_vga_mode(d->id);
    graphic_console_set_hwops(d->ssd.dcl.con, &qxl_ops, d);
    update_displaychangelistener(&d->ssd.dcl, GUI_REFRESH_INTERVAL_IDLE);
    vga_dirty_log_stop(&d->vga);
    qxl_destroy_primary(d, QXL_SYNC);
}

static void qxl_update_irq(PCIQXLDevice *d)
{
    uint32_t pending = le32_to_cpu(d->ram->int_pending);
    uint32_t mask    = le32_to_cpu(d->ram->int_mask);
    int level = !!(pending & mask);
    pci_set_irq(&d->pci, level);
    qxl_ring_set_dirty(d);
}

static void qxl_check_state(PCIQXLDevice *d)
{
    QXLRam *ram = d->ram;
    int spice_display_running = qemu_spice_display_is_running(&d->ssd);

    assert(!spice_display_running || SPICE_RING_IS_EMPTY(&ram->cmd_ring));
    assert(!spice_display_running || SPICE_RING_IS_EMPTY(&ram->cursor_ring));
}

static void qxl_reset_state(PCIQXLDevice *d)
{
    QXLRom *rom = d->rom;

    qxl_check_state(d);
    d->shadow_rom.update_id = cpu_to_le32(0);
    *rom = d->shadow_rom;
    qxl_rom_set_dirty(d);
    init_qxl_ram(d);
    d->num_free_res = 0;
    d->last_release = NULL;
    memset(&d->ssd.dirty, 0, sizeof(d->ssd.dirty));
    qxl_update_irq(d);
}

static void qxl_soft_reset(PCIQXLDevice *d)
{
    trace_qxl_soft_reset(d->id);
    qxl_check_state(d);
    qxl_clear_guest_bug(d);
    qemu_mutex_lock(&d->async_lock);
    d->current_async = QXL_UNDEFINED_IO;
    qemu_mutex_unlock(&d->async_lock);

    if (d->id == 0) {
        qxl_enter_vga_mode(d);
    } else {
        d->mode = QXL_MODE_UNDEFINED;
    }
}

static void qxl_hard_reset(PCIQXLDevice *d, int loadvm)
{
    bool startstop = qemu_spice_display_is_running(&d->ssd);

    trace_qxl_hard_reset(d->id, loadvm);

    if (startstop) {
        qemu_spice_display_stop();
    }

    qxl_spice_reset_cursor(d);
    qxl_spice_reset_image_cache(d);
    qxl_reset_surfaces(d);
    qxl_reset_memslots(d);

    /* pre loadvm reset must not touch QXLRam.  This lives in
     * device memory, is migrated together with RAM and thus
     * already loaded at this point */
    if (!loadvm) {
        qxl_reset_state(d);
    }
    qemu_spice_create_host_memslot(&d->ssd);
    qxl_soft_reset(d);

    if (startstop) {
        qemu_spice_display_start();
    }
}

static void qxl_reset_handler(DeviceState *dev)
{
    PCIQXLDevice *d = PCI_QXL(PCI_DEVICE(dev));

    qxl_hard_reset(d, 0);
}

static void qxl_vga_ioport_write(void *opaque, uint32_t addr, uint32_t val)
{
    VGACommonState *vga = opaque;
    PCIQXLDevice *qxl = container_of(vga, PCIQXLDevice, vga);

    trace_qxl_io_write_vga(qxl->id, qxl_mode_to_string(qxl->mode), addr, val);
    if (qxl->mode != QXL_MODE_VGA) {
        qxl_destroy_primary(qxl, QXL_SYNC);
        qxl_soft_reset(qxl);
    }
    vga_ioport_write(opaque, addr, val);
}

static const MemoryRegionPortio qxl_vga_portio_list[] = {
    { 0x04,  2, 1, .read  = vga_ioport_read,
                   .write = qxl_vga_ioport_write }, /* 3b4 */
    { 0x0a,  1, 1, .read  = vga_ioport_read,
                   .write = qxl_vga_ioport_write }, /* 3ba */
    { 0x10, 16, 1, .read  = vga_ioport_read,
                   .write = qxl_vga_ioport_write }, /* 3c0 */
    { 0x24,  2, 1, .read  = vga_ioport_read,
                   .write = qxl_vga_ioport_write }, /* 3d4 */
    { 0x2a,  1, 1, .read  = vga_ioport_read,
                   .write = qxl_vga_ioport_write }, /* 3da */
    PORTIO_END_OF_LIST(),
};

static int qxl_add_memslot(PCIQXLDevice *d, uint32_t slot_id, uint64_t delta,
                           qxl_async_io async)
{
    static const int regions[] = {
        QXL_RAM_RANGE_INDEX,
        QXL_VRAM_RANGE_INDEX,
        QXL_VRAM64_RANGE_INDEX,
    };
    uint64_t guest_start;
    uint64_t guest_end;
    int pci_region;
    pcibus_t pci_start;
    pcibus_t pci_end;
    MemoryRegion *mr;
    intptr_t virt_start;
    QXLDevMemSlot memslot;
    int i;

    guest_start = le64_to_cpu(d->guest_slots[slot_id].slot.mem_start);
    guest_end   = le64_to_cpu(d->guest_slots[slot_id].slot.mem_end);

    trace_qxl_memslot_add_guest(d->id, slot_id, guest_start, guest_end);

    if (slot_id >= NUM_MEMSLOTS) {
        qxl_set_guest_bug(d, "%s: slot_id >= NUM_MEMSLOTS %d >= %d", __func__,
                      slot_id, NUM_MEMSLOTS);
        return 1;
    }
    if (guest_start > guest_end) {
        qxl_set_guest_bug(d, "%s: guest_start > guest_end 0x%" PRIx64
                         " > 0x%" PRIx64, __func__, guest_start, guest_end);
        return 1;
    }

    for (i = 0; i < ARRAY_SIZE(regions); i++) {
        pci_region = regions[i];
        pci_start = d->pci.io_regions[pci_region].addr;
        pci_end = pci_start + d->pci.io_regions[pci_region].size;
        /* mapped? */
        if (pci_start == -1) {
            continue;
        }
        /* start address in range ? */
        if (guest_start < pci_start || guest_start > pci_end) {
            continue;
        }
        /* end address in range ? */
        if (guest_end > pci_end) {
            continue;
        }
        /* passed */
        break;
    }
    if (i == ARRAY_SIZE(regions)) {
        qxl_set_guest_bug(d, "%s: finished loop without match", __func__);
        return 1;
    }

    switch (pci_region) {
    case QXL_RAM_RANGE_INDEX:
        mr = &d->vga.vram;
        break;
    case QXL_VRAM_RANGE_INDEX:
    case 4 /* vram 64bit */:
        mr = &d->vram_bar;
        break;
    default:
        /* should not happen */
        qxl_set_guest_bug(d, "%s: pci_region = %d", __func__, pci_region);
        return 1;
    }

    virt_start = (intptr_t)memory_region_get_ram_ptr(mr);
    memslot.slot_id = slot_id;
    memslot.slot_group_id = MEMSLOT_GROUP_GUEST; /* guest group */
    memslot.virt_start = virt_start + (guest_start - pci_start);
    memslot.virt_end   = virt_start + (guest_end   - pci_start);
    memslot.addr_delta = memslot.virt_start - delta;
    memslot.generation = d->rom->slot_generation = 0;
    qxl_rom_set_dirty(d);

    qemu_spice_add_memslot(&d->ssd, &memslot, async);
    d->guest_slots[slot_id].mr = mr;
    d->guest_slots[slot_id].offset = memslot.virt_start - virt_start;
    d->guest_slots[slot_id].size = memslot.virt_end - memslot.virt_start;
    d->guest_slots[slot_id].delta = delta;
    d->guest_slots[slot_id].active = 1;
    return 0;
}

static void qxl_del_memslot(PCIQXLDevice *d, uint32_t slot_id)
{
    qemu_spice_del_memslot(&d->ssd, MEMSLOT_GROUP_HOST, slot_id);
    d->guest_slots[slot_id].active = 0;
}

static void qxl_reset_memslots(PCIQXLDevice *d)
{
    qxl_spice_reset_memslots(d);
    memset(&d->guest_slots, 0, sizeof(d->guest_slots));
}

static void qxl_reset_surfaces(PCIQXLDevice *d)
{
    trace_qxl_reset_surfaces(d->id);
    d->mode = QXL_MODE_UNDEFINED;
    qxl_spice_destroy_surfaces(d, QXL_SYNC);
}

/* can be also called from spice server thread context */
static bool qxl_get_check_slot_offset(PCIQXLDevice *qxl, QXLPHYSICAL pqxl,
                                      uint32_t *s, uint64_t *o)
{
    uint64_t phys   = le64_to_cpu(pqxl);
    uint32_t slot   = (phys >> (64 -  8)) & 0xff;
    uint64_t offset = phys & 0xffffffffffff;

    if (slot >= NUM_MEMSLOTS) {
        qxl_set_guest_bug(qxl, "slot too large %d >= %d", slot,
                          NUM_MEMSLOTS);
        return false;
    }
    if (!qxl->guest_slots[slot].active) {
        qxl_set_guest_bug(qxl, "inactive slot %d\n", slot);
        return false;
    }
    if (offset < qxl->guest_slots[slot].delta) {
        qxl_set_guest_bug(qxl,
                          "slot %d offset %"PRIu64" < delta %"PRIu64"\n",
                          slot, offset, qxl->guest_slots[slot].delta);
        return false;
    }
    offset -= qxl->guest_slots[slot].delta;
    if (offset > qxl->guest_slots[slot].size) {
        qxl_set_guest_bug(qxl,
                          "slot %d offset %"PRIu64" > size %"PRIu64"\n",
                          slot, offset, qxl->guest_slots[slot].size);
        return false;
    }

    *s = slot;
    *o = offset;
    return true;
}

/* can be also called from spice server thread context */
void *qxl_phys2virt(PCIQXLDevice *qxl, QXLPHYSICAL pqxl, int group_id)
{
    uint64_t offset;
    uint32_t slot;
    void *ptr;

    switch (group_id) {
    case MEMSLOT_GROUP_HOST:
        offset = le64_to_cpu(pqxl) & 0xffffffffffff;
        return (void *)(intptr_t)offset;
    case MEMSLOT_GROUP_GUEST:
        if (!qxl_get_check_slot_offset(qxl, pqxl, &slot, &offset)) {
            return NULL;
        }
        ptr = memory_region_get_ram_ptr(qxl->guest_slots[slot].mr);
        ptr += qxl->guest_slots[slot].offset;
        ptr += offset;
        return ptr;
    }
    return NULL;
}

static void qxl_create_guest_primary_complete(PCIQXLDevice *qxl)
{
    /* for local rendering */
    qxl_render_resize(qxl);
}

static void qxl_create_guest_primary(PCIQXLDevice *qxl, int loadvm,
                                     qxl_async_io async)
{
    QXLDevSurfaceCreate surface;
    QXLSurfaceCreate *sc = &qxl->guest_primary.surface;
    uint32_t requested_height = le32_to_cpu(sc->height);
    int requested_stride = le32_to_cpu(sc->stride);

    if (requested_stride == INT32_MIN ||
        abs(requested_stride) * (uint64_t)requested_height
                                        > qxl->vgamem_size) {
        qxl_set_guest_bug(qxl, "%s: requested primary larger than framebuffer"
                               " stride %d x height %" PRIu32 " > %" PRIu32,
                               __func__, requested_stride, requested_height,
                               qxl->vgamem_size);
        return;
    }

    if (qxl->mode == QXL_MODE_NATIVE) {
        qxl_set_guest_bug(qxl, "%s: nop since already in QXL_MODE_NATIVE",
                      __func__);
    }
    qxl_exit_vga_mode(qxl);

    surface.format     = le32_to_cpu(sc->format);
    surface.height     = le32_to_cpu(sc->height);
    surface.mem        = le64_to_cpu(sc->mem);
    surface.position   = le32_to_cpu(sc->position);
    surface.stride     = le32_to_cpu(sc->stride);
    surface.width      = le32_to_cpu(sc->width);
    surface.type       = le32_to_cpu(sc->type);
    surface.flags      = le32_to_cpu(sc->flags);
    trace_qxl_create_guest_primary(qxl->id, sc->width, sc->height, sc->mem,
                                   sc->format, sc->position);
    trace_qxl_create_guest_primary_rest(qxl->id, sc->stride, sc->type,
                                        sc->flags);

    if ((surface.stride & 0x3) != 0) {
        qxl_set_guest_bug(qxl, "primary surface stride = %d %% 4 != 0",
                          surface.stride);
        return;
    }

    surface.mouse_mode = true;
    surface.group_id   = MEMSLOT_GROUP_GUEST;
    if (loadvm) {
        surface.flags |= QXL_SURF_FLAG_KEEP_DATA;
    }

    qxl->mode = QXL_MODE_NATIVE;
    qxl->cmdflags = 0;
    qemu_spice_create_primary_surface(&qxl->ssd, 0, &surface, async);

    if (async == QXL_SYNC) {
        qxl_create_guest_primary_complete(qxl);
    }
}

/* return 1 if surface destoy was initiated (in QXL_ASYNC case) or
 * done (in QXL_SYNC case), 0 otherwise. */
static int qxl_destroy_primary(PCIQXLDevice *d, qxl_async_io async)
{
    if (d->mode == QXL_MODE_UNDEFINED) {
        return 0;
    }
    trace_qxl_destroy_primary(d->id);
    d->mode = QXL_MODE_UNDEFINED;
    qemu_spice_destroy_primary_surface(&d->ssd, 0, async);
    qxl_spice_reset_cursor(d);
    return 1;
}

static void qxl_set_mode(PCIQXLDevice *d, unsigned int modenr, int loadvm)
{
    pcibus_t start = d->pci.io_regions[QXL_RAM_RANGE_INDEX].addr;
    pcibus_t end   = d->pci.io_regions[QXL_RAM_RANGE_INDEX].size + start;
    QXLMode *mode = d->modes->modes + modenr;
    uint64_t devmem = d->pci.io_regions[QXL_RAM_RANGE_INDEX].addr;
    QXLMemSlot slot = {
        .mem_start = start,
        .mem_end = end
    };

    if (modenr >= d->modes->n_modes) {
        qxl_set_guest_bug(d, "mode number out of range");
        return;
    }

    QXLSurfaceCreate surface = {
        .width      = mode->x_res,
        .height     = mode->y_res,
        .stride     = -mode->x_res * 4,
        .format     = SPICE_SURFACE_FMT_32_xRGB,
        .flags      = loadvm ? QXL_SURF_FLAG_KEEP_DATA : 0,
        .mouse_mode = true,
        .mem        = devmem + d->shadow_rom.draw_area_offset,
    };

    trace_qxl_set_mode(d->id, modenr, mode->x_res, mode->y_res, mode->bits,
                       devmem);
    if (!loadvm) {
        qxl_hard_reset(d, 0);
    }

    d->guest_slots[0].slot = slot;
    assert(qxl_add_memslot(d, 0, devmem, QXL_SYNC) == 0);

    d->guest_primary.surface = surface;
    qxl_create_guest_primary(d, 0, QXL_SYNC);

    d->mode = QXL_MODE_COMPAT;
    d->cmdflags = QXL_COMMAND_FLAG_COMPAT;
    if (mode->bits == 16) {
        d->cmdflags |= QXL_COMMAND_FLAG_COMPAT_16BPP;
    }
    d->shadow_rom.mode = cpu_to_le32(modenr);
    d->rom->mode = cpu_to_le32(modenr);
    qxl_rom_set_dirty(d);
}

static void ioport_write(void *opaque, hwaddr addr,
                         uint64_t val, unsigned size)
{
    PCIQXLDevice *d = opaque;
    uint32_t io_port = addr;
    qxl_async_io async = QXL_SYNC;
    uint32_t orig_io_port = io_port;

    if (d->guest_bug && io_port != QXL_IO_RESET) {
        return;
    }

    if (d->revision <= QXL_REVISION_STABLE_V10 &&
        io_port > QXL_IO_FLUSH_RELEASE) {
        qxl_set_guest_bug(d, "unsupported io %d for revision %d\n",
            io_port, d->revision);
        return;
    }

    switch (io_port) {
    case QXL_IO_RESET:
    case QXL_IO_SET_MODE:
    case QXL_IO_MEMSLOT_ADD:
    case QXL_IO_MEMSLOT_DEL:
    case QXL_IO_CREATE_PRIMARY:
    case QXL_IO_UPDATE_IRQ:
    case QXL_IO_LOG:
    case QXL_IO_MEMSLOT_ADD_ASYNC:
    case QXL_IO_CREATE_PRIMARY_ASYNC:
        break;
    default:
        if (d->mode != QXL_MODE_VGA) {
            break;
        }
        trace_qxl_io_unexpected_vga_mode(d->id,
            addr, val, io_port_to_string(io_port));
        /* be nice to buggy guest drivers */
        if (io_port >= QXL_IO_UPDATE_AREA_ASYNC &&
            io_port < QXL_IO_RANGE_SIZE) {
            qxl_send_events(d, QXL_INTERRUPT_IO_CMD);
        }
        return;
    }

    /* we change the io_port to avoid ifdeffery in the main switch */
    orig_io_port = io_port;
    switch (io_port) {
    case QXL_IO_UPDATE_AREA_ASYNC:
        io_port = QXL_IO_UPDATE_AREA;
        goto async_common;
    case QXL_IO_MEMSLOT_ADD_ASYNC:
        io_port = QXL_IO_MEMSLOT_ADD;
        goto async_common;
    case QXL_IO_CREATE_PRIMARY_ASYNC:
        io_port = QXL_IO_CREATE_PRIMARY;
        goto async_common;
    case QXL_IO_DESTROY_PRIMARY_ASYNC:
        io_port = QXL_IO_DESTROY_PRIMARY;
        goto async_common;
    case QXL_IO_DESTROY_SURFACE_ASYNC:
        io_port = QXL_IO_DESTROY_SURFACE_WAIT;
        goto async_common;
    case QXL_IO_DESTROY_ALL_SURFACES_ASYNC:
        io_port = QXL_IO_DESTROY_ALL_SURFACES;
        goto async_common;
    case QXL_IO_FLUSH_SURFACES_ASYNC:
    case QXL_IO_MONITORS_CONFIG_ASYNC:
async_common:
        async = QXL_ASYNC;
        qemu_mutex_lock(&d->async_lock);
        if (d->current_async != QXL_UNDEFINED_IO) {
            qxl_set_guest_bug(d, "%d async started before last (%d) complete",
                io_port, d->current_async);
            qemu_mutex_unlock(&d->async_lock);
            return;
        }
        d->current_async = orig_io_port;
        qemu_mutex_unlock(&d->async_lock);
        break;
    default:
        break;
    }
    trace_qxl_io_write(d->id, qxl_mode_to_string(d->mode),
                       addr, io_port_to_string(addr),
                       val, size, async);

    switch (io_port) {
    case QXL_IO_UPDATE_AREA:
    {
        QXLCookie *cookie = NULL;
        QXLRect update = d->ram->update_area;

        if (d->ram->update_surface > d->ssd.num_surfaces) {
            qxl_set_guest_bug(d, "QXL_IO_UPDATE_AREA: invalid surface id %d\n",
                              d->ram->update_surface);
            break;
        }
        if (update.left >= update.right || update.top >= update.bottom ||
            update.left < 0 || update.top < 0) {
            qxl_set_guest_bug(d,
                    "QXL_IO_UPDATE_AREA: invalid area (%ux%u)x(%ux%u)\n",
                    update.left, update.top, update.right, update.bottom);
            if (update.left == update.right || update.top == update.bottom) {
                /* old drivers may provide empty area, keep going */
                qxl_clear_guest_bug(d);
                goto cancel_async;
            }
            break;
        }
        if (async == QXL_ASYNC) {
            cookie = qxl_cookie_new(QXL_COOKIE_TYPE_IO,
                                    QXL_IO_UPDATE_AREA_ASYNC);
            cookie->u.area = update;
        }
        qxl_spice_update_area(d, d->ram->update_surface,
                              cookie ? &cookie->u.area : &update,
                              NULL, 0, 0, async, cookie);
        break;
    }
    case QXL_IO_NOTIFY_CMD:
        qemu_spice_wakeup(&d->ssd);
        break;
    case QXL_IO_NOTIFY_CURSOR:
        qemu_spice_wakeup(&d->ssd);
        break;
    case QXL_IO_UPDATE_IRQ:
        qxl_update_irq(d);
        break;
    case QXL_IO_NOTIFY_OOM:
        if (!SPICE_RING_IS_EMPTY(&d->ram->release_ring)) {
            break;
        }
        d->oom_running = 1;
        qxl_spice_oom(d);
        d->oom_running = 0;
        break;
    case QXL_IO_SET_MODE:
        qxl_set_mode(d, val, 0);
        break;
    case QXL_IO_LOG:
        trace_qxl_io_log(d->id, d->ram->log_buf);
        if (d->guestdebug) {
            fprintf(stderr, "qxl/guest-%d: %" PRId64 ": %s", d->id,
                    qemu_clock_get_ns(QEMU_CLOCK_VIRTUAL), d->ram->log_buf);
        }
        break;
    case QXL_IO_RESET:
        qxl_hard_reset(d, 0);
        break;
    case QXL_IO_MEMSLOT_ADD:
        if (val >= NUM_MEMSLOTS) {
            qxl_set_guest_bug(d, "QXL_IO_MEMSLOT_ADD: val out of range");
            break;
        }
        if (d->guest_slots[val].active) {
            qxl_set_guest_bug(d,
                        "QXL_IO_MEMSLOT_ADD: memory slot already active");
            break;
        }
        d->guest_slots[val].slot = d->ram->mem_slot;
        qxl_add_memslot(d, val, 0, async);
        break;
    case QXL_IO_MEMSLOT_DEL:
        if (val >= NUM_MEMSLOTS) {
            qxl_set_guest_bug(d, "QXL_IO_MEMSLOT_DEL: val out of range");
            break;
        }
        qxl_del_memslot(d, val);
        break;
    case QXL_IO_CREATE_PRIMARY:
        if (val != 0) {
            qxl_set_guest_bug(d, "QXL_IO_CREATE_PRIMARY (async=%d): val != 0",
                          async);
            goto cancel_async;
        }
        d->guest_primary.surface = d->ram->create_surface;
        qxl_create_guest_primary(d, 0, async);
        break;
    case QXL_IO_DESTROY_PRIMARY:
        if (val != 0) {
            qxl_set_guest_bug(d, "QXL_IO_DESTROY_PRIMARY (async=%d): val != 0",
                          async);
            goto cancel_async;
        }
        if (!qxl_destroy_primary(d, async)) {
            trace_qxl_io_destroy_primary_ignored(d->id,
                                                 qxl_mode_to_string(d->mode));
            goto cancel_async;
        }
        break;
    case QXL_IO_DESTROY_SURFACE_WAIT:
        if (val >= d->ssd.num_surfaces) {
            qxl_set_guest_bug(d, "QXL_IO_DESTROY_SURFACE (async=%d):"
                             "%" PRIu64 " >= NUM_SURFACES", async, val);
            goto cancel_async;
        }
        qxl_spice_destroy_surface_wait(d, val, async);
        break;
    case QXL_IO_FLUSH_RELEASE: {
        QXLReleaseRing *ring = &d->ram->release_ring;
        if (ring->prod - ring->cons + 1 == ring->num_items) {
            fprintf(stderr,
                "ERROR: no flush, full release ring [p%d,%dc]\n",
                ring->prod, ring->cons);
        }
        qxl_push_free_res(d, 1 /* flush */);
        break;
    }
    case QXL_IO_FLUSH_SURFACES_ASYNC:
        qxl_spice_flush_surfaces_async(d);
        break;
    case QXL_IO_DESTROY_ALL_SURFACES:
        d->mode = QXL_MODE_UNDEFINED;
        qxl_spice_destroy_surfaces(d, async);
        break;
    case QXL_IO_MONITORS_CONFIG_ASYNC:
        qxl_spice_monitors_config_async(d, 0);
        break;
    default:
        qxl_set_guest_bug(d, "%s: unexpected ioport=0x%x\n", __func__, io_port);
    }
    return;
cancel_async:
    if (async) {
        qxl_send_events(d, QXL_INTERRUPT_IO_CMD);
        qemu_mutex_lock(&d->async_lock);
        d->current_async = QXL_UNDEFINED_IO;
        qemu_mutex_unlock(&d->async_lock);
    }
}

static uint64_t ioport_read(void *opaque, hwaddr addr,
                            unsigned size)
{
    PCIQXLDevice *qxl = opaque;

    trace_qxl_io_read_unexpected(qxl->id);
    return 0xff;
}

static const MemoryRegionOps qxl_io_ops = {
    .read = ioport_read,
    .write = ioport_write,
    .valid = {
        .min_access_size = 1,
        .max_access_size = 1,
    },
};

static void qxl_update_irq_bh(void *opaque)
{
    PCIQXLDevice *d = opaque;
    qxl_update_irq(d);
}

static void qxl_send_events(PCIQXLDevice *d, uint32_t events)
{
    uint32_t old_pending;
    uint32_t le_events = cpu_to_le32(events);

    trace_qxl_send_events(d->id, events);
    if (!qemu_spice_display_is_running(&d->ssd)) {
        /* spice-server tracks guest running state and should not do this */
        fprintf(stderr, "%s: spice-server bug: guest stopped, ignoring\n",
                __func__);
        trace_qxl_send_events_vm_stopped(d->id, events);
        return;
    }
    old_pending = atomic_fetch_or(&d->ram->int_pending, le_events);
    if ((old_pending & le_events) == le_events) {
        return;
    }
    qemu_bh_schedule(d->update_irq);
}

/* graphics console */

static void qxl_hw_update(void *opaque)
{
    PCIQXLDevice *qxl = opaque;

    qxl_render_update(qxl);
}

static void qxl_dirty_one_surface(PCIQXLDevice *qxl, QXLPHYSICAL pqxl,
                                  uint32_t height, int32_t stride)
{
    uint64_t offset, size;
    uint32_t slot;
    bool rc;

    rc = qxl_get_check_slot_offset(qxl, pqxl, &slot, &offset);
    assert(rc == true);
    size = (uint64_t)height * abs(stride);
    trace_qxl_surfaces_dirty(qxl->id, offset, size);
    qxl_set_dirty(qxl->guest_slots[slot].mr,
                  qxl->guest_slots[slot].offset + offset,
                  qxl->guest_slots[slot].offset + offset + size);
}

static void qxl_dirty_surfaces(PCIQXLDevice *qxl)
{
    int i;

    if (qxl->mode != QXL_MODE_NATIVE && qxl->mode != QXL_MODE_COMPAT) {
        return;
    }

    /* dirty the primary surface */
    qxl_dirty_one_surface(qxl, qxl->guest_primary.surface.mem,
                          qxl->guest_primary.surface.height,
                          qxl->guest_primary.surface.stride);

    /* dirty the off-screen surfaces */
    for (i = 0; i < qxl->ssd.num_surfaces; i++) {
        QXLSurfaceCmd *cmd;

        if (qxl->guest_surfaces.cmds[i] == 0) {
            continue;
        }

        cmd = qxl_phys2virt(qxl, qxl->guest_surfaces.cmds[i],
                            MEMSLOT_GROUP_GUEST);
        assert(cmd);
        assert(cmd->type == QXL_SURFACE_CMD_CREATE);
        qxl_dirty_one_surface(qxl, cmd->u.surface_create.data,
                              cmd->u.surface_create.height,
                              cmd->u.surface_create.stride);
    }
}

static void qxl_vm_change_state_handler(void *opaque, int running,
                                        RunState state)
{
    PCIQXLDevice *qxl = opaque;

    if (running) {
        /*
         * if qxl_send_events was called from spice server context before
         * migration ended, qxl_update_irq for these events might not have been
         * called
         */
         qxl_update_irq(qxl);
    } else {
        /* make sure surfaces are saved before migration */
        qxl_dirty_surfaces(qxl);
    }
}

/* display change listener */

static void display_update(DisplayChangeListener *dcl,
                           int x, int y, int w, int h)
{
    PCIQXLDevice *qxl = container_of(dcl, PCIQXLDevice, ssd.dcl);

    if (qxl->mode == QXL_MODE_VGA) {
        qemu_spice_display_update(&qxl->ssd, x, y, w, h);
    }
}

static void display_switch(DisplayChangeListener *dcl,
                           struct DisplaySurface *surface)
{
    PCIQXLDevice *qxl = container_of(dcl, PCIQXLDevice, ssd.dcl);

    qxl->ssd.ds = surface;
    if (qxl->mode == QXL_MODE_VGA) {
        qemu_spice_display_switch(&qxl->ssd, surface);
    }
}

static void display_refresh(DisplayChangeListener *dcl)
{
    PCIQXLDevice *qxl = container_of(dcl, PCIQXLDevice, ssd.dcl);

    if (qxl->mode == QXL_MODE_VGA) {
        qemu_spice_display_refresh(&qxl->ssd);
    }
}

static DisplayChangeListenerOps display_listener_ops = {
    .dpy_name        = "spice/qxl",
    .dpy_gfx_update  = display_update,
    .dpy_gfx_switch  = display_switch,
    .dpy_refresh     = display_refresh,
};

static void qxl_init_ramsize(PCIQXLDevice *qxl)
{
    /* vga mode framebuffer / primary surface (bar 0, first part) */
    if (qxl->vgamem_size_mb < 8) {
        qxl->vgamem_size_mb = 8;
    }
    /* XXX: we round vgamem_size_mb up to a nearest power of two and it must be
     * less than vga_common_init()'s maximum on qxl->vga.vram_size (512 now).
     */
    if (qxl->vgamem_size_mb > 256) {
        qxl->vgamem_size_mb = 256;
    }
    qxl->vgamem_size = qxl->vgamem_size_mb * 1024 * 1024;

    /* vga ram (bar 0, total) */
    if (qxl->ram_size_mb != -1) {
        qxl->vga.vram_size = qxl->ram_size_mb * 1024 * 1024;
    }
    if (qxl->vga.vram_size < qxl->vgamem_size * 2) {
        qxl->vga.vram_size = qxl->vgamem_size * 2;
    }

    /* vram32 (surfaces, 32bit, bar 1) */
    if (qxl->vram32_size_mb != -1) {
        qxl->vram32_size = qxl->vram32_size_mb * 1024 * 1024;
    }
    if (qxl->vram32_size < 4096) {
        qxl->vram32_size = 4096;
    }

    /* vram (surfaces, 64bit, bar 4+5) */
    if (qxl->vram_size_mb != -1) {
        qxl->vram_size = (uint64_t)qxl->vram_size_mb * 1024 * 1024;
    }
    if (qxl->vram_size < qxl->vram32_size) {
        qxl->vram_size = qxl->vram32_size;
    }

    if (qxl->revision == 1) {
        qxl->vram32_size = 4096;
        qxl->vram_size = 4096;
    }
    qxl->vgamem_size = pow2ceil(qxl->vgamem_size);
    qxl->vga.vram_size = pow2ceil(qxl->vga.vram_size);
    qxl->vram32_size = pow2ceil(qxl->vram32_size);
    qxl->vram_size = pow2ceil(qxl->vram_size);
}

static void qxl_realize_common(PCIQXLDevice *qxl, Error **errp)
{
    uint8_t* config = qxl->pci.config;
    uint32_t pci_device_rev;
    uint32_t io_size;

    qxl->mode = QXL_MODE_UNDEFINED;
    qxl->generation = 1;
    qxl->num_memslots = NUM_MEMSLOTS;
    qemu_mutex_init(&qxl->track_lock);
    qemu_mutex_init(&qxl->async_lock);
    qxl->current_async = QXL_UNDEFINED_IO;
    qxl->guest_bug = 0;

    switch (qxl->revision) {
    case 1: /* spice 0.4 -- qxl-1 */
        pci_device_rev = QXL_REVISION_STABLE_V04;
        io_size = 8;
        break;
    case 2: /* spice 0.6 -- qxl-2 */
        pci_device_rev = QXL_REVISION_STABLE_V06;
        io_size = 16;
        break;
    case 3: /* qxl-3 */
        pci_device_rev = QXL_REVISION_STABLE_V10;
        io_size = 32; /* PCI region size must be pow2 */
        break;
    case 4: /* qxl-4 */
        pci_device_rev = QXL_REVISION_STABLE_V12;
        io_size = pow2ceil(QXL_IO_RANGE_SIZE);
        break;
    default:
        error_setg(errp, "Invalid revision %d for qxl device (max %d)",
                   qxl->revision, QXL_DEFAULT_REVISION);
        return;
    }

    pci_set_byte(&config[PCI_REVISION_ID], pci_device_rev);
    pci_set_byte(&config[PCI_INTERRUPT_PIN], 1);

    qxl->rom_size = qxl_rom_size();
    memory_region_init_ram(&qxl->rom_bar, OBJECT(qxl), "qxl.vrom",
                           qxl->rom_size, &error_fatal);
    vmstate_register_ram(&qxl->rom_bar, &qxl->pci.qdev);
    init_qxl_rom(qxl);
    init_qxl_ram(qxl);

    qxl->guest_surfaces.cmds = g_new0(QXLPHYSICAL, qxl->ssd.num_surfaces);
    memory_region_init_ram(&qxl->vram_bar, OBJECT(qxl), "qxl.vram",
                           qxl->vram_size, &error_fatal);
    vmstate_register_ram(&qxl->vram_bar, &qxl->pci.qdev);
    memory_region_init_alias(&qxl->vram32_bar, OBJECT(qxl), "qxl.vram32",
                             &qxl->vram_bar, 0, qxl->vram32_size);

    memory_region_init_io(&qxl->io_bar, OBJECT(qxl), &qxl_io_ops, qxl,
                          "qxl-ioports", io_size);
    if (qxl->id == 0) {
        vga_dirty_log_start(&qxl->vga);
    }
    memory_region_set_flush_coalesced(&qxl->io_bar);


    pci_register_bar(&qxl->pci, QXL_IO_RANGE_INDEX,
                     PCI_BASE_ADDRESS_SPACE_IO, &qxl->io_bar);

    pci_register_bar(&qxl->pci, QXL_ROM_RANGE_INDEX,
                     PCI_BASE_ADDRESS_SPACE_MEMORY, &qxl->rom_bar);

    pci_register_bar(&qxl->pci, QXL_RAM_RANGE_INDEX,
                     PCI_BASE_ADDRESS_SPACE_MEMORY, &qxl->vga.vram);

    pci_register_bar(&qxl->pci, QXL_VRAM_RANGE_INDEX,
                     PCI_BASE_ADDRESS_SPACE_MEMORY, &qxl->vram32_bar);

    if (qxl->vram32_size < qxl->vram_size) {
        /*
         * Make the 64bit vram bar show up only in case it is
         * configured to be larger than the 32bit vram bar.
         */
        pci_register_bar(&qxl->pci, QXL_VRAM64_RANGE_INDEX,
                         PCI_BASE_ADDRESS_SPACE_MEMORY |
                         PCI_BASE_ADDRESS_MEM_TYPE_64 |
                         PCI_BASE_ADDRESS_MEM_PREFETCH,
                         &qxl->vram_bar);
    }

    /* print pci bar details */
    dprint(qxl, 1, "ram/%s: %d MB [region 0]\n",
           qxl->id == 0 ? "pri" : "sec",
           qxl->vga.vram_size / (1024*1024));
    dprint(qxl, 1, "vram/32: %" PRIx64 "d MB [region 1]\n",
           qxl->vram32_size / (1024*1024));
    dprint(qxl, 1, "vram/64: %" PRIx64 "d MB %s\n",
           qxl->vram_size / (1024*1024),
           qxl->vram32_size < qxl->vram_size ? "[region 4]" : "[unmapped]");

    qxl->ssd.qxl.base.sif = &qxl_interface.base;
    if (qemu_spice_add_display_interface(&qxl->ssd.qxl, qxl->vga.con) != 0) {
        error_setg(errp, "qxl interface %d.%d not supported by spice-server",
                   SPICE_INTERFACE_QXL_MAJOR, SPICE_INTERFACE_QXL_MINOR);
        return;
    }
    qemu_add_vm_change_state_handler(qxl_vm_change_state_handler, qxl);

    qxl->update_irq = qemu_bh_new(qxl_update_irq_bh, qxl);
    qxl_reset_state(qxl);

    qxl->update_area_bh = qemu_bh_new(qxl_render_update_area_bh, qxl);
    qxl->ssd.cursor_bh = qemu_bh_new(qemu_spice_cursor_refresh_bh, &qxl->ssd);
}

static void qxl_realize_primary(PCIDevice *dev, Error **errp)
{
    PCIQXLDevice *qxl = PCI_QXL(dev);
    VGACommonState *vga = &qxl->vga;
    Error *local_err = NULL;

    qxl->id = 0;
    qxl_init_ramsize(qxl);
    vga->vbe_size = qxl->vgamem_size;
    vga->vram_size_mb = qxl->vga.vram_size >> 20;
    vga_common_init(vga, OBJECT(dev), true);
    vga_init(vga, OBJECT(dev),
             pci_address_space(dev), pci_address_space_io(dev), false);
    portio_list_init(&qxl->vga_port_list, OBJECT(dev), qxl_vga_portio_list,
                     vga, "vga");
    portio_list_set_flush_coalesced(&qxl->vga_port_list);
    portio_list_add(&qxl->vga_port_list, pci_address_space_io(dev), 0x3b0);

    vga->con = graphic_console_init(DEVICE(dev), 0, &qxl_ops, qxl);
    qemu_spice_display_init_common(&qxl->ssd);

    qxl_realize_common(qxl, &local_err);
    if (local_err) {
        error_propagate(errp, local_err);
        return;
    }

    qxl->ssd.dcl.ops = &display_listener_ops;
    qxl->ssd.dcl.con = vga->con;
    register_displaychangelistener(&qxl->ssd.dcl);
}

static void qxl_realize_secondary(PCIDevice *dev, Error **errp)
{
    static int device_id = 1;
    PCIQXLDevice *qxl = PCI_QXL(dev);

    qxl->id = device_id++;
    qxl_init_ramsize(qxl);
    memory_region_init_ram(&qxl->vga.vram, OBJECT(dev), "qxl.vgavram",
                           qxl->vga.vram_size, &error_fatal);
    vmstate_register_ram(&qxl->vga.vram, &qxl->pci.qdev);
    qxl->vga.vram_ptr = memory_region_get_ram_ptr(&qxl->vga.vram);
    qxl->vga.con = graphic_console_init(DEVICE(dev), 0, &qxl_ops, qxl);

    qxl_realize_common(qxl, errp);
}

static void qxl_pre_save(void *opaque)
{
    PCIQXLDevice* d = opaque;
    uint8_t *ram_start = d->vga.vram_ptr;

    trace_qxl_pre_save(d->id);
    if (d->last_release == NULL) {
        d->last_release_offset = 0;
    } else {
        d->last_release_offset = (uint8_t *)d->last_release - ram_start;
    }
    assert(d->last_release_offset < d->vga.vram_size);
}

static int qxl_pre_load(void *opaque)
{
    PCIQXLDevice* d = opaque;

    trace_qxl_pre_load(d->id);
    qxl_hard_reset(d, 1);
    qxl_exit_vga_mode(d);
    return 0;
}

static void qxl_create_memslots(PCIQXLDevice *d)
{
    int i;

    for (i = 0; i < NUM_MEMSLOTS; i++) {
        if (!d->guest_slots[i].active) {
            continue;
        }
        qxl_add_memslot(d, i, 0, QXL_SYNC);
    }
}

static int qxl_post_load(void *opaque, int version)
{
    PCIQXLDevice* d = opaque;
    uint8_t *ram_start = d->vga.vram_ptr;
    QXLCommandExt *cmds;
    int in, out, newmode;

    assert(d->last_release_offset < d->vga.vram_size);
    if (d->last_release_offset == 0) {
        d->last_release = NULL;
    } else {
        d->last_release = (QXLReleaseInfo *)(ram_start + d->last_release_offset);
    }

    d->modes = (QXLModes*)((uint8_t*)d->rom + d->rom->modes_offset);

    trace_qxl_post_load(d->id, qxl_mode_to_string(d->mode));
    newmode = d->mode;
    d->mode = QXL_MODE_UNDEFINED;

    switch (newmode) {
    case QXL_MODE_UNDEFINED:
        qxl_create_memslots(d);
        break;
    case QXL_MODE_VGA:
        qxl_create_memslots(d);
        qxl_enter_vga_mode(d);
        break;
    case QXL_MODE_NATIVE:
        qxl_create_memslots(d);
        qxl_create_guest_primary(d, 1, QXL_SYNC);

        /* replay surface-create and cursor-set commands */
        cmds = g_new0(QXLCommandExt, d->ssd.num_surfaces + 1);
        for (in = 0, out = 0; in < d->ssd.num_surfaces; in++) {
            if (d->guest_surfaces.cmds[in] == 0) {
                continue;
            }
            cmds[out].cmd.data = d->guest_surfaces.cmds[in];
            cmds[out].cmd.type = QXL_CMD_SURFACE;
            cmds[out].group_id = MEMSLOT_GROUP_GUEST;
            out++;
        }
        if (d->guest_cursor) {
            cmds[out].cmd.data = d->guest_cursor;
            cmds[out].cmd.type = QXL_CMD_CURSOR;
            cmds[out].group_id = MEMSLOT_GROUP_GUEST;
            out++;
        }
        qxl_spice_loadvm_commands(d, cmds, out);
        g_free(cmds);
        if (d->guest_monitors_config) {
            qxl_spice_monitors_config_async(d, 1);
        }
        break;
    case QXL_MODE_COMPAT:
        /* note: no need to call qxl_create_memslots, qxl_set_mode
         * creates the mem slot. */
        qxl_set_mode(d, d->shadow_rom.mode, 1);
        break;
    }
    return 0;
}

#define QXL_SAVE_VERSION 21

static bool qxl_monitors_config_needed(void *opaque)
{
    PCIQXLDevice *qxl = opaque;

    return qxl->guest_monitors_config != 0;
}


static VMStateDescription qxl_memslot = {
    .name               = "qxl-memslot",
    .version_id         = QXL_SAVE_VERSION,
    .minimum_version_id = QXL_SAVE_VERSION,
    .fields = (VMStateField[]) {
        VMSTATE_UINT64(slot.mem_start, struct guest_slots),
        VMSTATE_UINT64(slot.mem_end,   struct guest_slots),
        VMSTATE_UINT32(active,         struct guest_slots),
        VMSTATE_END_OF_LIST()
    }
};

static VMStateDescription qxl_surface = {
    .name               = "qxl-surface",
    .version_id         = QXL_SAVE_VERSION,
    .minimum_version_id = QXL_SAVE_VERSION,
    .fields = (VMStateField[]) {
        VMSTATE_UINT32(width,      QXLSurfaceCreate),
        VMSTATE_UINT32(height,     QXLSurfaceCreate),
        VMSTATE_INT32(stride,      QXLSurfaceCreate),
        VMSTATE_UINT32(format,     QXLSurfaceCreate),
        VMSTATE_UINT32(position,   QXLSurfaceCreate),
        VMSTATE_UINT32(mouse_mode, QXLSurfaceCreate),
        VMSTATE_UINT32(flags,      QXLSurfaceCreate),
        VMSTATE_UINT32(type,       QXLSurfaceCreate),
        VMSTATE_UINT64(mem,        QXLSurfaceCreate),
        VMSTATE_END_OF_LIST()
    }
};

static VMStateDescription qxl_vmstate_monitors_config = {
    .name               = "qxl/monitors-config",
    .version_id         = 1,
    .minimum_version_id = 1,
    .needed = qxl_monitors_config_needed,
    .fields = (VMStateField[]) {
        VMSTATE_UINT64(guest_monitors_config, PCIQXLDevice),
        VMSTATE_END_OF_LIST()
    },
};

static VMStateDescription qxl_vmstate = {
    .name               = "qxl",
    .version_id         = QXL_SAVE_VERSION,
    .minimum_version_id = QXL_SAVE_VERSION,
    .pre_save           = qxl_pre_save,
    .pre_load           = qxl_pre_load,
    .post_load          = qxl_post_load,
    .fields = (VMStateField[]) {
        VMSTATE_PCI_DEVICE(pci, PCIQXLDevice),
        VMSTATE_STRUCT(vga, PCIQXLDevice, 0, vmstate_vga_common, VGACommonState),
        VMSTATE_UINT32(shadow_rom.mode, PCIQXLDevice),
        VMSTATE_UINT32(num_free_res, PCIQXLDevice),
        VMSTATE_UINT32(last_release_offset, PCIQXLDevice),
        VMSTATE_UINT32(mode, PCIQXLDevice),
        VMSTATE_UINT32(ssd.unique, PCIQXLDevice),
        VMSTATE_INT32_EQUAL(num_memslots, PCIQXLDevice),
        VMSTATE_STRUCT_ARRAY(guest_slots, PCIQXLDevice, NUM_MEMSLOTS, 0,
                             qxl_memslot, struct guest_slots),
        VMSTATE_STRUCT(guest_primary.surface, PCIQXLDevice, 0,
                       qxl_surface, QXLSurfaceCreate),
        VMSTATE_INT32_EQUAL(ssd.num_surfaces, PCIQXLDevice),
        VMSTATE_VARRAY_INT32(guest_surfaces.cmds, PCIQXLDevice,
                             ssd.num_surfaces, 0,
                             vmstate_info_uint64, uint64_t),
        VMSTATE_UINT64(guest_cursor, PCIQXLDevice),
        VMSTATE_END_OF_LIST()
    },
    .subsections = (const VMStateDescription*[]) {
        &qxl_vmstate_monitors_config,
        NULL
    }
};

static Property qxl_properties[] = {
        DEFINE_PROP_UINT32("ram_size", PCIQXLDevice, vga.vram_size,
                           64 * 1024 * 1024),
        DEFINE_PROP_UINT64("vram_size", PCIQXLDevice, vram32_size,
                           64 * 1024 * 1024),
        DEFINE_PROP_UINT32("revision", PCIQXLDevice, revision,
                           QXL_DEFAULT_REVISION),
        DEFINE_PROP_UINT32("debug", PCIQXLDevice, debug, 0),
        DEFINE_PROP_UINT32("guestdebug", PCIQXLDevice, guestdebug, 0),
        DEFINE_PROP_UINT32("cmdlog", PCIQXLDevice, cmdlog, 0),
        DEFINE_PROP_UINT32("ram_size_mb",  PCIQXLDevice, ram_size_mb, -1),
        DEFINE_PROP_UINT32("vram_size_mb", PCIQXLDevice, vram32_size_mb, -1),
        DEFINE_PROP_UINT32("vram64_size_mb", PCIQXLDevice, vram_size_mb, -1),
        DEFINE_PROP_UINT32("vgamem_mb", PCIQXLDevice, vgamem_size_mb, 16),
        DEFINE_PROP_INT32("surfaces", PCIQXLDevice, ssd.num_surfaces, 1024),
#if SPICE_SERVER_VERSION >= 0x000c06 /* release 0.12.6 */
        DEFINE_PROP_UINT16("max_outputs", PCIQXLDevice, max_outputs, 0),
#endif
        DEFINE_PROP_END_OF_LIST(),
};

static void qxl_pci_class_init(ObjectClass *klass, void *data)
{
    DeviceClass *dc = DEVICE_CLASS(klass);
    PCIDeviceClass *k = PCI_DEVICE_CLASS(klass);

    k->vendor_id = REDHAT_PCI_VENDOR_ID;
    k->device_id = QXL_DEVICE_ID_STABLE;
    set_bit(DEVICE_CATEGORY_DISPLAY, dc->categories);
    dc->reset = qxl_reset_handler;
    dc->vmsd = &qxl_vmstate;
    dc->props = qxl_properties;
}

static const TypeInfo qxl_pci_type_info = {
    .name = TYPE_PCI_QXL,
    .parent = TYPE_PCI_DEVICE,
    .instance_size = sizeof(PCIQXLDevice),
    .abstract = true,
    .class_init = qxl_pci_class_init,
};

static void qxl_primary_class_init(ObjectClass *klass, void *data)
{
    DeviceClass *dc = DEVICE_CLASS(klass);
    PCIDeviceClass *k = PCI_DEVICE_CLASS(klass);

    k->realize = qxl_realize_primary;
    k->romfile = "vgabios-qxl.bin";
    k->class_id = PCI_CLASS_DISPLAY_VGA;
    dc->desc = "Spice QXL GPU (primary, vga compatible)";
    dc->hotpluggable = false;
}

static const TypeInfo qxl_primary_info = {
    .name          = "qxl-vga",
    .parent        = TYPE_PCI_QXL,
    .class_init    = qxl_primary_class_init,
};

static void qxl_secondary_class_init(ObjectClass *klass, void *data)
{
    DeviceClass *dc = DEVICE_CLASS(klass);
    PCIDeviceClass *k = PCI_DEVICE_CLASS(klass);

    k->realize = qxl_realize_secondary;
    k->class_id = PCI_CLASS_DISPLAY_OTHER;
    dc->desc = "Spice QXL GPU (secondary)";
}

static const TypeInfo qxl_secondary_info = {
    .name          = "qxl",
    .parent        = TYPE_PCI_QXL,
    .class_init    = qxl_secondary_class_init,
};

static void qxl_register_types(void)
{
    type_register_static(&qxl_pci_type_info);
    type_register_static(&qxl_primary_info);
    type_register_static(&qxl_secondary_info);
}

type_init(qxl_register_types)<|MERGE_RESOLUTION|>--- conflicted
+++ resolved
@@ -1028,10 +1028,7 @@
     QXLRom *rom = memory_region_get_ram_ptr(&qxl->rom_bar);
     int i;
     unsigned max_outputs = ARRAY_SIZE(rom->client_monitors_config.heads);
-<<<<<<< HEAD
-=======
     bool config_changed = false;
->>>>>>> 7124ccf8
 
     if (qxl->revision < 4) {
         trace_qxl_client_monitors_config_unsupported_by_device(qxl->id,
@@ -1062,13 +1059,10 @@
     }
 #endif
 
-<<<<<<< HEAD
-=======
     config_changed = qxl_rom_monitors_config_changed(rom,
                                                      monitors_config,
                                                      max_outputs);
 
->>>>>>> 7124ccf8
     memset(&rom->client_monitors_config, 0,
            sizeof(rom->client_monitors_config));
     rom->client_monitors_config.count = monitors_config->num_of_monitors;
