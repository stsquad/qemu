--- conflicted
+++ resolved
@@ -1191,13 +1191,9 @@
             continue;
 
         if (model == NULL)
-<<<<<<< HEAD
             model = "rtl8139";
-=======
-            model = "e1000";
         if (strcmp(model,"e1000") != 0)
             continue;
->>>>>>> 844e78ef
         snprintf(nic_oprom, sizeof(nic_oprom), "pxe-%s.bin", model);
         rom_add_option(nic_oprom);
     }
