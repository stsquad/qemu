--- conflicted
+++ resolved
@@ -931,28 +931,25 @@
     }
 
     cpu_irq = qemu_allocate_irqs(pic_irq_request, NULL, 1);
-<<<<<<< HEAD
 #ifdef KVM_CAP_IRQCHIP
     if (kvm_enabled() && kvm_irqchip_in_kernel()) {
         isa_irq_state = qemu_mallocz(sizeof(*isa_irq_state));
+        if (pci_enabled) {
+            isa_irq_state->ioapic = ioapic_init();
+        }
         isa_irq = i8259 = kvm_i8259_init(cpu_irq[0]);
+        ioapic_irq_hack = isa_irq;
     } else
 #endif
     {
         i8259 = i8259_init(cpu_irq[0]);
         isa_irq_state = qemu_mallocz(sizeof(*isa_irq_state));
         isa_irq_state->i8259 = i8259;
+        if (pci_enabled) {
+            isa_irq_state->ioapic = ioapic_init();
+        }
         isa_irq = qemu_allocate_irqs(isa_irq_handler, isa_irq_state, 24);
     }
-=======
-    i8259 = i8259_init(cpu_irq[0]);
-    isa_irq_state = qemu_mallocz(sizeof(*isa_irq_state));
-    isa_irq_state->i8259 = i8259;
-    if (pci_enabled) {
-        isa_irq_state->ioapic = ioapic_init();
-    }
-    isa_irq = qemu_allocate_irqs(isa_irq_handler, isa_irq_state, 24);
->>>>>>> b8d6f539
 
     if (pci_enabled) {
         pci_bus = i440fx_init(&i440fx_state, &piix3_devfn, isa_irq, ram_size);
@@ -995,20 +992,14 @@
     register_ioport_read(0x92, 1, 1, ioport92_read, NULL);
     register_ioport_write(0x92, 1, 1, ioport92_write, NULL);
 
-<<<<<<< HEAD
-    if (pci_enabled) {
-        isa_irq_state->ioapic = ioapic_init();
-        ioapic_irq_hack = isa_irq;
-    }
 #ifdef CONFIG_KVM_PIT
     if (kvm_enabled() && kvm_pit_in_kernel())
 	pit = kvm_pit_init(0x40, isa_reserve_irq(0));
     else
 #endif
-	pit = pit_init(0x40, isa_reserve_irq(0));
-=======
+
     pit = pit_init(0x40, isa_reserve_irq(0));
->>>>>>> b8d6f539
+
     pcspk_init(pit);
     if (!no_hpet) {
         hpet_init(isa_irq);
