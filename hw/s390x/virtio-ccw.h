/*
 * virtio ccw target definitions
 *
 * Copyright 2012,2015 IBM Corp.
 * Author(s): Cornelia Huck <cornelia.huck@de.ibm.com>
 *            Pierre Morel <pmorel@linux.vnet.ibm.com>
 *
 * This work is licensed under the terms of the GNU GPL, version 2 or (at
 * your option) any later version. See the COPYING file in the top-level
 * directory.
 */

#ifndef HW_S390X_VIRTIO_CCW_H
#define HW_S390X_VIRTIO_CCW_H

#include "hw/virtio/virtio-blk.h"
#include "hw/virtio/virtio-net.h"
#include "hw/virtio/virtio-serial.h"
#include "hw/virtio/virtio-scsi.h"
#ifdef CONFIG_VHOST_SCSI
#include "hw/virtio/vhost-scsi.h"
#endif
<<<<<<< HEAD
#include <hw/virtio/virtio-balloon.h>
#include <hw/virtio/virtio-rng.h>
#include <hw/virtio/virtio-bus.h>

#include "css.h"

#define VIRTUAL_CSSID 0xfe
=======
#include "hw/virtio/virtio-balloon.h"
#include "hw/virtio/virtio-rng.h"
#include "hw/virtio/virtio-bus.h"
#ifdef CONFIG_VHOST_VSOCK
#include "hw/virtio/vhost-vsock.h"
#endif /* CONFIG_VHOST_VSOCK */

#include "hw/s390x/s390_flic.h"
#include "hw/s390x/css.h"
#include "ccw-device.h"
#include "hw/s390x/css-bridge.h"
>>>>>>> 7124ccf8

#define VIRTIO_CCW_CU_TYPE 0x3832
#define VIRTIO_CCW_CHPID_TYPE 0x32

#define CCW_CMD_SET_VQ       0x13
#define CCW_CMD_VDEV_RESET   0x33
#define CCW_CMD_READ_FEAT    0x12
#define CCW_CMD_WRITE_FEAT   0x11
#define CCW_CMD_READ_CONF    0x22
#define CCW_CMD_WRITE_CONF   0x21
#define CCW_CMD_WRITE_STATUS 0x31
#define CCW_CMD_SET_IND      0x43
#define CCW_CMD_SET_CONF_IND 0x53
#define CCW_CMD_READ_VQ_CONF 0x32
#define CCW_CMD_READ_STATUS  0x72
#define CCW_CMD_SET_IND_ADAPTER 0x73
#define CCW_CMD_SET_VIRTIO_REV 0x83

#define TYPE_VIRTIO_CCW_DEVICE "virtio-ccw-device"
#define VIRTIO_CCW_DEVICE(obj) \
     OBJECT_CHECK(VirtioCcwDevice, (obj), TYPE_VIRTIO_CCW_DEVICE)
#define VIRTIO_CCW_DEVICE_CLASS(klass) \
     OBJECT_CLASS_CHECK(VirtIOCCWDeviceClass, (klass), TYPE_VIRTIO_CCW_DEVICE)
#define VIRTIO_CCW_DEVICE_GET_CLASS(obj) \
     OBJECT_GET_CLASS(VirtIOCCWDeviceClass, (obj), TYPE_VIRTIO_CCW_DEVICE)

typedef struct VirtioBusState VirtioCcwBusState;
typedef struct VirtioBusClass VirtioCcwBusClass;

#define TYPE_VIRTIO_CCW_BUS "virtio-ccw-bus"
#define VIRTIO_CCW_BUS(obj) \
     OBJECT_CHECK(VirtioCcwBus, (obj), TYPE_VIRTIO_CCW_BUS)
#define VIRTIO_CCW_BUS_GET_CLASS(obj) \
    OBJECT_CHECK(VirtioCcwBusState, (obj), TYPE_VIRTIO_CCW_BUS)
#define VIRTIO_CCW_BUS_CLASS(klass) \
    OBJECT_CLASS_CHECK(VirtioCcwBusClass, klass, TYPE_VIRTIO_CCW_BUS)

typedef struct VirtioCcwDevice VirtioCcwDevice;

typedef struct VirtIOCCWDeviceClass {
<<<<<<< HEAD
    DeviceClass parent_class;
=======
    CCWDeviceClass parent_class;
>>>>>>> 7124ccf8
    void (*realize)(VirtioCcwDevice *dev, Error **errp);
    int (*exit)(VirtioCcwDevice *dev);
} VirtIOCCWDeviceClass;

/* Performance improves when virtqueue kick processing is decoupled from the
 * vcpu thread using ioeventfd for some devices. */
#define VIRTIO_CCW_FLAG_USE_IOEVENTFD_BIT 1
#define VIRTIO_CCW_FLAG_USE_IOEVENTFD   (1 << VIRTIO_CCW_FLAG_USE_IOEVENTFD_BIT)

struct VirtioCcwDevice {
<<<<<<< HEAD
    DeviceState parent_obj;
    SubchDev *sch;
    char *bus_id;
=======
    CcwDevice parent_obj;
>>>>>>> 7124ccf8
    int revision;
    uint32_t max_rev;
    VirtioBusState bus;
    uint32_t flags;
    uint8_t thinint_isc;
    AdapterRoutes routes;
    /* Guest provided values: */
    IndAddr *indicators;
    IndAddr *indicators2;
    IndAddr *summary_indicator;
    uint64_t ind_bit;
};

/* The maximum virtio revision we support. */
<<<<<<< HEAD
#define VIRTIO_CCW_MAX_REV 1
=======
#define VIRTIO_CCW_MAX_REV 2
>>>>>>> 7124ccf8
static inline int virtio_ccw_rev_max(VirtioCcwDevice *dev)
{
    return dev->max_rev;
}
<<<<<<< HEAD

/* virtual css bus type */
typedef struct VirtualCssBus {
    BusState parent_obj;
} VirtualCssBus;

#define TYPE_VIRTUAL_CSS_BUS "virtual-css-bus"
#define VIRTUAL_CSS_BUS(obj) \
     OBJECT_CHECK(VirtualCssBus, (obj), TYPE_VIRTUAL_CSS_BUS)
=======
>>>>>>> 7124ccf8

/* virtio-scsi-ccw */

#define TYPE_VIRTIO_SCSI_CCW "virtio-scsi-ccw"
#define VIRTIO_SCSI_CCW(obj) \
        OBJECT_CHECK(VirtIOSCSICcw, (obj), TYPE_VIRTIO_SCSI_CCW)

typedef struct VirtIOSCSICcw {
    VirtioCcwDevice parent_obj;
    VirtIOSCSI vdev;
} VirtIOSCSICcw;

#ifdef CONFIG_VHOST_SCSI
/* vhost-scsi-ccw */

#define TYPE_VHOST_SCSI_CCW "vhost-scsi-ccw"
#define VHOST_SCSI_CCW(obj) \
        OBJECT_CHECK(VHostSCSICcw, (obj), TYPE_VHOST_SCSI_CCW)

typedef struct VHostSCSICcw {
    VirtioCcwDevice parent_obj;
    VHostSCSI vdev;
} VHostSCSICcw;
#endif

/* virtio-blk-ccw */

#define TYPE_VIRTIO_BLK_CCW "virtio-blk-ccw"
#define VIRTIO_BLK_CCW(obj) \
        OBJECT_CHECK(VirtIOBlkCcw, (obj), TYPE_VIRTIO_BLK_CCW)

typedef struct VirtIOBlkCcw {
    VirtioCcwDevice parent_obj;
    VirtIOBlock vdev;
} VirtIOBlkCcw;

/* virtio-balloon-ccw */

#define TYPE_VIRTIO_BALLOON_CCW "virtio-balloon-ccw"
#define VIRTIO_BALLOON_CCW(obj) \
        OBJECT_CHECK(VirtIOBalloonCcw, (obj), TYPE_VIRTIO_BALLOON_CCW)

typedef struct VirtIOBalloonCcw {
    VirtioCcwDevice parent_obj;
    VirtIOBalloon vdev;
} VirtIOBalloonCcw;

/* virtio-serial-ccw */

#define TYPE_VIRTIO_SERIAL_CCW "virtio-serial-ccw"
#define VIRTIO_SERIAL_CCW(obj) \
        OBJECT_CHECK(VirtioSerialCcw, (obj), TYPE_VIRTIO_SERIAL_CCW)

typedef struct VirtioSerialCcw {
    VirtioCcwDevice parent_obj;
    VirtIOSerial vdev;
} VirtioSerialCcw;

/* virtio-net-ccw */

#define TYPE_VIRTIO_NET_CCW "virtio-net-ccw"
#define VIRTIO_NET_CCW(obj) \
        OBJECT_CHECK(VirtIONetCcw, (obj), TYPE_VIRTIO_NET_CCW)

typedef struct VirtIONetCcw {
    VirtioCcwDevice parent_obj;
    VirtIONet vdev;
} VirtIONetCcw;

/* virtio-rng-ccw */

#define TYPE_VIRTIO_RNG_CCW "virtio-rng-ccw"
#define VIRTIO_RNG_CCW(obj) \
        OBJECT_CHECK(VirtIORNGCcw, (obj), TYPE_VIRTIO_RNG_CCW)

typedef struct VirtIORNGCcw {
    VirtioCcwDevice parent_obj;
    VirtIORNG vdev;
} VirtIORNGCcw;

VirtIODevice *virtio_ccw_get_vdev(SubchDev *sch);

#ifdef CONFIG_VIRTFS
#include "hw/9pfs/virtio-9p.h"

#define TYPE_VIRTIO_9P_CCW "virtio-9p-ccw"
#define VIRTIO_9P_CCW(obj) \
    OBJECT_CHECK(V9fsCCWState, (obj), TYPE_VIRTIO_9P_CCW)

typedef struct V9fsCCWState {
    VirtioCcwDevice parent_obj;
    V9fsVirtioState vdev;
} V9fsCCWState;

#endif /* CONFIG_VIRTFS */

<<<<<<< HEAD
=======
#ifdef CONFIG_VHOST_VSOCK
#define TYPE_VHOST_VSOCK_CCW "vhost-vsock-ccw"
#define VHOST_VSOCK_CCW(obj) \
    OBJECT_CHECK(VHostVSockCCWState, (obj), TYPE_VHOST_VSOCK_CCW)

typedef struct VHostVSockCCWState {
    VirtioCcwDevice parent_obj;
    VHostVSock vdev;
} VHostVSockCCWState;

#endif /* CONFIG_VHOST_VSOCK */

>>>>>>> 7124ccf8
#endif<|MERGE_RESOLUTION|>--- conflicted
+++ resolved
@@ -20,15 +20,6 @@
 #ifdef CONFIG_VHOST_SCSI
 #include "hw/virtio/vhost-scsi.h"
 #endif
-<<<<<<< HEAD
-#include <hw/virtio/virtio-balloon.h>
-#include <hw/virtio/virtio-rng.h>
-#include <hw/virtio/virtio-bus.h>
-
-#include "css.h"
-
-#define VIRTUAL_CSSID 0xfe
-=======
 #include "hw/virtio/virtio-balloon.h"
 #include "hw/virtio/virtio-rng.h"
 #include "hw/virtio/virtio-bus.h"
@@ -40,7 +31,6 @@
 #include "hw/s390x/css.h"
 #include "ccw-device.h"
 #include "hw/s390x/css-bridge.h"
->>>>>>> 7124ccf8
 
 #define VIRTIO_CCW_CU_TYPE 0x3832
 #define VIRTIO_CCW_CHPID_TYPE 0x32
@@ -81,11 +71,7 @@
 typedef struct VirtioCcwDevice VirtioCcwDevice;
 
 typedef struct VirtIOCCWDeviceClass {
-<<<<<<< HEAD
-    DeviceClass parent_class;
-=======
     CCWDeviceClass parent_class;
->>>>>>> 7124ccf8
     void (*realize)(VirtioCcwDevice *dev, Error **errp);
     int (*exit)(VirtioCcwDevice *dev);
 } VirtIOCCWDeviceClass;
@@ -96,13 +82,7 @@
 #define VIRTIO_CCW_FLAG_USE_IOEVENTFD   (1 << VIRTIO_CCW_FLAG_USE_IOEVENTFD_BIT)
 
 struct VirtioCcwDevice {
-<<<<<<< HEAD
-    DeviceState parent_obj;
-    SubchDev *sch;
-    char *bus_id;
-=======
     CcwDevice parent_obj;
->>>>>>> 7124ccf8
     int revision;
     uint32_t max_rev;
     VirtioBusState bus;
@@ -117,27 +97,11 @@
 };
 
 /* The maximum virtio revision we support. */
-<<<<<<< HEAD
-#define VIRTIO_CCW_MAX_REV 1
-=======
 #define VIRTIO_CCW_MAX_REV 2
->>>>>>> 7124ccf8
 static inline int virtio_ccw_rev_max(VirtioCcwDevice *dev)
 {
     return dev->max_rev;
 }
-<<<<<<< HEAD
-
-/* virtual css bus type */
-typedef struct VirtualCssBus {
-    BusState parent_obj;
-} VirtualCssBus;
-
-#define TYPE_VIRTUAL_CSS_BUS "virtual-css-bus"
-#define VIRTUAL_CSS_BUS(obj) \
-     OBJECT_CHECK(VirtualCssBus, (obj), TYPE_VIRTUAL_CSS_BUS)
-=======
->>>>>>> 7124ccf8
 
 /* virtio-scsi-ccw */
 
@@ -234,8 +198,6 @@
 
 #endif /* CONFIG_VIRTFS */
 
-<<<<<<< HEAD
-=======
 #ifdef CONFIG_VHOST_VSOCK
 #define TYPE_VHOST_VSOCK_CCW "vhost-vsock-ccw"
 #define VHOST_VSOCK_CCW(obj) \
@@ -248,5 +210,4 @@
 
 #endif /* CONFIG_VHOST_VSOCK */
 
->>>>>>> 7124ccf8
 #endif