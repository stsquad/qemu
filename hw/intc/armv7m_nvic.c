--- conflicted
+++ resolved
@@ -308,17 +308,6 @@
 /* Make pending IRQ active.  */
 void armv7m_nvic_acknowledge_irq(void *opaque)
 {
-<<<<<<< HEAD
-    nvic_state *s = (nvic_state *)opaque;
-    uint32_t irq;
-
-    irq = gic_acknowledge_irq(&s->gic, 0, false);
-    if (irq == 1023)
-        hw_error("Interrupt but no vector\n");
-    if (irq >= 32)
-        irq -= 16;
-    return irq;
-=======
     NVICState *s = (NVICState *)opaque;
     CPUARMState *env = &s->cpu->env;
     const int pending = s->vectpending;
@@ -344,17 +333,10 @@
     env->v7m.exception = s->vectpending;
 
     nvic_irq_update(s);
->>>>>>> 1ab5eb4e
 }
 
 int armv7m_nvic_complete_irq(void *opaque, int irq)
 {
-<<<<<<< HEAD
-    nvic_state *s = (nvic_state *)opaque;
-    if (irq >= 16)
-        irq += 16;
-    gic_complete_irq(&s->gic, 0, irq, false);
-=======
     NVICState *s = (NVICState *)opaque;
     VecInfo *vec;
     int ret;
@@ -384,7 +366,6 @@
     nvic_irq_update(s);
 
     return ret;
->>>>>>> 1ab5eb4e
 }
 
 /* callback when external interrupt line is changed */
@@ -424,32 +405,6 @@
     case 4: /* Interrupt Control Type.  */
         return ((s->num_irq - NVIC_FIRST_IRQ) / 32) - 1;
     case 0xd00: /* CPUID Base.  */
-<<<<<<< HEAD
-        cpu = ARM_CPU(current_cpu);
-        return cpu->midr;
-    case 0xd04: /* Interrupt Control State.  */
-        /* VECTACTIVE */
-        val = s->gic.running_irq[0];
-        if (val == 1023) {
-            val = 0;
-        } else if (val >= 32) {
-            val -= 16;
-        }
-        /* RETTOBASE */
-        if (s->gic.running_irq[0] == 1023
-                || s->gic.last_active[s->gic.running_irq[0]][0] == 1023) {
-            val |= (1 << 11);
-        }
-        /* VECTPENDING */
-        if (s->gic.current_pending[0] != 1023)
-            val |= (s->gic.current_pending[0] << 12);
-        /* ISRPENDING */
-        for (irq = 32; irq < s->num_irq; irq++) {
-            if (s->gic.irq_state[irq].pending) {
-                val |= (1 << 22);
-                break;
-            }
-=======
         return cpu->midr;
     case 0xd04: /* Interrupt Control State.  */
         /* VECTACTIVE */
@@ -463,7 +418,6 @@
         /* RETTOBASE - set if only one handler is active */
         if (nvic_rettobase(s)) {
             val |= (1 << 11);
->>>>>>> 1ab5eb4e
         }
         /* PENDSTSET */
         if (s->vectors[ARMV7M_EXCP_SYSTICK].pending) {
@@ -480,10 +434,6 @@
         /* ISRPREEMPT not implemented */
         return val;
     case 0xd08: /* Vector Table Offset.  */
-<<<<<<< HEAD
-        cpu = ARM_CPU(current_cpu);
-=======
->>>>>>> 1ab5eb4e
         return cpu->env.v7m.vecbase;
     case 0xd0c: /* Application Interrupt/Reset Control.  */
         return 0xfa050000 | (s->prigroup << 8);
@@ -639,31 +589,22 @@
         }
         break;
     case 0xd08: /* Vector Table Offset.  */
-<<<<<<< HEAD
-        cpu = ARM_CPU(current_cpu);
-=======
->>>>>>> 1ab5eb4e
         cpu->env.v7m.vecbase = value & 0xffffff80;
         break;
     case 0xd0c: /* Application Interrupt/Reset Control.  */
         if ((value >> 16) == 0x05fa) {
+            if (value & 4) {
+                qemu_irq_pulse(s->sysresetreq);
+            }
             if (value & 2) {
                 qemu_log_mask(LOG_GUEST_ERROR,
                               "Setting VECTCLRACTIVE when not in DEBUG mode "
                               "is UNPREDICTABLE\n");
             }
-<<<<<<< HEAD
-            if (value & 5) {
-                qemu_log_mask(LOG_UNIMP, "AIRCR system reset unimplemented\n");
-            }
-            if (value & 0x700) {
-                qemu_log_mask(LOG_UNIMP, "PRIGROUP unimplemented\n");
-=======
             if (value & 1) {
                 qemu_log_mask(LOG_GUEST_ERROR,
                               "Setting VECTRESET when not in DEBUG mode "
                               "is UNPREDICTABLE\n");
->>>>>>> 1ab5eb4e
             }
             s->prigroup = extract32(value, 8, 3);
             nvic_irq_update(s);
@@ -1026,13 +967,6 @@
     /* MEM, BUS, and USAGE are enabled through
      * the System Handler Control register
      */
-<<<<<<< HEAD
-    s->gic.ctrl[0] = true;
-    s->gic.priority_mask[0] = 0x100;
-    /* The NVIC as a whole is always enabled. */
-    s->gic.enabled = true;
-    systick_reset(s);
-=======
     s->vectors[ARMV7M_EXCP_SVC].enabled = 1;
     s->vectors[ARMV7M_EXCP_DEBUG].enabled = 1;
     s->vectors[ARMV7M_EXCP_PENDSV].enabled = 1;
@@ -1063,7 +997,6 @@
          */
         armv7m_nvic_set_pending(s, ARMV7M_EXCP_SYSTICK);
     }
->>>>>>> 1ab5eb4e
 }
 
 static void armv7m_nvic_realize(DeviceState *dev, Error **errp)
@@ -1130,14 +1063,6 @@
      * any user-specified property setting, so just modify the
      * value in the GICState struct.
      */
-<<<<<<< HEAD
-    GICState *s = ARM_GIC_COMMON(obj);
-    /* The ARM v7m may have anything from 0 to 496 external interrupt
-     * IRQ lines. We default to 64. Other boards may differ and should
-     * set the num-irq property appropriately.
-     */
-    s->num_irq = 64;
-=======
     DeviceState *dev = DEVICE(obj);
     NVICState *nvic = NVIC(obj);
     SysBusDevice *sbd = SYS_BUS_DEVICE(obj);
@@ -1148,7 +1073,6 @@
     sysbus_init_irq(sbd, &nvic->excpout);
     qdev_init_gpio_out_named(dev, &nvic->sysresetreq, "SYSRESETREQ", 1);
     qdev_init_gpio_in_named(dev, nvic_systick_trigger, "systick-trigger", 1);
->>>>>>> 1ab5eb4e
 }
 
 static void armv7m_nvic_class_init(ObjectClass *klass, void *data)
