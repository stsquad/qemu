/*
 * QEMU Sparc SLAVIO interrupt controller emulation
 *
 * Copyright (c) 2003-2005 Fabrice Bellard
 *
 * Permission is hereby granted, free of charge, to any person obtaining a copy
 * of this software and associated documentation files (the "Software"), to deal
 * in the Software without restriction, including without limitation the rights
 * to use, copy, modify, merge, publish, distribute, sublicense, and/or sell
 * copies of the Software, and to permit persons to whom the Software is
 * furnished to do so, subject to the following conditions:
 *
 * The above copyright notice and this permission notice shall be included in
 * all copies or substantial portions of the Software.
 *
 * THE SOFTWARE IS PROVIDED "AS IS", WITHOUT WARRANTY OF ANY KIND, EXPRESS OR
 * IMPLIED, INCLUDING BUT NOT LIMITED TO THE WARRANTIES OF MERCHANTABILITY,
 * FITNESS FOR A PARTICULAR PURPOSE AND NONINFRINGEMENT. IN NO EVENT SHALL
 * THE AUTHORS OR COPYRIGHT HOLDERS BE LIABLE FOR ANY CLAIM, DAMAGES OR OTHER
 * LIABILITY, WHETHER IN AN ACTION OF CONTRACT, TORT OR OTHERWISE, ARISING FROM,
 * OUT OF OR IN CONNECTION WITH THE SOFTWARE OR THE USE OR OTHER DEALINGS IN
 * THE SOFTWARE.
 */

#include "qemu/osdep.h"
#include "hw/sparc/sun4m.h"
#include "monitor/monitor.h"
#include "hw/sysbus.h"
#include "hw/intc/intc.h"
#include "trace.h"

//#define DEBUG_IRQ_COUNT

/*
 * Registers of interrupt controller in sun4m.
 *
 * This is the interrupt controller part of chip STP2001 (Slave I/O), also
 * produced as NCR89C105. See
 * http://www.ibiblio.org/pub/historic-linux/early-ports/Sparc/NCR/NCR89C105.txt
 *
 * There is a system master controller and one for each cpu.
 *
 */

#define MAX_CPUS 16
#define MAX_PILS 16

struct SLAVIO_INTCTLState;

typedef struct SLAVIO_CPUINTCTLState {
    MemoryRegion iomem;
    struct SLAVIO_INTCTLState *master;
    uint32_t intreg_pending;
    uint32_t cpu;
    uint32_t irl_out;
} SLAVIO_CPUINTCTLState;

#define TYPE_SLAVIO_INTCTL "slavio_intctl"
#define SLAVIO_INTCTL(obj) \
    OBJECT_CHECK(SLAVIO_INTCTLState, (obj), TYPE_SLAVIO_INTCTL)

typedef struct SLAVIO_INTCTLState {
    SysBusDevice parent_obj;

    MemoryRegion iomem;
#ifdef DEBUG_IRQ_COUNT
    uint64_t irq_count[32];
#endif
    qemu_irq cpu_irqs[MAX_CPUS][MAX_PILS];
    SLAVIO_CPUINTCTLState slaves[MAX_CPUS];
    uint32_t intregm_pending;
    uint32_t intregm_disabled;
    uint32_t target_cpu;
} SLAVIO_INTCTLState;

#define INTCTL_MAXADDR 0xf
#define INTCTL_SIZE (INTCTL_MAXADDR + 1)
#define INTCTLM_SIZE 0x14
#define MASTER_IRQ_MASK ~0x0fa2007f
#define MASTER_DISABLE 0x80000000
#define CPU_SOFTIRQ_MASK 0xfffe0000
#define CPU_IRQ_INT15_IN (1 << 15)
#define CPU_IRQ_TIMER_IN (1 << 14)

static void slavio_check_interrupts(SLAVIO_INTCTLState *s, int set_irqs);

// per-cpu interrupt controller
static uint64_t slavio_intctl_mem_readl(void *opaque, hwaddr addr,
                                        unsigned size)
{
    SLAVIO_CPUINTCTLState *s = opaque;
    uint32_t saddr, ret;

    saddr = addr >> 2;
    switch (saddr) {
    case 0:
        ret = s->intreg_pending;
        break;
    default:
        ret = 0;
        break;
    }
    trace_slavio_intctl_mem_readl(s->cpu, addr, ret);

    return ret;
}

static void slavio_intctl_mem_writel(void *opaque, hwaddr addr,
                                     uint64_t val, unsigned size)
{
    SLAVIO_CPUINTCTLState *s = opaque;
    uint32_t saddr;

    saddr = addr >> 2;
    trace_slavio_intctl_mem_writel(s->cpu, addr, val);
    switch (saddr) {
    case 1: // clear pending softints
        val &= CPU_SOFTIRQ_MASK | CPU_IRQ_INT15_IN;
        s->intreg_pending &= ~val;
        slavio_check_interrupts(s->master, 1);
        trace_slavio_intctl_mem_writel_clear(s->cpu, val, s->intreg_pending);
        break;
    case 2: // set softint
        val &= CPU_SOFTIRQ_MASK;
        s->intreg_pending |= val;
        slavio_check_interrupts(s->master, 1);
        trace_slavio_intctl_mem_writel_set(s->cpu, val, s->intreg_pending);
        break;
    default:
        break;
    }
}

static const MemoryRegionOps slavio_intctl_mem_ops = {
    .read = slavio_intctl_mem_readl,
    .write = slavio_intctl_mem_writel,
    .endianness = DEVICE_NATIVE_ENDIAN,
    .valid = {
        .min_access_size = 4,
        .max_access_size = 4,
    },
};

// master system interrupt controller
static uint64_t slavio_intctlm_mem_readl(void *opaque, hwaddr addr,
                                         unsigned size)
{
    SLAVIO_INTCTLState *s = opaque;
    uint32_t saddr, ret;

    saddr = addr >> 2;
    switch (saddr) {
    case 0:
        ret = s->intregm_pending & ~MASTER_DISABLE;
        break;
    case 1:
        ret = s->intregm_disabled & MASTER_IRQ_MASK;
        break;
    case 4:
        ret = s->target_cpu;
        break;
    default:
        ret = 0;
        break;
    }
    trace_slavio_intctlm_mem_readl(addr, ret);

    return ret;
}

static void slavio_intctlm_mem_writel(void *opaque, hwaddr addr,
                                      uint64_t val, unsigned size)
{
    SLAVIO_INTCTLState *s = opaque;
    uint32_t saddr;

    saddr = addr >> 2;
    trace_slavio_intctlm_mem_writel(addr, val);
    switch (saddr) {
    case 2: // clear (enable)
        // Force clear unused bits
        val &= MASTER_IRQ_MASK;
        s->intregm_disabled &= ~val;
        trace_slavio_intctlm_mem_writel_enable(val, s->intregm_disabled);
        slavio_check_interrupts(s, 1);
        break;
    case 3: // set (disable; doesn't affect pending)
        // Force clear unused bits
        val &= MASTER_IRQ_MASK;
        s->intregm_disabled |= val;
        slavio_check_interrupts(s, 1);
        trace_slavio_intctlm_mem_writel_disable(val, s->intregm_disabled);
        break;
    case 4:
        s->target_cpu = val & (MAX_CPUS - 1);
        slavio_check_interrupts(s, 1);
        trace_slavio_intctlm_mem_writel_target(s->target_cpu);
        break;
    default:
        break;
    }
}

static const MemoryRegionOps slavio_intctlm_mem_ops = {
    .read = slavio_intctlm_mem_readl,
    .write = slavio_intctlm_mem_writel,
    .endianness = DEVICE_NATIVE_ENDIAN,
    .valid = {
        .min_access_size = 4,
        .max_access_size = 4,
    },
};

static const uint32_t intbit_to_level[] = {
    2, 3, 5, 7, 9, 11, 13, 2,   3, 5, 7, 9, 11, 13, 12, 12,
    6, 13, 4, 10, 8, 9, 11, 0,  0, 0, 0, 15, 15, 15, 15, 0,
};

static void slavio_check_interrupts(SLAVIO_INTCTLState *s, int set_irqs)
{
    uint32_t pending = s->intregm_pending, pil_pending;
    unsigned int i, j;

    pending &= ~s->intregm_disabled;

    trace_slavio_check_interrupts(pending, s->intregm_disabled);
    for (i = 0; i < MAX_CPUS; i++) {
        pil_pending = 0;

        /* If we are the current interrupt target, get hard interrupts */
        if (pending && !(s->intregm_disabled & MASTER_DISABLE) &&
            (i == s->target_cpu)) {
            for (j = 0; j < 32; j++) {
                if ((pending & (1 << j)) && intbit_to_level[j]) {
                    pil_pending |= 1 << intbit_to_level[j];
                }
            }
        }

        /* Calculate current pending hard interrupts for display */
        s->slaves[i].intreg_pending &= CPU_SOFTIRQ_MASK | CPU_IRQ_INT15_IN |
            CPU_IRQ_TIMER_IN;
        if (i == s->target_cpu) {
            for (j = 0; j < 32; j++) {
                if ((s->intregm_pending & (1U << j)) && intbit_to_level[j]) {
                    s->slaves[i].intreg_pending |= 1 << intbit_to_level[j];
                }
            }
        }

        /* Level 15 and CPU timer interrupts are only masked when
           the MASTER_DISABLE bit is set */
        if (!(s->intregm_disabled & MASTER_DISABLE)) {
            pil_pending |= s->slaves[i].intreg_pending &
                (CPU_IRQ_INT15_IN | CPU_IRQ_TIMER_IN);
        }

        /* Add soft interrupts */
        pil_pending |= (s->slaves[i].intreg_pending & CPU_SOFTIRQ_MASK) >> 16;

        if (set_irqs) {
            /* Since there is not really an interrupt 0 (and pil_pending
             * and irl_out bit zero are thus always zero) there is no need
             * to do anything with cpu_irqs[i][0] and it is OK not to do
             * the j=0 iteration of this loop.
             */
            for (j = MAX_PILS-1; j > 0; j--) {
                if (pil_pending & (1 << j)) {
                    if (!(s->slaves[i].irl_out & (1 << j))) {
                        qemu_irq_raise(s->cpu_irqs[i][j]);
                    }
                } else {
                    if (s->slaves[i].irl_out & (1 << j)) {
                        qemu_irq_lower(s->cpu_irqs[i][j]);
                    }
                }
            }
        }
        s->slaves[i].irl_out = pil_pending;
    }
}

/*
 * "irq" here is the bit number in the system interrupt register to
 * separate serial and keyboard interrupts sharing a level.
 */
static void slavio_set_irq(void *opaque, int irq, int level)
{
    SLAVIO_INTCTLState *s = opaque;
    uint32_t mask = 1 << irq;
    uint32_t pil = intbit_to_level[irq];
    unsigned int i;

    trace_slavio_set_irq(s->target_cpu, irq, pil, level);
    if (pil > 0) {
        if (level) {
#ifdef DEBUG_IRQ_COUNT
            s->irq_count[pil]++;
#endif
            s->intregm_pending |= mask;
            if (pil == 15) {
                for (i = 0; i < MAX_CPUS; i++) {
                    s->slaves[i].intreg_pending |= 1 << pil;
                }
            }
        } else {
            s->intregm_pending &= ~mask;
            if (pil == 15) {
                for (i = 0; i < MAX_CPUS; i++) {
                    s->slaves[i].intreg_pending &= ~(1 << pil);
                }
            }
        }
        slavio_check_interrupts(s, 1);
    }
}

static void slavio_set_timer_irq_cpu(void *opaque, int cpu, int level)
{
    SLAVIO_INTCTLState *s = opaque;

    trace_slavio_set_timer_irq_cpu(cpu, level);

    if (level) {
        s->slaves[cpu].intreg_pending |= CPU_IRQ_TIMER_IN;
    } else {
        s->slaves[cpu].intreg_pending &= ~CPU_IRQ_TIMER_IN;
    }

    slavio_check_interrupts(s, 1);
}

static void slavio_set_irq_all(void *opaque, int irq, int level)
{
    if (irq < 32) {
        slavio_set_irq(opaque, irq, level);
    } else {
        slavio_set_timer_irq_cpu(opaque, irq - 32, level);
    }
}

static int vmstate_intctl_post_load(void *opaque, int version_id)
{
    SLAVIO_INTCTLState *s = opaque;

    slavio_check_interrupts(s, 0);
    return 0;
}

static const VMStateDescription vmstate_intctl_cpu = {
    .name ="slavio_intctl_cpu",
    .version_id = 1,
    .minimum_version_id = 1,
    .fields = (VMStateField[]) {
        VMSTATE_UINT32(intreg_pending, SLAVIO_CPUINTCTLState),
        VMSTATE_END_OF_LIST()
    }
};

static const VMStateDescription vmstate_intctl = {
    .name ="slavio_intctl",
    .version_id = 1,
    .minimum_version_id = 1,
    .post_load = vmstate_intctl_post_load,
    .fields = (VMStateField[]) {
        VMSTATE_STRUCT_ARRAY(slaves, SLAVIO_INTCTLState, MAX_CPUS, 1,
                             vmstate_intctl_cpu, SLAVIO_CPUINTCTLState),
        VMSTATE_UINT32(intregm_pending, SLAVIO_INTCTLState),
        VMSTATE_UINT32(intregm_disabled, SLAVIO_INTCTLState),
        VMSTATE_UINT32(target_cpu, SLAVIO_INTCTLState),
        VMSTATE_END_OF_LIST()
    }
};

static void slavio_intctl_reset(DeviceState *d)
{
    SLAVIO_INTCTLState *s = SLAVIO_INTCTL(d);
    int i;

    for (i = 0; i < MAX_CPUS; i++) {
        s->slaves[i].intreg_pending = 0;
        s->slaves[i].irl_out = 0;
    }
    s->intregm_disabled = ~MASTER_IRQ_MASK;
    s->intregm_pending = 0;
    s->target_cpu = 0;
    slavio_check_interrupts(s, 0);
}

<<<<<<< HEAD
static void slavio_intctl_init(Object *obj)
{
=======
#ifdef DEBUG_IRQ_COUNT
static bool slavio_intctl_get_statistics(InterruptStatsProvider *obj,
                                         uint64_t **irq_counts,
                                         unsigned int *nb_irqs)
{
    SLAVIO_INTCTLState *s = SLAVIO_INTCTL(obj);
    *irq_counts = s->irq_count;
    *nb_irqs = ARRAY_SIZE(s->irq_count);
    return true;
}
#endif

static void slavio_intctl_print_info(InterruptStatsProvider *obj, Monitor *mon)
{
    SLAVIO_INTCTLState *s = SLAVIO_INTCTL(obj);
    int i;

    for (i = 0; i < MAX_CPUS; i++) {
        monitor_printf(mon, "per-cpu %d: pending 0x%08x\n", i,
                       s->slaves[i].intreg_pending);
    }
    monitor_printf(mon, "master: pending 0x%08x, disabled 0x%08x\n",
                   s->intregm_pending, s->intregm_disabled);
}

static void slavio_intctl_init(Object *obj)
{
>>>>>>> 7124ccf8
    DeviceState *dev = DEVICE(obj);
    SLAVIO_INTCTLState *s = SLAVIO_INTCTL(obj);
    SysBusDevice *sbd = SYS_BUS_DEVICE(obj);
    unsigned int i, j;
    char slave_name[45];

    qdev_init_gpio_in(dev, slavio_set_irq_all, 32 + MAX_CPUS);
    memory_region_init_io(&s->iomem, obj, &slavio_intctlm_mem_ops, s,
                          "master-interrupt-controller", INTCTLM_SIZE);
    sysbus_init_mmio(sbd, &s->iomem);

    for (i = 0; i < MAX_CPUS; i++) {
        snprintf(slave_name, sizeof(slave_name),
                 "slave-interrupt-controller-%i", i);
        for (j = 0; j < MAX_PILS; j++) {
            sysbus_init_irq(sbd, &s->cpu_irqs[i][j]);
        }
        memory_region_init_io(&s->slaves[i].iomem, OBJECT(s),
                              &slavio_intctl_mem_ops,
                              &s->slaves[i], slave_name, INTCTL_SIZE);
        sysbus_init_mmio(sbd, &s->slaves[i].iomem);
        s->slaves[i].cpu = i;
        s->slaves[i].master = s;
    }
}

static void slavio_intctl_class_init(ObjectClass *klass, void *data)
{
    DeviceClass *dc = DEVICE_CLASS(klass);
<<<<<<< HEAD
=======
    InterruptStatsProviderClass *ic = INTERRUPT_STATS_PROVIDER_CLASS(klass);
>>>>>>> 7124ccf8

    dc->reset = slavio_intctl_reset;
    dc->vmsd = &vmstate_intctl;
#ifdef DEBUG_IRQ_COUNT
    ic->get_statistics = slavio_intctl_get_statistics;
#endif
    ic->print_info = slavio_intctl_print_info;
}

static const TypeInfo slavio_intctl_info = {
    .name          = TYPE_SLAVIO_INTCTL,
    .parent        = TYPE_SYS_BUS_DEVICE,
    .instance_size = sizeof(SLAVIO_INTCTLState),
    .instance_init = slavio_intctl_init,
    .class_init    = slavio_intctl_class_init,
    .interfaces = (InterfaceInfo[]) {
        { TYPE_INTERRUPT_STATS_PROVIDER },
        { }
    },
};

static void slavio_intctl_register_types(void)
{
    type_register_static(&slavio_intctl_info);
}

type_init(slavio_intctl_register_types)<|MERGE_RESOLUTION|>--- conflicted
+++ resolved
@@ -387,10 +387,6 @@
     slavio_check_interrupts(s, 0);
 }
 
-<<<<<<< HEAD
-static void slavio_intctl_init(Object *obj)
-{
-=======
 #ifdef DEBUG_IRQ_COUNT
 static bool slavio_intctl_get_statistics(InterruptStatsProvider *obj,
                                          uint64_t **irq_counts,
@@ -418,7 +414,6 @@
 
 static void slavio_intctl_init(Object *obj)
 {
->>>>>>> 7124ccf8
     DeviceState *dev = DEVICE(obj);
     SLAVIO_INTCTLState *s = SLAVIO_INTCTL(obj);
     SysBusDevice *sbd = SYS_BUS_DEVICE(obj);
@@ -448,10 +443,7 @@
 static void slavio_intctl_class_init(ObjectClass *klass, void *data)
 {
     DeviceClass *dc = DEVICE_CLASS(klass);
-<<<<<<< HEAD
-=======
     InterruptStatsProviderClass *ic = INTERRUPT_STATS_PROVIDER_CLASS(klass);
->>>>>>> 7124ccf8
 
     dc->reset = slavio_intctl_reset;
     dc->vmsd = &vmstate_intctl;
