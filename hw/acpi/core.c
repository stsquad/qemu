/*
 * ACPI implementation
 *
 * Copyright (c) 2006 Fabrice Bellard
 *
 * This library is free software; you can redistribute it and/or
 * modify it under the terms of the GNU Lesser General Public
 * License version 2 as published by the Free Software Foundation.
 *
 * This library is distributed in the hope that it will be useful,
 * but WITHOUT ANY WARRANTY; without even the implied warranty of
 * MERCHANTABILITY or FITNESS FOR A PARTICULAR PURPOSE.  See the GNU
 * Lesser General Public License for more details.
 *
 * You should have received a copy of the GNU Lesser General Public
 * License along with this library; if not, see <http://www.gnu.org/licenses/>
 *
 * Contributions after 2012-01-13 are licensed under the terms of the
 * GNU GPL, version 2 or (at your option) any later version.
 */
#include "qemu/osdep.h"
#include "sysemu/sysemu.h"
#include "hw/hw.h"
#include "hw/i386/pc.h"
#include "hw/acpi/acpi.h"
#include "hw/nvram/fw_cfg.h"
#include "qemu/config-file.h"
#include "qapi/opts-visitor.h"
#include "qapi-visit.h"
#include "qapi-event.h"

struct acpi_table_header {
    uint16_t _length;         /* our length, not actual part of the hdr */
                              /* allows easier parsing for fw_cfg clients */
    char sig[4];              /* ACPI signature (4 ASCII characters) */
    uint32_t length;          /* Length of table, in bytes, including header */
    uint8_t revision;         /* ACPI Specification minor version # */
    uint8_t checksum;         /* To make sum of entire table == 0 */
    char oem_id[6];           /* OEM identification */
    char oem_table_id[8];     /* OEM table identification */
    uint32_t oem_revision;    /* OEM revision number */
    char asl_compiler_id[4];  /* ASL compiler vendor ID */
    uint32_t asl_compiler_revision; /* ASL compiler revision number */
} QEMU_PACKED;

#define ACPI_TABLE_HDR_SIZE sizeof(struct acpi_table_header)
#define ACPI_TABLE_PFX_SIZE sizeof(uint16_t)  /* size of the extra prefix */

static const char unsigned dfl_hdr[ACPI_TABLE_HDR_SIZE - ACPI_TABLE_PFX_SIZE] =
    "QEMU\0\0\0\0\1\0"       /* sig (4), len(4), revno (1), csum (1) */
    "QEMUQEQEMUQEMU\1\0\0\0" /* OEM id (6), table (8), revno (4) */
    "QEMU\1\0\0\0"           /* ASL compiler ID (4), version (4) */
    ;

char unsigned *acpi_tables;
size_t acpi_tables_len;

static QemuOptsList qemu_acpi_opts = {
    .name = "acpi",
    .implied_opt_name = "data",
    .head = QTAILQ_HEAD_INITIALIZER(qemu_acpi_opts.head),
    .desc = { { 0 } } /* validated with OptsVisitor */
};

static void acpi_register_config(void)
{
    qemu_add_opts(&qemu_acpi_opts);
}

opts_init(acpi_register_config);

static int acpi_checksum(const uint8_t *data, int len)
{
    int sum, i;
    sum = 0;
    for (i = 0; i < len; i++) {
        sum += data[i];
    }
    return (-sum) & 0xff;
}


/* Install a copy of the ACPI table specified in @blob.
 *
 * If @has_header is set, @blob starts with the System Description Table Header
 * structure. Otherwise, "dfl_hdr" is prepended. In any case, each header field
 * is optionally overwritten from @hdrs.
 *
 * It is valid to call this function with
 * (@blob == NULL && bloblen == 0 && !has_header).
 *
 * @hdrs->file and @hdrs->data are ignored.
 *
 * SIZE_MAX is considered "infinity" in this function.
 *
 * The number of tables that can be installed is not limited, but the 16-bit
 * counter at the beginning of "acpi_tables" wraps around after UINT16_MAX.
 */
static void acpi_table_install(const char unsigned *blob, size_t bloblen,
                               bool has_header,
                               const struct AcpiTableOptions *hdrs,
                               Error **errp)
{
    size_t body_start;
    const char unsigned *hdr_src;
    size_t body_size, acpi_payload_size;
    struct acpi_table_header *ext_hdr;
    unsigned changed_fields;

    /* Calculate where the ACPI table body starts within the blob, plus where
     * to copy the ACPI table header from.
     */
    if (has_header) {
        /*   _length             | ACPI header in blob | blob body
         *   ^^^^^^^^^^^^^^^^^^^   ^^^^^^^^^^^^^^^^^^^   ^^^^^^^^^
         *   ACPI_TABLE_PFX_SIZE     sizeof dfl_hdr      body_size
         *                           == body_start
         *
         *                         ^^^^^^^^^^^^^^^^^^^^^^^^^^^^^^^
         *                           acpi_payload_size == bloblen
         */
        body_start = sizeof dfl_hdr;

        if (bloblen < body_start) {
            error_setg(errp, "ACPI table claiming to have header is too "
                       "short, available: %zu, expected: %zu", bloblen,
                       body_start);
            return;
        }
        hdr_src = blob;
    } else {
        /*   _length             | ACPI header in template | blob body
         *   ^^^^^^^^^^^^^^^^^^^   ^^^^^^^^^^^^^^^^^^^^^^^   ^^^^^^^^^^
         *   ACPI_TABLE_PFX_SIZE       sizeof dfl_hdr        body_size
         *                                                   == bloblen
         *
         *                         ^^^^^^^^^^^^^^^^^^^^^^^^^^^^^^^^^^^^
         *                                  acpi_payload_size
         */
        body_start = 0;
        hdr_src = dfl_hdr;
    }
    body_size = bloblen - body_start;
    acpi_payload_size = sizeof dfl_hdr + body_size;

    if (acpi_payload_size > UINT16_MAX) {
        error_setg(errp, "ACPI table too big, requested: %zu, max: %u",
                   acpi_payload_size, (unsigned)UINT16_MAX);
        return;
    }

    /* We won't fail from here on. Initialize / extend the globals. */
    if (acpi_tables == NULL) {
        acpi_tables_len = sizeof(uint16_t);
        acpi_tables = g_malloc0(acpi_tables_len);
    }

    acpi_tables = g_realloc(acpi_tables, acpi_tables_len +
                                         ACPI_TABLE_PFX_SIZE +
                                         sizeof dfl_hdr + body_size);

    ext_hdr = (struct acpi_table_header *)(acpi_tables + acpi_tables_len);
    acpi_tables_len += ACPI_TABLE_PFX_SIZE;

    memcpy(acpi_tables + acpi_tables_len, hdr_src, sizeof dfl_hdr);
    acpi_tables_len += sizeof dfl_hdr;

    if (blob != NULL) {
        memcpy(acpi_tables + acpi_tables_len, blob + body_start, body_size);
        acpi_tables_len += body_size;
    }

    /* increase number of tables */
    stw_le_p(acpi_tables, lduw_le_p(acpi_tables) + 1u);

    /* Update the header fields. The strings need not be NUL-terminated. */
    changed_fields = 0;
    ext_hdr->_length = cpu_to_le16(acpi_payload_size);

    if (hdrs->has_sig) {
        strncpy(ext_hdr->sig, hdrs->sig, sizeof ext_hdr->sig);
        ++changed_fields;
    }

    if (has_header && le32_to_cpu(ext_hdr->length) != acpi_payload_size) {
        fprintf(stderr,
                "warning: ACPI table has wrong length, header says "
                "%" PRIu32 ", actual size %zu bytes\n",
                le32_to_cpu(ext_hdr->length), acpi_payload_size);
    }
    ext_hdr->length = cpu_to_le32(acpi_payload_size);

    if (hdrs->has_rev) {
        ext_hdr->revision = hdrs->rev;
        ++changed_fields;
    }

    ext_hdr->checksum = 0;

    if (hdrs->has_oem_id) {
        strncpy(ext_hdr->oem_id, hdrs->oem_id, sizeof ext_hdr->oem_id);
        ++changed_fields;
    }
    if (hdrs->has_oem_table_id) {
        strncpy(ext_hdr->oem_table_id, hdrs->oem_table_id,
                sizeof ext_hdr->oem_table_id);
        ++changed_fields;
    }
    if (hdrs->has_oem_rev) {
        ext_hdr->oem_revision = cpu_to_le32(hdrs->oem_rev);
        ++changed_fields;
    }
    if (hdrs->has_asl_compiler_id) {
        strncpy(ext_hdr->asl_compiler_id, hdrs->asl_compiler_id,
                sizeof ext_hdr->asl_compiler_id);
        ++changed_fields;
    }
    if (hdrs->has_asl_compiler_rev) {
        ext_hdr->asl_compiler_revision = cpu_to_le32(hdrs->asl_compiler_rev);
        ++changed_fields;
    }

    if (!has_header && changed_fields == 0) {
        fprintf(stderr, "warning: ACPI table: no headers are specified\n");
    }

    /* recalculate checksum */
    ext_hdr->checksum = acpi_checksum((const char unsigned *)ext_hdr +
                                      ACPI_TABLE_PFX_SIZE, acpi_payload_size);
}

void acpi_table_add(const QemuOpts *opts, Error **errp)
{
    AcpiTableOptions *hdrs = NULL;
    Error *err = NULL;
    char **pathnames = NULL;
    char **cur;
    size_t bloblen = 0;
    char unsigned *blob = NULL;

    {
        Visitor *v;

<<<<<<< HEAD
        ov = opts_visitor_new(opts);
        visit_type_AcpiTableOptions(opts_get_visitor(ov), NULL, &hdrs, &err);
        opts_visitor_cleanup(ov);
=======
        v = opts_visitor_new(opts);
        visit_type_AcpiTableOptions(v, NULL, &hdrs, &err);
        visit_free(v);
>>>>>>> 7124ccf8
    }

    if (err) {
        goto out;
    }
    if (hdrs->has_file == hdrs->has_data) {
        error_setg(&err, "'-acpitable' requires one of 'data' or 'file'");
        goto out;
    }

    pathnames = g_strsplit(hdrs->has_file ? hdrs->file : hdrs->data, ":", 0);
    if (pathnames == NULL || pathnames[0] == NULL) {
        error_setg(&err, "'-acpitable' requires at least one pathname");
        goto out;
    }

    /* now read in the data files, reallocating buffer as needed */
    for (cur = pathnames; *cur; ++cur) {
        int fd = open(*cur, O_RDONLY | O_BINARY);

        if (fd < 0) {
            error_setg(&err, "can't open file %s: %s", *cur, strerror(errno));
            goto out;
        }

        for (;;) {
            char unsigned data[8192];
            ssize_t r;

            r = read(fd, data, sizeof data);
            if (r == 0) {
                break;
            } else if (r > 0) {
                blob = g_realloc(blob, bloblen + r);
                memcpy(blob + bloblen, data, r);
                bloblen += r;
            } else if (errno != EINTR) {
                error_setg(&err, "can't read file %s: %s",
                           *cur, strerror(errno));
                close(fd);
                goto out;
            }
        }

        close(fd);
    }

    acpi_table_install(blob, bloblen, hdrs->has_file, hdrs, &err);

out:
    g_free(blob);
    g_strfreev(pathnames);
    qapi_free_AcpiTableOptions(hdrs);

    error_propagate(errp, err);
}

static bool acpi_table_builtin = false;

void acpi_table_add_builtin(const QemuOpts *opts, Error **errp)
{
    acpi_table_builtin = true;
    acpi_table_add(opts, errp);
}

unsigned acpi_table_len(void *current)
{
    struct acpi_table_header *hdr = current - sizeof(hdr->_length);
    return hdr->_length;
}

static
void *acpi_table_hdr(void *h)
{
    struct acpi_table_header *hdr = h;
    return &hdr->sig;
}

uint8_t *acpi_table_first(void)
{
    if (acpi_table_builtin || !acpi_tables) {
        return NULL;
    }
    return acpi_table_hdr(acpi_tables + ACPI_TABLE_PFX_SIZE);
}

uint8_t *acpi_table_next(uint8_t *current)
{
    uint8_t *next = current + acpi_table_len(current);

    if (next - acpi_tables >= acpi_tables_len) {
        return NULL;
    } else {
        return acpi_table_hdr(next);
    }
}

int acpi_get_slic_oem(AcpiSlicOem *oem)
{
    uint8_t *u;

    for (u = acpi_table_first(); u; u = acpi_table_next(u)) {
        struct acpi_table_header *hdr = (void *)(u - sizeof(hdr->_length));

        if (memcmp(hdr->sig, "SLIC", 4) == 0) {
            oem->id = hdr->oem_id;
            oem->table_id = hdr->oem_table_id;
            return 0;
        }
    }
    return -1;
}

static void acpi_notify_wakeup(Notifier *notifier, void *data)
{
    ACPIREGS *ar = container_of(notifier, ACPIREGS, wakeup);
    WakeupReason *reason = data;

    switch (*reason) {
    case QEMU_WAKEUP_REASON_RTC:
        ar->pm1.evt.sts |=
            (ACPI_BITMASK_WAKE_STATUS | ACPI_BITMASK_RT_CLOCK_STATUS);
        break;
    case QEMU_WAKEUP_REASON_PMTIMER:
        ar->pm1.evt.sts |=
            (ACPI_BITMASK_WAKE_STATUS | ACPI_BITMASK_TIMER_STATUS);
        break;
    case QEMU_WAKEUP_REASON_OTHER:
        /* ACPI_BITMASK_WAKE_STATUS should be set on resume.
           Pretend that resume was caused by power button */
        ar->pm1.evt.sts |=
            (ACPI_BITMASK_WAKE_STATUS | ACPI_BITMASK_POWER_BUTTON_STATUS);
        break;
    default:
        break;
    }
}

/* ACPI PM1a EVT */
uint16_t acpi_pm1_evt_get_sts(ACPIREGS *ar)
{
    /* Compare ns-clock, not PM timer ticks, because
       acpi_pm_tmr_update function uses ns for setting the timer. */
    int64_t d = qemu_clock_get_ns(QEMU_CLOCK_VIRTUAL);
    if (d >= muldiv64(ar->tmr.overflow_time,
                      NANOSECONDS_PER_SECOND, PM_TIMER_FREQUENCY)) {
        ar->pm1.evt.sts |= ACPI_BITMASK_TIMER_STATUS;
    }
    return ar->pm1.evt.sts;
}

static void acpi_pm1_evt_write_sts(ACPIREGS *ar, uint16_t val)
{
    uint16_t pm1_sts = acpi_pm1_evt_get_sts(ar);
    if (pm1_sts & val & ACPI_BITMASK_TIMER_STATUS) {
        /* if TMRSTS is reset, then compute the new overflow time */
        acpi_pm_tmr_calc_overflow_time(ar);
    }
    ar->pm1.evt.sts &= ~val;
}

static void acpi_pm1_evt_write_en(ACPIREGS *ar, uint16_t val)
{
    ar->pm1.evt.en = val;
    qemu_system_wakeup_enable(QEMU_WAKEUP_REASON_RTC,
                              val & ACPI_BITMASK_RT_CLOCK_ENABLE);
    qemu_system_wakeup_enable(QEMU_WAKEUP_REASON_PMTIMER,
                              val & ACPI_BITMASK_TIMER_ENABLE);
}

void acpi_pm1_evt_power_down(ACPIREGS *ar)
{
    if (ar->pm1.evt.en & ACPI_BITMASK_POWER_BUTTON_ENABLE) {
        ar->pm1.evt.sts |= ACPI_BITMASK_POWER_BUTTON_STATUS;
        ar->tmr.update_sci(ar);
    }
}

void acpi_pm1_evt_reset(ACPIREGS *ar)
{
    ar->pm1.evt.sts = 0;
    ar->pm1.evt.en = 0;
    qemu_system_wakeup_enable(QEMU_WAKEUP_REASON_RTC, 0);
    qemu_system_wakeup_enable(QEMU_WAKEUP_REASON_PMTIMER, 0);
}

static uint64_t acpi_pm_evt_read(void *opaque, hwaddr addr, unsigned width)
{
    ACPIREGS *ar = opaque;
    switch (addr) {
    case 0:
        return acpi_pm1_evt_get_sts(ar);
    case 2:
        return ar->pm1.evt.en;
    default:
        return 0;
    }
}

static void acpi_pm_evt_write(void *opaque, hwaddr addr, uint64_t val,
                              unsigned width)
{
    ACPIREGS *ar = opaque;
    switch (addr) {
    case 0:
        acpi_pm1_evt_write_sts(ar, val);
        ar->pm1.evt.update_sci(ar);
        break;
    case 2:
        acpi_pm1_evt_write_en(ar, val);
        ar->pm1.evt.update_sci(ar);
        break;
    }
}

static const MemoryRegionOps acpi_pm_evt_ops = {
    .read = acpi_pm_evt_read,
    .write = acpi_pm_evt_write,
    .valid.min_access_size = 2,
    .valid.max_access_size = 2,
    .endianness = DEVICE_LITTLE_ENDIAN,
};

void acpi_pm1_evt_init(ACPIREGS *ar, acpi_update_sci_fn update_sci,
                       MemoryRegion *parent)
{
    ar->pm1.evt.update_sci = update_sci;
    memory_region_init_io(&ar->pm1.evt.io, memory_region_owner(parent),
                          &acpi_pm_evt_ops, ar, "acpi-evt", 4);
    memory_region_add_subregion(parent, 0, &ar->pm1.evt.io);
}

/* ACPI PM_TMR */
void acpi_pm_tmr_update(ACPIREGS *ar, bool enable)
{
    int64_t expire_time;

    /* schedule a timer interruption if needed */
    if (enable) {
        expire_time = muldiv64(ar->tmr.overflow_time, NANOSECONDS_PER_SECOND,
                               PM_TIMER_FREQUENCY);
        timer_mod(ar->tmr.timer, expire_time);
    } else {
        timer_del(ar->tmr.timer);
    }
}

static inline int64_t acpi_pm_tmr_get_clock(void)
{
    return muldiv64(qemu_clock_get_ns(QEMU_CLOCK_VIRTUAL), PM_TIMER_FREQUENCY,
                    NANOSECONDS_PER_SECOND);
}

void acpi_pm_tmr_calc_overflow_time(ACPIREGS *ar)
{
    int64_t d = acpi_pm_tmr_get_clock();
    ar->tmr.overflow_time = (d + 0x800000LL) & ~0x7fffffLL;
}

static uint32_t acpi_pm_tmr_get(ACPIREGS *ar)
{
    uint32_t d = acpi_pm_tmr_get_clock();
    return d & 0xffffff;
}

static void acpi_pm_tmr_timer(void *opaque)
{
    ACPIREGS *ar = opaque;
    qemu_system_wakeup_request(QEMU_WAKEUP_REASON_PMTIMER);
    ar->tmr.update_sci(ar);
}

static uint64_t acpi_pm_tmr_read(void *opaque, hwaddr addr, unsigned width)
{
    return acpi_pm_tmr_get(opaque);
}

static void acpi_pm_tmr_write(void *opaque, hwaddr addr, uint64_t val,
                              unsigned width)
{
    /* nothing */
}

static const MemoryRegionOps acpi_pm_tmr_ops = {
    .read = acpi_pm_tmr_read,
    .write = acpi_pm_tmr_write,
    .valid.min_access_size = 4,
    .valid.max_access_size = 4,
    .endianness = DEVICE_LITTLE_ENDIAN,
};

void acpi_pm_tmr_init(ACPIREGS *ar, acpi_update_sci_fn update_sci,
                      MemoryRegion *parent)
{
    ar->tmr.update_sci = update_sci;
    ar->tmr.timer = timer_new_ns(QEMU_CLOCK_VIRTUAL, acpi_pm_tmr_timer, ar);
    memory_region_init_io(&ar->tmr.io, memory_region_owner(parent),
                          &acpi_pm_tmr_ops, ar, "acpi-tmr", 4);
    memory_region_clear_global_locking(&ar->tmr.io);
    memory_region_add_subregion(parent, 8, &ar->tmr.io);
}

void acpi_pm_tmr_reset(ACPIREGS *ar)
{
    ar->tmr.overflow_time = 0;
    timer_del(ar->tmr.timer);
}

/* ACPI PM1aCNT */
static void acpi_pm1_cnt_write(ACPIREGS *ar, uint16_t val)
{
    ar->pm1.cnt.cnt = val & ~(ACPI_BITMASK_SLEEP_ENABLE);

    if (val & ACPI_BITMASK_SLEEP_ENABLE) {
        /* change suspend type */
        uint16_t sus_typ = (val >> 10) & 7;
        switch(sus_typ) {
        case 0: /* soft power off */
            qemu_system_shutdown_request();
            break;
        case 1:
            qemu_system_suspend_request();
            break;
        default:
            if (sus_typ == ar->pm1.cnt.s4_val) { /* S4 request */
                qapi_event_send_suspend_disk(&error_abort);
                qemu_system_shutdown_request();
            }
            break;
        }
    }
}

void acpi_pm1_cnt_update(ACPIREGS *ar,
                         bool sci_enable, bool sci_disable)
{
    /* ACPI specs 3.0, 4.7.2.5 */
    if (sci_enable) {
        ar->pm1.cnt.cnt |= ACPI_BITMASK_SCI_ENABLE;
    } else if (sci_disable) {
        ar->pm1.cnt.cnt &= ~ACPI_BITMASK_SCI_ENABLE;
    }
}

static uint64_t acpi_pm_cnt_read(void *opaque, hwaddr addr, unsigned width)
{
    ACPIREGS *ar = opaque;
    return ar->pm1.cnt.cnt;
}

static void acpi_pm_cnt_write(void *opaque, hwaddr addr, uint64_t val,
                              unsigned width)
{
    acpi_pm1_cnt_write(opaque, val);
}

static const MemoryRegionOps acpi_pm_cnt_ops = {
    .read = acpi_pm_cnt_read,
    .write = acpi_pm_cnt_write,
    .valid.min_access_size = 2,
    .valid.max_access_size = 2,
    .endianness = DEVICE_LITTLE_ENDIAN,
};

void acpi_pm1_cnt_init(ACPIREGS *ar, MemoryRegion *parent,
                       bool disable_s3, bool disable_s4, uint8_t s4_val)
{
    FWCfgState *fw_cfg;

    ar->pm1.cnt.s4_val = s4_val;
    ar->wakeup.notify = acpi_notify_wakeup;
    qemu_register_wakeup_notifier(&ar->wakeup);
    memory_region_init_io(&ar->pm1.cnt.io, memory_region_owner(parent),
                          &acpi_pm_cnt_ops, ar, "acpi-cnt", 2);
    memory_region_add_subregion(parent, 4, &ar->pm1.cnt.io);

    fw_cfg = fw_cfg_find();
    if (fw_cfg) {
        uint8_t suspend[6] = {128, 0, 0, 129, 128, 128};
        suspend[3] = 1 | ((!disable_s3) << 7);
        suspend[4] = s4_val | ((!disable_s4) << 7);

        fw_cfg_add_file(fw_cfg, "etc/system-states", g_memdup(suspend, 6), 6);
    }
}

void acpi_pm1_cnt_reset(ACPIREGS *ar)
{
    ar->pm1.cnt.cnt = 0;
}

/* ACPI GPE */
void acpi_gpe_init(ACPIREGS *ar, uint8_t len)
{
    ar->gpe.len = len;
    /* Only first len / 2 bytes are ever used,
     * but the caller in ich9.c migrates full len bytes.
     * TODO: fix ich9.c and drop the extra allocation.
     */
    ar->gpe.sts = g_malloc0(len);
    ar->gpe.en = g_malloc0(len);
}

void acpi_gpe_reset(ACPIREGS *ar)
{
    memset(ar->gpe.sts, 0, ar->gpe.len / 2);
    memset(ar->gpe.en, 0, ar->gpe.len / 2);
}

static uint8_t *acpi_gpe_ioport_get_ptr(ACPIREGS *ar, uint32_t addr)
{
    uint8_t *cur = NULL;

    if (addr < ar->gpe.len / 2) {
        cur = ar->gpe.sts + addr;
    } else if (addr < ar->gpe.len) {
        cur = ar->gpe.en + addr - ar->gpe.len / 2;
    } else {
        abort();
    }

    return cur;
}

void acpi_gpe_ioport_writeb(ACPIREGS *ar, uint32_t addr, uint32_t val)
{
    uint8_t *cur;

    cur = acpi_gpe_ioport_get_ptr(ar, addr);
    if (addr < ar->gpe.len / 2) {
        /* GPE_STS */
        *cur = (*cur) & ~val;
    } else if (addr < ar->gpe.len) {
        /* GPE_EN */
        *cur = val;
    } else {
        abort();
    }
}

uint32_t acpi_gpe_ioport_readb(ACPIREGS *ar, uint32_t addr)
{
    uint8_t *cur;
    uint32_t val;

    cur = acpi_gpe_ioport_get_ptr(ar, addr);
    val = 0;
    if (cur != NULL) {
        val = *cur;
    }

    return val;
}

void acpi_send_gpe_event(ACPIREGS *ar, qemu_irq irq,
<<<<<<< HEAD
                         AcpiGPEStatusBits status)
=======
                         AcpiEventStatusBits status)
>>>>>>> 7124ccf8
{
    ar->gpe.sts[0] |= status;
    acpi_update_sci(ar, irq);
}

void acpi_update_sci(ACPIREGS *regs, qemu_irq irq)
{
    int sci_level, pm1a_sts;

    pm1a_sts = acpi_pm1_evt_get_sts(regs);

    sci_level = ((pm1a_sts &
                  regs->pm1.evt.en & ACPI_BITMASK_PM1_COMMON_ENABLED) != 0) ||
                ((regs->gpe.sts[0] & regs->gpe.en[0]) != 0);

    qemu_set_irq(irq, sci_level);

    /* schedule a timer interruption if needed */
    acpi_pm_tmr_update(regs,
                       (regs->pm1.evt.en & ACPI_BITMASK_TIMER_ENABLE) &&
                       !(pm1a_sts & ACPI_BITMASK_TIMER_STATUS));
}<|MERGE_RESOLUTION|>--- conflicted
+++ resolved
@@ -241,15 +241,9 @@
     {
         Visitor *v;
 
-<<<<<<< HEAD
-        ov = opts_visitor_new(opts);
-        visit_type_AcpiTableOptions(opts_get_visitor(ov), NULL, &hdrs, &err);
-        opts_visitor_cleanup(ov);
-=======
         v = opts_visitor_new(opts);
         visit_type_AcpiTableOptions(v, NULL, &hdrs, &err);
         visit_free(v);
->>>>>>> 7124ccf8
     }
 
     if (err) {
@@ -548,7 +542,6 @@
     ar->tmr.timer = timer_new_ns(QEMU_CLOCK_VIRTUAL, acpi_pm_tmr_timer, ar);
     memory_region_init_io(&ar->tmr.io, memory_region_owner(parent),
                           &acpi_pm_tmr_ops, ar, "acpi-tmr", 4);
-    memory_region_clear_global_locking(&ar->tmr.io);
     memory_region_add_subregion(parent, 8, &ar->tmr.io);
 }
 
@@ -705,11 +698,7 @@
 }
 
 void acpi_send_gpe_event(ACPIREGS *ar, qemu_irq irq,
-<<<<<<< HEAD
-                         AcpiGPEStatusBits status)
-=======
                          AcpiEventStatusBits status)
->>>>>>> 7124ccf8
 {
     ar->gpe.sts[0] |= status;
     acpi_update_sci(ar, irq);
