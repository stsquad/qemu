--- conflicted
+++ resolved
@@ -14,8 +14,6 @@
 #include "hw/acpi/cpu_hotplug.h"
 #include "qapi/error.h"
 #include "qom/cpu.h"
-<<<<<<< HEAD
-=======
 #include "hw/i386/pc.h"
 #include "qemu/error-report.h"
 
@@ -25,7 +23,6 @@
 #define CPU_STATUS_METHOD "CPST"
 #define CPU_STATUS_MAP "PRS"
 #define CPU_SCAN_METHOD "PRSC"
->>>>>>> 7124ccf8
 
 static uint64_t cpu_status_read(void *opaque, hwaddr addr, unsigned int size)
 {
@@ -82,12 +79,7 @@
     if (*errp != NULL) {
         return;
     }
-<<<<<<< HEAD
-
-    acpi_send_gpe_event(ar, irq, ACPI_CPU_HOTPLUG_STATUS);
-=======
     acpi_send_event(DEVICE(hotplug_dev), ACPI_CPU_HOTPLUG_STATUS);
->>>>>>> 7124ccf8
 }
 
 void legacy_acpi_cpu_hotplug_init(MemoryRegion *parent, Object *owner,
