--- conflicted
+++ resolved
@@ -189,8 +189,6 @@
     }
 };
 
-<<<<<<< HEAD
-=======
 static bool vmstate_test_use_cpuhp(void *opaque)
 {
     ICH9LPCPMRegs *s = opaque;
@@ -218,7 +216,6 @@
     }
 };
 
->>>>>>> 7124ccf8
 const VMStateDescription vmstate_ich9_pm = {
     .name = "ich9_pm",
     .version_id = 1,
@@ -239,10 +236,7 @@
     .subsections = (const VMStateDescription*[]) {
         &vmstate_memhp_state,
         &vmstate_tco_io_state,
-<<<<<<< HEAD
-=======
         &vmstate_cpuhp_state,
->>>>>>> 7124ccf8
         NULL
     }
 };
@@ -340,8 +334,6 @@
     s->pm.acpi_memory_hotplug.is_enabled = value;
 }
 
-<<<<<<< HEAD
-=======
 static bool ich9_pm_get_cpu_hotplug_legacy(Object *obj, Error **errp)
 {
     ICH9LPCState *s = ICH9_LPC_DEVICE(obj);
@@ -362,7 +354,6 @@
     s->pm.cpu_hotplug_legacy = value;
 }
 
->>>>>>> 7124ccf8
 static void ich9_pm_get_disable_s3(Object *obj, Visitor *v, const char *name,
                                    void *opaque, Error **errp)
 {
@@ -454,10 +445,7 @@
 {
     static const uint32_t gpe0_len = ICH9_PMIO_GPE0_LEN;
     pm->acpi_memory_hotplug.is_enabled = true;
-<<<<<<< HEAD
-=======
     pm->cpu_hotplug_legacy = true;
->>>>>>> 7124ccf8
     pm->disable_s3 = 0;
     pm->disable_s4 = 0;
     pm->s4_val = 2;
@@ -473,13 +461,10 @@
                              ich9_pm_get_memory_hotplug_support,
                              ich9_pm_set_memory_hotplug_support,
                              NULL);
-<<<<<<< HEAD
-=======
     object_property_add_bool(obj, "cpu-hotplug-legacy",
                              ich9_pm_get_cpu_hotplug_legacy,
                              ich9_pm_set_cpu_hotplug_legacy,
                              NULL);
->>>>>>> 7124ccf8
     object_property_add(obj, ACPI_PM_PROP_S3_DISABLED, "uint8",
                         ich9_pm_get_disable_s3,
                         ich9_pm_set_disable_s3,
@@ -523,15 +508,6 @@
     }
 }
 
-<<<<<<< HEAD
-void ich9_pm_device_unplug_request_cb(ICH9LPCPMRegs *pm, DeviceState *dev,
-                                      Error **errp)
-{
-    if (pm->acpi_memory_hotplug.is_enabled &&
-        object_dynamic_cast(OBJECT(dev), TYPE_PC_DIMM)) {
-        acpi_memory_unplug_request_cb(&pm->acpi_regs, pm->irq,
-                                      &pm->acpi_memory_hotplug, dev, errp);
-=======
 void ich9_pm_device_unplug_request_cb(HotplugHandler *hotplug_dev,
                                       DeviceState *dev, Error **errp)
 {
@@ -546,21 +522,12 @@
                !lpc->pm.cpu_hotplug_legacy) {
         acpi_cpu_unplug_request_cb(hotplug_dev, &lpc->pm.cpuhp_state,
                                    dev, errp);
->>>>>>> 7124ccf8
     } else {
         error_setg(errp, "acpi: device unplug request for not supported device"
                    " type: %s", object_get_typename(OBJECT(dev)));
     }
 }
 
-<<<<<<< HEAD
-void ich9_pm_device_unplug_cb(ICH9LPCPMRegs *pm, DeviceState *dev,
-                              Error **errp)
-{
-    if (pm->acpi_memory_hotplug.is_enabled &&
-        object_dynamic_cast(OBJECT(dev), TYPE_PC_DIMM)) {
-        acpi_memory_unplug_cb(&pm->acpi_memory_hotplug, dev, errp);
-=======
 void ich9_pm_device_unplug_cb(HotplugHandler *hotplug_dev, DeviceState *dev,
                               Error **errp)
 {
@@ -572,7 +539,6 @@
     } else if (object_dynamic_cast(OBJECT(dev), TYPE_CPU) &&
                !lpc->pm.cpu_hotplug_legacy) {
         acpi_cpu_unplug_cb(&lpc->pm.cpuhp_state, dev, errp);
->>>>>>> 7124ccf8
     } else {
         error_setg(errp, "acpi: device unplug for not supported device"
                    " type: %s", object_get_typename(OBJECT(dev)));
