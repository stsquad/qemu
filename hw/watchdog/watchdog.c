--- conflicted
+++ resolved
@@ -143,11 +143,7 @@
     case WDT_NMI:
         qapi_event_send_watchdog(WATCHDOG_EXPIRATION_ACTION_INJECT_NMI,
                                  &error_abort);
-<<<<<<< HEAD
-        inject_nmi();
-=======
         nmi_monitor_handle(0, NULL);
->>>>>>> 7124ccf8
         break;
     }
 }