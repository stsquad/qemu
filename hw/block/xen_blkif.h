--- conflicted
+++ resolved
@@ -96,25 +96,6 @@
 {
     int i, n = BLKIF_MAX_SEGMENTS_PER_REQUEST;
 
-<<<<<<< HEAD
-	dst->operation = src->operation;
-	dst->nr_segments = src->nr_segments;
-	dst->handle = src->handle;
-	dst->id = src->id;
-	dst->sector_number = src->sector_number;
-	if (src->operation == BLKIF_OP_DISCARD) {
-		struct blkif_request_discard *s = (void *)src;
-		struct blkif_request_discard *d = (void *)dst;
-		d->nr_sectors = s->nr_sectors;
-		return;
-	}
-	/* prevent the compiler from optimizing the code and using src->nr_segments instead */
-	barrier();
-	if (n > dst->nr_segments)
-		n = dst->nr_segments;
-	for (i = 0; i < n; i++)
-		dst->seg[i] = src->seg[i];
-=======
     dst->operation = src->operation;
     dst->nr_segments = src->nr_segments;
     dst->handle = src->handle;
@@ -134,7 +115,6 @@
     for (i = 0; i < n; i++) {
         dst->seg[i] = src->seg[i];
     }
->>>>>>> 7124ccf8
 }
 
 static inline void blkif_get_x86_64_req(blkif_request_t *dst,
@@ -142,25 +122,6 @@
 {
     int i, n = BLKIF_MAX_SEGMENTS_PER_REQUEST;
 
-<<<<<<< HEAD
-	dst->operation = src->operation;
-	dst->nr_segments = src->nr_segments;
-	dst->handle = src->handle;
-	dst->id = src->id;
-	dst->sector_number = src->sector_number;
-	if (src->operation == BLKIF_OP_DISCARD) {
-		struct blkif_request_discard *s = (void *)src;
-		struct blkif_request_discard *d = (void *)dst;
-		d->nr_sectors = s->nr_sectors;
-		return;
-	}
-	/* prevent the compiler from optimizing the code and using src->nr_segments instead */
-	barrier();
-	if (n > dst->nr_segments)
-		n = dst->nr_segments;
-	for (i = 0; i < n; i++)
-		dst->seg[i] = src->seg[i];
-=======
     dst->operation = src->operation;
     dst->nr_segments = src->nr_segments;
     dst->handle = src->handle;
@@ -180,7 +141,6 @@
     for (i = 0; i < n; i++) {
         dst->seg[i] = src->seg[i];
     }
->>>>>>> 7124ccf8
 }
 
 #endif /* XEN_BLKIF_H */