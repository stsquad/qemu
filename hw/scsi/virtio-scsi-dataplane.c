/*
 * Virtio SCSI dataplane
 *
 * Copyright Red Hat, Inc. 2014
 *
 * Authors:
 *   Fam Zheng <famz@redhat.com>
 *
 * This work is licensed under the terms of the GNU GPL, version 2 or later.
 * See the COPYING file in the top-level directory.
 *
 */

#include "qemu/osdep.h"
<<<<<<< HEAD
=======
#include "qapi/error.h"
>>>>>>> 7124ccf8
#include "hw/virtio/virtio-scsi.h"
#include "qemu/error-report.h"
#include "sysemu/block-backend.h"
#include "hw/scsi/scsi.h"
#include "block/scsi.h"
#include "hw/virtio/virtio-bus.h"
#include "hw/virtio/virtio-access.h"

/* Context: QEMU global mutex held */
void virtio_scsi_dataplane_setup(VirtIOSCSI *s, Error **errp)
{
    VirtIOSCSICommon *vs = VIRTIO_SCSI_COMMON(s);
<<<<<<< HEAD

    assert(!s->ctx);
    s->ctx = iothread_get_aio_context(vs->conf.iothread);

    /* Don't try if transport does not support notifiers. */
    if (!k->set_guest_notifiers || !k->set_host_notifier) {
        fprintf(stderr, "virtio-scsi: Failed to set iothread "
                   "(transport does not support notifiers)");
        exit(1);
    }
}

static void virtio_scsi_data_plane_handle_cmd(VirtIODevice *vdev,
                                              VirtQueue *vq)
{
    VirtIOSCSI *s = (VirtIOSCSI *)vdev;

    assert(s->ctx && s->dataplane_started);
    virtio_scsi_handle_cmd_vq(s, vq);
}

static void virtio_scsi_data_plane_handle_ctrl(VirtIODevice *vdev,
                                               VirtQueue *vq)
{
    VirtIOSCSI *s = VIRTIO_SCSI(vdev);

    assert(s->ctx && s->dataplane_started);
    virtio_scsi_handle_ctrl_vq(s, vq);
}

static void virtio_scsi_data_plane_handle_event(VirtIODevice *vdev,
                                                VirtQueue *vq)
=======
    VirtIODevice *vdev = VIRTIO_DEVICE(s);
    BusState *qbus = qdev_get_parent_bus(DEVICE(vdev));
    VirtioBusClass *k = VIRTIO_BUS_GET_CLASS(qbus);

    if (vs->conf.iothread) {
        if (!k->set_guest_notifiers || !k->ioeventfd_assign) {
            error_setg(errp,
                       "device is incompatible with iothread "
                       "(transport does not support notifiers)");
            return;
        }
        if (!virtio_device_ioeventfd_enabled(vdev)) {
            error_setg(errp, "ioeventfd is required for iothread");
            return;
        }
        s->ctx = iothread_get_aio_context(vs->conf.iothread);
    } else {
        if (!virtio_device_ioeventfd_enabled(vdev)) {
            return;
        }
        s->ctx = qemu_get_aio_context();
    }
}

static void virtio_scsi_data_plane_handle_cmd(VirtIODevice *vdev,
                                              VirtQueue *vq)
{
    VirtIOSCSI *s = (VirtIOSCSI *)vdev;

    assert(s->ctx && s->dataplane_started);
    virtio_scsi_handle_cmd_vq(s, vq);
}

static void virtio_scsi_data_plane_handle_ctrl(VirtIODevice *vdev,
                                               VirtQueue *vq)
>>>>>>> 7124ccf8
{
    VirtIOSCSI *s = VIRTIO_SCSI(vdev);

    assert(s->ctx && s->dataplane_started);
<<<<<<< HEAD
    virtio_scsi_handle_event_vq(s, vq);
}

static int virtio_scsi_vring_init(VirtIOSCSI *s, VirtQueue *vq, int n,
                                  void (*fn)(VirtIODevice *vdev, VirtQueue *vq))
{
    BusState *qbus = BUS(qdev_get_parent_bus(DEVICE(s)));
    VirtioBusClass *k = VIRTIO_BUS_GET_CLASS(qbus);
    int rc;

    /* Set up virtqueue notify */
    rc = k->set_host_notifier(qbus->parent, n, true);
    if (rc != 0) {
        fprintf(stderr, "virtio-scsi: Failed to set host notifier (%d)\n",
                rc);
        s->dataplane_fenced = true;
        return rc;
    }

    virtio_queue_aio_set_host_notifier_handler(vq, s->ctx, fn);
    return 0;
}

void virtio_scsi_dataplane_notify(VirtIODevice *vdev, VirtIOSCSIReq *req)
{
    if (virtio_should_notify(vdev, req->vq)) {
        event_notifier_set(virtio_queue_get_guest_notifier(req->vq));
    }
=======
    virtio_scsi_handle_ctrl_vq(s, vq);
}

static void virtio_scsi_data_plane_handle_event(VirtIODevice *vdev,
                                                VirtQueue *vq)
{
    VirtIOSCSI *s = VIRTIO_SCSI(vdev);

    assert(s->ctx && s->dataplane_started);
    virtio_scsi_handle_event_vq(s, vq);
}

static int virtio_scsi_vring_init(VirtIOSCSI *s, VirtQueue *vq, int n,
                                  void (*fn)(VirtIODevice *vdev, VirtQueue *vq))
{
    BusState *qbus = BUS(qdev_get_parent_bus(DEVICE(s)));
    int rc;

    /* Set up virtqueue notify */
    rc = virtio_bus_set_host_notifier(VIRTIO_BUS(qbus), n, true);
    if (rc != 0) {
        fprintf(stderr, "virtio-scsi: Failed to set host notifier (%d)\n",
                rc);
        s->dataplane_fenced = true;
        return rc;
    }

    virtio_queue_aio_set_host_notifier_handler(vq, s->ctx, fn);
    return 0;
>>>>>>> 7124ccf8
}

/* assumes s->ctx held */
static void virtio_scsi_clear_aio(VirtIOSCSI *s)
{
    VirtIOSCSICommon *vs = VIRTIO_SCSI_COMMON(s);
    int i;

    virtio_queue_aio_set_host_notifier_handler(vs->ctrl_vq, s->ctx, NULL);
    virtio_queue_aio_set_host_notifier_handler(vs->event_vq, s->ctx, NULL);
    for (i = 0; i < vs->conf.num_queues; i++) {
        virtio_queue_aio_set_host_notifier_handler(vs->cmd_vqs[i], s->ctx, NULL);
    }
}

/* Context: QEMU global mutex held */
int virtio_scsi_dataplane_start(VirtIODevice *vdev)
{
    int i;
    int rc;
    BusState *qbus = qdev_get_parent_bus(DEVICE(vdev));
    VirtioBusClass *k = VIRTIO_BUS_GET_CLASS(qbus);
    VirtIOSCSICommon *vs = VIRTIO_SCSI_COMMON(vdev);
    VirtIOSCSI *s = VIRTIO_SCSI(vdev);

    if (s->dataplane_started ||
        s->dataplane_starting ||
        s->dataplane_fenced) {
        return 0;
    }

    s->dataplane_starting = true;

    /* Set up guest notifier (irq) */
    rc = k->set_guest_notifiers(qbus->parent, vs->conf.num_queues + 2, true);
    if (rc != 0) {
        fprintf(stderr, "virtio-scsi: Failed to set guest notifiers (%d), "
                "ensure -enable-kvm is set\n", rc);
        goto fail_guest_notifiers;
    }

    aio_context_acquire(s->ctx);
    rc = virtio_scsi_vring_init(s, vs->ctrl_vq, 0,
                                virtio_scsi_data_plane_handle_ctrl);
    if (rc) {
        goto fail_vrings;
    }
    rc = virtio_scsi_vring_init(s, vs->event_vq, 1,
                                virtio_scsi_data_plane_handle_event);
    if (rc) {
        goto fail_vrings;
    }
    for (i = 0; i < vs->conf.num_queues; i++) {
        rc = virtio_scsi_vring_init(s, vs->cmd_vqs[i], i + 2,
                                    virtio_scsi_data_plane_handle_cmd);
        if (rc) {
            goto fail_vrings;
        }
    }

    s->dataplane_starting = false;
    s->dataplane_started = true;
    aio_context_release(s->ctx);
    return 0;

fail_vrings:
    virtio_scsi_clear_aio(s);
    aio_context_release(s->ctx);
    for (i = 0; i < vs->conf.num_queues + 2; i++) {
        virtio_bus_set_host_notifier(VIRTIO_BUS(qbus), i, false);
    }
    k->set_guest_notifiers(qbus->parent, vs->conf.num_queues + 2, false);
fail_guest_notifiers:
    s->dataplane_fenced = true;
    s->dataplane_starting = false;
    s->dataplane_started = true;
<<<<<<< HEAD
=======
    return -ENOSYS;
>>>>>>> 7124ccf8
}

/* Context: QEMU global mutex held */
void virtio_scsi_dataplane_stop(VirtIODevice *vdev)
{
    BusState *qbus = qdev_get_parent_bus(DEVICE(vdev));
    VirtioBusClass *k = VIRTIO_BUS_GET_CLASS(qbus);
    VirtIOSCSICommon *vs = VIRTIO_SCSI_COMMON(vdev);
    VirtIOSCSI *s = VIRTIO_SCSI(vdev);
    int i;

    if (!s->dataplane_started || s->dataplane_stopping) {
        return;
    }

    /* Better luck next time. */
    if (s->dataplane_fenced) {
        s->dataplane_fenced = false;
        s->dataplane_started = false;
        return;
    }
    s->dataplane_stopping = true;

    aio_context_acquire(s->ctx);
<<<<<<< HEAD

    virtio_scsi_clear_aio(s);

    blk_drain_all(); /* ensure there are no in-flight requests */

    aio_context_release(s->ctx);

=======
    virtio_scsi_clear_aio(s);
    aio_context_release(s->ctx);

    blk_drain_all(); /* ensure there are no in-flight requests */

>>>>>>> 7124ccf8
    for (i = 0; i < vs->conf.num_queues + 2; i++) {
        virtio_bus_set_host_notifier(VIRTIO_BUS(qbus), i, false);
    }

    /* Clean up guest notifier (irq) */
    k->set_guest_notifiers(qbus->parent, vs->conf.num_queues + 2, false);
    s->dataplane_stopping = false;
    s->dataplane_started = false;
}<|MERGE_RESOLUTION|>--- conflicted
+++ resolved
@@ -12,10 +12,7 @@
  */
 
 #include "qemu/osdep.h"
-<<<<<<< HEAD
-=======
 #include "qapi/error.h"
->>>>>>> 7124ccf8
 #include "hw/virtio/virtio-scsi.h"
 #include "qemu/error-report.h"
 #include "sysemu/block-backend.h"
@@ -28,40 +25,6 @@
 void virtio_scsi_dataplane_setup(VirtIOSCSI *s, Error **errp)
 {
     VirtIOSCSICommon *vs = VIRTIO_SCSI_COMMON(s);
-<<<<<<< HEAD
-
-    assert(!s->ctx);
-    s->ctx = iothread_get_aio_context(vs->conf.iothread);
-
-    /* Don't try if transport does not support notifiers. */
-    if (!k->set_guest_notifiers || !k->set_host_notifier) {
-        fprintf(stderr, "virtio-scsi: Failed to set iothread "
-                   "(transport does not support notifiers)");
-        exit(1);
-    }
-}
-
-static void virtio_scsi_data_plane_handle_cmd(VirtIODevice *vdev,
-                                              VirtQueue *vq)
-{
-    VirtIOSCSI *s = (VirtIOSCSI *)vdev;
-
-    assert(s->ctx && s->dataplane_started);
-    virtio_scsi_handle_cmd_vq(s, vq);
-}
-
-static void virtio_scsi_data_plane_handle_ctrl(VirtIODevice *vdev,
-                                               VirtQueue *vq)
-{
-    VirtIOSCSI *s = VIRTIO_SCSI(vdev);
-
-    assert(s->ctx && s->dataplane_started);
-    virtio_scsi_handle_ctrl_vq(s, vq);
-}
-
-static void virtio_scsi_data_plane_handle_event(VirtIODevice *vdev,
-                                                VirtQueue *vq)
-=======
     VirtIODevice *vdev = VIRTIO_DEVICE(s);
     BusState *qbus = qdev_get_parent_bus(DEVICE(vdev));
     VirtioBusClass *k = VIRTIO_BUS_GET_CLASS(qbus);
@@ -97,41 +60,10 @@
 
 static void virtio_scsi_data_plane_handle_ctrl(VirtIODevice *vdev,
                                                VirtQueue *vq)
->>>>>>> 7124ccf8
 {
     VirtIOSCSI *s = VIRTIO_SCSI(vdev);
 
     assert(s->ctx && s->dataplane_started);
-<<<<<<< HEAD
-    virtio_scsi_handle_event_vq(s, vq);
-}
-
-static int virtio_scsi_vring_init(VirtIOSCSI *s, VirtQueue *vq, int n,
-                                  void (*fn)(VirtIODevice *vdev, VirtQueue *vq))
-{
-    BusState *qbus = BUS(qdev_get_parent_bus(DEVICE(s)));
-    VirtioBusClass *k = VIRTIO_BUS_GET_CLASS(qbus);
-    int rc;
-
-    /* Set up virtqueue notify */
-    rc = k->set_host_notifier(qbus->parent, n, true);
-    if (rc != 0) {
-        fprintf(stderr, "virtio-scsi: Failed to set host notifier (%d)\n",
-                rc);
-        s->dataplane_fenced = true;
-        return rc;
-    }
-
-    virtio_queue_aio_set_host_notifier_handler(vq, s->ctx, fn);
-    return 0;
-}
-
-void virtio_scsi_dataplane_notify(VirtIODevice *vdev, VirtIOSCSIReq *req)
-{
-    if (virtio_should_notify(vdev, req->vq)) {
-        event_notifier_set(virtio_queue_get_guest_notifier(req->vq));
-    }
-=======
     virtio_scsi_handle_ctrl_vq(s, vq);
 }
 
@@ -161,7 +93,6 @@
 
     virtio_queue_aio_set_host_notifier_handler(vq, s->ctx, fn);
     return 0;
->>>>>>> 7124ccf8
 }
 
 /* assumes s->ctx held */
@@ -238,10 +169,7 @@
     s->dataplane_fenced = true;
     s->dataplane_starting = false;
     s->dataplane_started = true;
-<<<<<<< HEAD
-=======
     return -ENOSYS;
->>>>>>> 7124ccf8
 }
 
 /* Context: QEMU global mutex held */
@@ -266,21 +194,11 @@
     s->dataplane_stopping = true;
 
     aio_context_acquire(s->ctx);
-<<<<<<< HEAD
-
-    virtio_scsi_clear_aio(s);
-
-    blk_drain_all(); /* ensure there are no in-flight requests */
-
-    aio_context_release(s->ctx);
-
-=======
     virtio_scsi_clear_aio(s);
     aio_context_release(s->ctx);
 
     blk_drain_all(); /* ensure there are no in-flight requests */
 
->>>>>>> 7124ccf8
     for (i = 0; i < vs->conf.num_queues + 2; i++) {
         virtio_bus_set_host_notifier(VIRTIO_BUS(qbus), i, false);
     }
