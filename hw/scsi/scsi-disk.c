/*
 * SCSI Device emulation
 *
 * Copyright (c) 2006 CodeSourcery.
 * Based on code by Fabrice Bellard
 *
 * Written by Paul Brook
 * Modifications:
 *  2009-Dec-12 Artyom Tarasenko : implemented stamdard inquiry for the case
 *                                 when the allocation length of CDB is smaller
 *                                 than 36.
 *  2009-Oct-13 Artyom Tarasenko : implemented the block descriptor in the
 *                                 MODE SENSE response.
 *
 * This code is licensed under the LGPL.
 *
 * Note that this file only handles the SCSI architecture model and device
 * commands.  Emulation of interface/link layer protocols is handled by
 * the host adapter emulator.
 */

//#define DEBUG_SCSI

#ifdef DEBUG_SCSI
#define DPRINTF(fmt, ...) \
do { printf("scsi-disk: " fmt , ## __VA_ARGS__); } while (0)
#else
#define DPRINTF(fmt, ...) do {} while(0)
#endif

#include "qemu/osdep.h"
#include "qapi/error.h"
#include "qemu/error-report.h"
#include "hw/scsi/scsi.h"
#include "block/scsi.h"
#include "sysemu/sysemu.h"
#include "sysemu/block-backend.h"
#include "sysemu/blockdev.h"
#include "hw/block/block.h"
#include "sysemu/dma.h"
#include "qemu/cutils.h"

#ifdef __linux
#include <scsi/sg.h>
#endif

#define SCSI_WRITE_SAME_MAX         524288
#define SCSI_DMA_BUF_SIZE           131072
#define SCSI_MAX_INQUIRY_LEN        256
#define SCSI_MAX_MODE_LEN           256

#define DEFAULT_DISCARD_GRANULARITY 4096
#define DEFAULT_MAX_UNMAP_SIZE      (1 << 30)   /* 1 GB */
#define DEFAULT_MAX_IO_SIZE         INT_MAX     /* 2 GB - 1 block */

#define TYPE_SCSI_DISK_BASE         "scsi-disk-base"

#define SCSI_DISK_BASE(obj) \
     OBJECT_CHECK(SCSIDiskState, (obj), TYPE_SCSI_DISK_BASE)
#define SCSI_DISK_BASE_CLASS(klass) \
     OBJECT_CLASS_CHECK(SCSIDiskClass, (klass), TYPE_SCSI_DISK_BASE)
#define SCSI_DISK_BASE_GET_CLASS(obj) \
     OBJECT_GET_CLASS(SCSIDiskClass, (obj), TYPE_SCSI_DISK_BASE)

typedef struct SCSIDiskClass {
    SCSIDeviceClass parent_class;
    DMAIOFunc       *dma_readv;
    DMAIOFunc       *dma_writev;
    bool            (*need_fua_emulation)(SCSICommand *cmd);
} SCSIDiskClass;

typedef struct SCSIDiskReq {
    SCSIRequest req;
    /* Both sector and sector_count are in terms of qemu 512 byte blocks.  */
    uint64_t sector;
    uint32_t sector_count;
    uint32_t buflen;
    bool started;
    bool need_fua_emulation;
    struct iovec iov;
    QEMUIOVector qiov;
    BlockAcctCookie acct;
    unsigned char *status;
} SCSIDiskReq;

#define SCSI_DISK_F_REMOVABLE             0
#define SCSI_DISK_F_DPOFUA                1
#define SCSI_DISK_F_NO_REMOVABLE_DEVOPS   2

typedef struct SCSIDiskState
{
    SCSIDevice qdev;
    uint32_t features;
    bool media_changed;
    bool media_event;
    bool eject_request;
    uint16_t port_index;
    uint64_t max_unmap_size;
    uint64_t max_io_size;
    QEMUBH *bh;
    char *version;
    char *serial;
    char *vendor;
    char *product;
    bool tray_open;
    bool tray_locked;
} SCSIDiskState;

static int scsi_handle_rw_error(SCSIDiskReq *r, int error, bool acct_failed);

static void scsi_free_request(SCSIRequest *req)
{
    SCSIDiskReq *r = DO_UPCAST(SCSIDiskReq, req, req);

    qemu_vfree(r->iov.iov_base);
}

/* Helper function for command completion with sense.  */
static void scsi_check_condition(SCSIDiskReq *r, SCSISense sense)
{
    DPRINTF("Command complete tag=0x%x sense=%d/%d/%d\n",
            r->req.tag, sense.key, sense.asc, sense.ascq);
    scsi_req_build_sense(&r->req, sense);
    scsi_req_complete(&r->req, CHECK_CONDITION);
}

static void scsi_init_iovec(SCSIDiskReq *r, size_t size)
{
    SCSIDiskState *s = DO_UPCAST(SCSIDiskState, qdev, r->req.dev);

    if (!r->iov.iov_base) {
        r->buflen = size;
        r->iov.iov_base = blk_blockalign(s->qdev.conf.blk, r->buflen);
    }
    r->iov.iov_len = MIN(r->sector_count * 512, r->buflen);
    qemu_iovec_init_external(&r->qiov, &r->iov, 1);
}

static void scsi_disk_save_request(QEMUFile *f, SCSIRequest *req)
{
    SCSIDiskReq *r = DO_UPCAST(SCSIDiskReq, req, req);

    qemu_put_be64s(f, &r->sector);
    qemu_put_be32s(f, &r->sector_count);
    qemu_put_be32s(f, &r->buflen);
    if (r->buflen) {
        if (r->req.cmd.mode == SCSI_XFER_TO_DEV) {
            qemu_put_buffer(f, r->iov.iov_base, r->iov.iov_len);
        } else if (!req->retry) {
            uint32_t len = r->iov.iov_len;
            qemu_put_be32s(f, &len);
            qemu_put_buffer(f, r->iov.iov_base, r->iov.iov_len);
        }
    }
}

static void scsi_disk_load_request(QEMUFile *f, SCSIRequest *req)
{
    SCSIDiskReq *r = DO_UPCAST(SCSIDiskReq, req, req);

    qemu_get_be64s(f, &r->sector);
    qemu_get_be32s(f, &r->sector_count);
    qemu_get_be32s(f, &r->buflen);
    if (r->buflen) {
        scsi_init_iovec(r, r->buflen);
        if (r->req.cmd.mode == SCSI_XFER_TO_DEV) {
            qemu_get_buffer(f, r->iov.iov_base, r->iov.iov_len);
        } else if (!r->req.retry) {
            uint32_t len;
            qemu_get_be32s(f, &len);
            r->iov.iov_len = len;
            assert(r->iov.iov_len <= r->buflen);
            qemu_get_buffer(f, r->iov.iov_base, r->iov.iov_len);
        }
    }

    qemu_iovec_init_external(&r->qiov, &r->iov, 1);
}

static bool scsi_disk_req_check_error(SCSIDiskReq *r, int ret, bool acct_failed)
{
    if (r->req.io_canceled) {
        scsi_req_cancel_complete(&r->req);
        return true;
    }

    if (ret < 0) {
        return scsi_handle_rw_error(r, -ret, acct_failed);
    }

    if (r->status && *r->status) {
        if (acct_failed) {
            SCSIDiskState *s = DO_UPCAST(SCSIDiskState, qdev, r->req.dev);
            block_acct_failed(blk_get_stats(s->qdev.conf.blk), &r->acct);
        }
        scsi_req_complete(&r->req, *r->status);
        return true;
    }

    return false;
}

static void scsi_aio_complete(void *opaque, int ret)
{
    SCSIDiskReq *r = (SCSIDiskReq *)opaque;
    SCSIDiskState *s = DO_UPCAST(SCSIDiskState, qdev, r->req.dev);

    assert(r->req.aiocb != NULL);
    r->req.aiocb = NULL;
<<<<<<< HEAD
    if (r->req.io_canceled) {
        scsi_req_cancel_complete(&r->req);
        goto done;
    }

    if (ret < 0) {
        if (scsi_handle_rw_error(r, -ret, true)) {
            goto done;
        }
    }

=======
    if (scsi_disk_req_check_error(r, ret, true)) {
        goto done;
    }

>>>>>>> 7124ccf8
    block_acct_done(blk_get_stats(s->qdev.conf.blk), &r->acct);
    scsi_req_complete(&r->req, GOOD);

done:
    scsi_req_unref(&r->req);
}

static bool scsi_is_cmd_fua(SCSICommand *cmd)
{
    switch (cmd->buf[0]) {
    case READ_10:
    case READ_12:
    case READ_16:
    case WRITE_10:
    case WRITE_12:
    case WRITE_16:
        return (cmd->buf[1] & 8) != 0;

    case VERIFY_10:
    case VERIFY_12:
    case VERIFY_16:
    case WRITE_VERIFY_10:
    case WRITE_VERIFY_12:
    case WRITE_VERIFY_16:
        return true;

    case READ_6:
    case WRITE_6:
    default:
        return false;
    }
}

static void scsi_write_do_fua(SCSIDiskReq *r)
{
    SCSIDiskState *s = DO_UPCAST(SCSIDiskState, qdev, r->req.dev);

    assert(r->req.aiocb == NULL);
<<<<<<< HEAD

    if (r->req.io_canceled) {
        scsi_req_cancel_complete(&r->req);
        goto done;
    }
=======
    assert(!r->req.io_canceled);
>>>>>>> 7124ccf8

    if (r->need_fua_emulation) {
        block_acct_start(blk_get_stats(s->qdev.conf.blk), &r->acct, 0,
                         BLOCK_ACCT_FLUSH);
        r->req.aiocb = blk_aio_flush(s->qdev.conf.blk, scsi_aio_complete, r);
        return;
    }

    scsi_req_complete(&r->req, GOOD);
    scsi_req_unref(&r->req);
}

static void scsi_dma_complete_noio(SCSIDiskReq *r, int ret)
{
    assert(r->req.aiocb == NULL);
<<<<<<< HEAD

    if (r->req.io_canceled) {
        scsi_req_cancel_complete(&r->req);
        goto done;
    }

    if (ret < 0) {
        if (scsi_handle_rw_error(r, -ret, false)) {
            goto done;
        }
    }

=======
    if (scsi_disk_req_check_error(r, ret, false)) {
        goto done;
    }

>>>>>>> 7124ccf8
    r->sector += r->sector_count;
    r->sector_count = 0;
    if (r->req.cmd.mode == SCSI_XFER_TO_DEV) {
        scsi_write_do_fua(r);
        return;
    } else {
        scsi_req_complete(&r->req, GOOD);
    }

done:
    scsi_req_unref(&r->req);
}

static void scsi_dma_complete(void *opaque, int ret)
{
    SCSIDiskReq *r = (SCSIDiskReq *)opaque;
    SCSIDiskState *s = DO_UPCAST(SCSIDiskState, qdev, r->req.dev);

    assert(r->req.aiocb != NULL);
    r->req.aiocb = NULL;

    if (ret < 0) {
        block_acct_failed(blk_get_stats(s->qdev.conf.blk), &r->acct);
    } else {
        block_acct_done(blk_get_stats(s->qdev.conf.blk), &r->acct);
    }
    scsi_dma_complete_noio(r, ret);
}

static void scsi_read_complete(void * opaque, int ret)
{
    SCSIDiskReq *r = (SCSIDiskReq *)opaque;
    SCSIDiskState *s = DO_UPCAST(SCSIDiskState, qdev, r->req.dev);
    int n;

    assert(r->req.aiocb != NULL);
    r->req.aiocb = NULL;
<<<<<<< HEAD
    if (r->req.io_canceled) {
        scsi_req_cancel_complete(&r->req);
        goto done;
    }

    if (ret < 0) {
        if (scsi_handle_rw_error(r, -ret, true)) {
            goto done;
        }
    }

=======
    if (scsi_disk_req_check_error(r, ret, true)) {
        goto done;
    }

>>>>>>> 7124ccf8
    block_acct_done(blk_get_stats(s->qdev.conf.blk), &r->acct);
    DPRINTF("Data ready tag=0x%x len=%zd\n", r->req.tag, r->qiov.size);

    n = r->qiov.size / 512;
    r->sector += n;
    r->sector_count -= n;
    scsi_req_data(&r->req, r->qiov.size);

done:
    scsi_req_unref(&r->req);
}

/* Actually issue a read to the block device.  */
static void scsi_do_read(SCSIDiskReq *r, int ret)
{
    SCSIDiskState *s = DO_UPCAST(SCSIDiskState, qdev, r->req.dev);
    SCSIDiskClass *sdc = (SCSIDiskClass *) object_get_class(OBJECT(s));

    assert (r->req.aiocb == NULL);
<<<<<<< HEAD

    if (r->req.io_canceled) {
        scsi_req_cancel_complete(&r->req);
        goto done;
    }

    if (ret < 0) {
        if (scsi_handle_rw_error(r, -ret, false)) {
            goto done;
        }
    }

=======
    if (scsi_disk_req_check_error(r, ret, false)) {
        goto done;
    }

>>>>>>> 7124ccf8
    /* The request is used as the AIO opaque value, so add a ref.  */
    scsi_req_ref(&r->req);

    if (r->req.sg) {
        dma_acct_start(s->qdev.conf.blk, &r->acct, r->req.sg, BLOCK_ACCT_READ);
        r->req.resid -= r->req.sg->size;
        r->req.aiocb = dma_blk_io(blk_get_aio_context(s->qdev.conf.blk),
                                  r->req.sg, r->sector << BDRV_SECTOR_BITS,
                                  BDRV_SECTOR_SIZE,
                                  sdc->dma_readv, r, scsi_dma_complete, r,
                                  DMA_DIRECTION_FROM_DEVICE);
    } else {
        scsi_init_iovec(r, SCSI_DMA_BUF_SIZE);
        block_acct_start(blk_get_stats(s->qdev.conf.blk), &r->acct,
                         r->qiov.size, BLOCK_ACCT_READ);
        r->req.aiocb = sdc->dma_readv(r->sector << BDRV_SECTOR_BITS, &r->qiov,
                                      scsi_read_complete, r, r);
    }

done:
    scsi_req_unref(&r->req);
}

static void scsi_do_read_cb(void *opaque, int ret)
{
    SCSIDiskReq *r = (SCSIDiskReq *)opaque;
    SCSIDiskState *s = DO_UPCAST(SCSIDiskState, qdev, r->req.dev);

    assert (r->req.aiocb != NULL);
    r->req.aiocb = NULL;

    if (ret < 0) {
        block_acct_failed(blk_get_stats(s->qdev.conf.blk), &r->acct);
    } else {
        block_acct_done(blk_get_stats(s->qdev.conf.blk), &r->acct);
    }
    scsi_do_read(opaque, ret);
}

/* Read more data from scsi device into buffer.  */
static void scsi_read_data(SCSIRequest *req)
{
    SCSIDiskReq *r = DO_UPCAST(SCSIDiskReq, req, req);
    SCSIDiskState *s = DO_UPCAST(SCSIDiskState, qdev, r->req.dev);
    bool first;

    DPRINTF("Read sector_count=%d\n", r->sector_count);
    if (r->sector_count == 0) {
        /* This also clears the sense buffer for REQUEST SENSE.  */
        scsi_req_complete(&r->req, GOOD);
        return;
    }

    /* No data transfer may already be in progress */
    assert(r->req.aiocb == NULL);

    /* The request is used as the AIO opaque value, so add a ref.  */
    scsi_req_ref(&r->req);
    if (r->req.cmd.mode == SCSI_XFER_TO_DEV) {
        DPRINTF("Data transfer direction invalid\n");
        scsi_read_complete(r, -EINVAL);
        return;
    }

    if (!blk_is_available(req->dev->conf.blk)) {
        scsi_read_complete(r, -ENOMEDIUM);
        return;
    }

    first = !r->started;
    r->started = true;
    if (first && r->need_fua_emulation) {
        block_acct_start(blk_get_stats(s->qdev.conf.blk), &r->acct, 0,
                         BLOCK_ACCT_FLUSH);
        r->req.aiocb = blk_aio_flush(s->qdev.conf.blk, scsi_do_read_cb, r);
    } else {
        scsi_do_read(r, 0);
    }
}

/*
 * scsi_handle_rw_error has two return values.  0 means that the error
 * must be ignored, 1 means that the error has been processed and the
 * caller should not do anything else for this request.  Note that
 * scsi_handle_rw_error always manages its reference counts, independent
 * of the return value.
 */
static int scsi_handle_rw_error(SCSIDiskReq *r, int error, bool acct_failed)
{
    bool is_read = (r->req.cmd.mode == SCSI_XFER_FROM_DEV);
    SCSIDiskState *s = DO_UPCAST(SCSIDiskState, qdev, r->req.dev);
    BlockErrorAction action = blk_get_error_action(s->qdev.conf.blk,
                                                   is_read, error);

    if (action == BLOCK_ERROR_ACTION_REPORT) {
        if (acct_failed) {
            block_acct_failed(blk_get_stats(s->qdev.conf.blk), &r->acct);
        }
        switch (error) {
        case ENOMEDIUM:
            scsi_check_condition(r, SENSE_CODE(NO_MEDIUM));
            break;
        case ENOMEM:
            scsi_check_condition(r, SENSE_CODE(TARGET_FAILURE));
            break;
        case EINVAL:
            scsi_check_condition(r, SENSE_CODE(INVALID_FIELD));
            break;
        case ENOSPC:
            scsi_check_condition(r, SENSE_CODE(SPACE_ALLOC_FAILED));
            break;
        default:
            scsi_check_condition(r, SENSE_CODE(IO_ERROR));
            break;
        }
    }
    blk_error_action(s->qdev.conf.blk, action, is_read, error);
    if (action == BLOCK_ERROR_ACTION_STOP) {
        scsi_req_retry(&r->req);
    }
    return action != BLOCK_ERROR_ACTION_IGNORE;
}

static void scsi_write_complete_noio(SCSIDiskReq *r, int ret)
{
    uint32_t n;

    assert (r->req.aiocb == NULL);
<<<<<<< HEAD

    if (r->req.io_canceled) {
        scsi_req_cancel_complete(&r->req);
        goto done;
    }

    if (ret < 0) {
        if (scsi_handle_rw_error(r, -ret, false)) {
            goto done;
        }
    }

=======
    if (scsi_disk_req_check_error(r, ret, false)) {
        goto done;
    }

>>>>>>> 7124ccf8
    n = r->qiov.size / 512;
    r->sector += n;
    r->sector_count -= n;
    if (r->sector_count == 0) {
        scsi_write_do_fua(r);
        return;
    } else {
        scsi_init_iovec(r, SCSI_DMA_BUF_SIZE);
        DPRINTF("Write complete tag=0x%x more=%zd\n", r->req.tag, r->qiov.size);
        scsi_req_data(&r->req, r->qiov.size);
    }

done:
    scsi_req_unref(&r->req);
}

static void scsi_write_complete(void * opaque, int ret)
{
    SCSIDiskReq *r = (SCSIDiskReq *)opaque;
    SCSIDiskState *s = DO_UPCAST(SCSIDiskState, qdev, r->req.dev);

    assert (r->req.aiocb != NULL);
    r->req.aiocb = NULL;

    if (ret < 0) {
        block_acct_failed(blk_get_stats(s->qdev.conf.blk), &r->acct);
    } else {
        block_acct_done(blk_get_stats(s->qdev.conf.blk), &r->acct);
    }
    scsi_write_complete_noio(r, ret);
}

static void scsi_write_data(SCSIRequest *req)
{
    SCSIDiskReq *r = DO_UPCAST(SCSIDiskReq, req, req);
    SCSIDiskState *s = DO_UPCAST(SCSIDiskState, qdev, r->req.dev);
    SCSIDiskClass *sdc = (SCSIDiskClass *) object_get_class(OBJECT(s));

    /* No data transfer may already be in progress */
    assert(r->req.aiocb == NULL);

    /* The request is used as the AIO opaque value, so add a ref.  */
    scsi_req_ref(&r->req);
    if (r->req.cmd.mode != SCSI_XFER_TO_DEV) {
        DPRINTF("Data transfer direction invalid\n");
        scsi_write_complete_noio(r, -EINVAL);
        return;
    }

    if (!r->req.sg && !r->qiov.size) {
        /* Called for the first time.  Ask the driver to send us more data.  */
        r->started = true;
        scsi_write_complete_noio(r, 0);
        return;
    }
<<<<<<< HEAD
    if (s->tray_open) {
=======
    if (!blk_is_available(req->dev->conf.blk)) {
>>>>>>> 7124ccf8
        scsi_write_complete_noio(r, -ENOMEDIUM);
        return;
    }

    if (r->req.cmd.buf[0] == VERIFY_10 || r->req.cmd.buf[0] == VERIFY_12 ||
        r->req.cmd.buf[0] == VERIFY_16) {
        if (r->req.sg) {
            scsi_dma_complete_noio(r, 0);
        } else {
            scsi_write_complete_noio(r, 0);
        }
        return;
    }

    if (r->req.sg) {
        dma_acct_start(s->qdev.conf.blk, &r->acct, r->req.sg, BLOCK_ACCT_WRITE);
        r->req.resid -= r->req.sg->size;
        r->req.aiocb = dma_blk_io(blk_get_aio_context(s->qdev.conf.blk),
                                  r->req.sg, r->sector << BDRV_SECTOR_BITS,
                                  BDRV_SECTOR_SIZE,
                                  sdc->dma_writev, r, scsi_dma_complete, r,
                                  DMA_DIRECTION_TO_DEVICE);
    } else {
        block_acct_start(blk_get_stats(s->qdev.conf.blk), &r->acct,
                         r->qiov.size, BLOCK_ACCT_WRITE);
        r->req.aiocb = sdc->dma_writev(r->sector << BDRV_SECTOR_BITS, &r->qiov,
                                       scsi_write_complete, r, r);
    }
}

/* Return a pointer to the data buffer.  */
static uint8_t *scsi_get_buf(SCSIRequest *req)
{
    SCSIDiskReq *r = DO_UPCAST(SCSIDiskReq, req, req);

    return (uint8_t *)r->iov.iov_base;
}

static int scsi_disk_emulate_inquiry(SCSIRequest *req, uint8_t *outbuf)
{
    SCSIDiskState *s = DO_UPCAST(SCSIDiskState, qdev, req->dev);
    int buflen = 0;
    int start;

    if (req->cmd.buf[1] & 0x1) {
        /* Vital product data */
        uint8_t page_code = req->cmd.buf[2];

        outbuf[buflen++] = s->qdev.type & 0x1f;
        outbuf[buflen++] = page_code ; // this page
        outbuf[buflen++] = 0x00;
        outbuf[buflen++] = 0x00;
        start = buflen;

        switch (page_code) {
        case 0x00: /* Supported page codes, mandatory */
        {
            DPRINTF("Inquiry EVPD[Supported pages] "
                    "buffer size %zd\n", req->cmd.xfer);
            outbuf[buflen++] = 0x00; // list of supported pages (this page)
            if (s->serial) {
                outbuf[buflen++] = 0x80; // unit serial number
            }
            outbuf[buflen++] = 0x83; // device identification
            if (s->qdev.type == TYPE_DISK) {
                outbuf[buflen++] = 0xb0; // block limits
                outbuf[buflen++] = 0xb2; // thin provisioning
            }
            break;
        }
        case 0x80: /* Device serial number, optional */
        {
            int l;

            if (!s->serial) {
                DPRINTF("Inquiry (EVPD[Serial number] not supported\n");
                return -1;
            }

            l = strlen(s->serial);
            if (l > 36) {
                l = 36;
            }

            DPRINTF("Inquiry EVPD[Serial number] "
                    "buffer size %zd\n", req->cmd.xfer);
            memcpy(outbuf+buflen, s->serial, l);
            buflen += l;
            break;
        }

        case 0x83: /* Device identification page, mandatory */
        {
            const char *str = s->serial ?: blk_name(s->qdev.conf.blk);
            int max_len = s->serial ? 20 : 255 - 8;
            int id_len = strlen(str);

            if (id_len > max_len) {
                id_len = max_len;
            }
            DPRINTF("Inquiry EVPD[Device identification] "
                    "buffer size %zd\n", req->cmd.xfer);

            outbuf[buflen++] = 0x2; // ASCII
            outbuf[buflen++] = 0;   // not officially assigned
            outbuf[buflen++] = 0;   // reserved
            outbuf[buflen++] = id_len; // length of data following
            memcpy(outbuf+buflen, str, id_len);
            buflen += id_len;

            if (s->qdev.wwn) {
                outbuf[buflen++] = 0x1; // Binary
                outbuf[buflen++] = 0x3; // NAA
                outbuf[buflen++] = 0;   // reserved
                outbuf[buflen++] = 8;
                stq_be_p(&outbuf[buflen], s->qdev.wwn);
                buflen += 8;
            }

            if (s->qdev.port_wwn) {
                outbuf[buflen++] = 0x61; // SAS / Binary
                outbuf[buflen++] = 0x93; // PIV / Target port / NAA
                outbuf[buflen++] = 0;    // reserved
                outbuf[buflen++] = 8;
                stq_be_p(&outbuf[buflen], s->qdev.port_wwn);
                buflen += 8;
            }

            if (s->port_index) {
                outbuf[buflen++] = 0x61; // SAS / Binary
                outbuf[buflen++] = 0x94; // PIV / Target port / relative target port
                outbuf[buflen++] = 0;    // reserved
                outbuf[buflen++] = 4;
                stw_be_p(&outbuf[buflen + 2], s->port_index);
                buflen += 4;
            }
            break;
        }
        case 0xb0: /* block limits */
        {
            unsigned int unmap_sectors =
                    s->qdev.conf.discard_granularity / s->qdev.blocksize;
            unsigned int min_io_size =
                    s->qdev.conf.min_io_size / s->qdev.blocksize;
            unsigned int opt_io_size =
                    s->qdev.conf.opt_io_size / s->qdev.blocksize;
            unsigned int max_unmap_sectors =
                    s->max_unmap_size / s->qdev.blocksize;
            unsigned int max_io_sectors =
                    s->max_io_size / s->qdev.blocksize;

            if (s->qdev.type == TYPE_ROM) {
                DPRINTF("Inquiry (EVPD[%02X] not supported for CDROM\n",
                        page_code);
                return -1;
            }
            /* required VPD size with unmap support */
            buflen = 0x40;
            memset(outbuf + 4, 0, buflen - 4);

            outbuf[4] = 0x1; /* wsnz */

            /* optimal transfer length granularity */
            outbuf[6] = (min_io_size >> 8) & 0xff;
            outbuf[7] = min_io_size & 0xff;

            /* maximum transfer length */
            outbuf[8] = (max_io_sectors >> 24) & 0xff;
            outbuf[9] = (max_io_sectors >> 16) & 0xff;
            outbuf[10] = (max_io_sectors >> 8) & 0xff;
            outbuf[11] = max_io_sectors & 0xff;

            /* optimal transfer length */
            outbuf[12] = (opt_io_size >> 24) & 0xff;
            outbuf[13] = (opt_io_size >> 16) & 0xff;
            outbuf[14] = (opt_io_size >> 8) & 0xff;
            outbuf[15] = opt_io_size & 0xff;

            /* max unmap LBA count, default is 1GB */
            outbuf[20] = (max_unmap_sectors >> 24) & 0xff;
            outbuf[21] = (max_unmap_sectors >> 16) & 0xff;
            outbuf[22] = (max_unmap_sectors >> 8) & 0xff;
            outbuf[23] = max_unmap_sectors & 0xff;

            /* max unmap descriptors, 255 fit in 4 kb with an 8-byte header.  */
            outbuf[24] = 0;
            outbuf[25] = 0;
            outbuf[26] = 0;
            outbuf[27] = 255;

            /* optimal unmap granularity */
            outbuf[28] = (unmap_sectors >> 24) & 0xff;
            outbuf[29] = (unmap_sectors >> 16) & 0xff;
            outbuf[30] = (unmap_sectors >> 8) & 0xff;
            outbuf[31] = unmap_sectors & 0xff;

            /* max write same size */
            outbuf[36] = 0;
            outbuf[37] = 0;
            outbuf[38] = 0;
            outbuf[39] = 0;

            outbuf[40] = (max_io_sectors >> 24) & 0xff;
            outbuf[41] = (max_io_sectors >> 16) & 0xff;
            outbuf[42] = (max_io_sectors >> 8) & 0xff;
            outbuf[43] = max_io_sectors & 0xff;
            break;
        }
        case 0xb2: /* thin provisioning */
        {
            buflen = 8;
            outbuf[4] = 0;
            outbuf[5] = 0xe0; /* unmap & write_same 10/16 all supported */
            outbuf[6] = s->qdev.conf.discard_granularity ? 2 : 1;
            outbuf[7] = 0;
            break;
        }
        default:
            return -1;
        }
        /* done with EVPD */
        assert(buflen - start <= 255);
        outbuf[start - 1] = buflen - start;
        return buflen;
    }

    /* Standard INQUIRY data */
    if (req->cmd.buf[2] != 0) {
        return -1;
    }

    /* PAGE CODE == 0 */
    buflen = req->cmd.xfer;
    if (buflen > SCSI_MAX_INQUIRY_LEN) {
        buflen = SCSI_MAX_INQUIRY_LEN;
    }

    outbuf[0] = s->qdev.type & 0x1f;
    outbuf[1] = (s->features & (1 << SCSI_DISK_F_REMOVABLE)) ? 0x80 : 0;

    strpadcpy((char *) &outbuf[16], 16, s->product, ' ');
    strpadcpy((char *) &outbuf[8], 8, s->vendor, ' ');

    memset(&outbuf[32], 0, 4);
    memcpy(&outbuf[32], s->version, MIN(4, strlen(s->version)));
    /*
     * We claim conformance to SPC-3, which is required for guests
     * to ask for modern features like READ CAPACITY(16) or the
     * block characteristics VPD page by default.  Not all of SPC-3
     * is actually implemented, but we're good enough.
     */
    outbuf[2] = 5;
    outbuf[3] = 2 | 0x10; /* Format 2, HiSup */

    if (buflen > 36) {
        outbuf[4] = buflen - 5; /* Additional Length = (Len - 1) - 4 */
    } else {
        /* If the allocation length of CDB is too small,
               the additional length is not adjusted */
        outbuf[4] = 36 - 5;
    }

    /* Sync data transfer and TCQ.  */
    outbuf[7] = 0x10 | (req->bus->info->tcq ? 0x02 : 0);
    return buflen;
}

static inline bool media_is_dvd(SCSIDiskState *s)
{
    uint64_t nb_sectors;
    if (s->qdev.type != TYPE_ROM) {
        return false;
    }
    if (!blk_is_available(s->qdev.conf.blk)) {
        return false;
    }
    if (s->tray_open) {
        return false;
    }
    blk_get_geometry(s->qdev.conf.blk, &nb_sectors);
    return nb_sectors > CD_MAX_SECTORS;
}

static inline bool media_is_cd(SCSIDiskState *s)
{
    uint64_t nb_sectors;
    if (s->qdev.type != TYPE_ROM) {
        return false;
    }
    if (!blk_is_available(s->qdev.conf.blk)) {
        return false;
    }
    if (s->tray_open) {
        return false;
    }
    blk_get_geometry(s->qdev.conf.blk, &nb_sectors);
    return nb_sectors <= CD_MAX_SECTORS;
}

static int scsi_read_disc_information(SCSIDiskState *s, SCSIDiskReq *r,
                                      uint8_t *outbuf)
{
    uint8_t type = r->req.cmd.buf[1] & 7;

    if (s->qdev.type != TYPE_ROM) {
        return -1;
    }

    /* Types 1/2 are only defined for Blu-Ray.  */
    if (type != 0) {
        scsi_check_condition(r, SENSE_CODE(INVALID_FIELD));
        return -1;
    }

    memset(outbuf, 0, 34);
    outbuf[1] = 32;
    outbuf[2] = 0xe; /* last session complete, disc finalized */
    outbuf[3] = 1;   /* first track on disc */
    outbuf[4] = 1;   /* # of sessions */
    outbuf[5] = 1;   /* first track of last session */
    outbuf[6] = 1;   /* last track of last session */
    outbuf[7] = 0x20; /* unrestricted use */
    outbuf[8] = 0x00; /* CD-ROM or DVD-ROM */
    /* 9-10-11: most significant byte corresponding bytes 4-5-6 */
    /* 12-23: not meaningful for CD-ROM or DVD-ROM */
    /* 24-31: disc bar code */
    /* 32: disc application code */
    /* 33: number of OPC tables */

    return 34;
}

static int scsi_read_dvd_structure(SCSIDiskState *s, SCSIDiskReq *r,
                                   uint8_t *outbuf)
{
    static const int rds_caps_size[5] = {
        [0] = 2048 + 4,
        [1] = 4 + 4,
        [3] = 188 + 4,
        [4] = 2048 + 4,
    };

    uint8_t media = r->req.cmd.buf[1];
    uint8_t layer = r->req.cmd.buf[6];
    uint8_t format = r->req.cmd.buf[7];
    int size = -1;

    if (s->qdev.type != TYPE_ROM) {
        return -1;
    }
    if (media != 0) {
        scsi_check_condition(r, SENSE_CODE(INVALID_FIELD));
        return -1;
    }

    if (format != 0xff) {
        if (!blk_is_available(s->qdev.conf.blk)) {
            scsi_check_condition(r, SENSE_CODE(NO_MEDIUM));
            return -1;
        }
        if (media_is_cd(s)) {
            scsi_check_condition(r, SENSE_CODE(INCOMPATIBLE_FORMAT));
            return -1;
        }
        if (format >= ARRAY_SIZE(rds_caps_size)) {
            return -1;
        }
        size = rds_caps_size[format];
        memset(outbuf, 0, size);
    }

    switch (format) {
    case 0x00: {
        /* Physical format information */
        uint64_t nb_sectors;
        if (layer != 0) {
            goto fail;
        }
        blk_get_geometry(s->qdev.conf.blk, &nb_sectors);

        outbuf[4] = 1;   /* DVD-ROM, part version 1 */
        outbuf[5] = 0xf; /* 120mm disc, minimum rate unspecified */
        outbuf[6] = 1;   /* one layer, read-only (per MMC-2 spec) */
        outbuf[7] = 0;   /* default densities */

        stl_be_p(&outbuf[12], (nb_sectors >> 2) - 1); /* end sector */
        stl_be_p(&outbuf[16], (nb_sectors >> 2) - 1); /* l0 end sector */
        break;
    }

    case 0x01: /* DVD copyright information, all zeros */
        break;

    case 0x03: /* BCA information - invalid field for no BCA info */
        return -1;

    case 0x04: /* DVD disc manufacturing information, all zeros */
        break;

    case 0xff: { /* List capabilities */
        int i;
        size = 4;
        for (i = 0; i < ARRAY_SIZE(rds_caps_size); i++) {
            if (!rds_caps_size[i]) {
                continue;
            }
            outbuf[size] = i;
            outbuf[size + 1] = 0x40; /* Not writable, readable */
            stw_be_p(&outbuf[size + 2], rds_caps_size[i]);
            size += 4;
        }
        break;
     }

    default:
        return -1;
    }

    /* Size of buffer, not including 2 byte size field */
    stw_be_p(outbuf, size - 2);
    return size;

fail:
    return -1;
}

static int scsi_event_status_media(SCSIDiskState *s, uint8_t *outbuf)
{
    uint8_t event_code, media_status;

    media_status = 0;
    if (s->tray_open) {
        media_status = MS_TRAY_OPEN;
    } else if (blk_is_inserted(s->qdev.conf.blk)) {
        media_status = MS_MEDIA_PRESENT;
    }

    /* Event notification descriptor */
    event_code = MEC_NO_CHANGE;
    if (media_status != MS_TRAY_OPEN) {
        if (s->media_event) {
            event_code = MEC_NEW_MEDIA;
            s->media_event = false;
        } else if (s->eject_request) {
            event_code = MEC_EJECT_REQUESTED;
            s->eject_request = false;
        }
    }

    outbuf[0] = event_code;
    outbuf[1] = media_status;

    /* These fields are reserved, just clear them. */
    outbuf[2] = 0;
    outbuf[3] = 0;
    return 4;
}

static int scsi_get_event_status_notification(SCSIDiskState *s, SCSIDiskReq *r,
                                              uint8_t *outbuf)
{
    int size;
    uint8_t *buf = r->req.cmd.buf;
    uint8_t notification_class_request = buf[4];
    if (s->qdev.type != TYPE_ROM) {
        return -1;
    }
    if ((buf[1] & 1) == 0) {
        /* asynchronous */
        return -1;
    }

    size = 4;
    outbuf[0] = outbuf[1] = 0;
    outbuf[3] = 1 << GESN_MEDIA; /* supported events */
    if (notification_class_request & (1 << GESN_MEDIA)) {
        outbuf[2] = GESN_MEDIA;
        size += scsi_event_status_media(s, &outbuf[size]);
    } else {
        outbuf[2] = 0x80;
    }
    stw_be_p(outbuf, size - 4);
    return size;
}

static int scsi_get_configuration(SCSIDiskState *s, uint8_t *outbuf)
{
    int current;

    if (s->qdev.type != TYPE_ROM) {
        return -1;
    }

    if (media_is_dvd(s)) {
        current = MMC_PROFILE_DVD_ROM;
    } else if (media_is_cd(s)) {
        current = MMC_PROFILE_CD_ROM;
    } else {
        current = MMC_PROFILE_NONE;
    }

    memset(outbuf, 0, 40);
    stl_be_p(&outbuf[0], 36); /* Bytes after the data length field */
    stw_be_p(&outbuf[6], current);
    /* outbuf[8] - outbuf[19]: Feature 0 - Profile list */
    outbuf[10] = 0x03; /* persistent, current */
    outbuf[11] = 8; /* two profiles */
    stw_be_p(&outbuf[12], MMC_PROFILE_DVD_ROM);
    outbuf[14] = (current == MMC_PROFILE_DVD_ROM);
    stw_be_p(&outbuf[16], MMC_PROFILE_CD_ROM);
    outbuf[18] = (current == MMC_PROFILE_CD_ROM);
    /* outbuf[20] - outbuf[31]: Feature 1 - Core feature */
    stw_be_p(&outbuf[20], 1);
    outbuf[22] = 0x08 | 0x03; /* version 2, persistent, current */
    outbuf[23] = 8;
    stl_be_p(&outbuf[24], 1); /* SCSI */
    outbuf[28] = 1; /* DBE = 1, mandatory */
    /* outbuf[32] - outbuf[39]: Feature 3 - Removable media feature */
    stw_be_p(&outbuf[32], 3);
    outbuf[34] = 0x08 | 0x03; /* version 2, persistent, current */
    outbuf[35] = 4;
    outbuf[36] = 0x39; /* tray, load=1, eject=1, unlocked at powerup, lock=1 */
    /* TODO: Random readable, CD read, DVD read, drive serial number,
       power management */
    return 40;
}

static int scsi_emulate_mechanism_status(SCSIDiskState *s, uint8_t *outbuf)
{
    if (s->qdev.type != TYPE_ROM) {
        return -1;
    }
    memset(outbuf, 0, 8);
    outbuf[5] = 1; /* CD-ROM */
    return 8;
}

static int mode_sense_page(SCSIDiskState *s, int page, uint8_t **p_outbuf,
                           int page_control)
{
    static const int mode_sense_valid[0x3f] = {
        [MODE_PAGE_HD_GEOMETRY]            = (1 << TYPE_DISK),
        [MODE_PAGE_FLEXIBLE_DISK_GEOMETRY] = (1 << TYPE_DISK),
        [MODE_PAGE_CACHING]                = (1 << TYPE_DISK) | (1 << TYPE_ROM),
        [MODE_PAGE_R_W_ERROR]              = (1 << TYPE_DISK) | (1 << TYPE_ROM),
        [MODE_PAGE_AUDIO_CTL]              = (1 << TYPE_ROM),
        [MODE_PAGE_CAPABILITIES]           = (1 << TYPE_ROM),
    };

    uint8_t *p = *p_outbuf + 2;
    int length;

    if ((mode_sense_valid[page] & (1 << s->qdev.type)) == 0) {
        return -1;
    }

    /*
     * If Changeable Values are requested, a mask denoting those mode parameters
     * that are changeable shall be returned. As we currently don't support
     * parameter changes via MODE_SELECT all bits are returned set to zero.
     * The buffer was already menset to zero by the caller of this function.
     *
     * The offsets here are off by two compared to the descriptions in the
     * SCSI specs, because those include a 2-byte header.  This is unfortunate,
     * but it is done so that offsets are consistent within our implementation
     * of MODE SENSE and MODE SELECT.  MODE SELECT has to deal with both
     * 2-byte and 4-byte headers.
     */
    switch (page) {
    case MODE_PAGE_HD_GEOMETRY:
        length = 0x16;
        if (page_control == 1) { /* Changeable Values */
            break;
        }
        /* if a geometry hint is available, use it */
        p[0] = (s->qdev.conf.cyls >> 16) & 0xff;
        p[1] = (s->qdev.conf.cyls >> 8) & 0xff;
        p[2] = s->qdev.conf.cyls & 0xff;
        p[3] = s->qdev.conf.heads & 0xff;
        /* Write precomp start cylinder, disabled */
        p[4] = (s->qdev.conf.cyls >> 16) & 0xff;
        p[5] = (s->qdev.conf.cyls >> 8) & 0xff;
        p[6] = s->qdev.conf.cyls & 0xff;
        /* Reduced current start cylinder, disabled */
        p[7] = (s->qdev.conf.cyls >> 16) & 0xff;
        p[8] = (s->qdev.conf.cyls >> 8) & 0xff;
        p[9] = s->qdev.conf.cyls & 0xff;
        /* Device step rate [ns], 200ns */
        p[10] = 0;
        p[11] = 200;
        /* Landing zone cylinder */
        p[12] = 0xff;
        p[13] =  0xff;
        p[14] = 0xff;
        /* Medium rotation rate [rpm], 5400 rpm */
        p[18] = (5400 >> 8) & 0xff;
        p[19] = 5400 & 0xff;
        break;

    case MODE_PAGE_FLEXIBLE_DISK_GEOMETRY:
        length = 0x1e;
        if (page_control == 1) { /* Changeable Values */
            break;
        }
        /* Transfer rate [kbit/s], 5Mbit/s */
        p[0] = 5000 >> 8;
        p[1] = 5000 & 0xff;
        /* if a geometry hint is available, use it */
        p[2] = s->qdev.conf.heads & 0xff;
        p[3] = s->qdev.conf.secs & 0xff;
        p[4] = s->qdev.blocksize >> 8;
        p[6] = (s->qdev.conf.cyls >> 8) & 0xff;
        p[7] = s->qdev.conf.cyls & 0xff;
        /* Write precomp start cylinder, disabled */
        p[8] = (s->qdev.conf.cyls >> 8) & 0xff;
        p[9] = s->qdev.conf.cyls & 0xff;
        /* Reduced current start cylinder, disabled */
        p[10] = (s->qdev.conf.cyls >> 8) & 0xff;
        p[11] = s->qdev.conf.cyls & 0xff;
        /* Device step rate [100us], 100us */
        p[12] = 0;
        p[13] = 1;
        /* Device step pulse width [us], 1us */
        p[14] = 1;
        /* Device head settle delay [100us], 100us */
        p[15] = 0;
        p[16] = 1;
        /* Motor on delay [0.1s], 0.1s */
        p[17] = 1;
        /* Motor off delay [0.1s], 0.1s */
        p[18] = 1;
        /* Medium rotation rate [rpm], 5400 rpm */
        p[26] = (5400 >> 8) & 0xff;
        p[27] = 5400 & 0xff;
        break;

    case MODE_PAGE_CACHING:
        length = 0x12;
        if (page_control == 1 || /* Changeable Values */
            blk_enable_write_cache(s->qdev.conf.blk)) {
            p[0] = 4; /* WCE */
        }
        break;

    case MODE_PAGE_R_W_ERROR:
        length = 10;
        if (page_control == 1) { /* Changeable Values */
            break;
        }
        p[0] = 0x80; /* Automatic Write Reallocation Enabled */
        if (s->qdev.type == TYPE_ROM) {
            p[1] = 0x20; /* Read Retry Count */
        }
        break;

    case MODE_PAGE_AUDIO_CTL:
        length = 14;
        break;

    case MODE_PAGE_CAPABILITIES:
        length = 0x14;
        if (page_control == 1) { /* Changeable Values */
            break;
        }

        p[0] = 0x3b; /* CD-R & CD-RW read */
        p[1] = 0; /* Writing not supported */
        p[2] = 0x7f; /* Audio, composite, digital out,
                        mode 2 form 1&2, multi session */
        p[3] = 0xff; /* CD DA, DA accurate, RW supported,
                        RW corrected, C2 errors, ISRC,
                        UPC, Bar code */
        p[4] = 0x2d | (s->tray_locked ? 2 : 0);
        /* Locking supported, jumper present, eject, tray */
        p[5] = 0; /* no volume & mute control, no
                     changer */
        p[6] = (50 * 176) >> 8; /* 50x read speed */
        p[7] = (50 * 176) & 0xff;
        p[8] = 2 >> 8; /* Two volume levels */
        p[9] = 2 & 0xff;
        p[10] = 2048 >> 8; /* 2M buffer */
        p[11] = 2048 & 0xff;
        p[12] = (16 * 176) >> 8; /* 16x read speed current */
        p[13] = (16 * 176) & 0xff;
        p[16] = (16 * 176) >> 8; /* 16x write speed */
        p[17] = (16 * 176) & 0xff;
        p[18] = (16 * 176) >> 8; /* 16x write speed current */
        p[19] = (16 * 176) & 0xff;
        break;

    default:
        return -1;
    }

    assert(length < 256);
    (*p_outbuf)[0] = page;
    (*p_outbuf)[1] = length;
    *p_outbuf += length + 2;
    return length + 2;
}

static int scsi_disk_emulate_mode_sense(SCSIDiskReq *r, uint8_t *outbuf)
{
    SCSIDiskState *s = DO_UPCAST(SCSIDiskState, qdev, r->req.dev);
    uint64_t nb_sectors;
    bool dbd;
    int page, buflen, ret, page_control;
    uint8_t *p;
    uint8_t dev_specific_param;

    dbd = (r->req.cmd.buf[1] & 0x8) != 0;
    page = r->req.cmd.buf[2] & 0x3f;
    page_control = (r->req.cmd.buf[2] & 0xc0) >> 6;
    DPRINTF("Mode Sense(%d) (page %d, xfer %zd, page_control %d)\n",
        (r->req.cmd.buf[0] == MODE_SENSE) ? 6 : 10, page, r->req.cmd.xfer, page_control);
    memset(outbuf, 0, r->req.cmd.xfer);
    p = outbuf;

    if (s->qdev.type == TYPE_DISK) {
        dev_specific_param = s->features & (1 << SCSI_DISK_F_DPOFUA) ? 0x10 : 0;
        if (blk_is_read_only(s->qdev.conf.blk)) {
            dev_specific_param |= 0x80; /* Readonly.  */
        }
    } else {
        /* MMC prescribes that CD/DVD drives have no block descriptors,
         * and defines no device-specific parameter.  */
        dev_specific_param = 0x00;
        dbd = true;
    }

    if (r->req.cmd.buf[0] == MODE_SENSE) {
        p[1] = 0; /* Default media type.  */
        p[2] = dev_specific_param;
        p[3] = 0; /* Block descriptor length.  */
        p += 4;
    } else { /* MODE_SENSE_10 */
        p[2] = 0; /* Default media type.  */
        p[3] = dev_specific_param;
        p[6] = p[7] = 0; /* Block descriptor length.  */
        p += 8;
    }

    blk_get_geometry(s->qdev.conf.blk, &nb_sectors);
    if (!dbd && nb_sectors) {
        if (r->req.cmd.buf[0] == MODE_SENSE) {
            outbuf[3] = 8; /* Block descriptor length  */
        } else { /* MODE_SENSE_10 */
            outbuf[7] = 8; /* Block descriptor length  */
        }
        nb_sectors /= (s->qdev.blocksize / 512);
        if (nb_sectors > 0xffffff) {
            nb_sectors = 0;
        }
        p[0] = 0; /* media density code */
        p[1] = (nb_sectors >> 16) & 0xff;
        p[2] = (nb_sectors >> 8) & 0xff;
        p[3] = nb_sectors & 0xff;
        p[4] = 0; /* reserved */
        p[5] = 0; /* bytes 5-7 are the sector size in bytes */
        p[6] = s->qdev.blocksize >> 8;
        p[7] = 0;
        p += 8;
    }

    if (page_control == 3) {
        /* Saved Values */
        scsi_check_condition(r, SENSE_CODE(SAVING_PARAMS_NOT_SUPPORTED));
        return -1;
    }

    if (page == 0x3f) {
        for (page = 0; page <= 0x3e; page++) {
            mode_sense_page(s, page, &p, page_control);
        }
    } else {
        ret = mode_sense_page(s, page, &p, page_control);
        if (ret == -1) {
            return -1;
        }
    }

    buflen = p - outbuf;
    /*
     * The mode data length field specifies the length in bytes of the
     * following data that is available to be transferred. The mode data
     * length does not include itself.
     */
    if (r->req.cmd.buf[0] == MODE_SENSE) {
        outbuf[0] = buflen - 1;
    } else { /* MODE_SENSE_10 */
        outbuf[0] = ((buflen - 2) >> 8) & 0xff;
        outbuf[1] = (buflen - 2) & 0xff;
    }
    return buflen;
}

static int scsi_disk_emulate_read_toc(SCSIRequest *req, uint8_t *outbuf)
{
    SCSIDiskState *s = DO_UPCAST(SCSIDiskState, qdev, req->dev);
    int start_track, format, msf, toclen;
    uint64_t nb_sectors;

    msf = req->cmd.buf[1] & 2;
    format = req->cmd.buf[2] & 0xf;
    start_track = req->cmd.buf[6];
    blk_get_geometry(s->qdev.conf.blk, &nb_sectors);
    DPRINTF("Read TOC (track %d format %d msf %d)\n", start_track, format, msf >> 1);
    nb_sectors /= s->qdev.blocksize / 512;
    switch (format) {
    case 0:
        toclen = cdrom_read_toc(nb_sectors, outbuf, msf, start_track);
        break;
    case 1:
        /* multi session : only a single session defined */
        toclen = 12;
        memset(outbuf, 0, 12);
        outbuf[1] = 0x0a;
        outbuf[2] = 0x01;
        outbuf[3] = 0x01;
        break;
    case 2:
        toclen = cdrom_read_toc_raw(nb_sectors, outbuf, msf, start_track);
        break;
    default:
        return -1;
    }
    return toclen;
}

static int scsi_disk_emulate_start_stop(SCSIDiskReq *r)
{
    SCSIRequest *req = &r->req;
    SCSIDiskState *s = DO_UPCAST(SCSIDiskState, qdev, req->dev);
    bool start = req->cmd.buf[4] & 1;
    bool loej = req->cmd.buf[4] & 2; /* load on start, eject on !start */
    int pwrcnd = req->cmd.buf[4] & 0xf0;

    if (pwrcnd) {
        /* eject/load only happens for power condition == 0 */
        return 0;
    }

    if ((s->features & (1 << SCSI_DISK_F_REMOVABLE)) && loej) {
        if (!start && !s->tray_open && s->tray_locked) {
            scsi_check_condition(r,
                                 blk_is_inserted(s->qdev.conf.blk)
                                 ? SENSE_CODE(ILLEGAL_REQ_REMOVAL_PREVENTED)
                                 : SENSE_CODE(NOT_READY_REMOVAL_PREVENTED));
            return -1;
        }

        if (s->tray_open != !start) {
            blk_eject(s->qdev.conf.blk, !start);
            s->tray_open = !start;
        }
    }
    return 0;
}

static void scsi_disk_emulate_read_data(SCSIRequest *req)
{
    SCSIDiskReq *r = DO_UPCAST(SCSIDiskReq, req, req);
    int buflen = r->iov.iov_len;

    if (buflen) {
        DPRINTF("Read buf_len=%d\n", buflen);
        r->iov.iov_len = 0;
        r->started = true;
        scsi_req_data(&r->req, buflen);
        return;
    }

    /* This also clears the sense buffer for REQUEST SENSE.  */
    scsi_req_complete(&r->req, GOOD);
}

static int scsi_disk_check_mode_select(SCSIDiskState *s, int page,
                                       uint8_t *inbuf, int inlen)
{
    uint8_t mode_current[SCSI_MAX_MODE_LEN];
    uint8_t mode_changeable[SCSI_MAX_MODE_LEN];
    uint8_t *p;
    int len, expected_len, changeable_len, i;

    /* The input buffer does not include the page header, so it is
     * off by 2 bytes.
     */
    expected_len = inlen + 2;
    if (expected_len > SCSI_MAX_MODE_LEN) {
        return -1;
    }

    p = mode_current;
    memset(mode_current, 0, inlen + 2);
    len = mode_sense_page(s, page, &p, 0);
    if (len < 0 || len != expected_len) {
        return -1;
    }

    p = mode_changeable;
    memset(mode_changeable, 0, inlen + 2);
    changeable_len = mode_sense_page(s, page, &p, 1);
    assert(changeable_len == len);

    /* Check that unchangeable bits are the same as what MODE SENSE
     * would return.
     */
    for (i = 2; i < len; i++) {
        if (((mode_current[i] ^ inbuf[i - 2]) & ~mode_changeable[i]) != 0) {
            return -1;
        }
    }
    return 0;
}

static void scsi_disk_apply_mode_select(SCSIDiskState *s, int page, uint8_t *p)
{
    switch (page) {
    case MODE_PAGE_CACHING:
        blk_set_enable_write_cache(s->qdev.conf.blk, (p[0] & 4) != 0);
        break;

    default:
        break;
    }
}

static int mode_select_pages(SCSIDiskReq *r, uint8_t *p, int len, bool change)
{
    SCSIDiskState *s = DO_UPCAST(SCSIDiskState, qdev, r->req.dev);

    while (len > 0) {
        int page, subpage, page_len;

        /* Parse both possible formats for the mode page headers.  */
        page = p[0] & 0x3f;
        if (p[0] & 0x40) {
            if (len < 4) {
                goto invalid_param_len;
            }
            subpage = p[1];
            page_len = lduw_be_p(&p[2]);
            p += 4;
            len -= 4;
        } else {
            if (len < 2) {
                goto invalid_param_len;
            }
            subpage = 0;
            page_len = p[1];
            p += 2;
            len -= 2;
        }

        if (subpage) {
            goto invalid_param;
        }
        if (page_len > len) {
            goto invalid_param_len;
        }

        if (!change) {
            if (scsi_disk_check_mode_select(s, page, p, page_len) < 0) {
                goto invalid_param;
            }
        } else {
            scsi_disk_apply_mode_select(s, page, p);
        }

        p += page_len;
        len -= page_len;
    }
    return 0;

invalid_param:
    scsi_check_condition(r, SENSE_CODE(INVALID_PARAM));
    return -1;

invalid_param_len:
    scsi_check_condition(r, SENSE_CODE(INVALID_PARAM_LEN));
    return -1;
}

static void scsi_disk_emulate_mode_select(SCSIDiskReq *r, uint8_t *inbuf)
{
    SCSIDiskState *s = DO_UPCAST(SCSIDiskState, qdev, r->req.dev);
    uint8_t *p = inbuf;
    int cmd = r->req.cmd.buf[0];
    int len = r->req.cmd.xfer;
    int hdr_len = (cmd == MODE_SELECT ? 4 : 8);
    int bd_len;
    int pass;

    /* We only support PF=1, SP=0.  */
    if ((r->req.cmd.buf[1] & 0x11) != 0x10) {
        goto invalid_field;
    }

    if (len < hdr_len) {
        goto invalid_param_len;
    }

    bd_len = (cmd == MODE_SELECT ? p[3] : lduw_be_p(&p[6]));
    len -= hdr_len;
    p += hdr_len;
    if (len < bd_len) {
        goto invalid_param_len;
    }
    if (bd_len != 0 && bd_len != 8) {
        goto invalid_param;
    }

    len -= bd_len;
    p += bd_len;

    /* Ensure no change is made if there is an error!  */
    for (pass = 0; pass < 2; pass++) {
        if (mode_select_pages(r, p, len, pass == 1) < 0) {
            assert(pass == 0);
            return;
        }
    }
    if (!blk_enable_write_cache(s->qdev.conf.blk)) {
        /* The request is used as the AIO opaque value, so add a ref.  */
        scsi_req_ref(&r->req);
        block_acct_start(blk_get_stats(s->qdev.conf.blk), &r->acct, 0,
                         BLOCK_ACCT_FLUSH);
        r->req.aiocb = blk_aio_flush(s->qdev.conf.blk, scsi_aio_complete, r);
        return;
    }

    scsi_req_complete(&r->req, GOOD);
    return;

invalid_param:
    scsi_check_condition(r, SENSE_CODE(INVALID_PARAM));
    return;

invalid_param_len:
    scsi_check_condition(r, SENSE_CODE(INVALID_PARAM_LEN));
    return;

invalid_field:
    scsi_check_condition(r, SENSE_CODE(INVALID_FIELD));
}

static inline bool check_lba_range(SCSIDiskState *s,
                                   uint64_t sector_num, uint32_t nb_sectors)
{
    /*
     * The first line tests that no overflow happens when computing the last
     * sector.  The second line tests that the last accessed sector is in
     * range.
     *
     * Careful, the computations should not underflow for nb_sectors == 0,
     * and a 0-block read to the first LBA beyond the end of device is
     * valid.
     */
    return (sector_num <= sector_num + nb_sectors &&
            sector_num + nb_sectors <= s->qdev.max_lba + 1);
}

typedef struct UnmapCBData {
    SCSIDiskReq *r;
    uint8_t *inbuf;
    int count;
} UnmapCBData;

static void scsi_unmap_complete(void *opaque, int ret);

static void scsi_unmap_complete_noio(UnmapCBData *data, int ret)
{
    SCSIDiskReq *r = data->r;
    SCSIDiskState *s = DO_UPCAST(SCSIDiskState, qdev, r->req.dev);
    uint64_t sector_num;
    uint32_t nb_sectors;

    assert(r->req.aiocb == NULL);
<<<<<<< HEAD

    if (r->req.io_canceled) {
        scsi_req_cancel_complete(&r->req);
        goto done;
    }

    if (ret < 0) {
        if (scsi_handle_rw_error(r, -ret, false)) {
            goto done;
        }
    }

=======
    if (scsi_disk_req_check_error(r, ret, false)) {
        goto done;
    }

>>>>>>> 7124ccf8
    if (data->count > 0) {
        sector_num = ldq_be_p(&data->inbuf[0]);
        nb_sectors = ldl_be_p(&data->inbuf[8]) & 0xffffffffULL;
        if (!check_lba_range(s, sector_num, nb_sectors)) {
            scsi_check_condition(r, SENSE_CODE(LBA_OUT_OF_RANGE));
            goto done;
        }

        r->req.aiocb = blk_aio_pdiscard(s->qdev.conf.blk,
                                        sector_num * s->qdev.blocksize,
                                        nb_sectors * s->qdev.blocksize,
                                        scsi_unmap_complete, data);
        data->count--;
        data->inbuf += 16;
        return;
    }

    scsi_req_complete(&r->req, GOOD);

done:
    scsi_req_unref(&r->req);
    g_free(data);
}

static void scsi_unmap_complete(void *opaque, int ret)
{
    UnmapCBData *data = opaque;
    SCSIDiskReq *r = data->r;

    assert(r->req.aiocb != NULL);
    r->req.aiocb = NULL;

    scsi_unmap_complete_noio(data, ret);
}

static void scsi_disk_emulate_unmap(SCSIDiskReq *r, uint8_t *inbuf)
{
    SCSIDiskState *s = DO_UPCAST(SCSIDiskState, qdev, r->req.dev);
    uint8_t *p = inbuf;
    int len = r->req.cmd.xfer;
    UnmapCBData *data;

    /* Reject ANCHOR=1.  */
    if (r->req.cmd.buf[1] & 0x1) {
        goto invalid_field;
    }

    if (len < 8) {
        goto invalid_param_len;
    }
    if (len < lduw_be_p(&p[0]) + 2) {
        goto invalid_param_len;
    }
    if (len < lduw_be_p(&p[2]) + 8) {
        goto invalid_param_len;
    }
    if (lduw_be_p(&p[2]) & 15) {
        goto invalid_param_len;
    }

    if (blk_is_read_only(s->qdev.conf.blk)) {
        scsi_check_condition(r, SENSE_CODE(WRITE_PROTECTED));
        return;
    }

    data = g_new0(UnmapCBData, 1);
    data->r = r;
    data->inbuf = &p[8];
    data->count = lduw_be_p(&p[2]) >> 4;

    /* The matching unref is in scsi_unmap_complete, before data is freed.  */
    scsi_req_ref(&r->req);
    scsi_unmap_complete_noio(data, 0);
    return;

invalid_param_len:
    scsi_check_condition(r, SENSE_CODE(INVALID_PARAM_LEN));
    return;

invalid_field:
    scsi_check_condition(r, SENSE_CODE(INVALID_FIELD));
}

typedef struct WriteSameCBData {
    SCSIDiskReq *r;
    int64_t sector;
    int nb_sectors;
    QEMUIOVector qiov;
    struct iovec iov;
} WriteSameCBData;

static void scsi_write_same_complete(void *opaque, int ret)
{
    WriteSameCBData *data = opaque;
    SCSIDiskReq *r = data->r;
    SCSIDiskState *s = DO_UPCAST(SCSIDiskState, qdev, r->req.dev);

    assert(r->req.aiocb != NULL);
    r->req.aiocb = NULL;
<<<<<<< HEAD
    if (r->req.io_canceled) {
        scsi_req_cancel_complete(&r->req);
        goto done;
    }

    if (ret < 0) {
        if (scsi_handle_rw_error(r, -ret, true)) {
            goto done;
        }
    }
=======
    if (scsi_disk_req_check_error(r, ret, true)) {
        goto done;
    }

    block_acct_done(blk_get_stats(s->qdev.conf.blk), &r->acct);
>>>>>>> 7124ccf8

    block_acct_done(blk_get_stats(s->qdev.conf.blk), &r->acct);

    data->nb_sectors -= data->iov.iov_len / 512;
    data->sector += data->iov.iov_len / 512;
    data->iov.iov_len = MIN(data->nb_sectors * 512, data->iov.iov_len);
    if (data->iov.iov_len) {
        block_acct_start(blk_get_stats(s->qdev.conf.blk), &r->acct,
                         data->iov.iov_len, BLOCK_ACCT_WRITE);
<<<<<<< HEAD
        /* blk_aio_write doesn't like the qiov size being different from
         * nb_sectors, make sure they match.
         */
        qemu_iovec_init_external(&data->qiov, &data->iov, 1);
        r->req.aiocb = blk_aio_writev(s->qdev.conf.blk, data->sector,
                                      &data->qiov, data->iov.iov_len / 512,
                                      scsi_write_same_complete, data);
=======
        /* Reinitialize qiov, to handle unaligned WRITE SAME request
         * where final qiov may need smaller size */
        qemu_iovec_init_external(&data->qiov, &data->iov, 1);
        r->req.aiocb = blk_aio_pwritev(s->qdev.conf.blk,
                                       data->sector << BDRV_SECTOR_BITS,
                                       &data->qiov, 0,
                                       scsi_write_same_complete, data);
>>>>>>> 7124ccf8
        return;
    }

    scsi_req_complete(&r->req, GOOD);

done:
    scsi_req_unref(&r->req);
    qemu_vfree(data->iov.iov_base);
    g_free(data);
}

static void scsi_disk_emulate_write_same(SCSIDiskReq *r, uint8_t *inbuf)
{
    SCSIRequest *req = &r->req;
    SCSIDiskState *s = DO_UPCAST(SCSIDiskState, qdev, req->dev);
    uint32_t nb_sectors = scsi_data_cdb_xfer(r->req.cmd.buf);
    WriteSameCBData *data;
    uint8_t *buf;
    int i;

    /* Fail if PBDATA=1 or LBDATA=1 or ANCHOR=1.  */
    if (nb_sectors == 0 || (req->cmd.buf[1] & 0x16)) {
        scsi_check_condition(r, SENSE_CODE(INVALID_FIELD));
        return;
    }

    if (blk_is_read_only(s->qdev.conf.blk)) {
        scsi_check_condition(r, SENSE_CODE(WRITE_PROTECTED));
        return;
    }
    if (!check_lba_range(s, r->req.cmd.lba, nb_sectors)) {
        scsi_check_condition(r, SENSE_CODE(LBA_OUT_OF_RANGE));
        return;
    }

    if (buffer_is_zero(inbuf, s->qdev.blocksize)) {
        int flags = (req->cmd.buf[1] & 0x8) ? BDRV_REQ_MAY_UNMAP : 0;

        /* The request is used as the AIO opaque value, so add a ref.  */
        scsi_req_ref(&r->req);
        block_acct_start(blk_get_stats(s->qdev.conf.blk), &r->acct,
                         nb_sectors * s->qdev.blocksize,
                        BLOCK_ACCT_WRITE);
        r->req.aiocb = blk_aio_pwrite_zeroes(s->qdev.conf.blk,
                                r->req.cmd.lba * s->qdev.blocksize,
                                nb_sectors * s->qdev.blocksize,
                                flags, scsi_aio_complete, r);
        return;
    }

    data = g_new0(WriteSameCBData, 1);
    data->r = r;
    data->sector = r->req.cmd.lba * (s->qdev.blocksize / 512);
    data->nb_sectors = nb_sectors * (s->qdev.blocksize / 512);
    data->iov.iov_len = MIN(data->nb_sectors * 512, SCSI_WRITE_SAME_MAX);
    data->iov.iov_base = buf = blk_blockalign(s->qdev.conf.blk,
                                              data->iov.iov_len);
    qemu_iovec_init_external(&data->qiov, &data->iov, 1);

    for (i = 0; i < data->iov.iov_len; i += s->qdev.blocksize) {
        memcpy(&buf[i], inbuf, s->qdev.blocksize);
    }

    scsi_req_ref(&r->req);
    block_acct_start(blk_get_stats(s->qdev.conf.blk), &r->acct,
                     data->iov.iov_len, BLOCK_ACCT_WRITE);
    r->req.aiocb = blk_aio_pwritev(s->qdev.conf.blk,
                                   data->sector << BDRV_SECTOR_BITS,
                                   &data->qiov, 0,
                                   scsi_write_same_complete, data);
}

static void scsi_disk_emulate_write_data(SCSIRequest *req)
{
    SCSIDiskReq *r = DO_UPCAST(SCSIDiskReq, req, req);

    if (r->iov.iov_len) {
        int buflen = r->iov.iov_len;
        DPRINTF("Write buf_len=%d\n", buflen);
        r->iov.iov_len = 0;
        scsi_req_data(&r->req, buflen);
        return;
    }

    switch (req->cmd.buf[0]) {
    case MODE_SELECT:
    case MODE_SELECT_10:
        /* This also clears the sense buffer for REQUEST SENSE.  */
        scsi_disk_emulate_mode_select(r, r->iov.iov_base);
        break;

    case UNMAP:
        scsi_disk_emulate_unmap(r, r->iov.iov_base);
        break;

    case VERIFY_10:
    case VERIFY_12:
    case VERIFY_16:
        if (r->req.status == -1) {
            scsi_check_condition(r, SENSE_CODE(INVALID_FIELD));
        }
        break;

    case WRITE_SAME_10:
    case WRITE_SAME_16:
        scsi_disk_emulate_write_same(r, r->iov.iov_base);
        break;

    default:
        abort();
    }
}

static int32_t scsi_disk_emulate_command(SCSIRequest *req, uint8_t *buf)
{
    SCSIDiskReq *r = DO_UPCAST(SCSIDiskReq, req, req);
    SCSIDiskState *s = DO_UPCAST(SCSIDiskState, qdev, req->dev);
    uint64_t nb_sectors;
    uint8_t *outbuf;
    int buflen;

    switch (req->cmd.buf[0]) {
    case INQUIRY:
    case MODE_SENSE:
    case MODE_SENSE_10:
    case RESERVE:
    case RESERVE_10:
    case RELEASE:
    case RELEASE_10:
    case START_STOP:
    case ALLOW_MEDIUM_REMOVAL:
    case GET_CONFIGURATION:
    case GET_EVENT_STATUS_NOTIFICATION:
    case MECHANISM_STATUS:
    case REQUEST_SENSE:
        break;

    default:
        if (!blk_is_available(s->qdev.conf.blk)) {
            scsi_check_condition(r, SENSE_CODE(NO_MEDIUM));
            return 0;
        }
        break;
    }

    /*
     * FIXME: we shouldn't return anything bigger than 4k, but the code
     * requires the buffer to be as big as req->cmd.xfer in several
     * places.  So, do not allow CDBs with a very large ALLOCATION
     * LENGTH.  The real fix would be to modify scsi_read_data and
     * dma_buf_read, so that they return data beyond the buflen
     * as all zeros.
     */
    if (req->cmd.xfer > 65536) {
        goto illegal_request;
    }
    r->buflen = MAX(4096, req->cmd.xfer);

    if (!r->iov.iov_base) {
        r->iov.iov_base = blk_blockalign(s->qdev.conf.blk, r->buflen);
    }

    buflen = req->cmd.xfer;
    outbuf = r->iov.iov_base;
    memset(outbuf, 0, r->buflen);
    switch (req->cmd.buf[0]) {
    case TEST_UNIT_READY:
        assert(blk_is_available(s->qdev.conf.blk));
        break;
    case INQUIRY:
        buflen = scsi_disk_emulate_inquiry(req, outbuf);
        if (buflen < 0) {
            goto illegal_request;
        }
        break;
    case MODE_SENSE:
    case MODE_SENSE_10:
        buflen = scsi_disk_emulate_mode_sense(r, outbuf);
        if (buflen < 0) {
            goto illegal_request;
        }
        break;
    case READ_TOC:
        buflen = scsi_disk_emulate_read_toc(req, outbuf);
        if (buflen < 0) {
            goto illegal_request;
        }
        break;
    case RESERVE:
        if (req->cmd.buf[1] & 1) {
            goto illegal_request;
        }
        break;
    case RESERVE_10:
        if (req->cmd.buf[1] & 3) {
            goto illegal_request;
        }
        break;
    case RELEASE:
        if (req->cmd.buf[1] & 1) {
            goto illegal_request;
        }
        break;
    case RELEASE_10:
        if (req->cmd.buf[1] & 3) {
            goto illegal_request;
        }
        break;
    case START_STOP:
        if (scsi_disk_emulate_start_stop(r) < 0) {
            return 0;
        }
        break;
    case ALLOW_MEDIUM_REMOVAL:
        s->tray_locked = req->cmd.buf[4] & 1;
        blk_lock_medium(s->qdev.conf.blk, req->cmd.buf[4] & 1);
        break;
    case READ_CAPACITY_10:
        /* The normal LEN field for this command is zero.  */
        memset(outbuf, 0, 8);
        blk_get_geometry(s->qdev.conf.blk, &nb_sectors);
        if (!nb_sectors) {
            scsi_check_condition(r, SENSE_CODE(LUN_NOT_READY));
            return 0;
        }
        if ((req->cmd.buf[8] & 1) == 0 && req->cmd.lba) {
            goto illegal_request;
        }
        nb_sectors /= s->qdev.blocksize / 512;
        /* Returned value is the address of the last sector.  */
        nb_sectors--;
        /* Remember the new size for read/write sanity checking. */
        s->qdev.max_lba = nb_sectors;
        /* Clip to 2TB, instead of returning capacity modulo 2TB. */
        if (nb_sectors > UINT32_MAX) {
            nb_sectors = UINT32_MAX;
        }
        outbuf[0] = (nb_sectors >> 24) & 0xff;
        outbuf[1] = (nb_sectors >> 16) & 0xff;
        outbuf[2] = (nb_sectors >> 8) & 0xff;
        outbuf[3] = nb_sectors & 0xff;
        outbuf[4] = 0;
        outbuf[5] = 0;
        outbuf[6] = s->qdev.blocksize >> 8;
        outbuf[7] = 0;
        break;
    case REQUEST_SENSE:
        /* Just return "NO SENSE".  */
        buflen = scsi_build_sense(NULL, 0, outbuf, r->buflen,
                                  (req->cmd.buf[1] & 1) == 0);
        if (buflen < 0) {
            goto illegal_request;
        }
        break;
    case MECHANISM_STATUS:
        buflen = scsi_emulate_mechanism_status(s, outbuf);
        if (buflen < 0) {
            goto illegal_request;
        }
        break;
    case GET_CONFIGURATION:
        buflen = scsi_get_configuration(s, outbuf);
        if (buflen < 0) {
            goto illegal_request;
        }
        break;
    case GET_EVENT_STATUS_NOTIFICATION:
        buflen = scsi_get_event_status_notification(s, r, outbuf);
        if (buflen < 0) {
            goto illegal_request;
        }
        break;
    case READ_DISC_INFORMATION:
        buflen = scsi_read_disc_information(s, r, outbuf);
        if (buflen < 0) {
            goto illegal_request;
        }
        break;
    case READ_DVD_STRUCTURE:
        buflen = scsi_read_dvd_structure(s, r, outbuf);
        if (buflen < 0) {
            goto illegal_request;
        }
        break;
    case SERVICE_ACTION_IN_16:
        /* Service Action In subcommands. */
        if ((req->cmd.buf[1] & 31) == SAI_READ_CAPACITY_16) {
            DPRINTF("SAI READ CAPACITY(16)\n");
            memset(outbuf, 0, req->cmd.xfer);
            blk_get_geometry(s->qdev.conf.blk, &nb_sectors);
            if (!nb_sectors) {
                scsi_check_condition(r, SENSE_CODE(LUN_NOT_READY));
                return 0;
            }
            if ((req->cmd.buf[14] & 1) == 0 && req->cmd.lba) {
                goto illegal_request;
            }
            nb_sectors /= s->qdev.blocksize / 512;
            /* Returned value is the address of the last sector.  */
            nb_sectors--;
            /* Remember the new size for read/write sanity checking. */
            s->qdev.max_lba = nb_sectors;
            outbuf[0] = (nb_sectors >> 56) & 0xff;
            outbuf[1] = (nb_sectors >> 48) & 0xff;
            outbuf[2] = (nb_sectors >> 40) & 0xff;
            outbuf[3] = (nb_sectors >> 32) & 0xff;
            outbuf[4] = (nb_sectors >> 24) & 0xff;
            outbuf[5] = (nb_sectors >> 16) & 0xff;
            outbuf[6] = (nb_sectors >> 8) & 0xff;
            outbuf[7] = nb_sectors & 0xff;
            outbuf[8] = 0;
            outbuf[9] = 0;
            outbuf[10] = s->qdev.blocksize >> 8;
            outbuf[11] = 0;
            outbuf[12] = 0;
            outbuf[13] = get_physical_block_exp(&s->qdev.conf);

            /* set TPE bit if the format supports discard */
            if (s->qdev.conf.discard_granularity) {
                outbuf[14] = 0x80;
            }

            /* Protection, exponent and lowest lba field left blank. */
            break;
        }
        DPRINTF("Unsupported Service Action In\n");
        goto illegal_request;
    case SYNCHRONIZE_CACHE:
        /* The request is used as the AIO opaque value, so add a ref.  */
        scsi_req_ref(&r->req);
        block_acct_start(blk_get_stats(s->qdev.conf.blk), &r->acct, 0,
                         BLOCK_ACCT_FLUSH);
        r->req.aiocb = blk_aio_flush(s->qdev.conf.blk, scsi_aio_complete, r);
        return 0;
    case SEEK_10:
        DPRINTF("Seek(10) (sector %" PRId64 ")\n", r->req.cmd.lba);
        if (r->req.cmd.lba > s->qdev.max_lba) {
            goto illegal_lba;
        }
        break;
    case MODE_SELECT:
        DPRINTF("Mode Select(6) (len %lu)\n", (unsigned long)r->req.cmd.xfer);
        break;
    case MODE_SELECT_10:
        DPRINTF("Mode Select(10) (len %lu)\n", (unsigned long)r->req.cmd.xfer);
        break;
    case UNMAP:
        DPRINTF("Unmap (len %lu)\n", (unsigned long)r->req.cmd.xfer);
        break;
    case VERIFY_10:
    case VERIFY_12:
    case VERIFY_16:
        DPRINTF("Verify (bytchk %d)\n", (req->cmd.buf[1] >> 1) & 3);
        if (req->cmd.buf[1] & 6) {
            goto illegal_request;
        }
        break;
    case WRITE_SAME_10:
    case WRITE_SAME_16:
        DPRINTF("WRITE SAME %d (len %lu)\n",
                req->cmd.buf[0] == WRITE_SAME_10 ? 10 : 16,
                (unsigned long)r->req.cmd.xfer);
        break;
    default:
        DPRINTF("Unknown SCSI command (%2.2x=%s)\n", buf[0],
                scsi_command_name(buf[0]));
        scsi_check_condition(r, SENSE_CODE(INVALID_OPCODE));
        return 0;
    }
    assert(!r->req.aiocb);
    r->iov.iov_len = MIN(r->buflen, req->cmd.xfer);
    if (r->iov.iov_len == 0) {
        scsi_req_complete(&r->req, GOOD);
    }
    if (r->req.cmd.mode == SCSI_XFER_TO_DEV) {
        assert(r->iov.iov_len == req->cmd.xfer);
        return -r->iov.iov_len;
    } else {
        return r->iov.iov_len;
    }

illegal_request:
    if (r->req.status == -1) {
        scsi_check_condition(r, SENSE_CODE(INVALID_FIELD));
    }
    return 0;

illegal_lba:
    scsi_check_condition(r, SENSE_CODE(LBA_OUT_OF_RANGE));
    return 0;
}

/* Execute a scsi command.  Returns the length of the data expected by the
   command.  This will be Positive for data transfers from the device
   (eg. disk reads), negative for transfers to the device (eg. disk writes),
   and zero if the command does not transfer any data.  */

static int32_t scsi_disk_dma_command(SCSIRequest *req, uint8_t *buf)
{
    SCSIDiskReq *r = DO_UPCAST(SCSIDiskReq, req, req);
    SCSIDiskState *s = DO_UPCAST(SCSIDiskState, qdev, req->dev);
    SCSIDiskClass *sdc = (SCSIDiskClass *) object_get_class(OBJECT(s));
    uint32_t len;
    uint8_t command;

    command = buf[0];

    if (!blk_is_available(s->qdev.conf.blk)) {
        scsi_check_condition(r, SENSE_CODE(NO_MEDIUM));
        return 0;
    }

    len = scsi_data_cdb_xfer(r->req.cmd.buf);
    switch (command) {
    case READ_6:
    case READ_10:
    case READ_12:
    case READ_16:
        DPRINTF("Read (sector %" PRId64 ", count %u)\n", r->req.cmd.lba, len);
        if (r->req.cmd.buf[1] & 0xe0) {
            goto illegal_request;
        }
        if (!check_lba_range(s, r->req.cmd.lba, len)) {
            goto illegal_lba;
        }
        r->sector = r->req.cmd.lba * (s->qdev.blocksize / 512);
        r->sector_count = len * (s->qdev.blocksize / 512);
        break;
    case WRITE_6:
    case WRITE_10:
    case WRITE_12:
    case WRITE_16:
    case WRITE_VERIFY_10:
    case WRITE_VERIFY_12:
    case WRITE_VERIFY_16:
        if (blk_is_read_only(s->qdev.conf.blk)) {
            scsi_check_condition(r, SENSE_CODE(WRITE_PROTECTED));
            return 0;
        }
        DPRINTF("Write %s(sector %" PRId64 ", count %u)\n",
                (command & 0xe) == 0xe ? "And Verify " : "",
                r->req.cmd.lba, len);
        if (r->req.cmd.buf[1] & 0xe0) {
            goto illegal_request;
        }
        if (!check_lba_range(s, r->req.cmd.lba, len)) {
            goto illegal_lba;
        }
        r->sector = r->req.cmd.lba * (s->qdev.blocksize / 512);
        r->sector_count = len * (s->qdev.blocksize / 512);
        break;
    default:
        abort();
    illegal_request:
        scsi_check_condition(r, SENSE_CODE(INVALID_FIELD));
        return 0;
    illegal_lba:
        scsi_check_condition(r, SENSE_CODE(LBA_OUT_OF_RANGE));
        return 0;
    }
    r->need_fua_emulation = sdc->need_fua_emulation(&r->req.cmd);
    if (r->sector_count == 0) {
        scsi_req_complete(&r->req, GOOD);
    }
    assert(r->iov.iov_len == 0);
    if (r->req.cmd.mode == SCSI_XFER_TO_DEV) {
        return -r->sector_count * 512;
    } else {
        return r->sector_count * 512;
    }
}

static void scsi_disk_reset(DeviceState *dev)
{
    SCSIDiskState *s = DO_UPCAST(SCSIDiskState, qdev.qdev, dev);
    uint64_t nb_sectors;

    scsi_device_purge_requests(&s->qdev, SENSE_CODE(RESET));

    blk_get_geometry(s->qdev.conf.blk, &nb_sectors);
    nb_sectors /= s->qdev.blocksize / 512;
    if (nb_sectors) {
        nb_sectors--;
    }
    s->qdev.max_lba = nb_sectors;
    /* reset tray statuses */
    s->tray_locked = 0;
    s->tray_open = 0;
}

static void scsi_disk_resize_cb(void *opaque)
{
    SCSIDiskState *s = opaque;

    /* SPC lists this sense code as available only for
     * direct-access devices.
     */
    if (s->qdev.type == TYPE_DISK) {
        scsi_device_report_change(&s->qdev, SENSE_CODE(CAPACITY_CHANGED));
    }
}

static void scsi_cd_change_media_cb(void *opaque, bool load)
{
    SCSIDiskState *s = opaque;

    /*
     * When a CD gets changed, we have to report an ejected state and
     * then a loaded state to guests so that they detect tray
     * open/close and media change events.  Guests that do not use
     * GET_EVENT_STATUS_NOTIFICATION to detect such tray open/close
     * states rely on this behavior.
     *
     * media_changed governs the state machine used for unit attention
     * report.  media_event is used by GET EVENT STATUS NOTIFICATION.
     */
    s->media_changed = load;
    s->tray_open = !load;
    scsi_device_set_ua(&s->qdev, SENSE_CODE(UNIT_ATTENTION_NO_MEDIUM));
    s->media_event = true;
    s->eject_request = false;
}

static void scsi_cd_eject_request_cb(void *opaque, bool force)
{
    SCSIDiskState *s = opaque;

    s->eject_request = true;
    if (force) {
        s->tray_locked = false;
    }
}

static bool scsi_cd_is_tray_open(void *opaque)
{
    return ((SCSIDiskState *)opaque)->tray_open;
}

static bool scsi_cd_is_medium_locked(void *opaque)
{
    return ((SCSIDiskState *)opaque)->tray_locked;
}

static const BlockDevOps scsi_disk_removable_block_ops = {
    .change_media_cb = scsi_cd_change_media_cb,
    .eject_request_cb = scsi_cd_eject_request_cb,
    .is_tray_open = scsi_cd_is_tray_open,
    .is_medium_locked = scsi_cd_is_medium_locked,

    .resize_cb = scsi_disk_resize_cb,
};

static const BlockDevOps scsi_disk_block_ops = {
    .resize_cb = scsi_disk_resize_cb,
};

static void scsi_disk_unit_attention_reported(SCSIDevice *dev)
{
    SCSIDiskState *s = DO_UPCAST(SCSIDiskState, qdev, dev);
    if (s->media_changed) {
        s->media_changed = false;
        scsi_device_set_ua(&s->qdev, SENSE_CODE(MEDIUM_CHANGED));
    }
}

static void scsi_realize(SCSIDevice *dev, Error **errp)
{
    SCSIDiskState *s = DO_UPCAST(SCSIDiskState, qdev, dev);
    Error *err = NULL;

    if (!s->qdev.conf.blk) {
        error_setg(errp, "drive property not set");
        return;
    }

    if (!(s->features & (1 << SCSI_DISK_F_REMOVABLE)) &&
        !blk_is_inserted(s->qdev.conf.blk)) {
        error_setg(errp, "Device needs media, but drive is empty");
        return;
    }

    blkconf_serial(&s->qdev.conf, &s->serial);
    blkconf_blocksizes(&s->qdev.conf);
    if (dev->type == TYPE_DISK) {
        blkconf_geometry(&dev->conf, NULL, 65535, 255, 255, &err);
        if (err) {
            error_propagate(errp, err);
            return;
        }
    }
    blkconf_apply_backend_options(&dev->conf);

    if (s->qdev.conf.discard_granularity == -1) {
        s->qdev.conf.discard_granularity =
            MAX(s->qdev.conf.logical_block_size, DEFAULT_DISCARD_GRANULARITY);
    }

    if (!s->version) {
        s->version = g_strdup(qemu_hw_version());
    }
    if (!s->vendor) {
        s->vendor = g_strdup("QEMU");
    }

    if (blk_is_sg(s->qdev.conf.blk)) {
        error_setg(errp, "unwanted /dev/sg*");
        return;
    }

    if ((s->features & (1 << SCSI_DISK_F_REMOVABLE)) &&
            !(s->features & (1 << SCSI_DISK_F_NO_REMOVABLE_DEVOPS))) {
        blk_set_dev_ops(s->qdev.conf.blk, &scsi_disk_removable_block_ops, s);
    } else {
        blk_set_dev_ops(s->qdev.conf.blk, &scsi_disk_block_ops, s);
    }
    blk_set_guest_block_size(s->qdev.conf.blk, s->qdev.blocksize);

    blk_iostatus_enable(s->qdev.conf.blk);
}

static void scsi_hd_realize(SCSIDevice *dev, Error **errp)
{
    SCSIDiskState *s = DO_UPCAST(SCSIDiskState, qdev, dev);
    /* can happen for devices without drive. The error message for missing
     * backend will be issued in scsi_realize
     */
    if (s->qdev.conf.blk) {
        blkconf_blocksizes(&s->qdev.conf);
    }
    s->qdev.blocksize = s->qdev.conf.logical_block_size;
    s->qdev.type = TYPE_DISK;
    if (!s->product) {
        s->product = g_strdup("QEMU HARDDISK");
    }
    scsi_realize(&s->qdev, errp);
}

static void scsi_cd_realize(SCSIDevice *dev, Error **errp)
{
    SCSIDiskState *s = DO_UPCAST(SCSIDiskState, qdev, dev);

    if (!dev->conf.blk) {
        dev->conf.blk = blk_new();
    }

    s->qdev.blocksize = 2048;
    s->qdev.type = TYPE_ROM;
    s->features |= 1 << SCSI_DISK_F_REMOVABLE;
    if (!s->product) {
        s->product = g_strdup("QEMU CD-ROM");
    }
    scsi_realize(&s->qdev, errp);
}

static void scsi_disk_realize(SCSIDevice *dev, Error **errp)
{
    DriveInfo *dinfo;
    Error *local_err = NULL;

    if (!dev->conf.blk) {
        scsi_realize(dev, &local_err);
        assert(local_err);
        error_propagate(errp, local_err);
        return;
    }

    dinfo = blk_legacy_dinfo(dev->conf.blk);
    if (dinfo && dinfo->media_cd) {
        scsi_cd_realize(dev, errp);
    } else {
        scsi_hd_realize(dev, errp);
    }
}

static const SCSIReqOps scsi_disk_emulate_reqops = {
    .size         = sizeof(SCSIDiskReq),
    .free_req     = scsi_free_request,
    .send_command = scsi_disk_emulate_command,
    .read_data    = scsi_disk_emulate_read_data,
    .write_data   = scsi_disk_emulate_write_data,
    .get_buf      = scsi_get_buf,
};

static const SCSIReqOps scsi_disk_dma_reqops = {
    .size         = sizeof(SCSIDiskReq),
    .free_req     = scsi_free_request,
    .send_command = scsi_disk_dma_command,
    .read_data    = scsi_read_data,
    .write_data   = scsi_write_data,
    .get_buf      = scsi_get_buf,
    .load_request = scsi_disk_load_request,
    .save_request = scsi_disk_save_request,
};

static const SCSIReqOps *const scsi_disk_reqops_dispatch[256] = {
    [TEST_UNIT_READY]                 = &scsi_disk_emulate_reqops,
    [INQUIRY]                         = &scsi_disk_emulate_reqops,
    [MODE_SENSE]                      = &scsi_disk_emulate_reqops,
    [MODE_SENSE_10]                   = &scsi_disk_emulate_reqops,
    [START_STOP]                      = &scsi_disk_emulate_reqops,
    [ALLOW_MEDIUM_REMOVAL]            = &scsi_disk_emulate_reqops,
    [READ_CAPACITY_10]                = &scsi_disk_emulate_reqops,
    [READ_TOC]                        = &scsi_disk_emulate_reqops,
    [READ_DVD_STRUCTURE]              = &scsi_disk_emulate_reqops,
    [READ_DISC_INFORMATION]           = &scsi_disk_emulate_reqops,
    [GET_CONFIGURATION]               = &scsi_disk_emulate_reqops,
    [GET_EVENT_STATUS_NOTIFICATION]   = &scsi_disk_emulate_reqops,
    [MECHANISM_STATUS]                = &scsi_disk_emulate_reqops,
    [SERVICE_ACTION_IN_16]            = &scsi_disk_emulate_reqops,
    [REQUEST_SENSE]                   = &scsi_disk_emulate_reqops,
    [SYNCHRONIZE_CACHE]               = &scsi_disk_emulate_reqops,
    [SEEK_10]                         = &scsi_disk_emulate_reqops,
    [MODE_SELECT]                     = &scsi_disk_emulate_reqops,
    [MODE_SELECT_10]                  = &scsi_disk_emulate_reqops,
    [UNMAP]                           = &scsi_disk_emulate_reqops,
    [WRITE_SAME_10]                   = &scsi_disk_emulate_reqops,
    [WRITE_SAME_16]                   = &scsi_disk_emulate_reqops,
    [VERIFY_10]                       = &scsi_disk_emulate_reqops,
    [VERIFY_12]                       = &scsi_disk_emulate_reqops,
    [VERIFY_16]                       = &scsi_disk_emulate_reqops,

    [READ_6]                          = &scsi_disk_dma_reqops,
    [READ_10]                         = &scsi_disk_dma_reqops,
    [READ_12]                         = &scsi_disk_dma_reqops,
    [READ_16]                         = &scsi_disk_dma_reqops,
    [WRITE_6]                         = &scsi_disk_dma_reqops,
    [WRITE_10]                        = &scsi_disk_dma_reqops,
    [WRITE_12]                        = &scsi_disk_dma_reqops,
    [WRITE_16]                        = &scsi_disk_dma_reqops,
    [WRITE_VERIFY_10]                 = &scsi_disk_dma_reqops,
    [WRITE_VERIFY_12]                 = &scsi_disk_dma_reqops,
    [WRITE_VERIFY_16]                 = &scsi_disk_dma_reqops,
};

static SCSIRequest *scsi_new_request(SCSIDevice *d, uint32_t tag, uint32_t lun,
                                     uint8_t *buf, void *hba_private)
{
    SCSIDiskState *s = DO_UPCAST(SCSIDiskState, qdev, d);
    SCSIRequest *req;
    const SCSIReqOps *ops;
    uint8_t command;

    command = buf[0];
    ops = scsi_disk_reqops_dispatch[command];
    if (!ops) {
        ops = &scsi_disk_emulate_reqops;
    }
    req = scsi_req_alloc(ops, &s->qdev, tag, lun, hba_private);

#ifdef DEBUG_SCSI
    DPRINTF("Command: lun=%d tag=0x%x data=0x%02x", lun, tag, buf[0]);
    {
        int i;
        for (i = 1; i < scsi_cdb_length(buf); i++) {
            printf(" 0x%02x", buf[i]);
        }
        printf("\n");
    }
#endif

    return req;
}

#ifdef __linux__
static int get_device_type(SCSIDiskState *s)
{
    uint8_t cmd[16];
    uint8_t buf[36];
    uint8_t sensebuf[8];
    sg_io_hdr_t io_header;
    int ret;

    memset(cmd, 0, sizeof(cmd));
    memset(buf, 0, sizeof(buf));
    cmd[0] = INQUIRY;
    cmd[4] = sizeof(buf);

    memset(&io_header, 0, sizeof(io_header));
    io_header.interface_id = 'S';
    io_header.dxfer_direction = SG_DXFER_FROM_DEV;
    io_header.dxfer_len = sizeof(buf);
    io_header.dxferp = buf;
    io_header.cmdp = cmd;
    io_header.cmd_len = sizeof(cmd);
    io_header.mx_sb_len = sizeof(sensebuf);
    io_header.sbp = sensebuf;
    io_header.timeout = 6000; /* XXX */

    ret = blk_ioctl(s->qdev.conf.blk, SG_IO, &io_header);
    if (ret < 0 || io_header.driver_status || io_header.host_status) {
        return -1;
    }
    s->qdev.type = buf[0];
    if (buf[1] & 0x80) {
        s->features |= 1 << SCSI_DISK_F_REMOVABLE;
    }
    return 0;
}

static void scsi_block_realize(SCSIDevice *dev, Error **errp)
{
    SCSIDiskState *s = DO_UPCAST(SCSIDiskState, qdev, dev);
    int sg_version;
    int rc;

    if (!s->qdev.conf.blk) {
        error_setg(errp, "drive property not set");
        return;
    }

    /* check we are using a driver managing SG_IO (version 3 and after) */
    rc = blk_ioctl(s->qdev.conf.blk, SG_GET_VERSION_NUM, &sg_version);
    if (rc < 0) {
        error_setg(errp, "cannot get SG_IO version number: %s.  "
                     "Is this a SCSI device?",
                     strerror(-rc));
        return;
    }
    if (sg_version < 30000) {
        error_setg(errp, "scsi generic interface too old");
        return;
    }

    /* get device type from INQUIRY data */
    rc = get_device_type(s);
    if (rc < 0) {
        error_setg(errp, "INQUIRY failed");
        return;
    }

    /* Make a guess for the block size, we'll fix it when the guest sends.
     * READ CAPACITY.  If they don't, they likely would assume these sizes
     * anyway. (TODO: check in /sys).
     */
    if (s->qdev.type == TYPE_ROM || s->qdev.type == TYPE_WORM) {
        s->qdev.blocksize = 2048;
    } else {
        s->qdev.blocksize = 512;
    }

    /* Makes the scsi-block device not removable by using HMP and QMP eject
     * command.
     */
    s->features |= (1 << SCSI_DISK_F_NO_REMOVABLE_DEVOPS);

    scsi_realize(&s->qdev, errp);
    scsi_generic_read_device_identification(&s->qdev);
<<<<<<< HEAD
=======
}

typedef struct SCSIBlockReq {
    SCSIDiskReq req;
    sg_io_hdr_t io_header;

    /* Selected bytes of the original CDB, copied into our own CDB.  */
    uint8_t cmd, cdb1, group_number;

    /* CDB passed to SG_IO.  */
    uint8_t cdb[16];
} SCSIBlockReq;

static BlockAIOCB *scsi_block_do_sgio(SCSIBlockReq *req,
                                      int64_t offset, QEMUIOVector *iov,
                                      int direction,
                                      BlockCompletionFunc *cb, void *opaque)
{
    sg_io_hdr_t *io_header = &req->io_header;
    SCSIDiskReq *r = &req->req;
    SCSIDiskState *s = DO_UPCAST(SCSIDiskState, qdev, r->req.dev);
    int nb_logical_blocks;
    uint64_t lba;
    BlockAIOCB *aiocb;

    /* This is not supported yet.  It can only happen if the guest does
     * reads and writes that are not aligned to one logical sectors
     * _and_ cover multiple MemoryRegions.
     */
    assert(offset % s->qdev.blocksize == 0);
    assert(iov->size % s->qdev.blocksize == 0);

    io_header->interface_id = 'S';

    /* The data transfer comes from the QEMUIOVector.  */
    io_header->dxfer_direction = direction;
    io_header->dxfer_len = iov->size;
    io_header->dxferp = (void *)iov->iov;
    io_header->iovec_count = iov->niov;
    assert(io_header->iovec_count == iov->niov); /* no overflow! */

    /* Build a new CDB with the LBA and length patched in, in case
     * DMA helpers split the transfer in multiple segments.  Do not
     * build a CDB smaller than what the guest wanted, and only build
     * a larger one if strictly necessary.
     */
    io_header->cmdp = req->cdb;
    lba = offset / s->qdev.blocksize;
    nb_logical_blocks = io_header->dxfer_len / s->qdev.blocksize;

    if ((req->cmd >> 5) == 0 && lba <= 0x1ffff) {
        /* 6-byte CDB */
        stl_be_p(&req->cdb[0], lba | (req->cmd << 24));
        req->cdb[4] = nb_logical_blocks;
        req->cdb[5] = 0;
        io_header->cmd_len = 6;
    } else if ((req->cmd >> 5) <= 1 && lba <= 0xffffffffULL) {
        /* 10-byte CDB */
        req->cdb[0] = (req->cmd & 0x1f) | 0x20;
        req->cdb[1] = req->cdb1;
        stl_be_p(&req->cdb[2], lba);
        req->cdb[6] = req->group_number;
        stw_be_p(&req->cdb[7], nb_logical_blocks);
        req->cdb[9] = 0;
        io_header->cmd_len = 10;
    } else if ((req->cmd >> 5) != 4 && lba <= 0xffffffffULL) {
        /* 12-byte CDB */
        req->cdb[0] = (req->cmd & 0x1f) | 0xA0;
        req->cdb[1] = req->cdb1;
        stl_be_p(&req->cdb[2], lba);
        stl_be_p(&req->cdb[6], nb_logical_blocks);
        req->cdb[10] = req->group_number;
        req->cdb[11] = 0;
        io_header->cmd_len = 12;
    } else {
        /* 16-byte CDB */
        req->cdb[0] = (req->cmd & 0x1f) | 0x80;
        req->cdb[1] = req->cdb1;
        stq_be_p(&req->cdb[2], lba);
        stl_be_p(&req->cdb[10], nb_logical_blocks);
        req->cdb[14] = req->group_number;
        req->cdb[15] = 0;
        io_header->cmd_len = 16;
    }

    /* The rest is as in scsi-generic.c.  */
    io_header->mx_sb_len = sizeof(r->req.sense);
    io_header->sbp = r->req.sense;
    io_header->timeout = UINT_MAX;
    io_header->usr_ptr = r;
    io_header->flags |= SG_FLAG_DIRECT_IO;

    aiocb = blk_aio_ioctl(s->qdev.conf.blk, SG_IO, io_header, cb, opaque);
    assert(aiocb != NULL);
    return aiocb;
}

static bool scsi_block_no_fua(SCSICommand *cmd)
{
    return false;
}

static BlockAIOCB *scsi_block_dma_readv(int64_t offset,
                                        QEMUIOVector *iov,
                                        BlockCompletionFunc *cb, void *cb_opaque,
                                        void *opaque)
{
    SCSIBlockReq *r = opaque;
    return scsi_block_do_sgio(r, offset, iov,
                              SG_DXFER_FROM_DEV, cb, cb_opaque);
}

static BlockAIOCB *scsi_block_dma_writev(int64_t offset,
                                         QEMUIOVector *iov,
                                         BlockCompletionFunc *cb, void *cb_opaque,
                                         void *opaque)
{
    SCSIBlockReq *r = opaque;
    return scsi_block_do_sgio(r, offset, iov,
                              SG_DXFER_TO_DEV, cb, cb_opaque);
>>>>>>> 7124ccf8
}

static bool scsi_block_is_passthrough(SCSIDiskState *s, uint8_t *buf)
{
    switch (buf[0]) {
    case VERIFY_10:
    case VERIFY_12:
    case VERIFY_16:
        /* Check if BYTCHK == 0x01 (data-out buffer contains data
         * for the number of logical blocks specified in the length
         * field).  For other modes, do not use scatter/gather operation.
         */
        if ((buf[1] & 6) == 2) {
            return false;
        }
        break;

    case READ_6:
    case READ_10:
    case READ_12:
    case READ_16:
    case WRITE_6:
    case WRITE_10:
    case WRITE_12:
    case WRITE_16:
    case WRITE_VERIFY_10:
    case WRITE_VERIFY_12:
    case WRITE_VERIFY_16:
        /* MMC writing cannot be done via DMA helpers, because it sometimes
         * involves writing beyond the maximum LBA or to negative LBA (lead-in).
         * We might use scsi_disk_dma_reqops as long as no writing commands are
         * seen, but performance usually isn't paramount on optical media.  So,
         * just make scsi-block operate the same as scsi-generic for them.
         */
        if (s->qdev.type != TYPE_ROM) {
            return false;
        }
        break;

    default:
        break;
    }

    return true;
}


static int32_t scsi_block_dma_command(SCSIRequest *req, uint8_t *buf)
{
    SCSIBlockReq *r = (SCSIBlockReq *)req;
    r->cmd = req->cmd.buf[0];
    switch (r->cmd >> 5) {
    case 0:
        /* 6-byte CDB.  */
        r->cdb1 = r->group_number = 0;
        break;
    case 1:
        /* 10-byte CDB.  */
        r->cdb1 = req->cmd.buf[1];
        r->group_number = req->cmd.buf[6];
        break;
    case 4:
        /* 12-byte CDB.  */
        r->cdb1 = req->cmd.buf[1];
        r->group_number = req->cmd.buf[10];
        break;
    case 5:
        /* 16-byte CDB.  */
        r->cdb1 = req->cmd.buf[1];
        r->group_number = req->cmd.buf[14];
        break;
    default:
        abort();
    }

    if (r->cdb1 & 0xe0) {
        /* Protection information is not supported.  */
        scsi_check_condition(&r->req, SENSE_CODE(INVALID_FIELD));
        return 0;
    }

    r->req.status = &r->io_header.status;
    return scsi_disk_dma_command(req, buf);
}

static const SCSIReqOps scsi_block_dma_reqops = {
    .size         = sizeof(SCSIBlockReq),
    .free_req     = scsi_free_request,
    .send_command = scsi_block_dma_command,
    .read_data    = scsi_read_data,
    .write_data   = scsi_write_data,
    .get_buf      = scsi_get_buf,
    .load_request = scsi_disk_load_request,
    .save_request = scsi_disk_save_request,
};

static SCSIRequest *scsi_block_new_request(SCSIDevice *d, uint32_t tag,
                                           uint32_t lun, uint8_t *buf,
                                           void *hba_private)
{
    SCSIDiskState *s = DO_UPCAST(SCSIDiskState, qdev, d);

    if (scsi_block_is_passthrough(s, buf)) {
        return scsi_req_alloc(&scsi_generic_req_ops, &s->qdev, tag, lun,
                              hba_private);
    } else {
        return scsi_req_alloc(&scsi_block_dma_reqops, &s->qdev, tag, lun,
                              hba_private);
    }
}

static int scsi_block_parse_cdb(SCSIDevice *d, SCSICommand *cmd,
                                  uint8_t *buf, void *hba_private)
{
    SCSIDiskState *s = DO_UPCAST(SCSIDiskState, qdev, d);

    if (scsi_block_is_passthrough(s, buf)) {
        return scsi_bus_parse_cdb(&s->qdev, cmd, buf, hba_private);
    } else {
        return scsi_req_parse_cdb(&s->qdev, cmd, buf);
    }
}

#endif

static
BlockAIOCB *scsi_dma_readv(int64_t offset, QEMUIOVector *iov,
                           BlockCompletionFunc *cb, void *cb_opaque,
                           void *opaque)
{
    SCSIDiskReq *r = opaque;
    SCSIDiskState *s = DO_UPCAST(SCSIDiskState, qdev, r->req.dev);
    return blk_aio_preadv(s->qdev.conf.blk, offset, iov, 0, cb, cb_opaque);
}

static
BlockAIOCB *scsi_dma_writev(int64_t offset, QEMUIOVector *iov,
                            BlockCompletionFunc *cb, void *cb_opaque,
                            void *opaque)
{
    SCSIDiskReq *r = opaque;
    SCSIDiskState *s = DO_UPCAST(SCSIDiskState, qdev, r->req.dev);
    return blk_aio_pwritev(s->qdev.conf.blk, offset, iov, 0, cb, cb_opaque);
}

static void scsi_disk_base_class_initfn(ObjectClass *klass, void *data)
{
    DeviceClass *dc = DEVICE_CLASS(klass);
    SCSIDiskClass *sdc = SCSI_DISK_BASE_CLASS(klass);

    dc->fw_name = "disk";
    dc->reset = scsi_disk_reset;
    sdc->dma_readv = scsi_dma_readv;
    sdc->dma_writev = scsi_dma_writev;
    sdc->need_fua_emulation = scsi_is_cmd_fua;
}

static const TypeInfo scsi_disk_base_info = {
    .name          = TYPE_SCSI_DISK_BASE,
    .parent        = TYPE_SCSI_DEVICE,
    .class_init    = scsi_disk_base_class_initfn,
    .instance_size = sizeof(SCSIDiskState),
    .class_size    = sizeof(SCSIDiskClass),
    .abstract      = true,
};

#define DEFINE_SCSI_DISK_PROPERTIES()                                \
    DEFINE_BLOCK_PROPERTIES(SCSIDiskState, qdev.conf),               \
    DEFINE_BLOCK_ERROR_PROPERTIES(SCSIDiskState, qdev.conf),         \
    DEFINE_PROP_STRING("ver", SCSIDiskState, version),               \
    DEFINE_PROP_STRING("serial", SCSIDiskState, serial),             \
    DEFINE_PROP_STRING("vendor", SCSIDiskState, vendor),             \
    DEFINE_PROP_STRING("product", SCSIDiskState, product)

static Property scsi_hd_properties[] = {
    DEFINE_SCSI_DISK_PROPERTIES(),
    DEFINE_PROP_BIT("removable", SCSIDiskState, features,
                    SCSI_DISK_F_REMOVABLE, false),
    DEFINE_PROP_BIT("dpofua", SCSIDiskState, features,
                    SCSI_DISK_F_DPOFUA, false),
    DEFINE_PROP_UINT64("wwn", SCSIDiskState, qdev.wwn, 0),
    DEFINE_PROP_UINT64("port_wwn", SCSIDiskState, qdev.port_wwn, 0),
    DEFINE_PROP_UINT16("port_index", SCSIDiskState, port_index, 0),
    DEFINE_PROP_UINT64("max_unmap_size", SCSIDiskState, max_unmap_size,
                       DEFAULT_MAX_UNMAP_SIZE),
    DEFINE_PROP_UINT64("max_io_size", SCSIDiskState, max_io_size,
                       DEFAULT_MAX_IO_SIZE),
    DEFINE_BLOCK_CHS_PROPERTIES(SCSIDiskState, qdev.conf),
    DEFINE_PROP_END_OF_LIST(),
};

static const VMStateDescription vmstate_scsi_disk_state = {
    .name = "scsi-disk",
    .version_id = 1,
    .minimum_version_id = 1,
    .fields = (VMStateField[]) {
        VMSTATE_SCSI_DEVICE(qdev, SCSIDiskState),
        VMSTATE_BOOL(media_changed, SCSIDiskState),
        VMSTATE_BOOL(media_event, SCSIDiskState),
        VMSTATE_BOOL(eject_request, SCSIDiskState),
        VMSTATE_BOOL(tray_open, SCSIDiskState),
        VMSTATE_BOOL(tray_locked, SCSIDiskState),
        VMSTATE_END_OF_LIST()
    }
};

static void scsi_hd_class_initfn(ObjectClass *klass, void *data)
{
    DeviceClass *dc = DEVICE_CLASS(klass);
    SCSIDeviceClass *sc = SCSI_DEVICE_CLASS(klass);

    sc->realize      = scsi_hd_realize;
    sc->alloc_req    = scsi_new_request;
    sc->unit_attention_reported = scsi_disk_unit_attention_reported;
    dc->desc = "virtual SCSI disk";
    dc->props = scsi_hd_properties;
    dc->vmsd  = &vmstate_scsi_disk_state;
}

static const TypeInfo scsi_hd_info = {
    .name          = "scsi-hd",
    .parent        = TYPE_SCSI_DISK_BASE,
    .class_init    = scsi_hd_class_initfn,
};

static Property scsi_cd_properties[] = {
    DEFINE_SCSI_DISK_PROPERTIES(),
    DEFINE_PROP_UINT64("wwn", SCSIDiskState, qdev.wwn, 0),
    DEFINE_PROP_UINT64("port_wwn", SCSIDiskState, qdev.port_wwn, 0),
    DEFINE_PROP_UINT16("port_index", SCSIDiskState, port_index, 0),
    DEFINE_PROP_UINT64("max_io_size", SCSIDiskState, max_io_size,
                       DEFAULT_MAX_IO_SIZE),
    DEFINE_PROP_END_OF_LIST(),
};

static void scsi_cd_class_initfn(ObjectClass *klass, void *data)
{
    DeviceClass *dc = DEVICE_CLASS(klass);
    SCSIDeviceClass *sc = SCSI_DEVICE_CLASS(klass);

    sc->realize      = scsi_cd_realize;
    sc->alloc_req    = scsi_new_request;
    sc->unit_attention_reported = scsi_disk_unit_attention_reported;
    dc->desc = "virtual SCSI CD-ROM";
    dc->props = scsi_cd_properties;
    dc->vmsd  = &vmstate_scsi_disk_state;
}

static const TypeInfo scsi_cd_info = {
    .name          = "scsi-cd",
    .parent        = TYPE_SCSI_DISK_BASE,
    .class_init    = scsi_cd_class_initfn,
};

#ifdef __linux__
static Property scsi_block_properties[] = {
    DEFINE_PROP_DRIVE("drive", SCSIDiskState, qdev.conf.blk),
    DEFINE_PROP_END_OF_LIST(),
};

static void scsi_block_class_initfn(ObjectClass *klass, void *data)
{
    DeviceClass *dc = DEVICE_CLASS(klass);
    SCSIDeviceClass *sc = SCSI_DEVICE_CLASS(klass);
    SCSIDiskClass *sdc = SCSI_DISK_BASE_CLASS(klass);

    sc->realize      = scsi_block_realize;
    sc->alloc_req    = scsi_block_new_request;
    sc->parse_cdb    = scsi_block_parse_cdb;
    sdc->dma_readv   = scsi_block_dma_readv;
    sdc->dma_writev  = scsi_block_dma_writev;
    sdc->need_fua_emulation = scsi_block_no_fua;
    dc->desc = "SCSI block device passthrough";
    dc->props = scsi_block_properties;
    dc->vmsd  = &vmstate_scsi_disk_state;
}

static const TypeInfo scsi_block_info = {
    .name          = "scsi-block",
    .parent        = TYPE_SCSI_DISK_BASE,
    .class_init    = scsi_block_class_initfn,
};
#endif

static Property scsi_disk_properties[] = {
    DEFINE_SCSI_DISK_PROPERTIES(),
    DEFINE_PROP_BIT("removable", SCSIDiskState, features,
                    SCSI_DISK_F_REMOVABLE, false),
    DEFINE_PROP_BIT("dpofua", SCSIDiskState, features,
                    SCSI_DISK_F_DPOFUA, false),
    DEFINE_PROP_UINT64("wwn", SCSIDiskState, qdev.wwn, 0),
    DEFINE_PROP_UINT64("port_wwn", SCSIDiskState, qdev.port_wwn, 0),
    DEFINE_PROP_UINT16("port_index", SCSIDiskState, port_index, 0),
    DEFINE_PROP_UINT64("max_unmap_size", SCSIDiskState, max_unmap_size,
                       DEFAULT_MAX_UNMAP_SIZE),
    DEFINE_PROP_UINT64("max_io_size", SCSIDiskState, max_io_size,
                       DEFAULT_MAX_IO_SIZE),
    DEFINE_PROP_END_OF_LIST(),
};

static void scsi_disk_class_initfn(ObjectClass *klass, void *data)
{
    DeviceClass *dc = DEVICE_CLASS(klass);
    SCSIDeviceClass *sc = SCSI_DEVICE_CLASS(klass);

    sc->realize      = scsi_disk_realize;
    sc->alloc_req    = scsi_new_request;
    sc->unit_attention_reported = scsi_disk_unit_attention_reported;
    dc->fw_name = "disk";
    dc->desc = "virtual SCSI disk or CD-ROM (legacy)";
    dc->reset = scsi_disk_reset;
    dc->props = scsi_disk_properties;
    dc->vmsd  = &vmstate_scsi_disk_state;
}

static const TypeInfo scsi_disk_info = {
    .name          = "scsi-disk",
    .parent        = TYPE_SCSI_DISK_BASE,
    .class_init    = scsi_disk_class_initfn,
};

static void scsi_disk_register_types(void)
{
    type_register_static(&scsi_disk_base_info);
    type_register_static(&scsi_hd_info);
    type_register_static(&scsi_cd_info);
#ifdef __linux__
    type_register_static(&scsi_block_info);
#endif
    type_register_static(&scsi_disk_info);
}

type_init(scsi_disk_register_types)<|MERGE_RESOLUTION|>--- conflicted
+++ resolved
@@ -207,24 +207,10 @@
 
     assert(r->req.aiocb != NULL);
     r->req.aiocb = NULL;
-<<<<<<< HEAD
-    if (r->req.io_canceled) {
-        scsi_req_cancel_complete(&r->req);
-        goto done;
-    }
-
-    if (ret < 0) {
-        if (scsi_handle_rw_error(r, -ret, true)) {
-            goto done;
-        }
-    }
-
-=======
     if (scsi_disk_req_check_error(r, ret, true)) {
         goto done;
     }
 
->>>>>>> 7124ccf8
     block_acct_done(blk_get_stats(s->qdev.conf.blk), &r->acct);
     scsi_req_complete(&r->req, GOOD);
 
@@ -263,15 +249,7 @@
     SCSIDiskState *s = DO_UPCAST(SCSIDiskState, qdev, r->req.dev);
 
     assert(r->req.aiocb == NULL);
-<<<<<<< HEAD
-
-    if (r->req.io_canceled) {
-        scsi_req_cancel_complete(&r->req);
-        goto done;
-    }
-=======
     assert(!r->req.io_canceled);
->>>>>>> 7124ccf8
 
     if (r->need_fua_emulation) {
         block_acct_start(blk_get_stats(s->qdev.conf.blk), &r->acct, 0,
@@ -287,25 +265,10 @@
 static void scsi_dma_complete_noio(SCSIDiskReq *r, int ret)
 {
     assert(r->req.aiocb == NULL);
-<<<<<<< HEAD
-
-    if (r->req.io_canceled) {
-        scsi_req_cancel_complete(&r->req);
-        goto done;
-    }
-
-    if (ret < 0) {
-        if (scsi_handle_rw_error(r, -ret, false)) {
-            goto done;
-        }
-    }
-
-=======
     if (scsi_disk_req_check_error(r, ret, false)) {
         goto done;
     }
 
->>>>>>> 7124ccf8
     r->sector += r->sector_count;
     r->sector_count = 0;
     if (r->req.cmd.mode == SCSI_XFER_TO_DEV) {
@@ -343,24 +306,10 @@
 
     assert(r->req.aiocb != NULL);
     r->req.aiocb = NULL;
-<<<<<<< HEAD
-    if (r->req.io_canceled) {
-        scsi_req_cancel_complete(&r->req);
-        goto done;
-    }
-
-    if (ret < 0) {
-        if (scsi_handle_rw_error(r, -ret, true)) {
-            goto done;
-        }
-    }
-
-=======
     if (scsi_disk_req_check_error(r, ret, true)) {
         goto done;
     }
 
->>>>>>> 7124ccf8
     block_acct_done(blk_get_stats(s->qdev.conf.blk), &r->acct);
     DPRINTF("Data ready tag=0x%x len=%zd\n", r->req.tag, r->qiov.size);
 
@@ -380,25 +329,10 @@
     SCSIDiskClass *sdc = (SCSIDiskClass *) object_get_class(OBJECT(s));
 
     assert (r->req.aiocb == NULL);
-<<<<<<< HEAD
-
-    if (r->req.io_canceled) {
-        scsi_req_cancel_complete(&r->req);
-        goto done;
-    }
-
-    if (ret < 0) {
-        if (scsi_handle_rw_error(r, -ret, false)) {
-            goto done;
-        }
-    }
-
-=======
     if (scsi_disk_req_check_error(r, ret, false)) {
         goto done;
     }
 
->>>>>>> 7124ccf8
     /* The request is used as the AIO opaque value, so add a ref.  */
     scsi_req_ref(&r->req);
 
@@ -527,25 +461,10 @@
     uint32_t n;
 
     assert (r->req.aiocb == NULL);
-<<<<<<< HEAD
-
-    if (r->req.io_canceled) {
-        scsi_req_cancel_complete(&r->req);
-        goto done;
-    }
-
-    if (ret < 0) {
-        if (scsi_handle_rw_error(r, -ret, false)) {
-            goto done;
-        }
-    }
-
-=======
     if (scsi_disk_req_check_error(r, ret, false)) {
         goto done;
     }
 
->>>>>>> 7124ccf8
     n = r->qiov.size / 512;
     r->sector += n;
     r->sector_count -= n;
@@ -601,11 +520,7 @@
         scsi_write_complete_noio(r, 0);
         return;
     }
-<<<<<<< HEAD
-    if (s->tray_open) {
-=======
     if (!blk_is_available(req->dev->conf.blk)) {
->>>>>>> 7124ccf8
         scsi_write_complete_noio(r, -ENOMEDIUM);
         return;
     }
@@ -882,9 +797,6 @@
     if (!blk_is_available(s->qdev.conf.blk)) {
         return false;
     }
-    if (s->tray_open) {
-        return false;
-    }
     blk_get_geometry(s->qdev.conf.blk, &nb_sectors);
     return nb_sectors > CD_MAX_SECTORS;
 }
@@ -896,9 +808,6 @@
         return false;
     }
     if (!blk_is_available(s->qdev.conf.blk)) {
-        return false;
-    }
-    if (s->tray_open) {
         return false;
     }
     blk_get_geometry(s->qdev.conf.blk, &nb_sectors);
@@ -1684,25 +1593,10 @@
     uint32_t nb_sectors;
 
     assert(r->req.aiocb == NULL);
-<<<<<<< HEAD
-
-    if (r->req.io_canceled) {
-        scsi_req_cancel_complete(&r->req);
-        goto done;
-    }
-
-    if (ret < 0) {
-        if (scsi_handle_rw_error(r, -ret, false)) {
-            goto done;
-        }
-    }
-
-=======
     if (scsi_disk_req_check_error(r, ret, false)) {
         goto done;
     }
 
->>>>>>> 7124ccf8
     if (data->count > 0) {
         sector_num = ldq_be_p(&data->inbuf[0]);
         nb_sectors = ldl_be_p(&data->inbuf[8]) & 0xffffffffULL;
@@ -1802,24 +1696,9 @@
 
     assert(r->req.aiocb != NULL);
     r->req.aiocb = NULL;
-<<<<<<< HEAD
-    if (r->req.io_canceled) {
-        scsi_req_cancel_complete(&r->req);
-        goto done;
-    }
-
-    if (ret < 0) {
-        if (scsi_handle_rw_error(r, -ret, true)) {
-            goto done;
-        }
-    }
-=======
     if (scsi_disk_req_check_error(r, ret, true)) {
         goto done;
     }
-
-    block_acct_done(blk_get_stats(s->qdev.conf.blk), &r->acct);
->>>>>>> 7124ccf8
 
     block_acct_done(blk_get_stats(s->qdev.conf.blk), &r->acct);
 
@@ -1829,15 +1708,6 @@
     if (data->iov.iov_len) {
         block_acct_start(blk_get_stats(s->qdev.conf.blk), &r->acct,
                          data->iov.iov_len, BLOCK_ACCT_WRITE);
-<<<<<<< HEAD
-        /* blk_aio_write doesn't like the qiov size being different from
-         * nb_sectors, make sure they match.
-         */
-        qemu_iovec_init_external(&data->qiov, &data->iov, 1);
-        r->req.aiocb = blk_aio_writev(s->qdev.conf.blk, data->sector,
-                                      &data->qiov, data->iov.iov_len / 512,
-                                      scsi_write_same_complete, data);
-=======
         /* Reinitialize qiov, to handle unaligned WRITE SAME request
          * where final qiov may need smaller size */
         qemu_iovec_init_external(&data->qiov, &data->iov, 1);
@@ -1845,7 +1715,6 @@
                                        data->sector << BDRV_SECTOR_BITS,
                                        &data->qiov, 0,
                                        scsi_write_same_complete, data);
->>>>>>> 7124ccf8
         return;
     }
 
@@ -2693,8 +2562,6 @@
 
     scsi_realize(&s->qdev, errp);
     scsi_generic_read_device_identification(&s->qdev);
-<<<<<<< HEAD
-=======
 }
 
 typedef struct SCSIBlockReq {
@@ -2815,7 +2682,6 @@
     SCSIBlockReq *r = opaque;
     return scsi_block_do_sgio(r, offset, iov,
                               SG_DXFER_TO_DEV, cb, cb_opaque);
->>>>>>> 7124ccf8
 }
 
 static bool scsi_block_is_passthrough(SCSIDiskState *s, uint8_t *buf)
