/*
 * Virtio Balloon Device
 *
 * Copyright IBM, Corp. 2008
 * Copyright (C) 2011 Red Hat, Inc.
 * Copyright (C) 2011 Amit Shah <amit.shah@redhat.com>
 *
 * Authors:
 *  Anthony Liguori   <aliguori@us.ibm.com>
 *
 * This work is licensed under the terms of the GNU GPL, version 2.  See
 * the COPYING file in the top-level directory.
 *
 */

#include "qemu/osdep.h"
#include "qemu/iov.h"
#include "qemu/timer.h"
#include "qemu-common.h"
#include "hw/virtio/virtio.h"
#include "hw/i386/pc.h"
#include "sysemu/balloon.h"
#include "hw/virtio/virtio-balloon.h"
#include "sysemu/kvm.h"
#include "exec/address-spaces.h"
#include "qapi/visitor.h"
#include "qapi-event.h"
#include "trace.h"
<<<<<<< HEAD

#if defined(__linux__)
#include <sys/mman.h>
#endif
=======
>>>>>>> 7124ccf8

#include "hw/virtio/virtio-bus.h"
#include "hw/virtio/virtio-access.h"

#define BALLOON_PAGE_SIZE  (1 << VIRTIO_BALLOON_PFN_SHIFT)

static void balloon_page(void *addr, int deflate)
{
<<<<<<< HEAD
#if defined(__linux__)
=======
>>>>>>> 7124ccf8
    if (!qemu_balloon_is_inhibited() && (!kvm_enabled() ||
                                         kvm_has_sync_mmu())) {
        qemu_madvise(addr, BALLOON_PAGE_SIZE,
                deflate ? QEMU_MADV_WILLNEED : QEMU_MADV_DONTNEED);
    }
<<<<<<< HEAD
#endif
=======
>>>>>>> 7124ccf8
}

static const char *balloon_stat_names[] = {
   [VIRTIO_BALLOON_S_SWAP_IN] = "stat-swap-in",
   [VIRTIO_BALLOON_S_SWAP_OUT] = "stat-swap-out",
   [VIRTIO_BALLOON_S_MAJFLT] = "stat-major-faults",
   [VIRTIO_BALLOON_S_MINFLT] = "stat-minor-faults",
   [VIRTIO_BALLOON_S_MEMFREE] = "stat-free-memory",
   [VIRTIO_BALLOON_S_MEMTOT] = "stat-total-memory",
   [VIRTIO_BALLOON_S_AVAIL] = "stat-available-memory",
   [VIRTIO_BALLOON_S_NR] = NULL
};

/*
 * reset_stats - Mark all items in the stats array as unset
 *
 * This function needs to be called at device initialization and before
 * updating to a set of newly-generated stats.  This will ensure that no
 * stale values stick around in case the guest reports a subset of the supported
 * statistics.
 */
static inline void reset_stats(VirtIOBalloon *dev)
{
    int i;
    for (i = 0; i < VIRTIO_BALLOON_S_NR; dev->stats[i++] = -1);
}

static bool balloon_stats_supported(const VirtIOBalloon *s)
{
    VirtIODevice *vdev = VIRTIO_DEVICE(s);
    return virtio_vdev_has_feature(vdev, VIRTIO_BALLOON_F_STATS_VQ);
}

static bool balloon_stats_enabled(const VirtIOBalloon *s)
{
    return s->stats_poll_interval > 0;
}

static void balloon_stats_destroy_timer(VirtIOBalloon *s)
{
    if (balloon_stats_enabled(s)) {
        timer_del(s->stats_timer);
        timer_free(s->stats_timer);
        s->stats_timer = NULL;
        s->stats_poll_interval = 0;
    }
}

static void balloon_stats_change_timer(VirtIOBalloon *s, int64_t secs)
{
    timer_mod(s->stats_timer, qemu_clock_get_ms(QEMU_CLOCK_VIRTUAL) + secs * 1000);
}

static void balloon_stats_poll_cb(void *opaque)
{
    VirtIOBalloon *s = opaque;
    VirtIODevice *vdev = VIRTIO_DEVICE(s);

    if (s->stats_vq_elem == NULL || !balloon_stats_supported(s)) {
        /* re-schedule */
        balloon_stats_change_timer(s, s->stats_poll_interval);
        return;
    }

    virtqueue_push(s->svq, s->stats_vq_elem, s->stats_vq_offset);
    virtio_notify(vdev, s->svq);
    g_free(s->stats_vq_elem);
    s->stats_vq_elem = NULL;
}

static void balloon_stats_get_all(Object *obj, Visitor *v, const char *name,
                                  void *opaque, Error **errp)
{
    Error *err = NULL;
    VirtIOBalloon *s = opaque;
    int i;

    visit_start_struct(v, name, NULL, 0, &err);
    if (err) {
        goto out;
    }
    visit_type_int(v, "last-update", &s->stats_last_update, &err);
    if (err) {
        goto out_end;
    }

    visit_start_struct(v, "stats", NULL, 0, &err);
    if (err) {
        goto out_end;
    }
    for (i = 0; i < VIRTIO_BALLOON_S_NR; i++) {
        visit_type_uint64(v, balloon_stat_names[i], &s->stats[i], &err);
        if (err) {
<<<<<<< HEAD
            break;
=======
            goto out_nested;
>>>>>>> 7124ccf8
        }
    }
    visit_check_struct(v, &err);
out_nested:
    visit_end_struct(v, NULL);

    if (!err) {
        visit_check_struct(v, &err);
    }
out_end:
    visit_end_struct(v, NULL);
out:
    error_propagate(errp, err);
}

static void balloon_stats_get_poll_interval(Object *obj, Visitor *v,
                                            const char *name, void *opaque,
                                            Error **errp)
{
    VirtIOBalloon *s = opaque;
    visit_type_int(v, name, &s->stats_poll_interval, errp);
}

static void balloon_stats_set_poll_interval(Object *obj, Visitor *v,
                                            const char *name, void *opaque,
                                            Error **errp)
{
    VirtIOBalloon *s = opaque;
    Error *local_err = NULL;
    int64_t value;

    visit_type_int(v, name, &value, &local_err);
    if (local_err) {
        error_propagate(errp, local_err);
        return;
    }

    if (value < 0) {
        error_setg(errp, "timer value must be greater than zero");
        return;
    }

    if (value > UINT32_MAX) {
        error_setg(errp, "timer value is too big");
        return;
    }

    if (value == s->stats_poll_interval) {
        return;
    }

    if (value == 0) {
        /* timer=0 disables the timer */
        balloon_stats_destroy_timer(s);
        return;
    }

    if (balloon_stats_enabled(s)) {
        /* timer interval change */
        s->stats_poll_interval = value;
        balloon_stats_change_timer(s, value);
        return;
    }

    /* create a new timer */
    g_assert(s->stats_timer == NULL);
    s->stats_timer = timer_new_ms(QEMU_CLOCK_VIRTUAL, balloon_stats_poll_cb, s);
    s->stats_poll_interval = value;
    balloon_stats_change_timer(s, 0);
}

static void virtio_balloon_handle_output(VirtIODevice *vdev, VirtQueue *vq)
{
    VirtIOBalloon *s = VIRTIO_BALLOON(vdev);
    VirtQueueElement *elem;
    MemoryRegionSection section;

    for (;;) {
        size_t offset = 0;
        uint32_t pfn;
        elem = virtqueue_pop(vq, sizeof(VirtQueueElement));
        if (!elem) {
            return;
        }

        while (iov_to_buf(elem->out_sg, elem->out_num, offset, &pfn, 4) == 4) {
            ram_addr_t pa;
            ram_addr_t addr;
            int p = virtio_ldl_p(vdev, &pfn);

            pa = (ram_addr_t) p << VIRTIO_BALLOON_PFN_SHIFT;
            offset += 4;

            /* FIXME: remove get_system_memory(), but how? */
            section = memory_region_find(get_system_memory(), pa, 1);
            if (!int128_nz(section.size) ||
                !memory_region_is_ram(section.mr) ||
                memory_region_is_rom(section.mr) ||
                memory_region_is_romd(section.mr)) {
                trace_virtio_balloon_bad_addr(pa);
                continue;
            }

            trace_virtio_balloon_handle_output(memory_region_name(section.mr),
                                               pa);
            /* Using memory_region_get_ram_ptr is bending the rules a bit, but
               should be OK because we only want a single page.  */
            addr = section.offset_within_region;
            balloon_page(memory_region_get_ram_ptr(section.mr) + addr,
                         !!(vq == s->dvq));
            memory_region_unref(section.mr);
        }

        virtqueue_push(vq, elem, offset);
        virtio_notify(vdev, vq);
        g_free(elem);
    }
}

static void virtio_balloon_receive_stats(VirtIODevice *vdev, VirtQueue *vq)
{
    VirtIOBalloon *s = VIRTIO_BALLOON(vdev);
    VirtQueueElement *elem;
    VirtIOBalloonStat stat;
    size_t offset = 0;
    qemu_timeval tv;

    elem = virtqueue_pop(vq, sizeof(VirtQueueElement));
    if (!elem) {
        goto out;
    }

    if (s->stats_vq_elem != NULL) {
        /* This should never happen if the driver follows the spec. */
        virtqueue_push(vq, s->stats_vq_elem, 0);
        virtio_notify(vdev, vq);
        g_free(s->stats_vq_elem);
    }

    s->stats_vq_elem = elem;

    /* Initialize the stats to get rid of any stale values.  This is only
     * needed to handle the case where a guest supports fewer stats than it
     * used to (ie. it has booted into an old kernel).
     */
    reset_stats(s);

    while (iov_to_buf(elem->out_sg, elem->out_num, offset, &stat, sizeof(stat))
           == sizeof(stat)) {
        uint16_t tag = virtio_tswap16(vdev, stat.tag);
        uint64_t val = virtio_tswap64(vdev, stat.val);

        offset += sizeof(stat);
        if (tag < VIRTIO_BALLOON_S_NR)
            s->stats[tag] = val;
    }
    s->stats_vq_offset = offset;

    if (qemu_gettimeofday(&tv) < 0) {
        fprintf(stderr, "warning: %s: failed to get time of day\n", __func__);
        goto out;
    }

    s->stats_last_update = tv.tv_sec;

out:
    if (balloon_stats_enabled(s)) {
        balloon_stats_change_timer(s, s->stats_poll_interval);
    }
}

static void virtio_balloon_get_config(VirtIODevice *vdev, uint8_t *config_data)
{
    VirtIOBalloon *dev = VIRTIO_BALLOON(vdev);
    struct virtio_balloon_config config;

    config.num_pages = cpu_to_le32(dev->num_pages);
    config.actual = cpu_to_le32(dev->actual);

    trace_virtio_balloon_get_config(config.num_pages, config.actual);
    memcpy(config_data, &config, sizeof(struct virtio_balloon_config));
}

static int build_dimm_list(Object *obj, void *opaque)
{
    GSList **list = opaque;

    if (object_dynamic_cast(obj, TYPE_PC_DIMM)) {
        DeviceState *dev = DEVICE(obj);
        if (dev->realized) { /* only realized DIMMs matter */
            *list = g_slist_prepend(*list, dev);
        }
    }

    object_child_foreach(obj, build_dimm_list, opaque);
    return 0;
}

static ram_addr_t get_current_ram_size(void)
{
    GSList *list = NULL, *item;
    ram_addr_t size = ram_size;

    build_dimm_list(qdev_get_machine(), &list);
    for (item = list; item; item = g_slist_next(item)) {
        Object *obj = OBJECT(item->data);
        if (!strcmp(object_get_typename(obj), TYPE_PC_DIMM)) {
            size += object_property_get_int(obj, PC_DIMM_SIZE_PROP,
                                            &error_abort);
        }
    }
    g_slist_free(list);

    return size;
}

static void virtio_balloon_set_config(VirtIODevice *vdev,
                                      const uint8_t *config_data)
{
    VirtIOBalloon *dev = VIRTIO_BALLOON(vdev);
    struct virtio_balloon_config config;
    uint32_t oldactual = dev->actual;
    ram_addr_t vm_ram_size = get_current_ram_size();

    memcpy(&config, config_data, sizeof(struct virtio_balloon_config));
    dev->actual = le32_to_cpu(config.actual);
    if (dev->actual != oldactual) {
        qapi_event_send_balloon_change(vm_ram_size -
                        ((ram_addr_t) dev->actual << VIRTIO_BALLOON_PFN_SHIFT),
                        &error_abort);
    }
    trace_virtio_balloon_set_config(dev->actual, oldactual);
}

static uint64_t virtio_balloon_get_features(VirtIODevice *vdev, uint64_t f,
                                            Error **errp)
{
    VirtIOBalloon *dev = VIRTIO_BALLOON(vdev);
    f |= dev->host_features;
    virtio_add_feature(&f, VIRTIO_BALLOON_F_STATS_VQ);
    return f;
}

static void virtio_balloon_stat(void *opaque, BalloonInfo *info)
{
    VirtIOBalloon *dev = opaque;
    info->actual = get_current_ram_size() - ((uint64_t) dev->actual <<
                                             VIRTIO_BALLOON_PFN_SHIFT);
}

static void virtio_balloon_to_target(void *opaque, ram_addr_t target)
{
    VirtIOBalloon *dev = VIRTIO_BALLOON(opaque);
    VirtIODevice *vdev = VIRTIO_DEVICE(dev);
    ram_addr_t vm_ram_size = get_current_ram_size();

    if (target > vm_ram_size) {
        target = vm_ram_size;
    }
    if (target) {
        dev->num_pages = (vm_ram_size - target) >> VIRTIO_BALLOON_PFN_SHIFT;
        virtio_notify_config(vdev);
    }
    trace_virtio_balloon_to_target(target, dev->num_pages);
}

static int virtio_balloon_post_load_device(void *opaque, int version_id)
{
    VirtIOBalloon *s = VIRTIO_BALLOON(opaque);

<<<<<<< HEAD
static int virtio_balloon_load_device(VirtIODevice *vdev, QEMUFile *f,
                                      int version_id)
{
    VirtIOBalloon *s = VIRTIO_BALLOON(vdev);

    s->num_pages = qemu_get_be32(f);
    s->actual = qemu_get_be32(f);

=======
>>>>>>> 7124ccf8
    if (balloon_stats_enabled(s)) {
        balloon_stats_change_timer(s, s->stats_poll_interval);
    }
    return 0;
}

static const VMStateDescription vmstate_virtio_balloon_device = {
    .name = "virtio-balloon-device",
    .version_id = 1,
    .minimum_version_id = 1,
    .post_load = virtio_balloon_post_load_device,
    .fields = (VMStateField[]) {
        VMSTATE_UINT32(num_pages, VirtIOBalloon),
        VMSTATE_UINT32(actual, VirtIOBalloon),
        VMSTATE_END_OF_LIST()
    },
};

static void virtio_balloon_device_realize(DeviceState *dev, Error **errp)
{
    VirtIODevice *vdev = VIRTIO_DEVICE(dev);
    VirtIOBalloon *s = VIRTIO_BALLOON(dev);
    int ret;

    virtio_init(vdev, "virtio-balloon", VIRTIO_ID_BALLOON,
                sizeof(struct virtio_balloon_config));

    ret = qemu_add_balloon_handler(virtio_balloon_to_target,
                                   virtio_balloon_stat, s);

    if (ret < 0) {
        error_setg(errp, "Only one balloon device is supported");
        virtio_cleanup(vdev);
        return;
    }

    s->ivq = virtio_add_queue(vdev, 128, virtio_balloon_handle_output);
    s->dvq = virtio_add_queue(vdev, 128, virtio_balloon_handle_output);
    s->svq = virtio_add_queue(vdev, 128, virtio_balloon_receive_stats);

    reset_stats(s);
<<<<<<< HEAD

    register_savevm(dev, "virtio-balloon", -1, 1,
                    virtio_balloon_save, virtio_balloon_load, s);
=======
>>>>>>> 7124ccf8
}

static void virtio_balloon_device_unrealize(DeviceState *dev, Error **errp)
{
    VirtIODevice *vdev = VIRTIO_DEVICE(dev);
    VirtIOBalloon *s = VIRTIO_BALLOON(dev);

    balloon_stats_destroy_timer(s);
    qemu_remove_balloon_handler(s);
    virtio_cleanup(vdev);
}

static void virtio_balloon_device_reset(VirtIODevice *vdev)
{
    VirtIOBalloon *s = VIRTIO_BALLOON(vdev);

    if (s->stats_vq_elem != NULL) {
<<<<<<< HEAD
=======
        virtqueue_unpop(s->svq, s->stats_vq_elem, 0);
>>>>>>> 7124ccf8
        g_free(s->stats_vq_elem);
        s->stats_vq_elem = NULL;
    }
}

<<<<<<< HEAD
=======
static void virtio_balloon_set_status(VirtIODevice *vdev, uint8_t status)
{
    VirtIOBalloon *s = VIRTIO_BALLOON(vdev);

    if (!s->stats_vq_elem && vdev->vm_running &&
        (status & VIRTIO_CONFIG_S_DRIVER_OK) && virtqueue_rewind(s->svq, 1)) {
        /* poll stats queue for the element we have discarded when the VM
         * was stopped */
        virtio_balloon_receive_stats(vdev, s->svq);
    }
}

>>>>>>> 7124ccf8
static void virtio_balloon_instance_init(Object *obj)
{
    VirtIOBalloon *s = VIRTIO_BALLOON(obj);

    object_property_add(obj, "guest-stats", "guest statistics",
                        balloon_stats_get_all, NULL, NULL, s, NULL);

    object_property_add(obj, "guest-stats-polling-interval", "int",
                        balloon_stats_get_poll_interval,
                        balloon_stats_set_poll_interval,
                        NULL, s, NULL);
}

<<<<<<< HEAD
=======
static const VMStateDescription vmstate_virtio_balloon = {
    .name = "virtio-balloon",
    .minimum_version_id = 1,
    .version_id = 1,
    .fields = (VMStateField[]) {
        VMSTATE_VIRTIO_DEVICE,
        VMSTATE_END_OF_LIST()
    },
};

>>>>>>> 7124ccf8
static Property virtio_balloon_properties[] = {
    DEFINE_PROP_BIT("deflate-on-oom", VirtIOBalloon, host_features,
                    VIRTIO_BALLOON_F_DEFLATE_ON_OOM, false),
    DEFINE_PROP_END_OF_LIST(),
};

static void virtio_balloon_class_init(ObjectClass *klass, void *data)
{
    DeviceClass *dc = DEVICE_CLASS(klass);
    VirtioDeviceClass *vdc = VIRTIO_DEVICE_CLASS(klass);

    dc->props = virtio_balloon_properties;
    dc->vmsd = &vmstate_virtio_balloon;
    set_bit(DEVICE_CATEGORY_MISC, dc->categories);
    vdc->realize = virtio_balloon_device_realize;
    vdc->unrealize = virtio_balloon_device_unrealize;
    vdc->reset = virtio_balloon_device_reset;
    vdc->get_config = virtio_balloon_get_config;
    vdc->set_config = virtio_balloon_set_config;
    vdc->get_features = virtio_balloon_get_features;
    vdc->set_status = virtio_balloon_set_status;
    vdc->vmsd = &vmstate_virtio_balloon_device;
}

static const TypeInfo virtio_balloon_info = {
    .name = TYPE_VIRTIO_BALLOON,
    .parent = TYPE_VIRTIO_DEVICE,
    .instance_size = sizeof(VirtIOBalloon),
    .instance_init = virtio_balloon_instance_init,
    .class_init = virtio_balloon_class_init,
};

static void virtio_register_types(void)
{
    type_register_static(&virtio_balloon_info);
}

type_init(virtio_register_types)<|MERGE_RESOLUTION|>--- conflicted
+++ resolved
@@ -26,13 +26,6 @@
 #include "qapi/visitor.h"
 #include "qapi-event.h"
 #include "trace.h"
-<<<<<<< HEAD
-
-#if defined(__linux__)
-#include <sys/mman.h>
-#endif
-=======
->>>>>>> 7124ccf8
 
 #include "hw/virtio/virtio-bus.h"
 #include "hw/virtio/virtio-access.h"
@@ -41,19 +34,11 @@
 
 static void balloon_page(void *addr, int deflate)
 {
-<<<<<<< HEAD
-#if defined(__linux__)
-=======
->>>>>>> 7124ccf8
     if (!qemu_balloon_is_inhibited() && (!kvm_enabled() ||
                                          kvm_has_sync_mmu())) {
         qemu_madvise(addr, BALLOON_PAGE_SIZE,
                 deflate ? QEMU_MADV_WILLNEED : QEMU_MADV_DONTNEED);
     }
-<<<<<<< HEAD
-#endif
-=======
->>>>>>> 7124ccf8
 }
 
 static const char *balloon_stat_names[] = {
@@ -147,11 +132,7 @@
     for (i = 0; i < VIRTIO_BALLOON_S_NR; i++) {
         visit_type_uint64(v, balloon_stat_names[i], &s->stats[i], &err);
         if (err) {
-<<<<<<< HEAD
-            break;
-=======
             goto out_nested;
->>>>>>> 7124ccf8
         }
     }
     visit_check_struct(v, &err);
@@ -422,17 +403,6 @@
 {
     VirtIOBalloon *s = VIRTIO_BALLOON(opaque);
 
-<<<<<<< HEAD
-static int virtio_balloon_load_device(VirtIODevice *vdev, QEMUFile *f,
-                                      int version_id)
-{
-    VirtIOBalloon *s = VIRTIO_BALLOON(vdev);
-
-    s->num_pages = qemu_get_be32(f);
-    s->actual = qemu_get_be32(f);
-
-=======
->>>>>>> 7124ccf8
     if (balloon_stats_enabled(s)) {
         balloon_stats_change_timer(s, s->stats_poll_interval);
     }
@@ -474,12 +444,6 @@
     s->svq = virtio_add_queue(vdev, 128, virtio_balloon_receive_stats);
 
     reset_stats(s);
-<<<<<<< HEAD
-
-    register_savevm(dev, "virtio-balloon", -1, 1,
-                    virtio_balloon_save, virtio_balloon_load, s);
-=======
->>>>>>> 7124ccf8
 }
 
 static void virtio_balloon_device_unrealize(DeviceState *dev, Error **errp)
@@ -497,17 +461,12 @@
     VirtIOBalloon *s = VIRTIO_BALLOON(vdev);
 
     if (s->stats_vq_elem != NULL) {
-<<<<<<< HEAD
-=======
         virtqueue_unpop(s->svq, s->stats_vq_elem, 0);
->>>>>>> 7124ccf8
         g_free(s->stats_vq_elem);
         s->stats_vq_elem = NULL;
     }
 }
 
-<<<<<<< HEAD
-=======
 static void virtio_balloon_set_status(VirtIODevice *vdev, uint8_t status)
 {
     VirtIOBalloon *s = VIRTIO_BALLOON(vdev);
@@ -520,7 +479,6 @@
     }
 }
 
->>>>>>> 7124ccf8
 static void virtio_balloon_instance_init(Object *obj)
 {
     VirtIOBalloon *s = VIRTIO_BALLOON(obj);
@@ -534,8 +492,6 @@
                         NULL, s, NULL);
 }
 
-<<<<<<< HEAD
-=======
 static const VMStateDescription vmstate_virtio_balloon = {
     .name = "virtio-balloon",
     .minimum_version_id = 1,
@@ -546,7 +502,6 @@
     },
 };
 
->>>>>>> 7124ccf8
 static Property virtio_balloon_properties[] = {
     DEFINE_PROP_BIT("deflate-on-oom", VirtIOBalloon, host_features,
                     VIRTIO_BALLOON_F_DEFLATE_ON_OOM, false),
