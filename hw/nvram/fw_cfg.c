/*
 * QEMU Firmware configuration device emulation
 *
 * Copyright (c) 2008 Gleb Natapov
 *
 * Permission is hereby granted, free of charge, to any person obtaining a copy
 * of this software and associated documentation files (the "Software"), to deal
 * in the Software without restriction, including without limitation the rights
 * to use, copy, modify, merge, publish, distribute, sublicense, and/or sell
 * copies of the Software, and to permit persons to whom the Software is
 * furnished to do so, subject to the following conditions:
 *
 * The above copyright notice and this permission notice shall be included in
 * all copies or substantial portions of the Software.
 *
 * THE SOFTWARE IS PROVIDED "AS IS", WITHOUT WARRANTY OF ANY KIND, EXPRESS OR
 * IMPLIED, INCLUDING BUT NOT LIMITED TO THE WARRANTIES OF MERCHANTABILITY,
 * FITNESS FOR A PARTICULAR PURPOSE AND NONINFRINGEMENT. IN NO EVENT SHALL
 * THE AUTHORS OR COPYRIGHT HOLDERS BE LIABLE FOR ANY CLAIM, DAMAGES OR OTHER
 * LIABILITY, WHETHER IN AN ACTION OF CONTRACT, TORT OR OTHERWISE, ARISING FROM,
 * OUT OF OR IN CONNECTION WITH THE SOFTWARE OR THE USE OR OTHER DEALINGS IN
 * THE SOFTWARE.
 */
#include "qemu/osdep.h"
#include "hw/hw.h"
#include "sysemu/sysemu.h"
#include "sysemu/dma.h"
<<<<<<< HEAD
=======
#include "hw/boards.h"
>>>>>>> 7124ccf8
#include "hw/isa/isa.h"
#include "hw/nvram/fw_cfg.h"
#include "hw/sysbus.h"
#include "hw/boards.h"
#include "trace.h"
#include "qemu/error-report.h"
#include "qemu/config-file.h"
#include "qemu/cutils.h"

#define FW_CFG_NAME "fw_cfg"
#define FW_CFG_PATH "/machine/" FW_CFG_NAME

#define TYPE_FW_CFG     "fw_cfg"
#define TYPE_FW_CFG_IO  "fw_cfg_io"
#define TYPE_FW_CFG_MEM "fw_cfg_mem"

#define FW_CFG(obj)     OBJECT_CHECK(FWCfgState,    (obj), TYPE_FW_CFG)
#define FW_CFG_IO(obj)  OBJECT_CHECK(FWCfgIoState,  (obj), TYPE_FW_CFG_IO)
#define FW_CFG_MEM(obj) OBJECT_CHECK(FWCfgMemState, (obj), TYPE_FW_CFG_MEM)

/* FW_CFG_VERSION bits */
#define FW_CFG_VERSION      0x01
#define FW_CFG_VERSION_DMA  0x02

/* FW_CFG_DMA_CONTROL bits */
#define FW_CFG_DMA_CTL_ERROR   0x01
#define FW_CFG_DMA_CTL_READ    0x02
#define FW_CFG_DMA_CTL_SKIP    0x04
#define FW_CFG_DMA_CTL_SELECT  0x08

#define FW_CFG_DMA_SIGNATURE 0x51454d5520434647ULL /* "QEMU CFG" */

typedef struct FWCfgEntry {
    uint32_t len;
    uint8_t *data;
    void *callback_opaque;
    FWCfgReadCallback read_callback;
} FWCfgEntry;

struct FWCfgState {
    /*< private >*/
    SysBusDevice parent_obj;
    /*< public >*/

    FWCfgEntry entries[2][FW_CFG_MAX_ENTRY];
    int entry_order[FW_CFG_MAX_ENTRY];
    FWCfgFiles *files;
    uint16_t cur_entry;
    uint32_t cur_offset;
    Notifier machine_ready;

    int fw_cfg_order_override;

    bool dma_enabled;
    dma_addr_t dma_addr;
    AddressSpace *dma_as;
    MemoryRegion dma_iomem;
};

struct FWCfgIoState {
    /*< private >*/
    FWCfgState parent_obj;
    /*< public >*/

    MemoryRegion comb_iomem;
    uint32_t iobase, dma_iobase;
};

struct FWCfgMemState {
    /*< private >*/
    FWCfgState parent_obj;
    /*< public >*/

    MemoryRegion ctl_iomem, data_iomem;
    uint32_t data_width;
    MemoryRegionOps wide_data_ops;
};

#define JPG_FILE 0
#define BMP_FILE 1

static char *read_splashfile(char *filename, gsize *file_sizep,
                             int *file_typep)
{
    GError *err = NULL;
    gboolean res;
    gchar *content;
    int file_type;
    unsigned int filehead;
    int bmp_bpp;

    res = g_file_get_contents(filename, &content, file_sizep, &err);
    if (res == FALSE) {
        error_report("failed to read splash file '%s'", filename);
        g_error_free(err);
        return NULL;
    }

    /* check file size */
    if (*file_sizep < 30) {
        goto error;
    }

    /* check magic ID */
    filehead = ((content[0] & 0xff) + (content[1] << 8)) & 0xffff;
    if (filehead == 0xd8ff) {
        file_type = JPG_FILE;
    } else if (filehead == 0x4d42) {
        file_type = BMP_FILE;
    } else {
        goto error;
    }

    /* check BMP bpp */
    if (file_type == BMP_FILE) {
        bmp_bpp = (content[28] + (content[29] << 8)) & 0xffff;
        if (bmp_bpp != 24) {
            goto error;
        }
    }

    /* return values */
    *file_typep = file_type;

    return content;

error:
    error_report("splash file '%s' format not recognized; must be JPEG "
                 "or 24 bit BMP", filename);
    g_free(content);
    return NULL;
}

static void fw_cfg_bootsplash(FWCfgState *s)
{
    int boot_splash_time = -1;
    const char *boot_splash_filename = NULL;
    char *p;
    char *filename, *file_data;
    gsize file_size;
    int file_type;
    const char *temp;

    /* get user configuration */
    QemuOptsList *plist = qemu_find_opts("boot-opts");
    QemuOpts *opts = QTAILQ_FIRST(&plist->head);
    if (opts != NULL) {
        temp = qemu_opt_get(opts, "splash");
        if (temp != NULL) {
            boot_splash_filename = temp;
        }
        temp = qemu_opt_get(opts, "splash-time");
        if (temp != NULL) {
            p = (char *)temp;
            boot_splash_time = strtol(p, &p, 10);
        }
    }

    /* insert splash time if user configurated */
    if (boot_splash_time >= 0) {
        /* validate the input */
        if (boot_splash_time > 0xffff) {
            error_report("splash time is big than 65535, force it to 65535.");
            boot_splash_time = 0xffff;
        }
        /* use little endian format */
        qemu_extra_params_fw[0] = (uint8_t)(boot_splash_time & 0xff);
        qemu_extra_params_fw[1] = (uint8_t)((boot_splash_time >> 8) & 0xff);
        fw_cfg_add_file(s, "etc/boot-menu-wait", qemu_extra_params_fw, 2);
    }

    /* insert splash file if user configurated */
    if (boot_splash_filename != NULL) {
        filename = qemu_find_file(QEMU_FILE_TYPE_BIOS, boot_splash_filename);
        if (filename == NULL) {
            error_report("failed to find file '%s'.", boot_splash_filename);
            return;
        }

        /* loading file data */
        file_data = read_splashfile(filename, &file_size, &file_type);
        if (file_data == NULL) {
            g_free(filename);
            return;
        }
        g_free(boot_splash_filedata);
        boot_splash_filedata = (uint8_t *)file_data;
        boot_splash_filedata_size = file_size;

        /* insert data */
        if (file_type == JPG_FILE) {
            fw_cfg_add_file(s, "bootsplash.jpg",
                    boot_splash_filedata, boot_splash_filedata_size);
        } else {
            fw_cfg_add_file(s, "bootsplash.bmp",
                    boot_splash_filedata, boot_splash_filedata_size);
        }
        g_free(filename);
    }
}

static void fw_cfg_reboot(FWCfgState *s)
{
    int reboot_timeout = -1;
    char *p;
    const char *temp;

    /* get user configuration */
    QemuOptsList *plist = qemu_find_opts("boot-opts");
    QemuOpts *opts = QTAILQ_FIRST(&plist->head);
    if (opts != NULL) {
        temp = qemu_opt_get(opts, "reboot-timeout");
        if (temp != NULL) {
            p = (char *)temp;
            reboot_timeout = strtol(p, &p, 10);
        }
    }
    /* validate the input */
    if (reboot_timeout > 0xffff) {
        error_report("reboot timeout is larger than 65535, force it to 65535.");
        reboot_timeout = 0xffff;
    }
    fw_cfg_add_file(s, "etc/boot-fail-wait", g_memdup(&reboot_timeout, 4), 4);
}

static void fw_cfg_write(FWCfgState *s, uint8_t value)
{
    /* nothing, write support removed in QEMU v2.4+ */
}

static int fw_cfg_select(FWCfgState *s, uint16_t key)
{
    int arch, ret;
    FWCfgEntry *e;

    s->cur_offset = 0;
    if ((key & FW_CFG_ENTRY_MASK) >= FW_CFG_MAX_ENTRY) {
        s->cur_entry = FW_CFG_INVALID;
        ret = 0;
    } else {
        s->cur_entry = key;
        ret = 1;
        /* entry successfully selected, now run callback if present */
        arch = !!(key & FW_CFG_ARCH_LOCAL);
        e = &s->entries[arch][key & FW_CFG_ENTRY_MASK];
        if (e->read_callback) {
            e->read_callback(e->callback_opaque);
        }
    }

    trace_fw_cfg_select(s, key, ret);
    return ret;
}

static uint64_t fw_cfg_data_read(void *opaque, hwaddr addr, unsigned size)
{
    FWCfgState *s = opaque;
    int arch = !!(s->cur_entry & FW_CFG_ARCH_LOCAL);
    FWCfgEntry *e = (s->cur_entry == FW_CFG_INVALID) ? NULL :
                    &s->entries[arch][s->cur_entry & FW_CFG_ENTRY_MASK];
    uint64_t value = 0;

    assert(size > 0 && size <= sizeof(value));
    if (s->cur_entry != FW_CFG_INVALID && e->data && s->cur_offset < e->len) {
        /* The least significant 'size' bytes of the return value are
         * expected to contain a string preserving portion of the item
         * data, padded with zeros on the right in case we run out early.
         * In technical terms, we're composing the host-endian representation
         * of the big endian interpretation of the fw_cfg string.
         */
        do {
            value = (value << 8) | e->data[s->cur_offset++];
        } while (--size && s->cur_offset < e->len);
        /* If size is still not zero, we *did* run out early, so continue
         * left-shifting, to add the appropriate number of padding zeros
         * on the right.
         */
        value <<= 8 * size;
    }

    trace_fw_cfg_read(s, value);
    return value;
}

static void fw_cfg_data_mem_write(void *opaque, hwaddr addr,
                                  uint64_t value, unsigned size)
{
    FWCfgState *s = opaque;
    unsigned i = size;
<<<<<<< HEAD

    do {
        fw_cfg_write(s, value >> (8 * --i));
    } while (i);
}

=======

    do {
        fw_cfg_write(s, value >> (8 * --i));
    } while (i);
}

>>>>>>> 7124ccf8
static void fw_cfg_dma_transfer(FWCfgState *s)
{
    dma_addr_t len;
    FWCfgDmaAccess dma;
    int arch;
    FWCfgEntry *e;
    int read;
    dma_addr_t dma_addr;

    /* Reset the address before the next access */
    dma_addr = s->dma_addr;
    s->dma_addr = 0;

    if (dma_memory_read(s->dma_as, dma_addr, &dma, sizeof(dma))) {
        stl_be_dma(s->dma_as, dma_addr + offsetof(FWCfgDmaAccess, control),
                   FW_CFG_DMA_CTL_ERROR);
        return;
    }

    dma.address = be64_to_cpu(dma.address);
    dma.length = be32_to_cpu(dma.length);
    dma.control = be32_to_cpu(dma.control);

    if (dma.control & FW_CFG_DMA_CTL_SELECT) {
        fw_cfg_select(s, dma.control >> 16);
<<<<<<< HEAD
    }

    arch = !!(s->cur_entry & FW_CFG_ARCH_LOCAL);
    e = (s->cur_entry == FW_CFG_INVALID) ? NULL :
        &s->entries[arch][s->cur_entry & FW_CFG_ENTRY_MASK];

    if (dma.control & FW_CFG_DMA_CTL_READ) {
        read = 1;
    } else if (dma.control & FW_CFG_DMA_CTL_SKIP) {
        read = 0;
    } else {
        dma.length = 0;
    }

    dma.control = 0;

    while (dma.length > 0 && !(dma.control & FW_CFG_DMA_CTL_ERROR)) {
        if (s->cur_entry == FW_CFG_INVALID || !e->data ||
                                s->cur_offset >= e->len) {
            len = dma.length;

            /* If the access is not a read access, it will be a skip access,
             * tested before.
             */
            if (read) {
                if (dma_memory_set(s->dma_as, dma.address, 0, len)) {
                    dma.control |= FW_CFG_DMA_CTL_ERROR;
                }
            }

        } else {
            if (dma.length <= (e->len - s->cur_offset)) {
                len = dma.length;
            } else {
                len = (e->len - s->cur_offset);
            }

            /* If the access is not a read access, it will be a skip access,
             * tested before.
             */
            if (read) {
                if (dma_memory_write(s->dma_as, dma.address,
                                    &e->data[s->cur_offset], len)) {
                    dma.control |= FW_CFG_DMA_CTL_ERROR;
                }
            }

            s->cur_offset += len;
        }

        dma.address += len;
        dma.length  -= len;

    }

=======
    }

    arch = !!(s->cur_entry & FW_CFG_ARCH_LOCAL);
    e = (s->cur_entry == FW_CFG_INVALID) ? NULL :
        &s->entries[arch][s->cur_entry & FW_CFG_ENTRY_MASK];

    if (dma.control & FW_CFG_DMA_CTL_READ) {
        read = 1;
    } else if (dma.control & FW_CFG_DMA_CTL_SKIP) {
        read = 0;
    } else {
        dma.length = 0;
    }

    dma.control = 0;

    while (dma.length > 0 && !(dma.control & FW_CFG_DMA_CTL_ERROR)) {
        if (s->cur_entry == FW_CFG_INVALID || !e->data ||
                                s->cur_offset >= e->len) {
            len = dma.length;

            /* If the access is not a read access, it will be a skip access,
             * tested before.
             */
            if (read) {
                if (dma_memory_set(s->dma_as, dma.address, 0, len)) {
                    dma.control |= FW_CFG_DMA_CTL_ERROR;
                }
            }

        } else {
            if (dma.length <= (e->len - s->cur_offset)) {
                len = dma.length;
            } else {
                len = (e->len - s->cur_offset);
            }

            /* If the access is not a read access, it will be a skip access,
             * tested before.
             */
            if (read) {
                if (dma_memory_write(s->dma_as, dma.address,
                                    &e->data[s->cur_offset], len)) {
                    dma.control |= FW_CFG_DMA_CTL_ERROR;
                }
            }

            s->cur_offset += len;
        }

        dma.address += len;
        dma.length  -= len;

    }

>>>>>>> 7124ccf8
    stl_be_dma(s->dma_as, dma_addr + offsetof(FWCfgDmaAccess, control),
                dma.control);

    trace_fw_cfg_read(s, 0);
}

static uint64_t fw_cfg_dma_mem_read(void *opaque, hwaddr addr,
                                    unsigned size)
{
    /* Return a signature value (and handle various read sizes) */
    return extract64(FW_CFG_DMA_SIGNATURE, (8 - addr - size) * 8, size * 8);
}

static void fw_cfg_dma_mem_write(void *opaque, hwaddr addr,
                                 uint64_t value, unsigned size)
{
    FWCfgState *s = opaque;

    if (size == 4) {
        if (addr == 0) {
            /* FWCfgDmaAccess high address */
            s->dma_addr = value << 32;
        } else if (addr == 4) {
            /* FWCfgDmaAccess low address */
            s->dma_addr |= value;
            fw_cfg_dma_transfer(s);
        }
    } else if (size == 8 && addr == 0) {
        s->dma_addr = value;
        fw_cfg_dma_transfer(s);
    }
}

static bool fw_cfg_dma_mem_valid(void *opaque, hwaddr addr,
                                  unsigned size, bool is_write)
{
    return !is_write || ((size == 4 && (addr == 0 || addr == 4)) ||
                         (size == 8 && addr == 0));
}

static bool fw_cfg_data_mem_valid(void *opaque, hwaddr addr,
                                  unsigned size, bool is_write)
{
    return addr == 0;
}

static void fw_cfg_ctl_mem_write(void *opaque, hwaddr addr,
                                 uint64_t value, unsigned size)
{
    fw_cfg_select(opaque, (uint16_t)value);
}

static bool fw_cfg_ctl_mem_valid(void *opaque, hwaddr addr,
                                 unsigned size, bool is_write)
{
    return is_write && size == 2;
}

static void fw_cfg_comb_write(void *opaque, hwaddr addr,
                              uint64_t value, unsigned size)
{
    switch (size) {
    case 1:
        fw_cfg_write(opaque, (uint8_t)value);
        break;
    case 2:
        fw_cfg_select(opaque, (uint16_t)value);
        break;
    }
}

static bool fw_cfg_comb_valid(void *opaque, hwaddr addr,
                                  unsigned size, bool is_write)
{
    return (size == 1) || (is_write && size == 2);
}

static const MemoryRegionOps fw_cfg_ctl_mem_ops = {
    .write = fw_cfg_ctl_mem_write,
    .endianness = DEVICE_BIG_ENDIAN,
    .valid.accepts = fw_cfg_ctl_mem_valid,
};

static const MemoryRegionOps fw_cfg_data_mem_ops = {
    .read = fw_cfg_data_read,
    .write = fw_cfg_data_mem_write,
    .endianness = DEVICE_BIG_ENDIAN,
    .valid = {
        .min_access_size = 1,
        .max_access_size = 1,
        .accepts = fw_cfg_data_mem_valid,
    },
};

static const MemoryRegionOps fw_cfg_comb_mem_ops = {
    .read = fw_cfg_data_read,
    .write = fw_cfg_comb_write,
    .endianness = DEVICE_LITTLE_ENDIAN,
    .valid.accepts = fw_cfg_comb_valid,
};

static const MemoryRegionOps fw_cfg_dma_mem_ops = {
    .read = fw_cfg_dma_mem_read,
    .write = fw_cfg_dma_mem_write,
    .endianness = DEVICE_BIG_ENDIAN,
    .valid.accepts = fw_cfg_dma_mem_valid,
    .valid.max_access_size = 8,
    .impl.max_access_size = 8,
};

static void fw_cfg_reset(DeviceState *d)
{
    FWCfgState *s = FW_CFG(d);

    /* we never register a read callback for FW_CFG_SIGNATURE */
    fw_cfg_select(s, FW_CFG_SIGNATURE);
}

/* Save restore 32 bit int as uint16_t
   This is a Big hack, but it is how the old state did it.
   Or we broke compatibility in the state, or we can't use struct tm
 */

static int get_uint32_as_uint16(QEMUFile *f, void *pv, size_t size)
{
    uint32_t *v = pv;
    *v = qemu_get_be16(f);
    return 0;
}

static void put_unused(QEMUFile *f, void *pv, size_t size)
{
    fprintf(stderr, "uint32_as_uint16 is only used for backward compatibility.\n");
    fprintf(stderr, "This functions shouldn't be called.\n");
}

static const VMStateInfo vmstate_hack_uint32_as_uint16 = {
    .name = "int32_as_uint16",
    .get  = get_uint32_as_uint16,
    .put  = put_unused,
};

#define VMSTATE_UINT16_HACK(_f, _s, _t)                                    \
    VMSTATE_SINGLE_TEST(_f, _s, _t, 0, vmstate_hack_uint32_as_uint16, uint32_t)


static bool is_version_1(void *opaque, int version_id)
{
    return version_id == 1;
}

<<<<<<< HEAD
static bool fw_cfg_dma_enabled(void *opaque)
=======
bool fw_cfg_dma_enabled(void *opaque)
>>>>>>> 7124ccf8
{
    FWCfgState *s = opaque;

    return s->dma_enabled;
}

static const VMStateDescription vmstate_fw_cfg_dma = {
    .name = "fw_cfg/dma",
    .needed = fw_cfg_dma_enabled,
    .fields = (VMStateField[]) {
        VMSTATE_UINT64(dma_addr, FWCfgState),
        VMSTATE_END_OF_LIST()
    },
};

static const VMStateDescription vmstate_fw_cfg = {
    .name = "fw_cfg",
    .version_id = 2,
    .minimum_version_id = 1,
    .fields = (VMStateField[]) {
        VMSTATE_UINT16(cur_entry, FWCfgState),
        VMSTATE_UINT16_HACK(cur_offset, FWCfgState, is_version_1),
        VMSTATE_UINT32_V(cur_offset, FWCfgState, 2),
        VMSTATE_END_OF_LIST()
    },
    .subsections = (const VMStateDescription*[]) {
        &vmstate_fw_cfg_dma,
        NULL,
    }
};

static void fw_cfg_add_bytes_read_callback(FWCfgState *s, uint16_t key,
                                           FWCfgReadCallback callback,
                                           void *callback_opaque,
                                           void *data, size_t len)
{
    int arch = !!(key & FW_CFG_ARCH_LOCAL);

    key &= FW_CFG_ENTRY_MASK;

    assert(key < FW_CFG_MAX_ENTRY && len < UINT32_MAX);
    assert(s->entries[arch][key].data == NULL); /* avoid key conflict */

    s->entries[arch][key].data = data;
    s->entries[arch][key].len = (uint32_t)len;
    s->entries[arch][key].read_callback = callback;
    s->entries[arch][key].callback_opaque = callback_opaque;
}

static void *fw_cfg_modify_bytes_read(FWCfgState *s, uint16_t key,
                                              void *data, size_t len)
{
    void *ptr;
    int arch = !!(key & FW_CFG_ARCH_LOCAL);

    key &= FW_CFG_ENTRY_MASK;

    assert(key < FW_CFG_MAX_ENTRY && len < UINT32_MAX);

    /* return the old data to the function caller, avoid memory leak */
    ptr = s->entries[arch][key].data;
    s->entries[arch][key].data = data;
    s->entries[arch][key].len = len;
    s->entries[arch][key].callback_opaque = NULL;

    return ptr;
}

void fw_cfg_add_bytes(FWCfgState *s, uint16_t key, void *data, size_t len)
{
    fw_cfg_add_bytes_read_callback(s, key, NULL, NULL, data, len);
}

void fw_cfg_add_string(FWCfgState *s, uint16_t key, const char *value)
{
    size_t sz = strlen(value) + 1;

    fw_cfg_add_bytes(s, key, g_memdup(value, sz), sz);
}

void fw_cfg_add_i16(FWCfgState *s, uint16_t key, uint16_t value)
{
    uint16_t *copy;

    copy = g_malloc(sizeof(value));
    *copy = cpu_to_le16(value);
    fw_cfg_add_bytes(s, key, copy, sizeof(value));
}

void fw_cfg_modify_i16(FWCfgState *s, uint16_t key, uint16_t value)
{
    uint16_t *copy, *old;

    copy = g_malloc(sizeof(value));
    *copy = cpu_to_le16(value);
    old = fw_cfg_modify_bytes_read(s, key, copy, sizeof(value));
    g_free(old);
}

void fw_cfg_add_i32(FWCfgState *s, uint16_t key, uint32_t value)
{
    uint32_t *copy;

    copy = g_malloc(sizeof(value));
    *copy = cpu_to_le32(value);
    fw_cfg_add_bytes(s, key, copy, sizeof(value));
}

void fw_cfg_add_i64(FWCfgState *s, uint16_t key, uint64_t value)
{
    uint64_t *copy;

    copy = g_malloc(sizeof(value));
    *copy = cpu_to_le64(value);
    fw_cfg_add_bytes(s, key, copy, sizeof(value));
}

void fw_cfg_set_order_override(FWCfgState *s, int order)
{
    assert(s->fw_cfg_order_override == 0);
    s->fw_cfg_order_override = order;
}

void fw_cfg_reset_order_override(FWCfgState *s)
{
    assert(s->fw_cfg_order_override != 0);
    s->fw_cfg_order_override = 0;
}

/*
 * This is the legacy order list.  For legacy systems, files are in
 * the fw_cfg in the order defined below, by the "order" value.  Note
 * that some entries (VGA ROMs, NIC option ROMS, etc.) go into a
 * specific area, but there may be more than one and they occur in the
 * order that the user specifies them on the command line.  Those are
 * handled in a special manner, using the order override above.
 *
 * For non-legacy, the files are sorted by filename to avoid this kind
 * of complexity in the future.
 *
 * This is only for x86, other arches don't implement versioning so
 * they won't set legacy mode.
 */
static struct {
    const char *name;
    int order;
} fw_cfg_order[] = {
    { "etc/boot-menu-wait", 10 },
    { "bootsplash.jpg", 11 },
    { "bootsplash.bmp", 12 },
    { "etc/boot-fail-wait", 15 },
    { "etc/smbios/smbios-tables", 20 },
    { "etc/smbios/smbios-anchor", 30 },
    { "etc/e820", 40 },
    { "etc/reserved-memory-end", 50 },
    { "genroms/kvmvapic.bin", 55 },
    { "genroms/linuxboot.bin", 60 },
    { }, /* VGA ROMs from pc_vga_init come here, 70. */
    { }, /* NIC option ROMs from pc_nic_init come here, 80. */
    { "etc/system-states", 90 },
    { }, /* User ROMs come here, 100. */
    { }, /* Device FW comes here, 110. */
    { "etc/extra-pci-roots", 120 },
    { "etc/acpi/tables", 130 },
    { "etc/table-loader", 140 },
    { "etc/tpm/log", 150 },
    { "etc/acpi/rsdp", 160 },
    { "bootorder", 170 },

#define FW_CFG_ORDER_OVERRIDE_LAST 200
};

static int get_fw_cfg_order(FWCfgState *s, const char *name)
{
    int i;

<<<<<<< HEAD
    if (s->fw_cfg_order_override > 0)
	return s->fw_cfg_order_override;

    for (i = 0; i < ARRAY_SIZE(fw_cfg_order); i++) {
	if (fw_cfg_order[i].name == NULL)
	    continue;
	if (strcmp(name, fw_cfg_order[i].name) == 0)
	    return fw_cfg_order[i].order;
    }
    /* Stick unknown stuff at the end. */
    error_report("warning: Unknown firmware file in legacy mode: %s\n", name);
=======
    if (s->fw_cfg_order_override > 0) {
        return s->fw_cfg_order_override;
    }

    for (i = 0; i < ARRAY_SIZE(fw_cfg_order); i++) {
        if (fw_cfg_order[i].name == NULL) {
            continue;
        }

        if (strcmp(name, fw_cfg_order[i].name) == 0) {
            return fw_cfg_order[i].order;
        }
    }

    /* Stick unknown stuff at the end. */
    error_report("warning: Unknown firmware file in legacy mode: %s", name);
>>>>>>> 7124ccf8
    return FW_CFG_ORDER_OVERRIDE_LAST;
}

void fw_cfg_add_file_callback(FWCfgState *s,  const char *filename,
                              FWCfgReadCallback callback, void *callback_opaque,
                              void *data, size_t len)
{
    int i, index, count;
    size_t dsize;
    MachineClass *mc = MACHINE_GET_CLASS(qdev_get_machine());
    int order = 0;

    if (!s->files) {
        dsize = sizeof(uint32_t) + sizeof(FWCfgFile) * FW_CFG_FILE_SLOTS;
        s->files = g_malloc0(dsize);
        fw_cfg_add_bytes(s, FW_CFG_FILE_DIR, s->files, dsize);
    }

    count = be32_to_cpu(s->files->count);
    assert(count < FW_CFG_FILE_SLOTS);

    /* Find the insertion point. */
    if (mc->legacy_fw_cfg_order) {
        /*
         * Sort by order. For files with the same order, we keep them
         * in the sequence in which they were added.
         */
        order = get_fw_cfg_order(s, filename);
        for (index = count;
             index > 0 && order < s->entry_order[index - 1];
             index--);
    } else {
        /* Sort by file name. */
        for (index = count;
             index > 0 && strcmp(filename, s->files->f[index - 1].name) < 0;
             index--);
    }

    /*
     * Move all the entries from the index point and after down one
     * to create a slot for the new entry.  Because calculations are
     * being done with the index, make it so that "i" is the current
     * index and "i - 1" is the one being copied from, thus the
     * unusual start and end in the for statement.
     */
    for (i = count + 1; i > index; i--) {
        s->files->f[i] = s->files->f[i - 1];
        s->files->f[i].select = cpu_to_be16(FW_CFG_FILE_FIRST + i);
        s->entries[0][FW_CFG_FILE_FIRST + i] =
            s->entries[0][FW_CFG_FILE_FIRST + i - 1];
        s->entry_order[i] = s->entry_order[i - 1];
    }

    memset(&s->files->f[index], 0, sizeof(FWCfgFile));
    memset(&s->entries[0][FW_CFG_FILE_FIRST + index], 0, sizeof(FWCfgEntry));

    pstrcpy(s->files->f[index].name, sizeof(s->files->f[index].name), filename);
    for (i = 0; i <= count; i++) {
        if (i != index &&
            strcmp(s->files->f[index].name, s->files->f[i].name) == 0) {
            error_report("duplicate fw_cfg file name: %s",
                         s->files->f[index].name);
            exit(1);
        }
    }

    fw_cfg_add_bytes_read_callback(s, FW_CFG_FILE_FIRST + index,
                                   callback, callback_opaque, data, len);

    s->files->f[index].size   = cpu_to_be32(len);
    s->files->f[index].select = cpu_to_be16(FW_CFG_FILE_FIRST + index);
    s->entry_order[index] = order;
    trace_fw_cfg_add_file(s, index, s->files->f[index].name, len);

    s->files->count = cpu_to_be32(count+1);
}

void fw_cfg_add_file(FWCfgState *s,  const char *filename,
                     void *data, size_t len)
{
    fw_cfg_add_file_callback(s, filename, NULL, NULL, data, len);
}

void *fw_cfg_modify_file(FWCfgState *s, const char *filename,
                        void *data, size_t len)
{
    int i, index;
    void *ptr = NULL;

    assert(s->files);

    index = be32_to_cpu(s->files->count);
    assert(index < FW_CFG_FILE_SLOTS);

    for (i = 0; i < index; i++) {
        if (strcmp(filename, s->files->f[i].name) == 0) {
            ptr = fw_cfg_modify_bytes_read(s, FW_CFG_FILE_FIRST + i,
                                           data, len);
            s->files->f[i].size   = cpu_to_be32(len);
            return ptr;
        }
    }
    /* add new one */
    fw_cfg_add_file_callback(s, filename, NULL, NULL, data, len);
    return NULL;
}

static void fw_cfg_machine_reset(void *opaque)
{
    void *ptr;
    size_t len;
    FWCfgState *s = opaque;
    char *bootindex = get_boot_devices_list(&len, false);

    ptr = fw_cfg_modify_file(s, "bootorder", (uint8_t *)bootindex, len);
    g_free(ptr);
}

static void fw_cfg_machine_ready(struct Notifier *n, void *data)
{
    FWCfgState *s = container_of(n, FWCfgState, machine_ready);
    qemu_register_reset(fw_cfg_machine_reset, s);
}



static void fw_cfg_init1(DeviceState *dev)
{
    FWCfgState *s = FW_CFG(dev);
    MachineState *machine = MACHINE(qdev_get_machine());

    assert(!object_resolve_path(FW_CFG_PATH, NULL));

    object_property_add_child(OBJECT(machine), FW_CFG_NAME, OBJECT(s), NULL);

    qdev_init_nofail(dev);

    fw_cfg_add_bytes(s, FW_CFG_SIGNATURE, (char *)"QEMU", 4);
    fw_cfg_add_bytes(s, FW_CFG_UUID, &qemu_uuid, 16);
    fw_cfg_add_i16(s, FW_CFG_NOGRAPHIC, (uint16_t)!machine->enable_graphics);
    fw_cfg_add_i16(s, FW_CFG_BOOT_MENU, (uint16_t)boot_menu);
    fw_cfg_bootsplash(s);
    fw_cfg_reboot(s);

    s->machine_ready.notify = fw_cfg_machine_ready;
    qemu_add_machine_init_done_notifier(&s->machine_ready);
}

FWCfgState *fw_cfg_init_io_dma(uint32_t iobase, uint32_t dma_iobase,
                                AddressSpace *dma_as)
{
    DeviceState *dev;
    FWCfgState *s;
    uint32_t version = FW_CFG_VERSION;
    bool dma_requested = dma_iobase && dma_as;

    dev = qdev_create(NULL, TYPE_FW_CFG_IO);
    qdev_prop_set_uint32(dev, "iobase", iobase);
    qdev_prop_set_uint32(dev, "dma_iobase", dma_iobase);
    if (!dma_requested) {
        qdev_prop_set_bit(dev, "dma_enabled", false);
    }

    fw_cfg_init1(dev);
    s = FW_CFG(dev);

    if (s->dma_enabled) {
        /* 64 bits for the address field */
        s->dma_as = dma_as;
        s->dma_addr = 0;

        version |= FW_CFG_VERSION_DMA;
    }

    fw_cfg_add_i32(s, FW_CFG_ID, version);

    return s;
}

FWCfgState *fw_cfg_init_io(uint32_t iobase)
{
    return fw_cfg_init_io_dma(iobase, 0, NULL);
}

FWCfgState *fw_cfg_init_mem_wide(hwaddr ctl_addr,
                                 hwaddr data_addr, uint32_t data_width,
                                 hwaddr dma_addr, AddressSpace *dma_as)
{
    DeviceState *dev;
    SysBusDevice *sbd;
    FWCfgState *s;
    uint32_t version = FW_CFG_VERSION;
    bool dma_requested = dma_addr && dma_as;

    dev = qdev_create(NULL, TYPE_FW_CFG_MEM);
    qdev_prop_set_uint32(dev, "data_width", data_width);
    if (!dma_requested) {
        qdev_prop_set_bit(dev, "dma_enabled", false);
    }

    fw_cfg_init1(dev);

    sbd = SYS_BUS_DEVICE(dev);
    sysbus_mmio_map(sbd, 0, ctl_addr);
    sysbus_mmio_map(sbd, 1, data_addr);

    s = FW_CFG(dev);

    if (s->dma_enabled) {
        s->dma_as = dma_as;
        s->dma_addr = 0;
        sysbus_mmio_map(sbd, 2, dma_addr);
        version |= FW_CFG_VERSION_DMA;
    }

    fw_cfg_add_i32(s, FW_CFG_ID, version);

    return s;
}

FWCfgState *fw_cfg_init_mem(hwaddr ctl_addr, hwaddr data_addr)
{
    return fw_cfg_init_mem_wide(ctl_addr, data_addr,
                                fw_cfg_data_mem_ops.valid.max_access_size,
                                0, NULL);
}


FWCfgState *fw_cfg_find(void)
{
    return FW_CFG(object_resolve_path(FW_CFG_PATH, NULL));
}

static void fw_cfg_class_init(ObjectClass *klass, void *data)
{
    DeviceClass *dc = DEVICE_CLASS(klass);

    dc->reset = fw_cfg_reset;
    dc->vmsd = &vmstate_fw_cfg;
}

static const TypeInfo fw_cfg_info = {
    .name          = TYPE_FW_CFG,
    .parent        = TYPE_SYS_BUS_DEVICE,
    .abstract      = true,
    .instance_size = sizeof(FWCfgState),
    .class_init    = fw_cfg_class_init,
};


static Property fw_cfg_io_properties[] = {
    DEFINE_PROP_UINT32("iobase", FWCfgIoState, iobase, -1),
    DEFINE_PROP_UINT32("dma_iobase", FWCfgIoState, dma_iobase, -1),
    DEFINE_PROP_BOOL("dma_enabled", FWCfgIoState, parent_obj.dma_enabled,
                     true),
    DEFINE_PROP_END_OF_LIST(),
};

static void fw_cfg_io_realize(DeviceState *dev, Error **errp)
{
    FWCfgIoState *s = FW_CFG_IO(dev);
    SysBusDevice *sbd = SYS_BUS_DEVICE(dev);

    /* when using port i/o, the 8-bit data register ALWAYS overlaps
     * with half of the 16-bit control register. Hence, the total size
     * of the i/o region used is FW_CFG_CTL_SIZE */
    memory_region_init_io(&s->comb_iomem, OBJECT(s), &fw_cfg_comb_mem_ops,
                          FW_CFG(s), "fwcfg", FW_CFG_CTL_SIZE);
    sysbus_add_io(sbd, s->iobase, &s->comb_iomem);

    if (FW_CFG(s)->dma_enabled) {
        memory_region_init_io(&FW_CFG(s)->dma_iomem, OBJECT(s),
                              &fw_cfg_dma_mem_ops, FW_CFG(s), "fwcfg.dma",
                              sizeof(dma_addr_t));
        sysbus_add_io(sbd, s->dma_iobase, &FW_CFG(s)->dma_iomem);
    }
}

static void fw_cfg_io_class_init(ObjectClass *klass, void *data)
{
    DeviceClass *dc = DEVICE_CLASS(klass);

    dc->realize = fw_cfg_io_realize;
    dc->props = fw_cfg_io_properties;
}

static const TypeInfo fw_cfg_io_info = {
    .name          = TYPE_FW_CFG_IO,
    .parent        = TYPE_FW_CFG,
    .instance_size = sizeof(FWCfgIoState),
    .class_init    = fw_cfg_io_class_init,
};


static Property fw_cfg_mem_properties[] = {
    DEFINE_PROP_UINT32("data_width", FWCfgMemState, data_width, -1),
    DEFINE_PROP_BOOL("dma_enabled", FWCfgMemState, parent_obj.dma_enabled,
                     true),
    DEFINE_PROP_END_OF_LIST(),
};

static void fw_cfg_mem_realize(DeviceState *dev, Error **errp)
{
    FWCfgMemState *s = FW_CFG_MEM(dev);
    SysBusDevice *sbd = SYS_BUS_DEVICE(dev);
    const MemoryRegionOps *data_ops = &fw_cfg_data_mem_ops;

    memory_region_init_io(&s->ctl_iomem, OBJECT(s), &fw_cfg_ctl_mem_ops,
                          FW_CFG(s), "fwcfg.ctl", FW_CFG_CTL_SIZE);
    sysbus_init_mmio(sbd, &s->ctl_iomem);

    if (s->data_width > data_ops->valid.max_access_size) {
        /* memberwise copy because the "old_mmio" member is const */
        s->wide_data_ops.read       = data_ops->read;
        s->wide_data_ops.write      = data_ops->write;
        s->wide_data_ops.endianness = data_ops->endianness;
        s->wide_data_ops.valid      = data_ops->valid;
        s->wide_data_ops.impl       = data_ops->impl;

        s->wide_data_ops.valid.max_access_size = s->data_width;
        s->wide_data_ops.impl.max_access_size  = s->data_width;
        data_ops = &s->wide_data_ops;
    }
    memory_region_init_io(&s->data_iomem, OBJECT(s), data_ops, FW_CFG(s),
                          "fwcfg.data", data_ops->valid.max_access_size);
    sysbus_init_mmio(sbd, &s->data_iomem);

    if (FW_CFG(s)->dma_enabled) {
        memory_region_init_io(&FW_CFG(s)->dma_iomem, OBJECT(s),
                              &fw_cfg_dma_mem_ops, FW_CFG(s), "fwcfg.dma",
                              sizeof(dma_addr_t));
        sysbus_init_mmio(sbd, &FW_CFG(s)->dma_iomem);
    }
}

static void fw_cfg_mem_class_init(ObjectClass *klass, void *data)
{
    DeviceClass *dc = DEVICE_CLASS(klass);

    dc->realize = fw_cfg_mem_realize;
    dc->props = fw_cfg_mem_properties;
}

static const TypeInfo fw_cfg_mem_info = {
    .name          = TYPE_FW_CFG_MEM,
    .parent        = TYPE_FW_CFG,
    .instance_size = sizeof(FWCfgMemState),
    .class_init    = fw_cfg_mem_class_init,
};


static void fw_cfg_register_types(void)
{
    type_register_static(&fw_cfg_info);
    type_register_static(&fw_cfg_io_info);
    type_register_static(&fw_cfg_mem_info);
}

type_init(fw_cfg_register_types)<|MERGE_RESOLUTION|>--- conflicted
+++ resolved
@@ -25,14 +25,10 @@
 #include "hw/hw.h"
 #include "sysemu/sysemu.h"
 #include "sysemu/dma.h"
-<<<<<<< HEAD
-=======
 #include "hw/boards.h"
->>>>>>> 7124ccf8
 #include "hw/isa/isa.h"
 #include "hw/nvram/fw_cfg.h"
 #include "hw/sysbus.h"
-#include "hw/boards.h"
 #include "trace.h"
 #include "qemu/error-report.h"
 #include "qemu/config-file.h"
@@ -318,21 +314,12 @@
 {
     FWCfgState *s = opaque;
     unsigned i = size;
-<<<<<<< HEAD
 
     do {
         fw_cfg_write(s, value >> (8 * --i));
     } while (i);
 }
 
-=======
-
-    do {
-        fw_cfg_write(s, value >> (8 * --i));
-    } while (i);
-}
-
->>>>>>> 7124ccf8
 static void fw_cfg_dma_transfer(FWCfgState *s)
 {
     dma_addr_t len;
@@ -358,7 +345,6 @@
 
     if (dma.control & FW_CFG_DMA_CTL_SELECT) {
         fw_cfg_select(s, dma.control >> 16);
-<<<<<<< HEAD
     }
 
     arch = !!(s->cur_entry & FW_CFG_ARCH_LOCAL);
@@ -414,63 +400,6 @@
 
     }
 
-=======
-    }
-
-    arch = !!(s->cur_entry & FW_CFG_ARCH_LOCAL);
-    e = (s->cur_entry == FW_CFG_INVALID) ? NULL :
-        &s->entries[arch][s->cur_entry & FW_CFG_ENTRY_MASK];
-
-    if (dma.control & FW_CFG_DMA_CTL_READ) {
-        read = 1;
-    } else if (dma.control & FW_CFG_DMA_CTL_SKIP) {
-        read = 0;
-    } else {
-        dma.length = 0;
-    }
-
-    dma.control = 0;
-
-    while (dma.length > 0 && !(dma.control & FW_CFG_DMA_CTL_ERROR)) {
-        if (s->cur_entry == FW_CFG_INVALID || !e->data ||
-                                s->cur_offset >= e->len) {
-            len = dma.length;
-
-            /* If the access is not a read access, it will be a skip access,
-             * tested before.
-             */
-            if (read) {
-                if (dma_memory_set(s->dma_as, dma.address, 0, len)) {
-                    dma.control |= FW_CFG_DMA_CTL_ERROR;
-                }
-            }
-
-        } else {
-            if (dma.length <= (e->len - s->cur_offset)) {
-                len = dma.length;
-            } else {
-                len = (e->len - s->cur_offset);
-            }
-
-            /* If the access is not a read access, it will be a skip access,
-             * tested before.
-             */
-            if (read) {
-                if (dma_memory_write(s->dma_as, dma.address,
-                                    &e->data[s->cur_offset], len)) {
-                    dma.control |= FW_CFG_DMA_CTL_ERROR;
-                }
-            }
-
-            s->cur_offset += len;
-        }
-
-        dma.address += len;
-        dma.length  -= len;
-
-    }
-
->>>>>>> 7124ccf8
     stl_be_dma(s->dma_as, dma_addr + offsetof(FWCfgDmaAccess, control),
                 dma.control);
 
@@ -622,11 +551,7 @@
     return version_id == 1;
 }
 
-<<<<<<< HEAD
-static bool fw_cfg_dma_enabled(void *opaque)
-=======
 bool fw_cfg_dma_enabled(void *opaque)
->>>>>>> 7124ccf8
 {
     FWCfgState *s = opaque;
 
@@ -803,19 +728,6 @@
 {
     int i;
 
-<<<<<<< HEAD
-    if (s->fw_cfg_order_override > 0)
-	return s->fw_cfg_order_override;
-
-    for (i = 0; i < ARRAY_SIZE(fw_cfg_order); i++) {
-	if (fw_cfg_order[i].name == NULL)
-	    continue;
-	if (strcmp(name, fw_cfg_order[i].name) == 0)
-	    return fw_cfg_order[i].order;
-    }
-    /* Stick unknown stuff at the end. */
-    error_report("warning: Unknown firmware file in legacy mode: %s\n", name);
-=======
     if (s->fw_cfg_order_override > 0) {
         return s->fw_cfg_order_override;
     }
@@ -832,7 +744,6 @@
 
     /* Stick unknown stuff at the end. */
     error_report("warning: Unknown firmware file in legacy mode: %s", name);
->>>>>>> 7124ccf8
     return FW_CFG_ORDER_OVERRIDE_LAST;
 }
 
