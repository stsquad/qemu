--- conflicted
+++ resolved
@@ -1078,11 +1078,7 @@
          */
         s->lvt[APIC_LVT_LINT0] = 0x700;
     }
-<<<<<<< HEAD
-    cpu_synchronize_state(s->cpu_env, 1);
     qemu_kvm_load_lapic(s->cpu_env);
-=======
->>>>>>> 4c0960c0
 }
 
 static CPUReadMemoryFunc * const apic_mem_read[3] = {
