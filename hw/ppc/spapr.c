--- conflicted
+++ resolved
@@ -2347,12 +2347,6 @@
  */
 static void spapr_machine_2_6_instance_options(MachineState *machine)
 {
-<<<<<<< HEAD
-    savevm_skip_section_footers();
-    global_state_set_optional();
-    savevm_skip_configuration();
-=======
->>>>>>> bfc766d3
 }
 
 static void spapr_machine_2_6_class_options(MachineClass *mc)
