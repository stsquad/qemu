--- conflicted
+++ resolved
@@ -18,25 +18,16 @@
  */
 
 #include "qemu/osdep.h"
-<<<<<<< HEAD
-=======
 #include <linux/vfio.h>
->>>>>>> 7124ccf8
 #include "qapi/error.h"
 #include "qemu-common.h"
 #include "cpu.h"
 #include "hw/ppc/spapr.h"
 #include "hw/pci-host/spapr.h"
 #include "hw/pci/msix.h"
-<<<<<<< HEAD
-#include "linux/vfio.h"
-#include "hw/vfio/vfio.h"
-#include "qemu/error-report.h"
-=======
 #include "hw/vfio/vfio.h"
 #include "qemu/error-report.h"
 #include "sysemu/qtest.h"
->>>>>>> 7124ccf8
 
 #define TYPE_SPAPR_PCI_VFIO_HOST_BRIDGE "spapr-pci-vfio-host-bridge"
 
@@ -58,13 +49,9 @@
 
 static void spapr_phb_vfio_instance_init(Object *obj)
 {
-<<<<<<< HEAD
-    error_report("spapr-pci-vfio-host-bridge is deprecated");
-=======
     if (!qtest_enabled()) {
         error_report("spapr-pci-vfio-host-bridge is deprecated");
     }
->>>>>>> 7124ccf8
 }
 
 bool spapr_phb_eeh_available(sPAPRPHBState *sphb)
@@ -78,7 +65,6 @@
 }
 
 void spapr_phb_vfio_reset(DeviceState *qdev)
-<<<<<<< HEAD
 {
     /*
      * The PE might be in frozen state. To reenable the EEH
@@ -92,21 +78,6 @@
 int spapr_phb_vfio_eeh_set_option(sPAPRPHBState *sphb,
                                   unsigned int addr, int option)
 {
-=======
-{
-    /*
-     * The PE might be in frozen state. To reenable the EEH
-     * functionality on it will clean the frozen state, which
-     * ensures that the contained PCI devices will work properly
-     * after reboot.
-     */
-    spapr_phb_vfio_eeh_reenable(SPAPR_PCI_HOST_BRIDGE(qdev));
-}
-
-int spapr_phb_vfio_eeh_set_option(sPAPRPHBState *sphb,
-                                  unsigned int addr, int option)
-{
->>>>>>> 7124ccf8
     uint32_t op;
     int ret;
 
@@ -205,7 +176,6 @@
        PCIHostState *phb = PCI_HOST_BRIDGE(sphb);
 
        pci_for_each_bus(phb->bus, spapr_phb_vfio_eeh_clear_bus_msix, NULL);
-<<<<<<< HEAD
 }
 
 int spapr_phb_vfio_eeh_reset(sPAPRPHBState *sphb, int option)
@@ -239,41 +209,6 @@
 
 int spapr_phb_vfio_eeh_configure(sPAPRPHBState *sphb)
 {
-=======
-}
-
-int spapr_phb_vfio_eeh_reset(sPAPRPHBState *sphb, int option)
-{
-    uint32_t op;
-    int ret;
-
-    switch (option) {
-    case RTAS_SLOT_RESET_DEACTIVATE:
-        op = VFIO_EEH_PE_RESET_DEACTIVATE;
-        break;
-    case RTAS_SLOT_RESET_HOT:
-        spapr_phb_vfio_eeh_pre_reset(sphb);
-        op = VFIO_EEH_PE_RESET_HOT;
-        break;
-    case RTAS_SLOT_RESET_FUNDAMENTAL:
-        spapr_phb_vfio_eeh_pre_reset(sphb);
-        op = VFIO_EEH_PE_RESET_FUNDAMENTAL;
-        break;
-    default:
-        return RTAS_OUT_PARAM_ERROR;
-    }
-
-    ret = vfio_eeh_as_op(&sphb->iommu_as, op);
-    if (ret < 0) {
-        return RTAS_OUT_HW_ERROR;
-    }
-
-    return RTAS_OUT_SUCCESS;
-}
-
-int spapr_phb_vfio_eeh_configure(sPAPRPHBState *sphb)
-{
->>>>>>> 7124ccf8
     int ret;
 
     ret = vfio_eeh_as_op(&sphb->iommu_as, VFIO_EEH_PE_CONFIGURE);
