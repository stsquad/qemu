/*
 * SD Memory Card emulation as defined in the "SD Memory Card Physical
 * layer specification, Version 1.10."
 *
 * Copyright (c) 2006 Andrzej Zaborowski  <balrog@zabor.org>
 * Copyright (c) 2007 CodeSourcery
 *
 * Redistribution and use in source and binary forms, with or without
 * modification, are permitted provided that the following conditions
 * are met:
 *
 * 1. Redistributions of source code must retain the above copyright
 *    notice, this list of conditions and the following disclaimer.
 * 2. Redistributions in binary form must reproduce the above copyright
 *    notice, this list of conditions and the following disclaimer in
 *    the documentation and/or other materials provided with the
 *    distribution.
 *
 * THIS SOFTWARE IS PROVIDED BY THE AUTHOR AND CONTRIBUTORS ``AS IS''
 * AND ANY EXPRESS OR IMPLIED WARRANTIES, INCLUDING, BUT NOT LIMITED TO,
 * THE IMPLIED WARRANTIES OF MERCHANTABILITY AND FITNESS FOR A
 * PARTICULAR PURPOSE ARE DISCLAIMED.  IN NO EVENT SHALL THE AUTHOR OR
 * CONTRIBUTORS BE LIABLE FOR ANY DIRECT, INDIRECT, INCIDENTAL, SPECIAL,
 * EXEMPLARY, OR CONSEQUENTIAL DAMAGES (INCLUDING, BUT NOT LIMITED TO,
 * PROCUREMENT OF SUBSTITUTE GOODS OR SERVICES; LOSS OF USE, DATA, OR
 * PROFITS; OR BUSINESS INTERRUPTION) HOWEVER CAUSED AND ON ANY THEORY
 * OF LIABILITY, WHETHER IN CONTRACT, STRICT LIABILITY, OR TORT
 * (INCLUDING NEGLIGENCE OR OTHERWISE) ARISING IN ANY WAY OUT OF THE USE
 * OF THIS SOFTWARE, EVEN IF ADVISED OF THE POSSIBILITY OF SUCH DAMAGE.
 */

#include "qemu/osdep.h"
#include "hw/qdev.h"
#include "hw/hw.h"
#include "hw/registerfields.h"
#include "sysemu/block-backend.h"
#include "hw/sd/sd.h"
#include "hw/sd/sdcard_legacy.h"
#include "qapi/error.h"
#include "qemu/bitmap.h"
#include "qemu/cutils.h"
#include "hw/qdev-properties.h"
#include "qemu/error-report.h"
#include "qemu/timer.h"
#include "qemu/log.h"
#include "trace.h"

//#define DEBUG_SD 1

#ifdef DEBUG_SD
#define DPRINTF_RAW(fmt, ...) \
do { qemu_log_mask(DEV_LOG_SD, fmt , ## __VA_ARGS__); } while (0)
#define DPRINTF(fmt, ...) \
do { qemu_log_mask(DEV_LOG_SD, "sd: " fmt , ## __VA_ARGS__); } while (0)
#else
#define DPRINTF_RAW(fmt, ...) do {} while(0)
#define DPRINTF(fmt, ...) do {} while(0)
#endif

#define ACMD41_ENQUIRY_MASK     0x00ffffff

#define SDCARD_CMD_MAX 64

typedef enum {
    SD_PHY_SPEC_VER_2_00 = 200,
    SD_PHY_SPEC_VER_3_01 = 301, /* not yet supported */
} sd_phy_spec_ver_t;

typedef enum {
    MMC_SPEC_VER_2_2    = 202,  /* not well supported */
    /* e.MMC */
    MMC_SPEC_VER_4_51   = 451,
    MMC_SPEC_VER_5_1    = 501,  /* not supported */
} mmc_phy_spec_ver_t;

typedef enum {
    sd_capacity_unknown,
    sd_capacity_sdsc,           /* not well supported */
    sd_capacity_sdhc,
    sd_capacity_sdxc,           /* not yet supported */
} sd_card_capacity_t;

typedef enum {
    sd_r0 = 0,    /* no response */
    sd_r1,        /* normal response command */
    sd_r2_i,      /* CID register */
    sd_r2_s,      /* CSD register */
    sd_r3,        /* OCR register */
    sd_r6 = 6,    /* Published RCA response */
    sd_r7,        /* Operating voltage */
    sd_r1b = -1,
    sd_illegal = -2,
} sd_rsp_type_t;

enum SDCardModes {
    sd_inactive,
    sd_card_identification_mode,
    sd_data_transfer_mode,
};

enum SDCardStates {
    sd_inactive_state = -1,
    sd_idle_state = 0,
    sd_ready_state,
    sd_identification_state,
    sd_standby_state,
    sd_transfer_state,
    sd_sendingdata_state,
    sd_receivingdata_state,
    sd_programming_state,
    sd_disconnect_state,
};

struct SDState {
    DeviceState parent_obj;

    /* SD Memory Card Registers */
    uint32_t ocr;
    uint8_t scr[8];
    uint8_t cid[16];
    uint8_t csd[16];
    uint8_t ext_csd[512];
    uint16_t rca;
    uint32_t card_status;
    uint8_t sd_status[64];

    uint32_t vhs;
    bool wp_switch;
    unsigned long *wp_groups;
    int32_t wpgrps_size;
    uint64_t size;
    uint32_t blk_len;
    uint32_t multi_blk_cnt;
    uint32_t erase_start;
    uint32_t erase_end;
    uint8_t pwd[16];
    uint32_t pwd_len;
    uint8_t function_group[6];

<<<<<<< HEAD
    bool spi;
    bool mmc;
=======
    int spec_version;
    uint32_t bus_protocol;
    sd_card_capacity_t capacity;
    uint8_t uhs_supported;

    uint32_t mode;    /* current card mode, one of SDCardModes */
    int32_t state;    /* current card state, one of SDCardStates */
>>>>>>> e335615a
    uint8_t current_cmd;
    /* True if we will handle the next command as an ACMD. Note that this does
     * *not* track the APP_CMD status bit!
     */
    bool expecting_acmd;
    uint32_t blk_written;
    uint64_t data_start;
    uint32_t data_offset;
    uint8_t data[512];
    qemu_irq readonly_cb;
    qemu_irq inserted_cb;
    BlockBackend *blk;
<<<<<<< HEAD
    uint8_t *buf;

    bool uhs;
    uint8_t dat_lines;
    bool cmd_line;
=======
    QEMUTimer *ocr_power_timer;
>>>>>>> e335615a

    bool enable;
    bool uhs_enabled;
    uint8_t dat_lines;
    bool cmd_line;
    const char *proto_name;
};

<<<<<<< HEAD
uint8_t sd_get_dat_lines(SDState *sd)
{
    return sd->dat_lines;
}

bool sd_get_cmd_line(SDState *sd)
{
    return sd->cmd_line;
}

void sd_set_voltage(SDState *sd, int v)
{
    switch (v) {
    case SD_VOLTAGE_18:
        if (!sd->uhs) {
            qemu_log_mask(LOG_GUEST_ERROR, "SD card not in correct state for"
                          "1.8V switch\n");
        } else {
            sd->cmd_line = true;
            sd->dat_lines = 0xf;
        }
    default:
        qemu_log_mask(LOG_UNIMP, "SD card voltage switch not implemented: %d\n",
                      v);
    }
=======
static const char *sd_protocol_name(sd_bus_protocol_t protocol)
{
    switch (protocol) {
    case PROTO_SD:
        return "SD";
    case PROTO_SPI:
        return "SPI";
    case PROTO_MMC:
        return "MMC";
    default:
        g_assert_not_reached();
    }
}

static const char *sd_state_name(enum SDCardStates state)
{
    static const char *state_name[] = {
        [sd_idle_state]             = "idle",
        [sd_ready_state]            = "ready",
        [sd_identification_state]   = "identification",
        [sd_standby_state]          = "standby",
        [sd_transfer_state]         = "transfer",
        [sd_sendingdata_state]      = "sendingdata",
        [sd_receivingdata_state]    = "receivingdata",
        [sd_programming_state]      = "programming",
        [sd_disconnect_state]       = "disconnect",
    };
    if (state == sd_inactive_state) {
        return "inactive";
    }
    return state_name[state];
}

static const char *sd_capacity(sd_card_capacity_t capacity)
{
    static const char *capacity_name[] = {
        [sd_capacity_unknown]   = "UNKN",
        [sd_capacity_sdsc]      = "SDSC",
        [sd_capacity_sdhc]      = "SDHC",
        [sd_capacity_sdxc]      = "SDXC",
    };
    return capacity_name[capacity];
}

static const char *sd_cmd_abbreviation(uint8_t cmd)
{
    static const char *cmd_abbrev[SDCARD_CMD_MAX] = {
         [0]    = "GO_IDLE_STATE",
         [2]    = "ALL_SEND_CID",            [3]    = "SEND_RELATIVE_ADDR",
         [4]    = "SET_DSR",                 [5]    = "IO_SEND_OP_COND",
         [6]    = "SWITCH_FUNC",             [7]    = "SELECT/DESELECT_CARD",
         [8]    = "SEND_IF_COND",            [9]    = "SEND_CSD",
        [10]    = "SEND_CID",               [11]    = "VOLTAGE_SWITCH",
        [12]    = "STOP_TRANSMISSION",      [13]    = "SEND_STATUS",
                                            [15]    = "GO_INACTIVE_STATE",
        [16]    = "SET_BLOCKLEN",           [17]    = "READ_SINGLE_BLOCK",
        [18]    = "READ_MULTIPLE_BLOCK",    [19]    = "SEND_TUNING_BLOCK",
        [20]    = "SPEED_CLASS_CONTROL",    [21]    = "DPS_spec",
                                            [23]    = "SET_BLOCK_COUNT",
        [24]    = "WRITE_BLOCK",            [25]    = "WRITE_MULTIPLE_BLOCK",
        [26]    = "MANUF_RSVD",             [27]    = "PROGRAM_CSD",
        [28]    = "SET_WRITE_PROT",         [29]    = "CLR_WRITE_PROT",
        [30]    = "SEND_WRITE_PROT",
        [32]    = "ERASE_WR_BLK_START",     [33]    = "ERASE_WR_BLK_END",
        [34]    = "SW_FUNC_RSVD",           [35]    = "SW_FUNC_RSVD",
        [36]    = "SW_FUNC_RSVD",           [37]    = "SW_FUNC_RSVD",
        [38]    = "ERASE",
        [40]    = "DPS_spec",
        [42]    = "LOCK_UNLOCK",            [43]    = "Q_MANAGEMENT",
        [44]    = "Q_TASK_INFO_A",          [45]    = "Q_TASK_INFO_B",
        [46]    = "Q_RD_TASK",              [47]    = "Q_WR_TASK",
        [48]    = "READ_EXTR_SINGLE",       [49]    = "WRITE_EXTR_SINGLE",
        [50]    = "SW_FUNC_RSVD", /* FIXME */
        [52]    = "IO_RW_DIRECT",           [53]    = "IO_RW_EXTENDED",
        [54]    = "SDIO_RSVD",              [55]    = "APP_CMD",
        [56]    = "GEN_CMD",                [57]    = "SW_FUNC_RSVD",
        [58]    = "READ_EXTR_MULTI",        [59]    = "WRITE_EXTR_MULTI",
        [60]    = "MANUF_RSVD",             [61]    = "MANUF_RSVD",
        [62]    = "MANUF_RSVD",             [63]    = "MANUF_RSVD",
    };
    return cmd_abbrev[cmd] ? cmd_abbrev[cmd] : "UNKNOWN_CMD";
}

static const char *sd_acmd_abbreviation(uint8_t cmd)
{
    static const char *acmd_abbrev[SDCARD_CMD_MAX] = {
         [6] = "SET_BUS_WIDTH",
        [13] = "SD_STATUS",
        [14] = "DPS_spec",                  [15] = "DPS_spec",
        [16] = "DPS_spec",
        [18] = "SECU_spec",
        [22] = "SEND_NUM_WR_BLOCKS",        [23] = "SET_WR_BLK_ERASE_COUNT",
        [41] = "SD_SEND_OP_COND",
        [42] = "SET_CLR_CARD_DETECT",
        [51] = "SEND_SCR",
        [52] = "SECU_spec",                 [53] = "SECU_spec",
        [54] = "SECU_spec",
        [56] = "SECU_spec",                 [57] = "SECU_spec",
        [58] = "SECU_spec",                 [59] = "SECU_spec",
    };

    return acmd_abbrev[cmd] ? acmd_abbrev[cmd] : "UNKNOWN_ACMD";
}

static bool sd_verify_voltage(SDState *sd, uint16_t millivolts)
{
    trace_sdcard_set_voltage(millivolts, sd->uhs_enabled);

    switch (millivolts) {
    /* SD_VOLTAGE_3_3V */
    case 3001 ... 3600:
        break;
    /* SD_VOLTAGE_3_0V */
    case 2001 ... 3000:
        break;
    /* SD_VOLTAGE_1_8V */
    case 1601 ... 2000:
        if (!sd->uhs_enabled) {
            qemu_log_mask(LOG_GUEST_ERROR, "SD card not in correct state for"
                          "1.8V switch\n");
            return false;
        }
        break;
    default:
        qemu_log_mask(LOG_GUEST_ERROR, "SD card voltage not supported: %.3fV",
                      millivolts / 1000.f);
        return false;
    }
    return true;
}

static void sd_switch_voltage(SDState *sd)
{
    trace_sdcard_switch_voltage(sd->uhs_enabled);
    sd->enable = false;
    sd->uhs_enabled = true;
}

static uint8_t sd_get_dat_lines(SDState *sd)
{
    return sd->enable ? sd->dat_lines : 0;
}

static bool sd_get_cmd_line(SDState *sd)
{
    return sd->enable ? sd->cmd_line : false;
>>>>>>> e335615a
}

static void sd_set_mode(SDState *sd)
{
    switch (sd->state) {
    case sd_inactive_state:
        sd->mode = sd_inactive;
        break;

    case sd_idle_state:
    case sd_ready_state:
    case sd_identification_state:
        sd->mode = sd_card_identification_mode;
        break;

    case sd_standby_state:
    case sd_transfer_state:
    case sd_sendingdata_state:
    case sd_receivingdata_state:
    case sd_programming_state:
    case sd_disconnect_state:
        sd->mode = sd_data_transfer_mode;
        break;
    }
}

static const sd_cmd_type_t sd_cmd_type[SDCARD_CMD_MAX] = {
    sd_bc,   sd_none, sd_bcr,  sd_bcr,  sd_none, sd_none, sd_none, sd_ac,
    sd_bcr,  sd_ac,   sd_ac,   sd_adtc, sd_ac,   sd_ac,   sd_none, sd_ac,
    /* 16 */
    sd_ac,   sd_adtc, sd_adtc, sd_none, sd_none, sd_none, sd_none, sd_none,
    sd_adtc, sd_adtc, sd_adtc, sd_adtc, sd_ac,   sd_ac,   sd_adtc, sd_none,
    /* 32 */
    sd_ac,   sd_ac,   sd_none, sd_none, sd_none, sd_none, sd_ac,   sd_none,
    sd_none, sd_none, sd_bc,   sd_none, sd_none, sd_none, sd_none, sd_none,
    /* 48 */
    sd_none, sd_none, sd_none, sd_none, sd_none, sd_none, sd_none, sd_ac,
    sd_adtc, sd_none, sd_none, sd_none, sd_none, sd_none, sd_none, sd_none,
};

#define BIT_2_4     (BIT(2) | BIT(4))
#define BIT_2_4_7   (BIT(2) | BIT(4) | BIT(7))
#define BIT_SECU    BIT(30) /* SD Specifications Part3 Security Specification */
#define BIT_MANUF   BIT(31) /* reserved for manufacturer */

typedef struct {
    struct {
        uint16_t version;
        uint32_t ccc_mask;
    } sd, spi, mmc;
} sd_cmd_supported_t;

static const sd_cmd_supported_t cmd_supported[SDCARD_CMD_MAX] = {
     /*           SD                  SPI                 eMMC         */
     [0] = {{200, BIT(0)},      {200, BIT(0)},      {451, BIT(0)}       },
     [1] = {{301, BIT(0)},      {200, BIT(0)},      {451, BIT(0)}       },
     [2] = {{200, BIT(0)},      {},                 {451, BIT(0)}       },
     [3] = {{200, BIT(0)},      {},                 {451, BIT(0)}       },
     [4] = {{200, BIT(0)},      {},                 {451, BIT(0)}       },
     [5] = {{200, BIT(9)},      {200, BIT(9)},      {451, BIT(0)}       },
     [6] = {{200, BIT(10)},     {200, BIT(10)},     {451, BIT(0)}       },
     [7] = {{200, BIT(0)},      {},                 {451, BIT(0)}       },
     [8] = {{200, BIT(0)},      {200, BIT(0)},      {451, BIT(0)}       },
     [9] = {{200, BIT(0)},      {200, BIT(0)},      {451, BIT(0)}       },
    [10] = {{200, BIT(0)},      {200, BIT(0)},      {451, BIT(0)}       },
    [12] = {{200, BIT(0)},      {200, BIT(0)},      {451, BIT(0)}       },
    [13] = {{200, BIT(0)},      {200, BIT(0)},      {451, BIT(0)}       },
    [14] = {{200, BIT(0)},      {},                 {451, BIT(0)}       },
    [15] = {{200, BIT(0)},      {},                 {451, BIT(0)}       },
    [16] = {{200, BIT_2_4_7},   {200, BIT_2_4_7},   {451, BIT_2_4_7}    },
    [17] = {{200, BIT(2)},      {200, BIT(2)},      {451, BIT(2)}       },
    [18] = {{200, BIT(2)},      {200, BIT(2)},      {451, BIT(2)}       },
    [19] = {{/* TODO */},       {},                 {451, BIT(0)}       },
    [21] = {{},                 {},                 {451, BIT(2)}       },
    [23] = {{301, BIT_2_4},     {},                 {/*BIT_2_4 ?*/}     },
    [24] = {{200, BIT(4)},      {200, BIT(4)},      {451, BIT(4)}       },
    [25] = {{200, BIT(4)},      {200, BIT(4)},      {451, BIT(4)}       },
    [26] = {{200, BIT_MANUF},   {/*?*/},            {/*?*/}             },
    [27] = {{200, BIT(4)},      {200, BIT(4)},      {451, BIT(4)}       },
    [28] = {{200, BIT(6)},      {200, BIT(6)},      {451, BIT(6)}       },
    [29] = {{200, BIT(6)},      {200, BIT(6)},      {451, BIT(6)}       },
    [30] = {{200, BIT(6)},      {200, BIT(6)},      {451, BIT(6)}       },
    [31] = {{},                 {},                 {451, BIT(6)}       },
    [32] = {{200, BIT(5)},      {200, BIT(5)},      {}                  },
    [33] = {{200, BIT(5)},      {200, BIT(5)},      {}                  },
    [34] = {{200, BIT(10)},     {200, BIT(10)},     {}                  },
    [35] = {{200, BIT(10)},     {200, BIT(10)},     {451, BIT(5)}       },
    [36] = {{200, BIT(10)},     {200, BIT(10)},     {451, BIT(5)}       },
    [37] = {{200, BIT(10)},     {200, BIT(10)},     {},                 },
    [38] = {{200, BIT(5)},      {200, BIT(5)},      {451, BIT(5)}       },
    [39] = {{},                 {},                 {451, BIT(9)}       },
    [40] = {{},                 {},                 {451, BIT(9)}       },
    [41] = {{},                 {},                 {/*451, BIT(7)*/}   },
    [42] = {{200, BIT(7)},      {200, BIT(7)},      {451, BIT(4)}       },
    [44] = {{},                 {},                 {501, BIT(10)}      },
    [45] = {{},                 {},                 {501, BIT(10)}      },
    [46] = {{},                 {},                 {501, BIT(10)}      },
    [47] = {{},                 {},                 {501, BIT(10)}      },
    [48] = {{},                 {},                 {501, BIT(10)}      },
    [49] = {{},                 {},                 {451, BIT(4)}       },
    [50] = {{200, BIT(10)},     {200, BIT(10)},     {}                  },
    [52] = {{200, BIT(9)},      {200, BIT(9)},      {}                  },
    [53] = {{200, BIT(9)},      {200, BIT(9)},      {451, BIT(10)}      },
    [54] = {{/* 2.00 SDIO */},  {/* 2.00 SDIO */},  {451, BIT(10)}      },
    [55] = {{200, BIT(8)},      {200, BIT(8)},      {451, BIT(8)}       },
    [56] = {{200, BIT(8)},      {200, BIT(8)},      {451, BIT(8)}       },
    [57] = {{200, BIT(10)},     {200, BIT(10)},     {}                  },
    [58] = {{301, BIT(0)},      {200, BIT(0)},      {}                  },
    [59] = {{301, BIT(0)},      {200, BIT(0)},      {}                  },
    [60] = {{200, BIT_MANUF},   {/*?*/},            {/*?*/}             },
    [61] = {{200, BIT_MANUF},   {/*?*/},            {/*?*/}             },
    [62] = {{200, BIT_MANUF},   {/*?*/},            {/*?*/}             },
    [63] = {{200, BIT_MANUF},   {/*?*/},            {/*?*/}             },
}, acmd_supported[SDCARD_CMD_MAX] = {
     /*           SD                  SPI                 eMMC         */
     [6] = {{200, BIT(8)},      {},                 {451, BIT(0)}       },
    [13] = {{200, BIT(8)},      {200, BIT(8)},      {451, BIT(0)}       },
    [18] = {{200, BIT_SECU},    {200, BIT_SECU},    {451, BIT(0)}       },
    [22] = {{200, BIT(8)},      {200, BIT(8)},      {451, BIT(4)}       },
    [23] = {{200, BIT(8)},      {200, BIT(8)},      {451, BIT(4)}       },
    [25] = {{200, BIT_SECU},    {200, BIT_SECU},    {451, BIT(0)}       },
    [26] = {{200, BIT_SECU},    {200, BIT_SECU},    {451, BIT(0)}       },
    [38] = {{200, BIT_SECU},    {200, BIT_SECU},    {451, BIT(0)}       },
    [41] = {{200, BIT(8)},      {200, BIT(8)},      {451, BIT(8)}       },
    [42] = {{200, BIT(8)},      {200, BIT(8)},      {451, BIT(0)}       },
    [43] = {{200, BIT_SECU},    {200, BIT_SECU},    {451, BIT(0)}       },
    [44] = {{200, BIT_SECU},    {200, BIT_SECU},    {451, BIT(0)}       },
    [45] = {{200, BIT_SECU},    {200, BIT_SECU},    {451, BIT(0)}       },
    [46] = {{200, BIT_SECU},    {200, BIT_SECU},    {451, BIT(0)}       },
    [47] = {{200, BIT_SECU},    {200, BIT_SECU},    {451, BIT(0)}       },
    [48] = {{200, BIT_SECU},    {200, BIT_SECU},    {451, BIT(0)}       },
    [49] = {{200, BIT_SECU},    {200, BIT_SECU},    {451, BIT(0)}       },
    [51] = {{200, BIT(8)},      {200, BIT(8)},      {451, BIT(8)}       },
};

<<<<<<< HEAD
static const uint32_t sd_tunning_data[16] = {
    0xFF0FFF00, 0xFFCC3CC, 0xC33CCCFF, 0xFEFFFEEF,
    0xFFDFFFDD, 0xFFFBFFFB, 0XBFFF7FFF, 0X77F7BDEF,
    0XFFF0FFF0, 0X0FFCCC3C, 0XCC33CCCF, 0XFFEFFFEE,
    0XFFFDFFFD, 0XDFFFBFFF, 0XBBFFF7FF, 0XF77F7BDE,
};

static const uint8_t emmc_tunning_data_8bit[128] = {
       0xff, 0xff, 0x00, 0xff, 0xff, 0xff, 0x00, 0x00,
       0xff, 0xff, 0xcc, 0xcc, 0xcc, 0x33, 0xcc, 0xcc,
       0xcc, 0x33, 0x33, 0xcc, 0xcc, 0xcc, 0xff, 0xff,
       0xff, 0xee, 0xff, 0xff, 0xff, 0xee, 0xee, 0xff,
       0xff, 0xff, 0xdd, 0xff, 0xff, 0xff, 0xdd, 0xdd,
       0xff, 0xff, 0xff, 0xbb, 0xff, 0xff, 0xff, 0xbb,
       0xbb, 0xff, 0xff, 0xff, 0x77, 0xff, 0xff, 0xff,
       0x77, 0x77, 0xff, 0x77, 0xbb, 0xdd, 0xee, 0xff,
       0xff, 0xff, 0xff, 0x00, 0xff, 0xff, 0xff, 0x00,
       0x00, 0xff, 0xff, 0xcc, 0xcc, 0xcc, 0x33, 0xcc,
       0xcc, 0xcc, 0x33, 0x33, 0xcc, 0xcc, 0xcc, 0xff,
       0xff, 0xff, 0xee, 0xff, 0xff, 0xff, 0xee, 0xee,
       0xff, 0xff, 0xff, 0xdd, 0xff, 0xff, 0xff, 0xdd,
       0xdd, 0xff, 0xff, 0xff, 0xbb, 0xff, 0xff, 0xff,
       0xbb, 0xbb, 0xff, 0xff, 0xff, 0x77, 0xff, 0xff,
       0xff, 0x77, 0x77, 0xff, 0x77, 0xbb, 0xdd, 0xee,
};
=======
static const char *spec_version_name(uint16_t spec_version)
{
    switch (spec_version) {
    case SD_PHY_SPEC_VER_2_00:
        return "v2.00";
    case MMC_SPEC_VER_2_2:
        return "v2.2";
    case SD_PHY_SPEC_VER_3_01:
        return "v3.01";
    case MMC_SPEC_VER_4_51:
        return "v4.51";
    case MMC_SPEC_VER_5_1:
        return "v5.1";
    default:
        g_assert_not_reached();
    }
}

static bool cmd_version_supported(SDState *sd, uint8_t cmd, bool is_acmd)
{
    const sd_cmd_supported_t *cmdset = is_acmd ? acmd_supported : cmd_supported;
    uint16_t cmd_version;

    switch (sd->bus_protocol) {
    case PROTO_SD:
        cmd_version = cmdset[cmd].sd.version;
        break;
    case PROTO_SPI:
        cmd_version = cmdset[cmd].spi.version;
        break;
    case PROTO_MMC:
        cmd_version = cmdset[cmd].mmc.version;
        break;
    default:
        g_assert_not_reached();
    }
    if (cmd_version >= sd->spec_version) {
        return true;
    }
    qemu_log_mask(LOG_GUEST_ERROR, "%s: Unsupported %s%02u (%s)\n",
                  sd->proto_name, is_acmd ? "ACMD" : "CMD", cmd,
                  spec_version_name(cmd_version));

    return false;
}

static bool cmd_class_supported(SDState *sd, uint8_t cmd, uint8_t class,
                                bool is_acmd)
{
    const sd_cmd_supported_t *cmdset = is_acmd ? acmd_supported : cmd_supported;
    uint32_t cmd_ccc_mask;

    switch (sd->bus_protocol) {
    case PROTO_SD:
        cmd_ccc_mask = cmdset[cmd].sd.ccc_mask;
        break;
    case PROTO_SPI:
        /* class 1, 3 and 9 are not supported in SPI mode */
        cmd_ccc_mask = cmdset[cmd].spi.ccc_mask;
        break;
    case PROTO_MMC:
        cmd_ccc_mask = cmdset[cmd].mmc.ccc_mask;
        break;
    default:
        g_assert_not_reached();
    }
    if (cmd_ccc_mask & BIT(class)) {
        return true;
    }
    qemu_log_mask(LOG_GUEST_ERROR, "%s: Unsupported %s%02u (class %d, %s)\n",
                  sd->proto_name, is_acmd ? "ACMD" : "CMD", cmd, class,
                  spec_version_name(sd->spec_version));

    return false;
}
>>>>>>> e335615a

static uint8_t sd_crc7(void *message, size_t width)
{
    int i, bit;
    uint8_t shift_reg = 0x00;
    uint8_t *msg = (uint8_t *) message;

    for (i = 0; i < width; i ++, msg ++)
        for (bit = 7; bit >= 0; bit --) {
            shift_reg <<= 1;
            if ((shift_reg >> 7) ^ ((*msg >> bit) & 1))
                shift_reg ^= 0x89;
        }

    return shift_reg;
}

static uint16_t sd_crc16(void *message, size_t width)
{
    int i, bit;
    uint16_t shift_reg = 0x0000;
    uint16_t *msg = (uint16_t *) message;
    width <<= 1;

    for (i = 0; i < width; i ++, msg ++)
        for (bit = 15; bit >= 0; bit --) {
            shift_reg <<= 1;
            if ((shift_reg >> 15) ^ ((*msg >> bit) & 1))
                shift_reg ^= 0x1011;
        }

    return shift_reg;
}

#define OCR_POWER_DELAY_NS      500000 /* 0.5ms */

FIELD(OCR, VDD_VOLTAGE_WINDOW,          0, 24)
FIELD(OCR, VDD_VOLTAGE_WIN_LO,          0,  8)
FIELD(OCR, DUAL_VOLTAGE_CARD,           7,  1)
FIELD(OCR, VDD_VOLTAGE_WIN_HI,          8, 16)
FIELD(OCR, ACCEPT_SWITCH_1V8,          24,  1) /* Only UHS-I */
FIELD(OCR, UHS_II_CARD,                29,  1) /* Only UHS-II */
FIELD(OCR, CARD_CAPACITY,              30,  1) /* 0:SDSC, 1:SDHC/SDXC */
FIELD(OCR, CARD_POWER_UP,              31,  1)

static void sd_reset_ocr(SDState *sd)
{
<<<<<<< HEAD
    /* All voltages OK, card power-up OK, Standard Capacity SD Memory Card */
    sd->ocr = 0x80ffff00 | (sd->mmc ? 0 : 1 << 24);
=======
    if (sd->bus_protocol == PROTO_MMC) {
        /* All voltages OK */
        sd->ocr = R_OCR_VDD_VOLTAGE_WIN_HI_MASK;
        return;
    }
    /* 3.0 - 3.6 V voltages OK */
    sd->ocr = 0b111111 << 18;

    sd->ocr = FIELD_DP32(sd->ocr, OCR, ACCEPT_SWITCH_1V8, !!sd->uhs_supported);
>>>>>>> e335615a
}

static void sd_ocr_powerup(void *opaque)
{
    SDState *sd = opaque;

    assert(!FIELD_EX32(sd->ocr, OCR, CARD_POWER_UP));

    /* card power-up OK */
    sd->ocr = FIELD_DP32(sd->ocr, OCR, CARD_POWER_UP, 1);

    if (sd->capacity >= sd_capacity_sdhc) {
        sd->ocr = FIELD_DP32(sd->ocr, OCR, CARD_CAPACITY, 1);
    }

    if (/* uhs */ 1) {
        sd->ocr = FIELD_DP32(sd->ocr, OCR, ACCEPT_SWITCH_1V8, 1);
    }
}

FIELD(SCR, CMD_SUPPORT,                32,  4)
FIELD(SCR, CMD_SPEED_CLASS_CONTROL,    32,  1)
FIELD(SCR, CMD_SET_BLOCK_COUNT,        33,  1)
FIELD(SCR, SD_SPEC4,                   42,  1)
FIELD(SCR, EX_SECURITY,                43,  4)
FIELD(SCR, SD_SPEC3,                   47,  1)
FIELD(SCR, SD_BUS_WIDTHS,              48,  4)
FIELD(SCR, SD_BUS_WIDTH_1BIT,          48,  1)
FIELD(SCR, SD_BUS_WIDTH_4BIT,          50,  1)
FIELD(SCR, SD_SECURITY,                52,  3)
FIELD(SCR, DATA_STAT_AFTER_ERASE,      55,  1)
FIELD(SCR, SD_SPEC,                    56,  4)
FIELD(SCR, SCR_STRUCTURE,              60,  4)

static void sd_reset_scr(SDState *sd)
{
    sd->scr[0] = 0x00;		/* SCR Structure */
    sd->scr[1] = 0x2f;		/* SD Security Support */
    sd->scr[2] = 0x00;
    sd->scr[3] = 0x00;
    sd->scr[4] = 0x00;
    sd->scr[5] = 0x00;
    sd->scr[6] = 0x00;
    sd->scr[7] = 0x00;
}

#define MID	0xaa
#define OID	"XY"
#define PNM	"QEMU!"
#define PRV	0x01
#define MDT_YR	2006
#define MDT_MON	2

static void sd_reset_cid(SDState *sd)
{
    sd->cid[0] = MID;		/* Fake card manufacturer ID (MID) */
    sd->cid[1] = OID[0];	/* OEM/Application ID (OID) */
    sd->cid[2] = OID[1];
    sd->cid[3] = PNM[0];	/* Fake product name (PNM) */
    sd->cid[4] = PNM[1];
    sd->cid[5] = PNM[2];
    sd->cid[6] = PNM[3];
    sd->cid[7] = PNM[4];
    sd->cid[8] = PRV;		/* Fake product revision (PRV) */
    sd->cid[9] = 0xde;		/* Fake serial number (PSN) */
    sd->cid[10] = 0xad;
    sd->cid[11] = 0xbe;
    sd->cid[12] = 0xef;
    sd->cid[13] = 0x00 |	/* Manufacture date (MDT) */
        ((MDT_YR - 2000) / 10);
    sd->cid[14] = ((MDT_YR % 10) << 4) | MDT_MON;
    sd->cid[15] = (sd_crc7(sd->cid, 15) << 1) | 1;
}

#define HWBLOCK_SHIFT	9			/* 512 bytes */
#define SECTOR_SHIFT	5			/* 16 kilobytes */
#define WPGROUP_SHIFT	7			/* 2 megs */
#define CMULT_SHIFT	9			/* 512 times HWBLOCK_SIZE */
#define WPGROUP_SIZE	(1 << (HWBLOCK_SHIFT + SECTOR_SHIFT + WPGROUP_SHIFT))

static const uint8_t sd_csd_rw_mask[16] = {
    0x00, 0x00, 0x00, 0x00, 0x00, 0x00, 0x00, 0x00,
    0x00, 0x00, 0x00, 0x00, 0x00, 0x00, 0xfc, 0xfe,
};

<<<<<<< HEAD
static void sd_set_ext_csd(SDState *sd)
=======
static void sd_reset_ext_csd(SDState *sd)
>>>>>>> e335615a
{
    /* FIXME: come up with sane reset value */
    memset(sd->ext_csd, 0, sizeof(sd->ext_csd));
    sd->ext_csd[196] = 0x3f; /* Support all timing modes */
}

<<<<<<< HEAD
static void sd_set_csd(SDState *sd, uint64_t size)
=======
static void sd_reset_csd(SDState *sd, uint64_t size)
>>>>>>> e335615a
{
    uint32_t csize = (size >> (CMULT_SHIFT + HWBLOCK_SHIFT)) - 1;
    uint32_t sectsize = (1 << (SECTOR_SHIFT + 1)) - 1;
    uint32_t wpsize = (1 << (WPGROUP_SHIFT + 1)) - 1;

    if (size <= 1 * G_BYTE /* FIXME 2GB? */) { /* Standard Capacity SD */
        sd->csd[0] = 0x00;	/* CSD structure */
        sd->csd[1] = 0x26;	/* Data read access-time-1 */
        sd->csd[2] = 0x00;	/* Data read access-time-2 */
        sd->csd[3] = 0x5a;	/* Max. data transfer rate */
        sd->csd[4] = 0x5f;	/* Card Command Classes */
        sd->csd[5] = 0x50 |	/* Max. read data block length */
            HWBLOCK_SHIFT;
        sd->csd[6] = 0xe0 |	/* Partial block for read allowed */
            ((csize >> 10) & 0x03);
        sd->csd[7] = 0x00 |	/* Device size */
            ((csize >> 2) & 0xff);
        sd->csd[8] = 0x3f |	/* Max. read current */
            ((csize << 6) & 0xc0);
        sd->csd[9] = 0xfc |	/* Max. write current */
            ((CMULT_SHIFT - 2) >> 1);
        sd->csd[10] = 0x40 |	/* Erase sector size */
            (((CMULT_SHIFT - 2) << 7) & 0x80) | (sectsize >> 1);
        sd->csd[11] = 0x00 |	/* Write protect group size */
            ((sectsize << 7) & 0x80) | wpsize;
        sd->csd[12] = 0x90 |	/* Write speed factor */
            (HWBLOCK_SHIFT >> 2);
        sd->csd[13] = 0x20 |	/* Max. write data block length */
            ((HWBLOCK_SHIFT << 6) & 0xc0);
        sd->csd[14] = 0x00;	/* File format group */
        sd->csd[15] = (sd_crc7(sd->csd, 15) << 1) | 1;
    } else {			/* SDHC */
        size /= 512 * 1024;
        size -= 1;
        sd->csd[0] = 0x40;
        sd->csd[1] = 0x0e;
        sd->csd[2] = 0x00;
        sd->csd[3] = 0x32;
        sd->csd[4] = 0x5b;
        sd->csd[5] = 0x59;
        sd->csd[6] = 0x00;
        sd->csd[7] = (size >> 16) & 0xff;
        sd->csd[8] = (size >> 8) & 0xff;
        sd->csd[9] = (size & 0xff);
        sd->csd[10] = 0x7f;
        sd->csd[11] = 0x80;
        sd->csd[12] = 0x0a;
        sd->csd[13] = 0x40;
        sd->csd[14] = 0x00;
        sd->csd[15] = 0x00;
    }
}

<<<<<<< HEAD
static void sd_set_rca(SDState *sd, uint32_t val)
{
    sd->rca = val;
=======
static void sd_reset_rca(SDState *sd)
{
    sd->rca = sd->bus_protocol == PROTO_MMC;
}

static void sd_set_rca(SDState *sd, uint16_t rca)
{
    sd->rca = rca;
>>>>>>> e335615a
}

/* Card status bits, split by clear condition:
 * A : According to the card current state
 * B : Always related to the previous command
 * C : Cleared by read
 */
#define CARD_STATUS_A	0x02004100
#define CARD_STATUS_B	0x00c01e00
<<<<<<< HEAD
#define CARD_STATUS_C	0xfd39a0a8

static void sd_set_cardstatus(SDState *sd)
=======
#define CARD_STATUS_C   0xfd39a0a8 /* XXX */

FIELD(CSR, AKE_SEQ_ERROR,               3,  1)
FIELD(CSR, APP_CMD,                     5,  1)
FIELD(CSR, FX_EVENT,                    6,  1)
FIELD(CSR, READY_FOR_DATA,              8,  1)
FIELD(CSR, CURRENT_STATE,               9,  4)
FIELD(CSR, ERASE_RESET,                13,  1)
FIELD(CSR, CARD_ECC_DISABLED,          14,  1)
FIELD(CSR, WP_ERASE_SKIP,              15,  1)
FIELD(CSR, CSD_OVERWRITE,              16,  1)
FIELD(CSR, DEFERRED_RESPONSE,          17,  1)
FIELD(CSR, ERROR,                      19,  1)
FIELD(CSR, CC_ERROR,                   20,  1)
FIELD(CSR, CARD_ECC_FAILED,            21,  1)
FIELD(CSR, ILLEGAL_COMMAND,            22,  1)
FIELD(CSR, COM_CRC_ERROR,              23,  1)
FIELD(CSR, LOCK_UNLOCK_FAILED,         24,  1)
FIELD(CSR, CARD_IS_LOCKED,             25,  1)
FIELD(CSR, WP_VIOLATION,               26,  1)
FIELD(CSR, ERASE_PARAM,                27,  1)
FIELD(CSR, ERASE_SEQ_ERROR,            28,  1)
FIELD(CSR, BLOCK_LEN_ERROR,            29,  1)
FIELD(CSR, ADDRESS_ERROR,              30,  1)
FIELD(CSR, OUT_OF_RANGE,               31,  1)

static void sd_reset_cardstatus(SDState *sd)
>>>>>>> e335615a
{
    sd->card_status = 0x00000100;
}

static void sd_reset_sdstatus(SDState *sd)
{
    memset(sd->sd_status, 0, 64);
}

static void sd_reset_lines(SDState *sd)
{
    sd->dat_lines = 0b1111;
    sd->cmd_line = true;
    sd->enable = true;
}

static int sd_req_crc_validate(SDRequest *req)
{
    uint8_t buffer[5];
    buffer[0] = req->cmd | (1 << 6); /* direction: host -> card */
    buffer[1] = (req->arg >> 24) & 0xff;
    buffer[2] = (req->arg >> 16) & 0xff;
    buffer[3] = (req->arg >> 8) & 0xff;
    buffer[4] = (req->arg >> 0) & 0xff;
    return 0;
    return sd_crc7(buffer, 5) != req->crc;	/* TODO */
}

static size_t sd_response_r1_make(SDState *sd, uint8_t *response)
{
    uint32_t status = sd->card_status;
    /* Clear the "clear on read" status bits */
    sd->card_status &= ~CARD_STATUS_C;

    if (sd->bus_protocol == PROTO_SPI) {
        response[0] = 0xff; /* XXX */
        return 1;
    } else {
        response[0] = (status >> 24) & 0xff;
        response[1] = (status >> 16) & 0xff;
        response[2] = (status >> 8) & 0xff;
        response[3] = (status >> 0) & 0xff;
        return 4;
    }
}

static size_t sd_response_r1b_make(SDState *sd, uint8_t *response)
{
    /* This response token is identical to the R1 format with the
     * optional addition of the busy signal. */
    if (sd->bus_protocol == PROTO_SPI) {
        /* The busy signal token can be any number of bytes. A zero value
         * indicates card is busy. A non-zero value indicates the card is
         * ready for the next command. */
        size_t sz = sd_response_r1_make(sd, response);

        response[sz++] = 0x42;

        return sz;
    }
    return sd_response_r1_make(sd, response);
}

static size_t sd_response_r2i_make(SDState *sd, uint8_t *response)
{
    memcpy(response, sd->cid, sizeof(sd->cid));
    return 16;
}

static size_t sd_response_r2s_make(SDState *sd, uint8_t *response)
{
    if (sd->bus_protocol == PROTO_SPI) {
        /* TODO */
        return 2;
    } else {
        memcpy(response, sd->csd, sizeof(sd->csd));
        return 16;
    }
}

static size_t sd_response_r3_make(SDState *sd, uint8_t *response)
{
    int ofs = 0;

    if (sd->bus_protocol == PROTO_SPI) {
        ofs += sd_response_r1_make(sd, response);
    }
    response[ofs++] = (sd->ocr >> 24) & 0xff;
    response[ofs++] = (sd->ocr >> 16) & 0xff;
    response[ofs++] = (sd->ocr >> 8) & 0xff;
    response[ofs++] = (sd->ocr >> 0) & 0xff;

    return ofs;
}

/* Published RCA */
static size_t sd_response_r6_make(SDState *sd, uint8_t *response)
{
    uint16_t status;

    assert(sd->bus_protocol != PROTO_SPI);
    status = sd->card_status & MAKE_64BIT_MASK(0, 13)            <<  0;
    status |= FIELD_EX32(sd->card_status, CSR, ERROR)            << 13;
    status |= FIELD_EX32(sd->card_status, CSR, ILLEGAL_COMMAND)  << 14;
    status |= FIELD_EX32(sd->card_status, CSR, COM_CRC_ERROR)    << 15;

    response[0] = (sd->rca >> 8) & 0xff;
    response[1] = sd->rca & 0xff;
    response[2] = (status >> 8) & 0xff;
    response[3] = status & 0xff;

    /* Clear the "clear on read" status bits */
    sd->card_status &= ~(CARD_STATUS_C |
                         MAKE_64BIT_MASK(0, 13) |
                         R_CSR_ERROR_MASK |
                         R_CSR_ILLEGAL_COMMAND_MASK |
                         R_CSR_COM_CRC_ERROR_MASK);
    return 4;
}

static size_t sd_response_r7_make(SDState *sd, uint8_t *response)
{
    assert(sd->bus_protocol != PROTO_SPI);
    response[0] = (sd->vhs >> 24) & 0xff;
    response[1] = (sd->vhs >> 16) & 0xff;
    response[2] = (sd->vhs >>  8) & 0xff;
    response[3] = (sd->vhs >>  0) & 0xff;

    return 4;
}

static inline uint64_t sd_addr_to_wpnum(uint64_t addr)
{
    return addr >> (HWBLOCK_SHIFT + SECTOR_SHIFT + WPGROUP_SHIFT);
}

static void sd_reset(DeviceState *dev)
{
    SDState *sd = SD_CARD(dev);
    uint64_t size;
    uint64_t sect;

    trace_sdcard_reset();
    if (sd->blk) {
        blk_get_geometry(sd->blk, &sect);
    } else {
        sect = 0;
    }
    size = sect << 9;

    sect = sd_addr_to_wpnum(size) + 1;

    sd->state = sd_idle_state;
<<<<<<< HEAD
    sd->rca = 0x0000;
    sd_set_ocr(sd);
    sd_set_scr(sd);
    sd_set_cid(sd);
    sd_set_csd(sd, size);
    sd_set_ext_csd(sd);
    sd_set_cardstatus(sd);
    sd_set_sdstatus(sd);
=======
    sd_reset_rca(sd);
    sd_reset_ocr(sd);
    sd_reset_scr(sd);
    sd_reset_cid(sd);
    sd_reset_csd(sd, size);
    sd_reset_ext_csd(sd);
    sd_reset_cardstatus(sd);
    sd_reset_sdstatus(sd);
    sd_reset_lines(sd);
>>>>>>> e335615a

    g_free(sd->wp_groups);
    sd->wp_switch = sd->blk ? blk_is_read_only(sd->blk) : false;
    sd->wpgrps_size = sect;
    sd->wp_groups = bitmap_new(sd->wpgrps_size);
    memset(sd->function_group, 0, sizeof(sd->function_group));
    sd->erase_start = 0;
    sd->erase_end = 0;
    sd->size = size;
    sd->blk_len = 0x200;
    sd->pwd_len = 0;
    sd->expecting_acmd = false;
    sd->dat_lines = 0xf;
    sd->cmd_line = true;
    sd->multi_blk_cnt = 0;
}

static bool sd_get_inserted(SDState *sd)
{
    return sd->blk && blk_is_inserted(sd->blk);
}

static bool sd_get_readonly(SDState *sd)
{
    return sd->wp_switch;
}

static void sd_cardchange(void *opaque, bool load, Error **errp)
{
    SDState *sd = opaque;
    DeviceState *dev = DEVICE(sd);
    SDBus *sdbus = SD_BUS(qdev_get_parent_bus(dev));
    bool inserted = sd_get_inserted(sd);
    bool readonly = sd_get_readonly(sd);

    if (inserted) {
        trace_sdcard_inserted(readonly);
        sd_reset(dev);
    } else {
        trace_sdcard_ejected();
    }

    /* The IRQ notification is for legacy non-QOM SD controller devices;
     * QOMified controllers use the SDBus APIs.
     */
    if (sdbus) {
        sdbus_set_inserted(sdbus, inserted);
        if (inserted) {
            sdbus_set_readonly(sdbus, readonly);
        }
    } else {
        qemu_set_irq(sd->inserted_cb, inserted);
        if (inserted) {
            qemu_set_irq(sd->readonly_cb, readonly);
        }
    }
}

static const BlockDevOps sd_block_ops = {
    .change_media_cb = sd_cardchange,
};

static bool sd_ocr_vmstate_needed(void *opaque)
{
    SDState *sd = opaque;

    /* Include the OCR state (and timer) if it is not yet powered up */
    return !FIELD_EX32(sd->ocr, OCR, CARD_POWER_UP);
}

static const VMStateDescription sd_ocr_vmstate = {
    .name = "sd-card/ocr-state",
    .version_id = 1,
    .minimum_version_id = 1,
    .needed = sd_ocr_vmstate_needed,
    .fields = (VMStateField[]) {
        VMSTATE_UINT32(ocr, SDState),
        VMSTATE_TIMER_PTR(ocr_power_timer, SDState),
        VMSTATE_END_OF_LIST()
    },
};

static int sd_vmstate_pre_load(void *opaque)
{
    SDState *sd = opaque;

    /* If the OCR state is not included (prior versions, or not
     * needed), then the OCR must be set as powered up. If the OCR state
     * is included, this will be replaced by the state restore.
     */
    sd_ocr_powerup(sd);

    return 0;
}

static const VMStateDescription sd_vmstate = {
    .name = "sd-card",
    .version_id = 1,
    .minimum_version_id = 1,
    .pre_load = sd_vmstate_pre_load,
    .fields = (VMStateField[]) {
        VMSTATE_UINT32(mode, SDState),
        VMSTATE_INT32(state, SDState),
        VMSTATE_UINT8_ARRAY(cid, SDState, 16),
        VMSTATE_UINT8_ARRAY(csd, SDState, 16),
        VMSTATE_UINT16(rca, SDState),
        VMSTATE_UINT32(card_status, SDState),
        VMSTATE_PARTIAL_BUFFER(sd_status, SDState, 1),
        VMSTATE_UINT32(vhs, SDState),
        VMSTATE_BITMAP(wp_groups, SDState, 0, wpgrps_size),
        VMSTATE_UINT32(blk_len, SDState),
        VMSTATE_UINT32(multi_blk_cnt, SDState),
        VMSTATE_UINT32(erase_start, SDState),
        VMSTATE_UINT32(erase_end, SDState),
        VMSTATE_UINT8_ARRAY(pwd, SDState, 16),
        VMSTATE_UINT32(pwd_len, SDState),
        VMSTATE_UINT8_ARRAY(function_group, SDState, 6),
        VMSTATE_UINT8(current_cmd, SDState),
        VMSTATE_BOOL(expecting_acmd, SDState),
        VMSTATE_UINT32(blk_written, SDState),
        VMSTATE_UINT64(data_start, SDState),
        VMSTATE_UINT32(data_offset, SDState),
        VMSTATE_UINT8_ARRAY(data, SDState, 512),
        VMSTATE_UNUSED_V(1, 512),
        VMSTATE_BOOL(enable, SDState),
        VMSTATE_END_OF_LIST()
    },
    .subsections = (const VMStateDescription*[]) {
        &sd_ocr_vmstate,
        NULL
    },
};

/* Legacy initialization function for use by non-qdevified callers */
static SDState *sdcard_init(BlockBackend *blk, sd_bus_protocol_t bus_protocol)
{
    Object *obj;
    DeviceState *dev;
    Error *err = NULL;

    obj = object_new(TYPE_SD_CARD);
    dev = DEVICE(obj);
    /* Xilinx: We need to ignore if this fails for FDT Generic */
    qdev_prop_set_drive(dev, "drive", blk, NULL);
    if (err) {
        error_report("sd_init failed: %s", error_get_pretty(err));
        return NULL;
    }
    switch (bus_protocol) {
    case PROTO_SPI:
        qdev_prop_set_bit(dev, "spi", true);
        break;
    case PROTO_MMC:
        qdev_prop_set_bit(dev, "mmc", true);
        break;
    default:
        break;
    }
    object_property_set_bool(obj, true, "realized", &err);
    if (err) {
        error_report("sd_init failed: %s", error_get_pretty(err));
        return NULL;
    }

    return SD_CARD(dev);
}

SDState *sd_init(BlockBackend *blk, bool is_spi)
{
    return sdcard_init(blk, is_spi ? PROTO_SPI : PROTO_SD);
}

SDState *mmc_init(BlockBackend *blk)
{
    return sdcard_init(blk, PROTO_MMC);
}

void sd_set_cb(SDState *sd, qemu_irq readonly, qemu_irq insert)
{
    sd->readonly_cb = readonly;
    sd->inserted_cb = insert;
    qemu_set_irq(readonly, sd->blk ? blk_is_read_only(sd->blk) : 0);
    qemu_set_irq(insert, sd->blk ? blk_is_inserted(sd->blk) : 0);
}

static void sd_erase(SDState *sd)
{
    int i;
    uint64_t erase_start = sd->erase_start;
    uint64_t erase_end = sd->erase_end;

    trace_sdcard_erase();
    if (!sd->erase_start || !sd->erase_end) {
        sd->card_status |= ERASE_SEQ_ERROR;
        return;
    }

    if (sd->capacity >= sd_capacity_sdhc) {
        /* High capacity memory card: erase units are 512 byte blocks */
        erase_start *= 512;
        erase_end *= 512;
    }

    erase_start = sd_addr_to_wpnum(erase_start);
    erase_end = sd_addr_to_wpnum(erase_end);
    sd->erase_start = 0;
    sd->erase_end = 0;
    sd->csd[14] |= 0x40;

    for (i = erase_start; i <= erase_end; i++) {
        if (test_bit(i, sd->wp_groups)) {
            sd->card_status |= WP_ERASE_SKIP;
        }
    }
}

static uint32_t sd_wpbits(SDState *sd, uint64_t addr)
{
    uint32_t i, wpnum;
    uint32_t ret = 0;

    wpnum = sd_addr_to_wpnum(addr);

    for (i = 0; i < 32; i++, wpnum++, addr += WPGROUP_SIZE) {
        if (addr < sd->size && test_bit(wpnum, sd->wp_groups)) {
            ret |= (1 << i);
        }
    }

    return ret;
}

enum {
    SD_FN_ACCESS_MODE = 1,
    SD_FN_COMMAND_SYSTEM,
    SD_FN_DRIVER_STRENGTH,
    SD_FN_CURRENT_LIMIT,
    SD_FN_RSVD_5,
    SD_FN_RSVD_6,
};

typedef struct sd_fn_support {
    const char *name;
    bool uhs_only;
    bool unimp;
} sd_fn_support;

<<<<<<< HEAD
static const sd_fn_support *sd_fn_support_defs [] = {
=======
static const sd_fn_support *sd_fn_support_defs[] = {
>>>>>>> e335615a
    [SD_FN_ACCESS_MODE] = (sd_fn_support [15]) {
        [0] = { .name = "default/SDR12" },
        [1] = { .name = "high-speed/SDR25" },
        [2] = { .name = "SDR50",    .uhs_only = true },
        [3] = { .name = "SDR104",   .uhs_only = true },
        [4] = { .name = "DDR50",    .uhs_only = true },
    },
    [SD_FN_COMMAND_SYSTEM] = (sd_fn_support [15]) {
        [0] = { .name = "default" },
        [1] = { .name = "For eC" },
        [3] = { .name = "OTP",      .unimp = true },
        [4] = { .name = "ASSD",     .unimp = true },
    },
    [SD_FN_DRIVER_STRENGTH] = (sd_fn_support [15]) {
        [0] = { .name = "default/Type B" },
        [1] = { .name = "Type A",   .uhs_only = true },
        [2] = { .name = "Type C",   .uhs_only = true },
        [3] = { .name = "Type D",   .uhs_only = true },
    },
    [SD_FN_CURRENT_LIMIT] = (sd_fn_support [15]) {
        [0] = { .name = "default/200mA" },
        [1] = { .name = "400mA",    .uhs_only = true },
        [2] = { .name = "600mA",    .uhs_only = true },
        [3] = { .name = "800mA",    .uhs_only = true },
    },
    [SD_FN_RSVD_5] = (sd_fn_support [15]) {
        [0] = { .name = "default" },
    },
    [SD_FN_RSVD_6] = (sd_fn_support [15]) {
        [0] = { .name = "default" },
    },
};

#define SD_FN_NO_INFLUENCE          (1 << 15)

enum {
    MMC_CMD6_ACCESS_COMMAND_SET = 0,
    MMC_CMD6_ACCESS_SET_BITS,
    MMC_CMD6_ACCESS_CLEAR_BITS,
    MMC_CMD6_ACCESS_WRITE_BYTE,
};

static void mmc_function_switch(SDState *sd, uint32_t arg)
{
    uint32_t access = extract32(arg, 24, 2);
    uint32_t index = extract32(arg, 16, 8);
    uint32_t value = extract32(arg, 8, 8);
    uint8_t b = sd->ext_csd[index];

<<<<<<< HEAD
    switch(access) {
=======
    switch (access) {
>>>>>>> e335615a
    case MMC_CMD6_ACCESS_COMMAND_SET:
        qemu_log_mask(LOG_UNIMP, "MMC Command set switching not supported\n");
        return;
    case MMC_CMD6_ACCESS_SET_BITS:
        b |= value;
        break;
    case MMC_CMD6_ACCESS_CLEAR_BITS:
        b &= ~value;
        break;
    case MMC_CMD6_ACCESS_WRITE_BYTE:
        b = value;
        break;
    }

    if (index >= 192) {
<<<<<<< HEAD
        sd->card_status |= SWTICH_ERROR;
=======
        sd->card_status |= SWITCH_ERROR;
>>>>>>> e335615a
        return;
    }

    sd->ext_csd[index] = b;
}

static void sd_function_switch(SDState *sd, uint32_t arg)
{
    int fn_grp, new_func, crc, i;
    uint8_t *data_p;
    bool mode = arg & 0x80000000;

    sd->data[0] = 0x00;		/* Maximum current consumption */
    sd->data[1] = 0x01;

    data_p = &sd->data[2];
    for (fn_grp = 6; fn_grp >= 1; fn_grp--) {
        uint16_t supported_fns = SD_FN_NO_INFLUENCE;
        for (i = 0; i < 15; ++i) {
            const sd_fn_support *def = &sd_fn_support_defs[fn_grp][i];

<<<<<<< HEAD
            if (def->name && !def->unimp && !(def->uhs_only && !sd->uhs)) {
=======
            if (def->name && !def->unimp &&
                    !(def->uhs_only && !sd->uhs_enabled)) {
>>>>>>> e335615a
                supported_fns |= 1 << i;
            }
        }
        *(data_p++) = supported_fns >> 8;
        *(data_p++) = supported_fns;
    }

    assert(data_p == &sd->data[14]);

    for (fn_grp = 6; fn_grp >= 1; fn_grp--) {
        new_func = (arg >> ((fn_grp - 1) * 4)) & 0x0f;
        if (new_func == 0xf) {
            new_func = sd->function_group[fn_grp - 1];
        } else if (mode) {
            const sd_fn_support *def = &sd_fn_support_defs[fn_grp][new_func];

            if (!def->name) {
                qemu_log_mask(LOG_GUEST_ERROR, "Function %d not a valid for "
                              "function group %d\n", new_func, fn_grp);
                new_func = 0xf;
            } else if (def->unimp) {
                qemu_log_mask(LOG_UNIMP, "Function %s (fn grp %d) is not "
                              "implemented\n", def->name, fn_grp);
                new_func = 0xf;
<<<<<<< HEAD
            } else if (def->uhs_only && !sd->uhs) {
=======
            } else if (def->uhs_only && !sd->uhs_enabled) {
>>>>>>> e335615a
                qemu_log_mask(LOG_GUEST_ERROR, "Function %s (fn grp %d) only "
                              "valid in UHS mode\n", def->name, fn_grp);
                new_func = 0xf;
            } else {
                DPRINTF("Function %s selected (fn grp %d)\n",
                        def->name, fn_grp);
                sd->function_group[fn_grp - 1] = new_func;
            }
        }
        if (!(fn_grp & 0x1)) { /* evens go in high nibble */
            *data_p = new_func << 4;
        } else { /* odds go in low nibble */
            *(data_p++) |= new_func;
        }
    }
    memset(&sd->data[17], 0, 47);
    crc = sd_crc16(sd->data, 64);
    sd->data[65] = crc >> 8;
    sd->data[66] = crc & 0xff;
}

static inline bool sd_wp_addr(SDState *sd, uint64_t addr)
{
    return test_bit(sd_addr_to_wpnum(addr), sd->wp_groups);
}

static void sd_lock_command(SDState *sd)
{
    int erase, lock, clr_pwd, set_pwd, pwd_len;
    erase = !!(sd->data[0] & 0x08);
    lock = sd->data[0] & 0x04;
    clr_pwd = sd->data[0] & 0x02;
    set_pwd = sd->data[0] & 0x01;

    if (sd->blk_len > 1)
        pwd_len = sd->data[1];
    else
        pwd_len = 0;

    if (lock) {
        trace_sdcard_lock();
    } else {
        trace_sdcard_unlock();
    }
    if (erase) {
        if (!(sd->card_status & CARD_IS_LOCKED) || sd->blk_len > 1 ||
                        set_pwd || clr_pwd || lock || sd->wp_switch ||
                        (sd->csd[14] & 0x20)) {
            sd->card_status |= LOCK_UNLOCK_FAILED;
            return;
        }
        bitmap_zero(sd->wp_groups, sd->wpgrps_size);
        sd->csd[14] &= ~0x10;
        sd->card_status &= ~CARD_IS_LOCKED;
        sd->pwd_len = 0;
        /* Erasing the entire card here! */
        warn_report("SD: Card force-erased by CMD42");
        return;
    }

    if (sd->blk_len < 2 + pwd_len ||
                    pwd_len <= sd->pwd_len ||
                    pwd_len > sd->pwd_len + 16) {
        sd->card_status |= LOCK_UNLOCK_FAILED;
        return;
    }

    if (sd->pwd_len && memcmp(sd->pwd, sd->data + 2, sd->pwd_len)) {
        sd->card_status |= LOCK_UNLOCK_FAILED;
        return;
    }

    pwd_len -= sd->pwd_len;
    if ((pwd_len && !set_pwd) ||
                    (clr_pwd && (set_pwd || lock)) ||
                    (lock && !sd->pwd_len && !set_pwd) ||
                    (!set_pwd && !clr_pwd &&
                     (((sd->card_status & CARD_IS_LOCKED) && lock) ||
                      (!(sd->card_status & CARD_IS_LOCKED) && !lock)))) {
        sd->card_status |= LOCK_UNLOCK_FAILED;
        return;
    }

    if (set_pwd) {
        memcpy(sd->pwd, sd->data + 2 + sd->pwd_len, pwd_len);
        sd->pwd_len = pwd_len;
    }

    if (clr_pwd) {
        sd->pwd_len = 0;
    }

    if (lock)
        sd->card_status |= CARD_IS_LOCKED;
    else
        sd->card_status &= ~CARD_IS_LOCKED;
}

static sd_rsp_type_t sd_normal_command(SDState *sd, SDRequest req)
{
    uint16_t rca = 0x0000;
    uint64_t addr = (sd->ocr & (1 << 30)) ? (uint64_t) req.arg << 9 : req.arg;

    if (req.cmd != 55 || sd->expecting_acmd) {
        trace_sdcard_normal_command(sd->proto_name,
                                    sd_cmd_abbreviation(req.cmd), req.cmd,
                                    req.arg, sd_state_name(sd->state));
    }

    /* Not interpreting this as an app command */
    sd->card_status &= ~APP_CMD;

    if (sd_cmd_type[req.cmd] == sd_ac
        || sd_cmd_type[req.cmd] == sd_adtc) {
        rca = req.arg >> 16;
    }

    /* CMD23 (set block count) must be immediately followed by CMD18 or CMD25
     * if not, its effects are cancelled */
    if (sd->multi_blk_cnt != 0 && !(req.cmd == 18 || req.cmd == 25)) {
        sd->multi_blk_cnt = 0;
    }

    switch (req.cmd) {
    /* Basic commands (Class 0 and Class 1) */
    case 0:	/* CMD0:   GO_IDLE_STATE */
        if (sd->state != sd_inactive_state) {
            sd->state = sd_idle_state;
            sd_reset(DEVICE(sd));
        }
        return sd->bus_protocol == PROTO_SPI ? sd_r1 : sd_r0;

    case 1:	/* CMD1:   SEND_OP_CMD */
<<<<<<< HEAD
	    /* ACMD41: SD_APP_OP_COND */
        if (!sd->mmc) {
            return sd_r0;
        }
        if (sd->spi) {
            /* SEND_OP_CMD */
            sd->state = sd_transfer_state;
            return sd_r1;
        }
        switch (sd->state) {
        case sd_idle_state:
            /* We accept any voltage.  10000 V is nothing.  */
            if (req.arg)
                sd->state = sd_ready_state;

            return sd_r3;

        default:
            break;
        }
        break;
=======
        if (sd->bus_protocol == PROTO_SPI) {
            sd->state = sd_transfer_state;
            return sd_r1;
        }
        goto bad_cmd;
>>>>>>> e335615a

    case 2:	/* CMD2:   ALL_SEND_CID */
        if (sd->state == sd_ready_state) {
            sd->state = sd_identification_state;
            return sd_r2_i;
        }
        break;

    case 3:	/* CMD3:   SEND_RELATIVE_ADDR */
        switch (sd->state) {
        case sd_identification_state:
        case sd_standby_state:
            sd->state = sd_standby_state;
<<<<<<< HEAD
            sd_set_rca(sd, sd->mmc ? extract32(req.arg, 16, 16) : 0x4567);
            return sd->mmc ? sd_r1 : sd_r6;
=======
            if (sd->bus_protocol == PROTO_MMC) {
                sd_set_rca(sd, req.arg);
            } else {
                sd_set_rca(sd, sd->rca + 0x4567);
            }
            return sd_r6;
>>>>>>> e335615a

        default:
            break;
        }
        break;

    case 4:	/* CMD4:   SEND_DSR */
        switch (sd->state) {
        case sd_standby_state:
            break;

        default:
            break;
        }
        break;

    case 5: /* CMD5: reserved for SDIO cards */
        return sd_illegal;

    case 6:	/* CMD6:   SWITCH_FUNCTION */
<<<<<<< HEAD
        if (sd->spi)
            goto bad_cmd;
        switch (sd->mode) {
        case sd_data_transfer_mode:
            if (sd->mmc) {
=======
        if (sd->mode == sd_data_transfer_mode) {
            if (sd->bus_protocol == PROTO_MMC) {
>>>>>>> e335615a
                sd->state = sd_programming_state;
                mmc_function_switch(sd, req.arg);
                /* Bzzzzzzztt .... Operation complete.  */
                sd->state = sd_transfer_state;
                return sd_r1b;
            } else {
                sd_function_switch(sd, req.arg);
                sd->state = sd_sendingdata_state;
                sd->data_start = 0;
                sd->data_offset = 0;
                return sd_r1;
            }
<<<<<<< HEAD
        default:
            break;
=======
>>>>>>> e335615a
        }
        break;

    case 7:	/* CMD7:   SELECT/DESELECT_CARD */
        switch (sd->state) {
        case sd_standby_state:
            if (sd->rca != rca)
                return sd_r0;

            sd->state = sd_transfer_state;
            return sd_r1b;

        case sd_transfer_state:
        case sd_sendingdata_state:
            if (sd->rca == rca)
                break;

            sd->state = sd_standby_state;
            return sd_r1b;

        case sd_disconnect_state:
            if (sd->rca != rca)
                return sd_r0;

            sd->state = sd_programming_state;
            return sd_r1b;

        case sd_programming_state:
            if (sd->rca == rca)
                break;

            sd->state = sd_disconnect_state;
            return sd_r1b;

        default:
            break;
        }
        break;

    case 8:	/* CMD8:   SEND_IF_COND */
        if (sd->spi) {
            goto bad_cmd;
        }
        /* Physical Layer Specification Version 2.00 command */
        switch (sd->state) {
        case sd_idle_state:
            sd->vhs = 0;

            /* No response if not exactly one VHS bit is set.  */
            if (!(req.arg >> 8) || (req.arg >> (ctz32(req.arg & ~0xff) + 1))) {
                return sd->bus_protocol == PROTO_SPI ? sd_r7 : sd_r0; /* XXX */
            }

            /* Accept.  */
            sd->vhs = req.arg;
            return sd_r7;
        case sd_transfer_state:
<<<<<<< HEAD
            if (!sd->mmc) {
                break;
            }
            sd->state = sd_sendingdata_state;
            memcpy(sd->data, sd->ext_csd, 512);
            sd->data_start = 0;
            sd->data_offset = 0;
            return sd_r1;
=======
            if (sd->bus_protocol == PROTO_MMC) {
                sd->state = sd_sendingdata_state;
                memcpy(sd->data, sd->ext_csd, 512);
                sd->data_start = 0;
                sd->data_offset = 0;
                return sd_r1;
            }
>>>>>>> e335615a
        default:
            break;
        }
        break;

    case 9:	/* CMD9:   SEND_CSD */
        switch (sd->state) {
        case sd_standby_state:
            if (sd->rca != rca)
                return sd_r0;

            return sd_r2_s;

        case sd_transfer_state:
            if (sd->bus_protocol == PROTO_SPI) {
                sd->state = sd_sendingdata_state;
                memcpy(sd->data, sd->csd, 16);
                sd->data_start = addr;
                sd->data_offset = 0;
                return sd_r1;
            }

        default:
            break;
        }
        break;

    case 10:	/* CMD10:  SEND_CID */
        switch (sd->state) {
        case sd_standby_state:
            if (sd->rca != rca)
                return sd_r0;

            return sd_r2_i;

        case sd_transfer_state:
            if (sd->bus_protocol == PROTO_SPI) {
                sd->state = sd_sendingdata_state;
                memcpy(sd->data, sd->cid, 16);
                sd->data_start = addr;
                sd->data_offset = 0;
                return sd_r1;
            }

        default:
            break;
        }
        break;

    case 11:    /* CMD11: VOLTAGE_SWITCH */
        switch (sd->state) {
        case sd_ready_state:
<<<<<<< HEAD
            sd->uhs = true;
            sd->dat_lines = 0;
            sd->cmd_line = false;
=======
            sd_switch_voltage(sd);
>>>>>>> e335615a
            return sd_r1;
        default:
            break;
        }

    case 12:	/* CMD12:  STOP_TRANSMISSION */
        switch (sd->state) {
        case sd_sendingdata_state:
            sd->state = sd_transfer_state;
            return sd_r1b;

        case sd_receivingdata_state:
            sd->state = sd_programming_state;
            /* Bzzzzzzztt .... Operation complete.  */
            sd->state = sd_transfer_state;
            return sd_r1b;

        default:
            break;
        }
        break;

    case 13:	/* CMD13:  SEND_STATUS */
        if (sd->mode == sd_data_transfer_mode) {
            if (sd->rca != rca)
                return sd_r0;

            return sd_r1;
        }
        break;

    case 15:	/* CMD15:  GO_INACTIVE_STATE */
        if (sd->mode == sd_data_transfer_mode) {
            if (sd->rca != rca)
                return sd_r0;

            sd->state = sd_inactive_state;
            return sd_r0;
        }
        break;

    /* Block read commands (Classs 2) */
    case 16:	/* CMD16:  SET_BLOCKLEN */
        if (sd->state == sd_transfer_state) {
            if (req.arg > (1 << HWBLOCK_SHIFT))
                sd->card_status |= BLOCK_LEN_ERROR;
            else
                sd->blk_len = req.arg;

            return sd_r1;
        }
        break;

    case 17:	/* CMD17:  READ_SINGLE_BLOCK */
        if (sd->state == sd_transfer_state) {
            sd->state = sd_sendingdata_state;
            sd->data_start = addr;
            sd->data_offset = 0;

            if (sd->data_start + sd->blk_len > sd->size)
                sd->card_status |= ADDRESS_ERROR;
            return sd_r1;
        }
        break;

    case 18:	/* CMD18:  READ_MULTIPLE_BLOCK */
        if (sd->state == sd_transfer_state) {
            sd->state = sd_sendingdata_state;
            sd->data_start = addr;
            sd->data_offset = 0;

            if (sd->data_start + sd->blk_len > sd->size)
                sd->card_status |= ADDRESS_ERROR;
            return sd_r1;
        }
        break;

    case 19:    /* CMD19: sd SEND_TUNING_BLOCK (SD) */
        if (sd->state == sd_transfer_state) {
            sd->state = sd_sendingdata_state;
            sd->data_offset = 0;
            return sd_r1;
        }
        break;

    case 21:    /* CMD21: SEND TUNING_BLOCK (MMC) */
        if (sd->state == sd_transfer_state) {
            sd->state = sd_sendingdata_state;
            sd->data_offset = 0;
            return sd_r1;
        }
        break;

    case 19:    /* CMD19: sd SEND_TUNING_BLOCK */
        switch (sd->state) {
        case sd_transfer_state:
            sd->state = sd_sendingdata_state;
            sd->data_offset = 0;
            return sd_r1;
        default:
                break;
        }
        break;

    case 21:    /* CMD21: mmc SEND TUNING_BLOCK */
        if (!sd->mmc) {
            break;
        }
        switch (sd->state) {
        case sd_transfer_state:
            sd->state = sd_sendingdata_state;
            sd->data_offset = 0;
            return sd_r1;
        default:
            break;
        }

    case 23:    /* CMD23: SET_BLOCK_COUNT */
        if (sd->state == sd_transfer_state) {
            sd->multi_blk_cnt = req.arg;
            return sd_r1;
        }
        break;

    /* Block write commands (Class 4) */
    case 24:	/* CMD24:  WRITE_SINGLE_BLOCK */
        if (sd->bus_protocol == PROTO_SPI) {
            goto unimplemented_cmd;
        }
        if (sd->state == sd_transfer_state) {
            sd->state = sd_receivingdata_state;
            sd->data_start = addr;
            sd->data_offset = 0;
            sd->blk_written = 0;

            if (sd->data_start + sd->blk_len > sd->size)
                sd->card_status |= ADDRESS_ERROR;
            if (sd_wp_addr(sd, sd->data_start))
                sd->card_status |= WP_VIOLATION;
            if (sd->csd[14] & 0x30)
                sd->card_status |= WP_VIOLATION;
            return sd_r1;
        }
        break;

    case 25:	/* CMD25:  WRITE_MULTIPLE_BLOCK */
        if (sd->bus_protocol == PROTO_SPI) {
            goto unimplemented_cmd;
        }
        if (sd->state == sd_transfer_state) {
            sd->state = sd_receivingdata_state;
            sd->data_start = addr;
            sd->data_offset = 0;
            sd->blk_written = 0;

            if (sd->data_start + sd->blk_len > sd->size)
                sd->card_status |= ADDRESS_ERROR;
            if (sd_wp_addr(sd, sd->data_start))
                sd->card_status |= WP_VIOLATION;
            if (sd->csd[14] & 0x30)
                sd->card_status |= WP_VIOLATION;
            return sd_r1;
        }
        break;

    case 26:	/* CMD26:  PROGRAM_CID */
        if (sd->state == sd_transfer_state) {
            sd->state = sd_receivingdata_state;
            sd->data_start = 0;
            sd->data_offset = 0;
            return sd_r1;
        }
        break;

    case 27:	/* CMD27:  PROGRAM_CSD */
        if (sd->bus_protocol == PROTO_SPI) {
            goto unimplemented_cmd;
        }
        if (sd->state == sd_transfer_state) {
            sd->state = sd_receivingdata_state;
            sd->data_start = 0;
            sd->data_offset = 0;
            return sd_r1;
        }
        break;

    /* Write protection (Class 6) */
    case 28:	/* CMD28:  SET_WRITE_PROT */
        if (sd->state == sd_transfer_state) {
            if (addr >= sd->size) {
                sd->card_status |= ADDRESS_ERROR;
                return sd_r1b;
            }

            sd->state = sd_programming_state;
            set_bit(sd_addr_to_wpnum(addr), sd->wp_groups);
            /* Bzzzzzzztt .... Operation complete.  */
            sd->state = sd_transfer_state;
            return sd_r1b;
        }
        break;

    case 29:	/* CMD29:  CLR_WRITE_PROT */
        if (sd->state == sd_transfer_state) {
            if (addr >= sd->size) {
                sd->card_status |= ADDRESS_ERROR;
                return sd_r1b;
            }

            sd->state = sd_programming_state;
            clear_bit(sd_addr_to_wpnum(addr), sd->wp_groups);
            /* Bzzzzzzztt .... Operation complete.  */
            sd->state = sd_transfer_state;
            return sd_r1b;
        }
        break;

    case 30:	/* CMD30:  SEND_WRITE_PROT */
        if (sd->state == sd_transfer_state) {
            sd->state = sd_sendingdata_state;
            *(uint32_t *) sd->data = sd_wpbits(sd, req.arg);
            sd->data_start = addr;
            sd->data_offset = 0;
            return sd->bus_protocol == PROTO_SPI ? sd_r1 : sd_r1b;
        }
        break;

    /* Erase commands (Class 5) */
    case 35:
    case 32:	/* CMD32:  ERASE_WR_BLK_START */
        if (sd->state == sd_transfer_state) {
            sd->erase_start = req.arg;
            return sd_r1;
        }
        break;

    case 36:
    case 33:	/* CMD33:  ERASE_WR_BLK_END */
        if (sd->state == sd_transfer_state) {
            sd->erase_end = req.arg;
            return sd_r1;
        }
        break;

    case 38:	/* CMD38:  ERASE */
        if (sd->state == sd_transfer_state) {
            if (sd->csd[14] & 0x30) {
                sd->card_status |= WP_VIOLATION;
                return sd_r1b;
            }

            sd->state = sd_programming_state;
            sd_erase(sd);
            /* Bzzzzzzztt .... Operation complete.  */
            sd->state = sd_transfer_state;
            return sd_r1b;
        }
        break;

    /* Lock card commands (Class 7) */
    case 42:	/* CMD42:  LOCK_UNLOCK */
        if (sd->bus_protocol == PROTO_SPI) {
            goto unimplemented_cmd;
        }
        if (sd->state == sd_transfer_state) {
            sd->state = sd_receivingdata_state;
            sd->data_start = 0;
            sd->data_offset = 0;
            return sd_r1;
        }
        break;

    case 52 ... 54:
        /* CMD52, CMD53, CMD54: reserved for SDIO cards
         * (see the SDIO Simplified Specification V2.0)
         * Handle as illegal command but do not complain
         * on stderr, as some OSes may use these in their
         * probing for presence of an SDIO card.
         */
        return sd_illegal;

    /* Application specific commands (Class 8) */
    case 55:	/* CMD55:  APP_CMD */
<<<<<<< HEAD
        switch (sd->state) {
        case sd_idle_state:
        case sd_standby_state:
        case sd_transfer_state:
        case sd_sendingdata_state:
        case sd_receivingdata_state:
        case sd_programming_state:
        case sd_disconnect_state:
            if (sd->rca != rca) {
                return sd_r0;
            }

            sd->expecting_acmd = true;
            sd->card_status |= APP_CMD;
            return sd_r1;

        default:
            break;
        }

    case 56:	/* CMD56:  GEN_CMD */
        fprintf(stderr, "SD: GEN_CMD 0x%08x\n", req.arg);

=======
>>>>>>> e335615a
        switch (sd->state) {
        case sd_idle_state:
        case sd_standby_state:
        case sd_transfer_state:
        case sd_sendingdata_state:
        case sd_receivingdata_state:
        case sd_programming_state:
        case sd_disconnect_state:
            if (sd->bus_protocol != PROTO_SPI) {
                if (sd->rca != rca) {
                    return sd_r0;
                }
            }
            sd->expecting_acmd = true;
            sd->card_status |= APP_CMD;
            return sd_r1;
        default:
            break;
        }
        break;

    case 56:	/* CMD56:  GEN_CMD */
        if (sd->state == sd_transfer_state) {
            sd->data_offset = 0;
            if (req.arg & 1)
                sd->state = sd_sendingdata_state;
            else
                sd->state = sd_receivingdata_state;
            return sd_r1;
        }
        break;

    case 58:    /* CMD58:   READ_OCR (SPI) */
        if (sd->bus_protocol != PROTO_SPI) {
            goto bad_cmd;
        }
        return sd_r3;

    case 59:    /* CMD59:   CRC_ON_OFF (SPI) */
        if (sd->bus_protocol != PROTO_SPI) {
            goto bad_cmd;
        }
        goto unimplemented_cmd;

    default:
    bad_cmd:
        qemu_log_mask(LOG_GUEST_ERROR, "SD: Unknown CMD%i\n", req.cmd);
        return sd_illegal;

    unimplemented_cmd:
        /* Commands that are recognised but not yet implemented in SPI mode.  */
        qemu_log_mask(LOG_UNIMP, "SD: CMD%i not implemented in SPI mode\n",
                      req.cmd);
        return sd_illegal;
    }

    qemu_log_mask(LOG_GUEST_ERROR, "SD: CMD%i card in wrong state\n", req.cmd);
    return sd_illegal;
}

static sd_rsp_type_t sd_app_command(SDState *sd, SDRequest req)
{
    trace_sdcard_app_command(sd->proto_name, sd_acmd_abbreviation(req.cmd),
                             req.cmd, req.arg, sd_state_name(sd->state));
    sd->card_status |= APP_CMD;
    switch (req.cmd) {
    case 6:	/* ACMD6:  SET_BUS_WIDTH */
        if (sd->state == sd_transfer_state) {
            sd->sd_status[0] &= 0x3f;
            sd->sd_status[0] |= (req.arg & 0x03) << 6;
            return sd_r1;
        }
        break;

    case 13:	/* ACMD13: SD_STATUS */
        if (sd->state == sd_transfer_state) {
            sd->state = sd_sendingdata_state;
            sd->data_start = 0;
            sd->data_offset = 0;
            return sd->bus_protocol == PROTO_SPI ? sd_r2_s : sd_r1;
        }
        break;

    case 18:
        if (sd->bus_protocol == PROTO_SPI) {
            goto unimplemented_cmd;
        }
        break;

    case 22:	/* ACMD22: SEND_NUM_WR_BLOCKS */
        if (sd->state == sd_transfer_state) {
            *(uint32_t *) sd->data = sd->blk_written;

            sd->state = sd_sendingdata_state;
            sd->data_start = 0;
            sd->data_offset = 0;
            return sd_r1;
        }
        break;

    case 23:	/* ACMD23: SET_WR_BLK_ERASE_COUNT */
        if (sd->state == sd_transfer_state) {
            return sd_r1;
        }
        break;

    case 25:
    case 26:
        if (sd->bus_protocol == PROTO_SPI) {
            goto unimplemented_cmd;
        }
        break;

    case 38:
        if (sd->bus_protocol == PROTO_SPI) {
            goto unimplemented_cmd;
        }
        break;

    case 41:	/* ACMD41: SD_APP_OP_COND */
        if (sd->bus_protocol == PROTO_SPI) {
            /* SEND_OP_CMD */
            sd->state = sd_transfer_state;
            return sd_r1;
        }
        if (sd->state == sd_idle_state) {
            /* If it's the first ACMD41 since reset, we need to decide
             * whether to power up. If this is not an enquiry ACMD41,
             * we immediately report power on and proceed below to the
             * ready state, but if it is, we set a timer to model a
             * delay for power up. This works around a bug in EDK2
             * UEFI, which sends an initial enquiry ACMD41, but
             * assumes that the card is in ready state as soon as it
             * sees the power up bit set. */
            if (!FIELD_EX32(sd->ocr, OCR, CARD_POWER_UP)) {
                if ((req.arg & ACMD41_ENQUIRY_MASK) != 0) {
                    timer_del(sd->ocr_power_timer);
                    sd_ocr_powerup(sd);
                } else if (!timer_pending(sd->ocr_power_timer)) {
                    timer_mod_ns(sd->ocr_power_timer,
                                 (qemu_clock_get_ns(QEMU_CLOCK_VIRTUAL)
                                  + OCR_POWER_DELAY_NS));
                }
            }

            /* We accept any voltage.  10000 V is nothing.
             *
             * Once we're powered up, we advance straight to ready state
             * unless it's an enquiry ACMD41 (bits 23:0 == 0).
             */
            if (req.arg & ACMD41_ENQUIRY_MASK) {
                sd->state = sd_ready_state;
            }

            return sd_r3;
        }
        break;

    case 42:	/* ACMD42: SET_CLR_CARD_DETECT */
        if (sd->state == sd_transfer_state) {
            /* Bringing in the 50KOhm pull-up resistor... Done.  */
            return sd_r1;
        }
        break;

    case 43 ... 49:
        if (sd->bus_protocol == PROTO_SPI) {
            goto unimplemented_cmd;
        }
        break;

    case 51:	/* ACMD51: SEND_SCR */
        if (sd->state == sd_transfer_state) {
            sd->state = sd_sendingdata_state;
            sd->data_start = 0;
            sd->data_offset = 0;
            return sd_r1;
        }
        break;

    case 55:    /* Not exist */
        break;

    default:
        /* Fall back to standard commands.  */
        return sd_normal_command(sd, req);

    unimplemented_cmd:
        /* Commands that are recognised but not yet implemented in SPI mode.  */
        qemu_log_mask(LOG_UNIMP, "SD: ACMD%i not implemented in SPI mode\n",
                      req.cmd);
        return sd_illegal;
    }

    qemu_log_mask(LOG_GUEST_ERROR, "SD: ACMD%i card in wrong state\n", req.cmd);
    return sd_illegal;
}

static bool cmd_valid_while_locked(SDState *sd, SDRequest *req)
{
    /* Valid commands in locked state:
     * basic class (0)
     * lock card class (7)
     * CMD16
     * implicitly, the ACMD prefix CMD55
     * ACMD41 and ACMD42
     * Anything else provokes an "illegal command" response.
     */
    if (sd->expecting_acmd) {
        return req->cmd == 41 || req->cmd == 42;
    }
    if (req->cmd == 16 || req->cmd == 55) {
        return true;
    }
    return cmd_class_supported(sd, req->cmd, 0, false) ||
            cmd_class_supported(sd, req->cmd, 7, false);
}

int sd_do_command(SDState *sd, SDRequest *req,
                  uint8_t *response) {
    int last_state;
    sd_rsp_type_t rtype;
    int rsplen;

    if (!sd->blk || !blk_is_inserted(sd->blk) || !sd->enable) {
        return 0;
    }

    if (sd_req_crc_validate(req)) {
        sd->card_status |= COM_CRC_ERROR;
        rtype = sd_illegal;
        goto send_response;
    }

    if (req->cmd >= SDCARD_CMD_MAX) {
        qemu_log_mask(LOG_GUEST_ERROR, "SD: incorrect command 0x%02x\n",
                      req->cmd);
        req->cmd &= 0x3f;
    }

    if (!cmd_version_supported(sd, req->cmd, sd->expecting_acmd)) {
        sd->card_status |= ILLEGAL_COMMAND;
        rtype = sd_illegal;
        goto send_response;
    }

    if (sd->card_status & CARD_IS_LOCKED) {
        if (!cmd_valid_while_locked(sd, req)) {
            sd->card_status |= ILLEGAL_COMMAND;
            sd->expecting_acmd = false;
            qemu_log_mask(LOG_GUEST_ERROR, "SD: Card is locked\n");
            rtype = sd_illegal;
            goto send_response;
        }
    }

    last_state = sd->state;
    sd_set_mode(sd);

    if (sd->expecting_acmd) {
        sd->expecting_acmd = false;
        rtype = sd_app_command(sd, *req);
    } else {
        rtype = sd_normal_command(sd, *req);
    }

    if (rtype == sd_illegal) {
        sd->card_status |= ILLEGAL_COMMAND;
    } else {
        /* Valid command, we can update the 'state before command' bits.
         * (Do this now so they appear in r1 responses.)
         */
        sd->current_cmd = req->cmd;
        sd->card_status &= ~CURRENT_STATE;
        sd->card_status |= (last_state << 9);
    }

send_response:
    switch (rtype) {
    case sd_r1:
        rsplen = sd_response_r1_make(sd, response);
        break;

    case sd_r1b:
        rsplen = sd_response_r1b_make(sd, response);
        break;

    case sd_r2_i:
        rsplen = sd_response_r2i_make(sd, response);
        break;

    case sd_r2_s:
        rsplen = sd_response_r2s_make(sd, response);
        break;

    case sd_r3:
        rsplen = sd_response_r3_make(sd, response);
        break;

    case sd_r6:
        rsplen = sd_response_r6_make(sd, response);
        break;

    case sd_r7:
        rsplen = sd_response_r7_make(sd, response);
        break;

    case sd_r0:
    case sd_illegal:
    default:
        rsplen = 0;
        break;
    }

    if (rtype != sd_illegal) {
        /* Clear the "clear on valid command" status bits now we've
         * sent any response
         */
        sd->card_status &= ~CARD_STATUS_B;
    }

#ifdef DEBUG_SD
    if (rsplen) {
        int i;
        DPRINTF("Response:");
        for (i = 0; i < rsplen; i++)
            DPRINTF_RAW(" %02x", response[i]);
        DPRINTF_RAW(" state %d\n", sd->state);
    } else {
        DPRINTF("No response %d\n", sd->state);
    }
#endif

    return rsplen;
}

static void sd_blk_read(SDState *sd, uint64_t addr, uint32_t len)
{
    trace_sdcard_read_block(addr, len);
    if (!sd->blk || blk_pread(sd->blk, addr, sd->data, len) < 0) {
        fprintf(stderr, "sd_blk_read: read error on host side\n");
    }
}

/* Probable FIX THIS */
// static void sd_blk_write(SDState *sd, uint64_t addr, uint32_t len)
// {
//     uint64_t end = addr + len;

//     if (sd->wp_switch) {
//         qemu_log_mask(LOG_GUEST_ERROR,
//                       "Write to write protected SD card\n");
//         return;
//     }

//     if ((addr & 511) || len < 512)
//         if (!sd->blk || blk_read(sd->blk, addr >> 9, sd->buf, 1) < 0) {
//             fprintf(stderr, "sd_blk_write: read error on host side\n");
//             return;
//         }

//     if (end > (addr & ~511) + 512) {
//         memcpy(sd->buf + (addr & 511), sd->data, 512 - (addr & 511));
//         if (blk_write(sd->blk, addr >> 9, sd->buf, 1) < 0) {
//             fprintf(stderr, "sd_blk_write: write error on host side\n");
//             return;
//         }

//         if (blk_read(sd->blk, end >> 9, sd->buf, 1) < 0) {
//             fprintf(stderr, "sd_blk_write: read error on host side\n");
//             return;
//         }
//         memcpy(sd->buf, sd->data + 512 - (addr & 511), end & 511);
//         if (blk_write(sd->blk, end >> 9, sd->buf, 1) < 0) {
//             fprintf(stderr, "sd_blk_write: write error on host side\n");
//         }
//     } else {
//         memcpy(sd->buf + (addr & 511), sd->data, len);
//         if (!sd->blk || blk_write(sd->blk, addr >> 9, sd->buf, 1) < 0) {
//             fprintf(stderr, "sd_blk_write: write error on host side\n");
//         }
//     }
// }

static void sd_blk_write(SDState *sd, uint64_t addr, uint32_t len)
{
    trace_sdcard_write_block(addr, len);
    if (!sd->blk || blk_pwrite(sd->blk, addr, sd->data, len, 0) < 0) {
        fprintf(stderr, "sd_blk_write: write error on host side\n");
    }
}

#define BLK_READ_BLOCK(a, len)	sd_blk_read(sd, a, len)
#define BLK_WRITE_BLOCK(a, len)	sd_blk_write(sd, a, len)
#define APP_READ_BLOCK(a, len)	memset(sd->data, 0xec, len)
#define APP_WRITE_BLOCK(a, len)

void sd_write_data(SDState *sd, uint8_t value)
{
    int i;

    if (!sd->blk || !blk_is_inserted(sd->blk) || !sd->enable)
        return;

    if (sd->state != sd_receivingdata_state) {
        qemu_log_mask(LOG_GUEST_ERROR,
                      "sd_write_data: not in Receiving-Data state\n");
        return;
    }

    if (sd->card_status & (ADDRESS_ERROR | WP_VIOLATION))
        return;

    trace_sdcard_write_data(value);
    switch (sd->current_cmd) {
    case 24:	/* CMD24:  WRITE_SINGLE_BLOCK */
        sd->data[sd->data_offset ++] = value;
        if (sd->data_offset >= sd->blk_len) {
            /* TODO: Check CRC before committing */
            sd->state = sd_programming_state;
            BLK_WRITE_BLOCK(sd->data_start, sd->data_offset);
            sd->blk_written ++;
            sd->csd[14] |= 0x40;
            /* Bzzzzzzztt .... Operation complete.  */
            sd->state = sd_transfer_state;
        }
        break;

    case 25:	/* CMD25:  WRITE_MULTIPLE_BLOCK */
        if (sd->data_offset == 0) {
            /* Start of the block - let's check the address is valid */
            if (sd->data_start + sd->blk_len > sd->size) {
                sd->card_status |= ADDRESS_ERROR;
                break;
            }
            if (sd_wp_addr(sd, sd->data_start)) {
                sd->card_status |= WP_VIOLATION;
                break;
            }
        }
        sd->data[sd->data_offset++] = value;
        if (sd->data_offset >= sd->blk_len) {
            /* TODO: Check CRC before committing */
            sd->state = sd_programming_state;
            BLK_WRITE_BLOCK(sd->data_start, sd->data_offset);
            sd->blk_written++;
            sd->data_start += sd->blk_len;
            sd->data_offset = 0;
            sd->csd[14] |= 0x40;

            /* Bzzzzzzztt .... Operation complete.  */
            if (sd->multi_blk_cnt != 0) {
                if (--sd->multi_blk_cnt == 0) {
                    /* Stop! */
                    sd->state = sd_transfer_state;
                    break;
                }
            }

            sd->state = sd_receivingdata_state;
        }
        break;

    case 26:	/* CMD26:  PROGRAM_CID */
        sd->data[sd->data_offset ++] = value;
        if (sd->data_offset >= sizeof(sd->cid)) {
            /* TODO: Check CRC before committing */
            sd->state = sd_programming_state;
            for (i = 0; i < sizeof(sd->cid); i ++)
                if ((sd->cid[i] | 0x00) != sd->data[i])
                    sd->card_status |= CID_CSD_OVERWRITE;

            if (!(sd->card_status & CID_CSD_OVERWRITE))
                for (i = 0; i < sizeof(sd->cid); i ++) {
                    sd->cid[i] |= 0x00;
                    sd->cid[i] &= sd->data[i];
                }
            /* Bzzzzzzztt .... Operation complete.  */
            sd->state = sd_transfer_state;
        }
        break;

    case 27:	/* CMD27:  PROGRAM_CSD */
        sd->data[sd->data_offset ++] = value;
        if (sd->data_offset >= sizeof(sd->csd)) {
            /* TODO: Check CRC before committing */
            sd->state = sd_programming_state;
            for (i = 0; i < sizeof(sd->csd); i ++)
                if ((sd->csd[i] | sd_csd_rw_mask[i]) !=
                    (sd->data[i] | sd_csd_rw_mask[i]))
                    sd->card_status |= CID_CSD_OVERWRITE;

            /* Copy flag (OTP) & Permanent write protect */
            if (sd->csd[14] & ~sd->data[14] & 0x60)
                sd->card_status |= CID_CSD_OVERWRITE;

            if (!(sd->card_status & CID_CSD_OVERWRITE))
                for (i = 0; i < sizeof(sd->csd); i ++) {
                    sd->csd[i] |= sd_csd_rw_mask[i];
                    sd->csd[i] &= sd->data[i];
                }
            /* Bzzzzzzztt .... Operation complete.  */
            sd->state = sd_transfer_state;
        }
        break;

    case 42:	/* CMD42:  LOCK_UNLOCK */
        sd->data[sd->data_offset ++] = value;
        if (sd->data_offset >= sd->blk_len) {
            /* TODO: Check CRC before committing */
            sd->state = sd_programming_state;
            sd_lock_command(sd);
            /* Bzzzzzzztt .... Operation complete.  */
            sd->state = sd_transfer_state;
        }
        break;

    case 56:	/* CMD56:  GEN_CMD */
        sd->data[sd->data_offset ++] = value;
        if (sd->data_offset >= sd->blk_len) {
            APP_WRITE_BLOCK(sd->data_start, sd->data_offset);
            sd->state = sd_transfer_state;
        }
        break;

    default:
        qemu_log_mask(LOG_GUEST_ERROR, "sd_write_data: unknown command\n");
        break;
    }
}

#define EXCSD_BUS_WIDTH_OFFSET 183

#define BUS_WIDTH_8_MASK    0x4
#define BUS_WIDTH_4_MASK    0x2

#define SD_TUNING_BLOCK_SIZE    64
#define MMC_TUNING_BLOCK_SIZE   128

static const uint32_t sd_tunning_data[SD_TUNING_BLOCK_SIZE / 4] = {
    0xFF0FFF00, 0x0FFCC3CC, 0xC33CCCFF, 0xFEFFFEEF,
    0xFFDFFFDD, 0xFFFBFFFB, 0XBFFF7FFF, 0X77F7BDEF,
    0XFFF0FFF0, 0X0FFCCC3C, 0XCC33CCCF, 0XFFEFFFEE,
    0XFFFDFFFD, 0XDFFFBFFF, 0XBBFFF7FF, 0XF77F7BDE,
};

static const uint8_t emmc_tunning_data_8bit[MMC_TUNING_BLOCK_SIZE] = {
       0xff, 0xff, 0x00, 0xff, 0xff, 0xff, 0x00, 0x00,
       0xff, 0xff, 0xcc, 0xcc, 0xcc, 0x33, 0xcc, 0xcc,
       0xcc, 0x33, 0x33, 0xcc, 0xcc, 0xcc, 0xff, 0xff,
       0xff, 0xee, 0xff, 0xff, 0xff, 0xee, 0xee, 0xff,
       0xff, 0xff, 0xdd, 0xff, 0xff, 0xff, 0xdd, 0xdd,
       0xff, 0xff, 0xff, 0xbb, 0xff, 0xff, 0xff, 0xbb,
       0xbb, 0xff, 0xff, 0xff, 0x77, 0xff, 0xff, 0xff,
       0x77, 0x77, 0xff, 0x77, 0xbb, 0xdd, 0xee, 0xff,
       0xff, 0xff, 0xff, 0x00, 0xff, 0xff, 0xff, 0x00,
       0x00, 0xff, 0xff, 0xcc, 0xcc, 0xcc, 0x33, 0xcc,
       0xcc, 0xcc, 0x33, 0x33, 0xcc, 0xcc, 0xcc, 0xff,
       0xff, 0xff, 0xee, 0xff, 0xff, 0xff, 0xee, 0xee,
       0xff, 0xff, 0xff, 0xdd, 0xff, 0xff, 0xff, 0xdd,
       0xdd, 0xff, 0xff, 0xff, 0xbb, 0xff, 0xff, 0xff,
       0xbb, 0xbb, 0xff, 0xff, 0xff, 0x77, 0xff, 0xff,
       0xff, 0x77, 0x77, 0xff, 0x77, 0xbb, 0xdd, 0xee,
};

uint8_t sd_read_data(SDState *sd)
{
    /* TODO: Append CRCs */
    uint8_t ret;
    int io_len;

    if (!sd->blk || !blk_is_inserted(sd->blk) || !sd->enable)
        return 0x00;

    if (sd->state != sd_sendingdata_state) {
        qemu_log_mask(LOG_GUEST_ERROR,
                      "sd_read_data: not in Sending-Data state\n");
        return 0x00;
    }

    if (sd->card_status & (ADDRESS_ERROR | WP_VIOLATION))
        return 0x00;

    io_len = (sd->ocr & (1 << 30)) ? 512 : sd->blk_len;

    trace_sdcard_read_data(io_len);
    switch (sd->current_cmd) {
    case 6:	/* CMD6:   SWITCH_FUNCTION */
        ret = sd->data[sd->data_offset ++];

        if (sd->data_offset >= 64)
            sd->state = sd_transfer_state;
        break;

<<<<<<< HEAD
    case 8:	/* CMD6:   SEND_EXT_CSD */
	assert(sd->mmc);
=======
    case 8:     /* CMD6:   SEND_EXT_CSD */
        assert(sd->bus_protocol == PROTO_MMC);
        ret = sd->data[sd->data_offset++];

        if (sd->data_offset >= 512) {
            sd->state = sd_transfer_state;
        }
        break;

    case 9:	/* CMD9:   SEND_CSD */
    case 10:	/* CMD10:  SEND_CID */
>>>>>>> e335615a
        ret = sd->data[sd->data_offset ++];

        if (sd->data_offset >= 512)
            sd->state = sd_transfer_state;
        break;

    case 9:	/* CMD9:   SEND_CSD */
    case 10:	/* CMD10:  SEND_CID */
        ret = sd->data[sd->data_offset ++];

        if (sd->data_offset >= 16)
            sd->state = sd_transfer_state;
        break;

    case 13:	/* ACMD13: SD_STATUS */
        ret = sd->sd_status[sd->data_offset ++];

        if (sd->data_offset >= sizeof(sd->sd_status))
            sd->state = sd_transfer_state;
        break;

    case 17:	/* CMD17:  READ_SINGLE_BLOCK */
        if (sd->data_offset == 0)
            BLK_READ_BLOCK(sd->data_start, io_len);
        ret = sd->data[sd->data_offset ++];

        if (sd->data_offset >= io_len)
            sd->state = sd_transfer_state;
        break;

    case 18:	/* CMD18:  READ_MULTIPLE_BLOCK */
        if (sd->data_offset == 0)
            BLK_READ_BLOCK(sd->data_start, io_len);
        ret = sd->data[sd->data_offset ++];

        if (sd->data_offset >= io_len) {
            sd->data_start += io_len;
            sd->data_offset = 0;

            if (sd->multi_blk_cnt != 0) {
                if (--sd->multi_blk_cnt == 0) {
                    /* Stop! */
                    sd->state = sd_transfer_state;
                    break;
                }
            }

            if (sd->data_start + io_len > sd->size) {
                sd->card_status |= ADDRESS_ERROR;
                break;
            }
        }
        break;

    case 19:
        if (sd->data_offset >= SD_TUNING_BLOCK_SIZE - 1) {
            sd->state = sd_transfer_state;
        }
        ret = ((uint8_t *)(&sd_tunning_data))[sd->data_offset++];
        break;

    case 21:
        if (sd->data_offset >= MMC_TUNING_BLOCK_SIZE - 1) {
            sd->state = sd_transfer_state;
        }
        if (sd->ext_csd[EXCSD_BUS_WIDTH_OFFSET] & BUS_WIDTH_8_MASK) {
            ret = emmc_tunning_data_8bit[sd->data_offset++];
        } else {
            /* Return LSB Nibbles of two byte from the 8bit tuning block
             * for 4bit mode
             */
            ret = emmc_tunning_data_8bit[sd->data_offset++] & 0x0F;
            ret |= (emmc_tunning_data_8bit[sd->data_offset++] & 0x0F) << 4;
        }
        break;

    case 22:	/* ACMD22: SEND_NUM_WR_BLOCKS */
        ret = sd->data[sd->data_offset ++];

        if (sd->data_offset >= 4)
            sd->state = sd_transfer_state;
        break;

    case 30:	/* CMD30:  SEND_WRITE_PROT */
        ret = sd->data[sd->data_offset ++];

        if (sd->data_offset >= 4)
            sd->state = sd_transfer_state;
        break;

    case 51:	/* ACMD51: SEND_SCR */
        ret = sd->scr[sd->data_offset ++];

        if (sd->data_offset >= sizeof(sd->scr))
            sd->state = sd_transfer_state;
        break;

    case 56:	/* CMD56:  GEN_CMD */
        if (sd->data_offset == 0)
            APP_READ_BLOCK(sd->data_start, sd->blk_len);
        ret = sd->data[sd->data_offset ++];

        if (sd->data_offset >= sd->blk_len)
            sd->state = sd_transfer_state;
        break;

    default:
        qemu_log_mask(LOG_GUEST_ERROR, "sd_read_data: unknown command\n");
        return 0x00;
    }

    return ret;
}

bool sd_data_ready(SDState *sd)
{
    return sd->state == sd_sendingdata_state;
}

void sd_enable(SDState *sd, bool enable)
{
    trace_sdcard_set_enable(sd->enable, enable);
    if (sd->enable == enable) {
        qemu_log_mask(LOG_GUEST_ERROR, "sdcard_enable: inconsistent state\n");
    }
    sd->enable = enable;

    if (enable) {
        SDBus *sdbus = SD_BUS(qdev_get_parent_bus(DEVICE(sd)));

        sd_verify_voltage(sd, sdbus_get_voltage(sdbus));
    }
}

static void sd_instance_init(Object *obj)
{
    SDState *sd = SD_CARD(obj);

    sd->ocr_power_timer = timer_new_ns(QEMU_CLOCK_VIRTUAL, sd_ocr_powerup, sd);
}

static void sd_instance_finalize(Object *obj)
{
    SDState *sd = SD_CARD(obj);

    timer_del(sd->ocr_power_timer);
    timer_free(sd->ocr_power_timer);
}

static void sd_realize(DeviceState *dev, Error **errp)
{
    SDState *sd = SD_CARD(dev);
    int ret;

    sd->proto_name = sd_protocol_name(sd->bus_protocol);
    if (sd->bus_protocol == PROTO_MMC) {
        sd->spec_version = MMC_SPEC_VER_4_51;
    } else {
        sd->spec_version = SD_PHY_SPEC_VER_2_00;
    }

    if (sd->blk && blk_is_read_only(sd->blk)) {
        error_setg(errp, "Cannot use read-only drive as SD card");
        return;
    }

    if (sd->blk) {
        int64_t size;

        ret = blk_set_perm(sd->blk, BLK_PERM_CONSISTENT_READ | BLK_PERM_WRITE,
                           BLK_PERM_ALL, errp);
        if (ret < 0) {
            error_setg(errp, "Backing file incorrect permission");
            return;
        }

        size = blk_getlength(sd->blk);
        if (size < 0 || size <= 2 * G_BYTE) {
            sd->capacity = sd_capacity_sdsc;
        } else if (size <= 32 * G_BYTE) {
            sd->capacity = sd_capacity_sdhc;
        } else if (size <= 2 * T_BYTE) {
            sd->capacity = sd_capacity_sdxc;
        } else {
            error_setg(errp, "block size unsupported: %lld TB", size / T_BYTE);
            return;
        }
        trace_sdcard_capacity(sd_capacity(sd->capacity), size);

        if (sd->capacity == sd_capacity_sdxc
                && sd->spec_version < SD_PHY_SPEC_VER_3_01) {
            error_setg(errp, "capacity SDHC requires at least Spec v3.01");
            return;
        }

        blk_set_dev_ops(sd->blk, &sd_block_ops, sd);
    }
}

static Property sd_properties[] = {
    DEFINE_PROP_DRIVE("drive", SDState, blk),
    /* We do not model the chip select pin, so allow the board to select
     * whether card should be in SSI or MMC/SD mode.  It is also up to the
     * board to ensure that ssi transfers only occur when the chip select
     * is asserted.  */
<<<<<<< HEAD
    DEFINE_PROP_BOOL("spi", SDState, spi, false),
    DEFINE_PROP_BOOL("mmc", SDState, mmc, false),
=======
    DEFINE_PROP_BIT("spi", SDState, bus_protocol, 1, false),
    DEFINE_PROP_BIT("mmc", SDState, bus_protocol, 2, false),
    DEFINE_PROP_UINT8("uhs", SDState, uhs_supported, UHS_I),
>>>>>>> e335615a
    DEFINE_PROP_END_OF_LIST()
};

static void sd_class_init(ObjectClass *klass, void *data)
{
    DeviceClass *dc = DEVICE_CLASS(klass);
    SDCardClass *sc = SD_CARD_CLASS(klass);

    dc->realize = sd_realize;
    dc->props = sd_properties;
    dc->vmsd = &sd_vmstate;
    dc->reset = sd_reset;
    dc->bus_type = TYPE_SD_BUS;

    sc->get_dat_lines = sd_get_dat_lines;
    sc->get_cmd_line = sd_get_cmd_line;
<<<<<<< HEAD
    sc->set_voltage = sd_set_voltage;
=======
>>>>>>> e335615a
    sc->do_command = sd_do_command;
    sc->write_data = sd_write_data;
    sc->read_data = sd_read_data;
    sc->data_ready = sd_data_ready;
    sc->set_clock_enable = sd_enable;
    sc->get_inserted = sd_get_inserted;
    sc->get_readonly = sd_get_readonly;
}

static const TypeInfo sd_info = {
    .name = TYPE_SD_CARD,
    .parent = TYPE_DEVICE,
    .instance_size = sizeof(SDState),
    .class_size = sizeof(SDCardClass),
    .class_init = sd_class_init,
    .instance_init = sd_instance_init,
    .instance_finalize = sd_instance_finalize,
};

static void sd_register_types(void)
{
    type_register_static(&sd_info);
}

type_init(sd_register_types)<|MERGE_RESOLUTION|>--- conflicted
+++ resolved
@@ -48,12 +48,9 @@
 //#define DEBUG_SD 1
 
 #ifdef DEBUG_SD
-#define DPRINTF_RAW(fmt, ...) \
-do { qemu_log_mask(DEV_LOG_SD, fmt , ## __VA_ARGS__); } while (0)
 #define DPRINTF(fmt, ...) \
-do { qemu_log_mask(DEV_LOG_SD, "sd: " fmt , ## __VA_ARGS__); } while (0)
+do { fprintf(stderr, "SD: " fmt , ## __VA_ARGS__); } while (0)
 #else
-#define DPRINTF_RAW(fmt, ...) do {} while(0)
 #define DPRINTF(fmt, ...) do {} while(0)
 #endif
 
@@ -137,10 +134,6 @@
     uint32_t pwd_len;
     uint8_t function_group[6];
 
-<<<<<<< HEAD
-    bool spi;
-    bool mmc;
-=======
     int spec_version;
     uint32_t bus_protocol;
     sd_card_capacity_t capacity;
@@ -148,7 +141,6 @@
 
     uint32_t mode;    /* current card mode, one of SDCardModes */
     int32_t state;    /* current card state, one of SDCardStates */
->>>>>>> e335615a
     uint8_t current_cmd;
     /* True if we will handle the next command as an ACMD. Note that this does
      * *not* track the APP_CMD status bit!
@@ -161,15 +153,7 @@
     qemu_irq readonly_cb;
     qemu_irq inserted_cb;
     BlockBackend *blk;
-<<<<<<< HEAD
-    uint8_t *buf;
-
-    bool uhs;
-    uint8_t dat_lines;
-    bool cmd_line;
-=======
     QEMUTimer *ocr_power_timer;
->>>>>>> e335615a
 
     bool enable;
     bool uhs_enabled;
@@ -178,33 +162,6 @@
     const char *proto_name;
 };
 
-<<<<<<< HEAD
-uint8_t sd_get_dat_lines(SDState *sd)
-{
-    return sd->dat_lines;
-}
-
-bool sd_get_cmd_line(SDState *sd)
-{
-    return sd->cmd_line;
-}
-
-void sd_set_voltage(SDState *sd, int v)
-{
-    switch (v) {
-    case SD_VOLTAGE_18:
-        if (!sd->uhs) {
-            qemu_log_mask(LOG_GUEST_ERROR, "SD card not in correct state for"
-                          "1.8V switch\n");
-        } else {
-            sd->cmd_line = true;
-            sd->dat_lines = 0xf;
-        }
-    default:
-        qemu_log_mask(LOG_UNIMP, "SD card voltage switch not implemented: %d\n",
-                      v);
-    }
-=======
 static const char *sd_protocol_name(sd_bus_protocol_t protocol)
 {
     switch (protocol) {
@@ -351,7 +308,6 @@
 static bool sd_get_cmd_line(SDState *sd)
 {
     return sd->enable ? sd->cmd_line : false;
->>>>>>> e335615a
 }
 
 static void sd_set_mode(SDState *sd)
@@ -487,33 +443,6 @@
     [51] = {{200, BIT(8)},      {200, BIT(8)},      {451, BIT(8)}       },
 };
 
-<<<<<<< HEAD
-static const uint32_t sd_tunning_data[16] = {
-    0xFF0FFF00, 0xFFCC3CC, 0xC33CCCFF, 0xFEFFFEEF,
-    0xFFDFFFDD, 0xFFFBFFFB, 0XBFFF7FFF, 0X77F7BDEF,
-    0XFFF0FFF0, 0X0FFCCC3C, 0XCC33CCCF, 0XFFEFFFEE,
-    0XFFFDFFFD, 0XDFFFBFFF, 0XBBFFF7FF, 0XF77F7BDE,
-};
-
-static const uint8_t emmc_tunning_data_8bit[128] = {
-       0xff, 0xff, 0x00, 0xff, 0xff, 0xff, 0x00, 0x00,
-       0xff, 0xff, 0xcc, 0xcc, 0xcc, 0x33, 0xcc, 0xcc,
-       0xcc, 0x33, 0x33, 0xcc, 0xcc, 0xcc, 0xff, 0xff,
-       0xff, 0xee, 0xff, 0xff, 0xff, 0xee, 0xee, 0xff,
-       0xff, 0xff, 0xdd, 0xff, 0xff, 0xff, 0xdd, 0xdd,
-       0xff, 0xff, 0xff, 0xbb, 0xff, 0xff, 0xff, 0xbb,
-       0xbb, 0xff, 0xff, 0xff, 0x77, 0xff, 0xff, 0xff,
-       0x77, 0x77, 0xff, 0x77, 0xbb, 0xdd, 0xee, 0xff,
-       0xff, 0xff, 0xff, 0x00, 0xff, 0xff, 0xff, 0x00,
-       0x00, 0xff, 0xff, 0xcc, 0xcc, 0xcc, 0x33, 0xcc,
-       0xcc, 0xcc, 0x33, 0x33, 0xcc, 0xcc, 0xcc, 0xff,
-       0xff, 0xff, 0xee, 0xff, 0xff, 0xff, 0xee, 0xee,
-       0xff, 0xff, 0xff, 0xdd, 0xff, 0xff, 0xff, 0xdd,
-       0xdd, 0xff, 0xff, 0xff, 0xbb, 0xff, 0xff, 0xff,
-       0xbb, 0xbb, 0xff, 0xff, 0xff, 0x77, 0xff, 0xff,
-       0xff, 0x77, 0x77, 0xff, 0x77, 0xbb, 0xdd, 0xee,
-};
-=======
 static const char *spec_version_name(uint16_t spec_version)
 {
     switch (spec_version) {
@@ -589,7 +518,6 @@
 
     return false;
 }
->>>>>>> e335615a
 
 static uint8_t sd_crc7(void *message, size_t width)
 {
@@ -637,10 +565,6 @@
 
 static void sd_reset_ocr(SDState *sd)
 {
-<<<<<<< HEAD
-    /* All voltages OK, card power-up OK, Standard Capacity SD Memory Card */
-    sd->ocr = 0x80ffff00 | (sd->mmc ? 0 : 1 << 24);
-=======
     if (sd->bus_protocol == PROTO_MMC) {
         /* All voltages OK */
         sd->ocr = R_OCR_VDD_VOLTAGE_WIN_HI_MASK;
@@ -650,7 +574,6 @@
     sd->ocr = 0b111111 << 18;
 
     sd->ocr = FIELD_DP32(sd->ocr, OCR, ACCEPT_SWITCH_1V8, !!sd->uhs_supported);
->>>>>>> e335615a
 }
 
 static void sd_ocr_powerup(void *opaque)
@@ -736,22 +659,14 @@
     0x00, 0x00, 0x00, 0x00, 0x00, 0x00, 0xfc, 0xfe,
 };
 
-<<<<<<< HEAD
-static void sd_set_ext_csd(SDState *sd)
-=======
 static void sd_reset_ext_csd(SDState *sd)
->>>>>>> e335615a
 {
     /* FIXME: come up with sane reset value */
     memset(sd->ext_csd, 0, sizeof(sd->ext_csd));
     sd->ext_csd[196] = 0x3f; /* Support all timing modes */
 }
 
-<<<<<<< HEAD
-static void sd_set_csd(SDState *sd, uint64_t size)
-=======
 static void sd_reset_csd(SDState *sd, uint64_t size)
->>>>>>> e335615a
 {
     uint32_t csize = (size >> (CMULT_SHIFT + HWBLOCK_SHIFT)) - 1;
     uint32_t sectsize = (1 << (SECTOR_SHIFT + 1)) - 1;
@@ -805,11 +720,6 @@
     }
 }
 
-<<<<<<< HEAD
-static void sd_set_rca(SDState *sd, uint32_t val)
-{
-    sd->rca = val;
-=======
 static void sd_reset_rca(SDState *sd)
 {
     sd->rca = sd->bus_protocol == PROTO_MMC;
@@ -818,7 +728,6 @@
 static void sd_set_rca(SDState *sd, uint16_t rca)
 {
     sd->rca = rca;
->>>>>>> e335615a
 }
 
 /* Card status bits, split by clear condition:
@@ -828,11 +737,6 @@
  */
 #define CARD_STATUS_A	0x02004100
 #define CARD_STATUS_B	0x00c01e00
-<<<<<<< HEAD
-#define CARD_STATUS_C	0xfd39a0a8
-
-static void sd_set_cardstatus(SDState *sd)
-=======
 #define CARD_STATUS_C   0xfd39a0a8 /* XXX */
 
 FIELD(CSR, AKE_SEQ_ERROR,               3,  1)
@@ -860,7 +764,6 @@
 FIELD(CSR, OUT_OF_RANGE,               31,  1)
 
 static void sd_reset_cardstatus(SDState *sd)
->>>>>>> e335615a
 {
     sd->card_status = 0x00000100;
 }
@@ -1014,16 +917,6 @@
     sect = sd_addr_to_wpnum(size) + 1;
 
     sd->state = sd_idle_state;
-<<<<<<< HEAD
-    sd->rca = 0x0000;
-    sd_set_ocr(sd);
-    sd_set_scr(sd);
-    sd_set_cid(sd);
-    sd_set_csd(sd, size);
-    sd_set_ext_csd(sd);
-    sd_set_cardstatus(sd);
-    sd_set_sdstatus(sd);
-=======
     sd_reset_rca(sd);
     sd_reset_ocr(sd);
     sd_reset_scr(sd);
@@ -1033,7 +926,6 @@
     sd_reset_cardstatus(sd);
     sd_reset_sdstatus(sd);
     sd_reset_lines(sd);
->>>>>>> e335615a
 
     g_free(sd->wp_groups);
     sd->wp_switch = sd->blk ? blk_is_read_only(sd->blk) : false;
@@ -1046,8 +938,6 @@
     sd->blk_len = 0x200;
     sd->pwd_len = 0;
     sd->expecting_acmd = false;
-    sd->dat_lines = 0xf;
-    sd->cmd_line = true;
     sd->multi_blk_cnt = 0;
 }
 
@@ -1176,8 +1066,7 @@
 
     obj = object_new(TYPE_SD_CARD);
     dev = DEVICE(obj);
-    /* Xilinx: We need to ignore if this fails for FDT Generic */
-    qdev_prop_set_drive(dev, "drive", blk, NULL);
+    qdev_prop_set_drive(dev, "drive", blk, &err);
     if (err) {
         error_report("sd_init failed: %s", error_get_pretty(err));
         return NULL;
@@ -1281,11 +1170,7 @@
     bool unimp;
 } sd_fn_support;
 
-<<<<<<< HEAD
-static const sd_fn_support *sd_fn_support_defs [] = {
-=======
 static const sd_fn_support *sd_fn_support_defs[] = {
->>>>>>> e335615a
     [SD_FN_ACCESS_MODE] = (sd_fn_support [15]) {
         [0] = { .name = "default/SDR12" },
         [1] = { .name = "high-speed/SDR25" },
@@ -1335,11 +1220,7 @@
     uint32_t value = extract32(arg, 8, 8);
     uint8_t b = sd->ext_csd[index];
 
-<<<<<<< HEAD
-    switch(access) {
-=======
     switch (access) {
->>>>>>> e335615a
     case MMC_CMD6_ACCESS_COMMAND_SET:
         qemu_log_mask(LOG_UNIMP, "MMC Command set switching not supported\n");
         return;
@@ -1355,11 +1236,7 @@
     }
 
     if (index >= 192) {
-<<<<<<< HEAD
-        sd->card_status |= SWTICH_ERROR;
-=======
         sd->card_status |= SWITCH_ERROR;
->>>>>>> e335615a
         return;
     }
 
@@ -1381,12 +1258,8 @@
         for (i = 0; i < 15; ++i) {
             const sd_fn_support *def = &sd_fn_support_defs[fn_grp][i];
 
-<<<<<<< HEAD
-            if (def->name && !def->unimp && !(def->uhs_only && !sd->uhs)) {
-=======
             if (def->name && !def->unimp &&
                     !(def->uhs_only && !sd->uhs_enabled)) {
->>>>>>> e335615a
                 supported_fns |= 1 << i;
             }
         }
@@ -1411,11 +1284,7 @@
                 qemu_log_mask(LOG_UNIMP, "Function %s (fn grp %d) is not "
                               "implemented\n", def->name, fn_grp);
                 new_func = 0xf;
-<<<<<<< HEAD
-            } else if (def->uhs_only && !sd->uhs) {
-=======
             } else if (def->uhs_only && !sd->uhs_enabled) {
->>>>>>> e335615a
                 qemu_log_mask(LOG_GUEST_ERROR, "Function %s (fn grp %d) only "
                               "valid in UHS mode\n", def->name, fn_grp);
                 new_func = 0xf;
@@ -1549,35 +1418,11 @@
         return sd->bus_protocol == PROTO_SPI ? sd_r1 : sd_r0;
 
     case 1:	/* CMD1:   SEND_OP_CMD */
-<<<<<<< HEAD
-	    /* ACMD41: SD_APP_OP_COND */
-        if (!sd->mmc) {
-            return sd_r0;
-        }
-        if (sd->spi) {
-            /* SEND_OP_CMD */
-            sd->state = sd_transfer_state;
-            return sd_r1;
-        }
-        switch (sd->state) {
-        case sd_idle_state:
-            /* We accept any voltage.  10000 V is nothing.  */
-            if (req.arg)
-                sd->state = sd_ready_state;
-
-            return sd_r3;
-
-        default:
-            break;
-        }
-        break;
-=======
         if (sd->bus_protocol == PROTO_SPI) {
             sd->state = sd_transfer_state;
             return sd_r1;
         }
         goto bad_cmd;
->>>>>>> e335615a
 
     case 2:	/* CMD2:   ALL_SEND_CID */
         if (sd->state == sd_ready_state) {
@@ -1591,17 +1436,12 @@
         case sd_identification_state:
         case sd_standby_state:
             sd->state = sd_standby_state;
-<<<<<<< HEAD
-            sd_set_rca(sd, sd->mmc ? extract32(req.arg, 16, 16) : 0x4567);
-            return sd->mmc ? sd_r1 : sd_r6;
-=======
             if (sd->bus_protocol == PROTO_MMC) {
                 sd_set_rca(sd, req.arg);
             } else {
                 sd_set_rca(sd, sd->rca + 0x4567);
             }
             return sd_r6;
->>>>>>> e335615a
 
         default:
             break;
@@ -1622,16 +1462,8 @@
         return sd_illegal;
 
     case 6:	/* CMD6:   SWITCH_FUNCTION */
-<<<<<<< HEAD
-        if (sd->spi)
-            goto bad_cmd;
-        switch (sd->mode) {
-        case sd_data_transfer_mode:
-            if (sd->mmc) {
-=======
         if (sd->mode == sd_data_transfer_mode) {
             if (sd->bus_protocol == PROTO_MMC) {
->>>>>>> e335615a
                 sd->state = sd_programming_state;
                 mmc_function_switch(sd, req.arg);
                 /* Bzzzzzzztt .... Operation complete.  */
@@ -1644,11 +1476,6 @@
                 sd->data_offset = 0;
                 return sd_r1;
             }
-<<<<<<< HEAD
-        default:
-            break;
-=======
->>>>>>> e335615a
         }
         break;
 
@@ -1689,9 +1516,6 @@
         break;
 
     case 8:	/* CMD8:   SEND_IF_COND */
-        if (sd->spi) {
-            goto bad_cmd;
-        }
         /* Physical Layer Specification Version 2.00 command */
         switch (sd->state) {
         case sd_idle_state:
@@ -1706,16 +1530,6 @@
             sd->vhs = req.arg;
             return sd_r7;
         case sd_transfer_state:
-<<<<<<< HEAD
-            if (!sd->mmc) {
-                break;
-            }
-            sd->state = sd_sendingdata_state;
-            memcpy(sd->data, sd->ext_csd, 512);
-            sd->data_start = 0;
-            sd->data_offset = 0;
-            return sd_r1;
-=======
             if (sd->bus_protocol == PROTO_MMC) {
                 sd->state = sd_sendingdata_state;
                 memcpy(sd->data, sd->ext_csd, 512);
@@ -1723,7 +1537,6 @@
                 sd->data_offset = 0;
                 return sd_r1;
             }
->>>>>>> e335615a
         default:
             break;
         }
@@ -1776,17 +1589,12 @@
     case 11:    /* CMD11: VOLTAGE_SWITCH */
         switch (sd->state) {
         case sd_ready_state:
-<<<<<<< HEAD
-            sd->uhs = true;
-            sd->dat_lines = 0;
-            sd->cmd_line = false;
-=======
             sd_switch_voltage(sd);
->>>>>>> e335615a
             return sd_r1;
         default:
             break;
         }
+        break;
 
     case 12:	/* CMD12:  STOP_TRANSMISSION */
         switch (sd->state) {
@@ -1876,30 +1684,6 @@
         }
         break;
 
-    case 19:    /* CMD19: sd SEND_TUNING_BLOCK */
-        switch (sd->state) {
-        case sd_transfer_state:
-            sd->state = sd_sendingdata_state;
-            sd->data_offset = 0;
-            return sd_r1;
-        default:
-                break;
-        }
-        break;
-
-    case 21:    /* CMD21: mmc SEND TUNING_BLOCK */
-        if (!sd->mmc) {
-            break;
-        }
-        switch (sd->state) {
-        case sd_transfer_state:
-            sd->state = sd_sendingdata_state;
-            sd->data_offset = 0;
-            return sd_r1;
-        default:
-            break;
-        }
-
     case 23:    /* CMD23: SET_BLOCK_COUNT */
         if (sd->state == sd_transfer_state) {
             sd->multi_blk_cnt = req.arg;
@@ -2011,7 +1795,6 @@
         break;
 
     /* Erase commands (Class 5) */
-    case 35:
     case 32:	/* CMD32:  ERASE_WR_BLK_START */
         if (sd->state == sd_transfer_state) {
             sd->erase_start = req.arg;
@@ -2019,7 +1802,6 @@
         }
         break;
 
-    case 36:
     case 33:	/* CMD33:  ERASE_WR_BLK_END */
         if (sd->state == sd_transfer_state) {
             sd->erase_end = req.arg;
@@ -2066,32 +1848,6 @@
 
     /* Application specific commands (Class 8) */
     case 55:	/* CMD55:  APP_CMD */
-<<<<<<< HEAD
-        switch (sd->state) {
-        case sd_idle_state:
-        case sd_standby_state:
-        case sd_transfer_state:
-        case sd_sendingdata_state:
-        case sd_receivingdata_state:
-        case sd_programming_state:
-        case sd_disconnect_state:
-            if (sd->rca != rca) {
-                return sd_r0;
-            }
-
-            sd->expecting_acmd = true;
-            sd->card_status |= APP_CMD;
-            return sd_r1;
-
-        default:
-            break;
-        }
-
-    case 56:	/* CMD56:  GEN_CMD */
-        fprintf(stderr, "SD: GEN_CMD 0x%08x\n", req.arg);
-
-=======
->>>>>>> e335615a
         switch (sd->state) {
         case sd_idle_state:
         case sd_standby_state:
@@ -2418,8 +2174,8 @@
         int i;
         DPRINTF("Response:");
         for (i = 0; i < rsplen; i++)
-            DPRINTF_RAW(" %02x", response[i]);
-        DPRINTF_RAW(" state %d\n", sd->state);
+            fprintf(stderr, " %02x", response[i]);
+        fprintf(stderr, " state %d\n", sd->state);
     } else {
         DPRINTF("No response %d\n", sd->state);
     }
@@ -2435,46 +2191,6 @@
         fprintf(stderr, "sd_blk_read: read error on host side\n");
     }
 }
-
-/* Probable FIX THIS */
-// static void sd_blk_write(SDState *sd, uint64_t addr, uint32_t len)
-// {
-//     uint64_t end = addr + len;
-
-//     if (sd->wp_switch) {
-//         qemu_log_mask(LOG_GUEST_ERROR,
-//                       "Write to write protected SD card\n");
-//         return;
-//     }
-
-//     if ((addr & 511) || len < 512)
-//         if (!sd->blk || blk_read(sd->blk, addr >> 9, sd->buf, 1) < 0) {
-//             fprintf(stderr, "sd_blk_write: read error on host side\n");
-//             return;
-//         }
-
-//     if (end > (addr & ~511) + 512) {
-//         memcpy(sd->buf + (addr & 511), sd->data, 512 - (addr & 511));
-//         if (blk_write(sd->blk, addr >> 9, sd->buf, 1) < 0) {
-//             fprintf(stderr, "sd_blk_write: write error on host side\n");
-//             return;
-//         }
-
-//         if (blk_read(sd->blk, end >> 9, sd->buf, 1) < 0) {
-//             fprintf(stderr, "sd_blk_write: read error on host side\n");
-//             return;
-//         }
-//         memcpy(sd->buf, sd->data + 512 - (addr & 511), end & 511);
-//         if (blk_write(sd->blk, end >> 9, sd->buf, 1) < 0) {
-//             fprintf(stderr, "sd_blk_write: write error on host side\n");
-//         }
-//     } else {
-//         memcpy(sd->buf + (addr & 511), sd->data, len);
-//         if (!sd->blk || blk_write(sd->blk, addr >> 9, sd->buf, 1) < 0) {
-//             fprintf(stderr, "sd_blk_write: write error on host side\n");
-//         }
-//     }
-// }
 
 static void sd_blk_write(SDState *sd, uint64_t addr, uint32_t len)
 {
@@ -2686,10 +2402,6 @@
             sd->state = sd_transfer_state;
         break;
 
-<<<<<<< HEAD
-    case 8:	/* CMD6:   SEND_EXT_CSD */
-	assert(sd->mmc);
-=======
     case 8:     /* CMD6:   SEND_EXT_CSD */
         assert(sd->bus_protocol == PROTO_MMC);
         ret = sd->data[sd->data_offset++];
@@ -2701,19 +2413,25 @@
 
     case 9:	/* CMD9:   SEND_CSD */
     case 10:	/* CMD10:  SEND_CID */
->>>>>>> e335615a
-        ret = sd->data[sd->data_offset ++];
-
-        if (sd->data_offset >= 512)
-            sd->state = sd_transfer_state;
-        break;
-
-    case 9:	/* CMD9:   SEND_CSD */
-    case 10:	/* CMD10:  SEND_CID */
         ret = sd->data[sd->data_offset ++];
 
         if (sd->data_offset >= 16)
             sd->state = sd_transfer_state;
+        break;
+
+    case 11:	/* CMD11:  READ_DAT_UNTIL_STOP */
+        if (sd->data_offset == 0)
+            BLK_READ_BLOCK(sd->data_start, io_len);
+        ret = sd->data[sd->data_offset ++];
+
+        if (sd->data_offset >= io_len) {
+            sd->data_start += io_len;
+            sd->data_offset = 0;
+            if (sd->data_start + io_len > sd->size) {
+                sd->card_status |= ADDRESS_ERROR;
+                break;
+            }
+        }
         break;
 
     case 13:	/* ACMD13: SD_STATUS */
@@ -2907,14 +2625,9 @@
      * whether card should be in SSI or MMC/SD mode.  It is also up to the
      * board to ensure that ssi transfers only occur when the chip select
      * is asserted.  */
-<<<<<<< HEAD
-    DEFINE_PROP_BOOL("spi", SDState, spi, false),
-    DEFINE_PROP_BOOL("mmc", SDState, mmc, false),
-=======
     DEFINE_PROP_BIT("spi", SDState, bus_protocol, 1, false),
     DEFINE_PROP_BIT("mmc", SDState, bus_protocol, 2, false),
     DEFINE_PROP_UINT8("uhs", SDState, uhs_supported, UHS_I),
->>>>>>> e335615a
     DEFINE_PROP_END_OF_LIST()
 };
 
@@ -2931,10 +2644,6 @@
 
     sc->get_dat_lines = sd_get_dat_lines;
     sc->get_cmd_line = sd_get_cmd_line;
-<<<<<<< HEAD
-    sc->set_voltage = sd_set_voltage;
-=======
->>>>>>> e335615a
     sc->do_command = sd_do_command;
     sc->write_data = sd_write_data;
     sc->read_data = sd_read_data;
