/*
 * SD Association Host Standard Specification v2.0 controller emulation
 *
 * Copyright (c) 2011 Samsung Electronics Co., Ltd.
 * Mitsyanko Igor <i.mitsyanko@samsung.com>
 * Peter A.G. Crosthwaite <peter.crosthwaite@petalogix.com>
 *
 * Based on MMC controller for Samsung S5PC1xx-based board emulation
 * by Alexey Merkulov and Vladimir Monakhov.
 *
 * This program is free software; you can redistribute it and/or modify it
 * under the terms of the GNU General Public License as published by the
 * Free Software Foundation; either version 2 of the License, or (at your
 * option) any later version.
 *
 * This program is distributed in the hope that it will be useful,
 * but WITHOUT ANY WARRANTY; without even the implied warranty of
 * MERCHANTABILITY or FITNESS FOR A PARTICULAR PURPOSE.
 * See the GNU General Public License for more details.
 *
 * You should have received a copy of the GNU General Public License along
 * with this program; if not, see <http://www.gnu.org/licenses/>.
 */

#include "qemu/osdep.h"
#include "hw/hw.h"
#include "sysemu/block-backend.h"
#include "sysemu/blockdev.h"
#include "sysemu/dma.h"
#include "qemu/timer.h"
#include "qemu/bitops.h"
#include "hw/sd/sdhci.h"
#include "sdhci-internal.h"
#include "qapi/error.h"
#include "qemu/log.h"
#include "qemu/cutils.h"
#include "trace.h"

#define TYPE_SDHCI_BUS "sdhci-bus"
#define SDHCI_BUS(obj) OBJECT_CHECK(SDBus, (obj), TYPE_SDHCI_BUS)

#define MASKED_WRITE(reg, mask, val)  (reg = (reg & (mask)) | (val))

static void sdhci_check_capab_freq_range(SDHCIState *s, const char *desc,
                                         uint8_t freq, Error **errp)
{
    switch (freq) {
    case 0:
    case 10 ... 63:
        break;
        error_setg(errp, "SD %s clock frequency can have value"
                   "in range 0-63 only", desc);
        return;
    }
}

/* Default SD/MMC host controller features information, which will be
 * presented in CAPABILITIES register of generic SD host controller at reset. */
static void sdhci_init_capareg(SDHCIState *s, Error **errp)
{
    uint64_t capareg = 0;
    uint32_t val;

    switch (s->spec_version) {
    case 3:
        val = FIELD_EX64(capareg, SDHC_CAPAB, SLOT_TYPE);
        if (val) {
            error_setg(errp, "slot-type not supported");
            return;
        }
        capareg = FIELD_DP64(capareg, SDHC_CAPAB, SLOT_TYPE, val);
        capareg = FIELD_DP64(capareg, SDHC_CAPAB, BUS_SPEED, s->cap.sdr);
        capareg = FIELD_DP64(capareg, SDHC_CAPAB, DRIVER_STRENGTH,
                             s->cap.strength);

    /* fallback */
    case 2:
        capareg = FIELD_DP64(capareg, SDHC_CAPAB, ADMA1, s->cap.adma1);
        capareg = FIELD_DP64(capareg, SDHC_CAPAB, ADMA2, s->cap.adma2);
        /* 64-bit System Bus Support */
        capareg = FIELD_DP64(capareg, SDHC_CAPAB, BUS64BIT, s->cap.bus64);

    /* fallback */
    case 1:
        sdhci_check_capab_freq_range(s, "Timeout", s->cap.timeout_clk_freq,
                                     errp);
        capareg = FIELD_DP64(capareg, SDHC_CAPAB, TOCLKFREQ,
                             s->cap.timeout_clk_freq);
        sdhci_check_capab_freq_range(s, "Base", s->cap.base_clk_freq_mhz, errp);
        capareg = FIELD_DP64(capareg, SDHC_CAPAB, BASECLKFREQ,
                             s->cap.base_clk_freq_mhz);
        capareg = FIELD_DP64(capareg, SDHC_CAPAB, TOUNIT,
                             s->cap.timeout_clk_in_mhz);

        val = ctz32(s->cap.max_blk_len >> 9);
        if (val >= 0b11) {
            error_setg(errp, "block size can be 512, 1024 or 2048 only");
            return;
        }
        capareg = FIELD_DP64(capareg, SDHC_CAPAB, MAXBLOCKLENGTH, val);

        capareg = FIELD_DP64(capareg, SDHC_CAPAB, HIGHSPEED, s->cap.high_speed);
        capareg = FIELD_DP64(capareg, SDHC_CAPAB, SDMA, s->cap.sdma);
        capareg = FIELD_DP64(capareg, SDHC_CAPAB, SUSPRESUME, s->cap.suspend);
        capareg = FIELD_DP64(capareg, SDHC_CAPAB, V33, s->cap.v33);
        capareg = FIELD_DP64(capareg, SDHC_CAPAB, V30, s->cap.v30);
        capareg = FIELD_DP64(capareg, SDHC_CAPAB, V18, s->cap.v18);
        break;

    default:
        error_setg(errp, "Unsupported spec version: %u", s->spec_version);
    }
    s->capareg = capareg;
}

static uint8_t sdhci_slotint(SDHCIState *s)
{
    return (s->norintsts & s->norintsigen) || (s->errintsts & s->errintsigen) ||
         ((s->norintsts & SDHC_NIS_INSERT) && (s->wakcon & SDHC_WKUP_ON_INS)) ||
         ((s->norintsts & SDHC_NIS_REMOVE) && (s->wakcon & SDHC_WKUP_ON_RMV));
}

static inline void sdhci_update_irq(SDHCIState *s)
{
    qemu_set_irq(s->irq, sdhci_slotint(s));
}

static void sdhci_raise_insertion_irq(void *opaque)
{
    SDHCIState *s = (SDHCIState *)opaque;

    if (s->norintsts & SDHC_NIS_REMOVE) {
        timer_mod(s->insert_timer,
                       qemu_clock_get_ns(QEMU_CLOCK_VIRTUAL) + SDHC_INSERTION_DELAY);
    } else {
        s->prnsts = 0x1ff0000;
        if (s->norintstsen & SDHC_NISEN_INSERT) {
            s->norintsts |= SDHC_NIS_INSERT;
        }
        sdhci_update_irq(s);
    }
}

static void sdhci_set_inserted(DeviceState *dev, bool level)
{
    SDHCIState *s = (SDHCIState *)dev;

    trace_sdhci_set_inserted(level ? "insert" : "eject");
    if ((s->norintsts & SDHC_NIS_REMOVE) && level) {
        /* Give target some time to notice card ejection */
        timer_mod(s->insert_timer,
                       qemu_clock_get_ns(QEMU_CLOCK_VIRTUAL) + SDHC_INSERTION_DELAY);
    } else {
        if (level) {
            s->prnsts = 0x1ff0000;
            if (s->norintstsen & SDHC_NISEN_INSERT) {
                s->norintsts |= SDHC_NIS_INSERT;
            }
        } else {
            s->prnsts = 0x1fa0000;
            s->pwrcon &= ~SDHC_POWER_ON;
            s->clkcon &= ~SDHC_CLOCK_SDCLK_EN;
            if (s->norintstsen & SDHC_NISEN_REMOVE) {
                s->norintsts |= SDHC_NIS_REMOVE;
            }
        }
        sdhci_update_irq(s);
    }
}

static void sdhci_set_readonly(DeviceState *dev, bool level)
{
    SDHCIState *s = (SDHCIState *)dev;

    /* Write enabled */
    s->prnsts = FIELD_DP32(s->prnsts, SDHC_PRNSTS, WRITE_PROTECT, level);
}

static void sdhci_reset(SDHCIState *s)
{
    DeviceState *dev = DEVICE(s);

    timer_del(s->insert_timer);
    timer_del(s->transfer_timer);

    /* Set all registers to 0. Capabilities/Version registers are not cleared
     * and assumed to always preserve their value, given to them during
     * initialization */
    memset(&s->sdmasysad, 0, (uintptr_t)&s->capareg - (uintptr_t)&s->sdmasysad);

    /* Reset other state based on current card insertion/readonly status */
    sdhci_set_inserted(dev, sdbus_get_inserted(&s->sdbus));
    sdhci_set_readonly(dev, sdbus_get_readonly(&s->sdbus));

    s->data_count = 0;
    s->stopped_state = sdhc_not_stopped;
    s->pending_insert_state = false;
}

static void sdhci_poweron_reset(DeviceState *dev)
{
    /* QOM (ie power-on) reset. This is identical to reset
     * commanded via device register apart from handling of the
     * 'pending insert on powerup' quirk.
     */
    SDHCIState *s = (SDHCIState *)dev;

    sdhci_reset(s);

    if (s->pending_insert_quirk) {
        s->pending_insert_state = true;
    }
}

static void sdhci_led_handler(void *opaque, int line, int level)
{
    SDHCIState *s = (SDHCIState *)opaque;

    if (s->access_led_level != level) {
        trace_sdhci_led(level);
        s->access_led_level = level;
    }
}

static void sdhci_data_transfer(void *opaque);

static void sdhci_send_command(SDHCIState *s)
{
    SDRequest request;
    uint8_t response[16];
    int rlen;

    s->errintsts = 0;
    s->acmd12errsts = 0;
    request.cmd = s->cmdreg >> 8;
    request.arg = s->argument;

    trace_sdhci_send_command(request.cmd, request.arg);
    rlen = sdbus_do_command(&s->sdbus, &request, response);

    if (s->cmdreg & SDHC_CMD_RESPONSE) {
        if (rlen == 4) {
            s->rspreg[0] = (response[0] << 24) | (response[1] << 16) |
                           (response[2] << 8)  |  response[3];
            s->rspreg[1] = s->rspreg[2] = s->rspreg[3] = 0;
            trace_sdhci_response4(s->rspreg[0]);
        } else if (rlen == 16) {
            s->rspreg[0] = (response[11] << 24) | (response[12] << 16) |
                           (response[13] << 8) |  response[14];
            s->rspreg[1] = (response[7] << 24) | (response[8] << 16) |
                           (response[9] << 8)  |  response[10];
            s->rspreg[2] = (response[3] << 24) | (response[4] << 16) |
                           (response[5] << 8)  |  response[6];
            s->rspreg[3] = (response[0] << 16) | (response[1] << 8) |
                            response[2];
            trace_sdhci_response16(s->rspreg[3], s->rspreg[2],
                                   s->rspreg[1], s->rspreg[0]);
        } else {
            trace_sdhci_error("timeout waiting for command response");
            if (s->errintstsen & SDHC_EISEN_CMDTIMEOUT) {
                s->errintsts |= SDHC_EIS_CMDTIMEOUT;
                s->norintsts |= SDHC_NIS_ERR;
            }
        }

        if ((s->norintstsen & SDHC_NISEN_TRSCMP) &&
            (s->cmdreg & SDHC_CMD_RESPONSE) == SDHC_CMD_RSP_WITH_BUSY) {
            s->norintsts |= SDHC_NIS_TRSCMP;
        }
    }

    if (s->norintstsen & SDHC_NISEN_CMDCMP) {
        s->norintsts |= SDHC_NIS_CMDCMP;
    }

    sdhci_update_irq(s);

    if (s->blksize && (s->cmdreg & SDHC_CMD_DATA_PRESENT)) {
        s->data_count = 0;
        sdhci_data_transfer(s);
    }
}

static void sdhci_end_transfer(SDHCIState *s)
{
    /* Automatically send CMD12 to stop transfer if AutoCMD12 enabled */
    if ((s->trnmod & SDHC_TRNS_ACMD12) != 0) {
        SDRequest request;
        uint8_t response[16];

        request.cmd = 0x0C;
        request.arg = 0;
        trace_sdhci_end_transfer(request.cmd, request.arg);
        sdbus_do_command(&s->sdbus, &request, response);
        /* Auto CMD12 response goes to the upper Response register */
        s->rspreg[3] = (response[0] << 24) | (response[1] << 16) |
                (response[2] << 8) | response[3];
    }

    s->prnsts &= ~(SDHC_DOING_READ | SDHC_DOING_WRITE |
            SDHC_DAT_LINE_ACTIVE | SDHC_DATA_INHIBIT |
            SDHC_SPACE_AVAILABLE | SDHC_DATA_AVAILABLE);

    if (s->norintstsen & SDHC_NISEN_TRSCMP) {
        s->norintsts |= SDHC_NIS_TRSCMP;
    }

    sdhci_update_irq(s);
}

/*
 * Programmed i/o data transfer
 */
#define BLOCK_SIZE_MASK (4 * K_BYTE - 1)

/* Fill host controller's read buffer with BLKSIZE bytes of data from card */
static void sdhci_read_block_from_card(SDHCIState *s)
{
    int index = 0;
    uint8_t data;
    uint16_t blk_size;

    blk_size = s->blksize & 0x0fff;

    if ((s->trnmod & SDHC_TRNS_MULTI) &&
            (s->trnmod & SDHC_TRNS_BLK_CNT_EN) && (s->blkcnt == 0)) {
        return;
    }

<<<<<<< HEAD
    for (index = 0; index < blk_size; index++) {
        data = sdbus_read_data(&s->sdbus);
        if (!(s->hostctl2 & (SDHC_CTRL2_EXECUTE_TUNING >> 16))) {
            /* Device is not in tunning */
            s->fifo_buffer[index] = data;
        }
    }

    if (s->hostctl2 & (SDHC_CTRL2_EXECUTE_TUNING >> 16)) {
        /* Device is in tunning */
        s->hostctl2 &= ~(SDHC_CTRL2_EXECUTE_TUNING >> 16);
        s->hostctl2 |= (SDHC_CTRL2_SAMPLING_CLKSEL >> 16);
        s->prnsts &= ~(SDHC_DAT_LINE_ACTIVE | SDHC_DOING_READ |
                       SDHC_DATA_INHIBIT);
        goto read_done;
=======
    if (FIELD_EX32(s->hostctl2, SDHC_HOSTCTL2, EXECUTE_TUNING)) {
        /* Device is in tunning */
        s->hostctl2 &= ~R_SDHC_HOSTCTL2_EXECUTE_TUNING_MASK;
        s->hostctl2 |= R_SDHC_HOSTCTL2_SAMPLING_CLKSEL_MASK;
        s->prnsts &= ~(SDHC_DAT_LINE_ACTIVE | SDHC_DOING_READ |
                       SDHC_DATA_INHIBIT);
        goto read_done;
    }

    /* Device is not in tunning */
    for (index = 0; index < (s->blksize & BLOCK_SIZE_MASK); index++) {
        s->fifo_buffer[index] = sdbus_read_data(&s->sdbus);
>>>>>>> e335615a
    }

    /* New data now available for READ through Buffer Port Register */
    s->prnsts |= SDHC_DATA_AVAILABLE;
    if (s->norintstsen & SDHC_NISEN_RBUFRDY) {
        s->norintsts |= SDHC_NIS_RBUFRDY;
    }

    /* Clear DAT line active status if that was the last block */
    if ((s->trnmod & SDHC_TRNS_MULTI) == 0 ||
            ((s->trnmod & SDHC_TRNS_MULTI) && s->blkcnt == 1)) {
        s->prnsts &= ~SDHC_DAT_LINE_ACTIVE;
    }

    /* If stop at block gap request was set and it's not the last block of
     * data - generate Block Event interrupt */
    if (s->stopped_state == sdhc_gap_read && (s->trnmod & SDHC_TRNS_MULTI) &&
            s->blkcnt != 1)    {
        s->prnsts &= ~SDHC_DAT_LINE_ACTIVE;
        if (s->norintstsen & SDHC_EISEN_BLKGAP) {
            s->norintsts |= SDHC_EIS_BLKGAP;
        }
    }

read_done:
    sdhci_update_irq(s);
}

/* Read @size byte of data from host controller @s BUFFER DATA PORT register */
static uint32_t sdhci_read_dataport(SDHCIState *s, unsigned size)
{
    uint32_t value = 0;
    int i;

    /* first check that a valid data exists in host controller input buffer */
    if ((s->prnsts & SDHC_DATA_AVAILABLE) == 0) {
        trace_sdhci_error("read from empty buffer");
        return 0;
    }

    for (i = 0; i < size; i++) {
        value |= s->fifo_buffer[s->data_count] << i * 8;
        s->data_count++;
        /* check if we've read all valid data (blksize bytes) from buffer */
        if ((s->data_count) >= (s->blksize & BLOCK_SIZE_MASK)) {
            trace_sdhci_read_dataport(s->data_count);
            s->prnsts &= ~SDHC_DATA_AVAILABLE; /* no more data in a buffer */
            s->data_count = 0;  /* next buff read must start at position [0] */

            if (s->trnmod & SDHC_TRNS_BLK_CNT_EN) {
                s->blkcnt--;
            }

            /* if that was the last block of data */
            if ((s->trnmod & SDHC_TRNS_MULTI) == 0 ||
                ((s->trnmod & SDHC_TRNS_BLK_CNT_EN) && (s->blkcnt == 0)) ||
                 /* stop at gap request */
                (s->stopped_state == sdhc_gap_read &&
                 !(s->prnsts & SDHC_DAT_LINE_ACTIVE))) {
                sdhci_end_transfer(s);
            } else { /* if there are more data, read next block from card */
                sdhci_read_block_from_card(s);
            }
            break;
        }
    }

    return value;
}

/* Write data from host controller FIFO to card */
static void sdhci_write_block_to_card(SDHCIState *s)
{
    int index = 0;

    if (s->prnsts & SDHC_SPACE_AVAILABLE) {
        if (s->norintstsen & SDHC_NISEN_WBUFRDY) {
            s->norintsts |= SDHC_NIS_WBUFRDY;
        }
        sdhci_update_irq(s);
        return;
    }

    if (s->trnmod & SDHC_TRNS_BLK_CNT_EN) {
        if (s->blkcnt == 0) {
            return;
        } else {
            s->blkcnt--;
        }
    }

    for (index = 0; index < (s->blksize & BLOCK_SIZE_MASK); index++) {
        sdbus_write_data(&s->sdbus, s->fifo_buffer[index]);
    }

    /* Next data can be written through BUFFER DATORT register */
    s->prnsts |= SDHC_SPACE_AVAILABLE;

    /* Finish transfer if that was the last block of data */
    if ((s->trnmod & SDHC_TRNS_MULTI) == 0 ||
            ((s->trnmod & SDHC_TRNS_MULTI) &&
            (s->trnmod & SDHC_TRNS_BLK_CNT_EN) && (s->blkcnt == 0))) {
        sdhci_end_transfer(s);
    } else if (s->norintstsen & SDHC_NISEN_WBUFRDY) {
        s->norintsts |= SDHC_NIS_WBUFRDY;
    }

    /* Generate Block Gap Event if requested and if not the last block */
    if (s->stopped_state == sdhc_gap_write && (s->trnmod & SDHC_TRNS_MULTI) &&
            s->blkcnt > 0) {
        s->prnsts &= ~SDHC_DOING_WRITE;
        if (s->norintstsen & SDHC_EISEN_BLKGAP) {
            s->norintsts |= SDHC_EIS_BLKGAP;
        }
        sdhci_end_transfer(s);
    }

    sdhci_update_irq(s);
}

/* Write @size bytes of @value data to host controller @s Buffer Data Port
 * register */
static void sdhci_write_dataport(SDHCIState *s, uint32_t value, unsigned size)
{
    unsigned i;

    /* Check that there is free space left in a buffer */
    if (!(s->prnsts & SDHC_SPACE_AVAILABLE)) {
        trace_sdhci_error("Can't write to data buffer: buffer full");
        return;
    }

    for (i = 0; i < size; i++) {
        s->fifo_buffer[s->data_count] = value & 0xFF;
        s->data_count++;
        value >>= 8;
        if (s->data_count >= (s->blksize & BLOCK_SIZE_MASK)) {
            trace_sdhci_write_dataport(s->data_count);
            s->data_count = 0;
            s->prnsts &= ~SDHC_SPACE_AVAILABLE;
            if (s->prnsts & SDHC_DOING_WRITE) {
                sdhci_write_block_to_card(s);
            }
        }
    }
}

/*
 * Single DMA data transfer
 */

/* Multi block SDMA transfer */
static void sdhci_sdma_transfer_multi_blocks(SDHCIState *s)
{
    bool page_aligned = false;
    unsigned int n, begin;
    const uint16_t block_size = s->blksize & BLOCK_SIZE_MASK;
    uint32_t boundary_chk = 1 << (((s->blksize & ~BLOCK_SIZE_MASK) >> 12) + 12);
    uint32_t boundary_count = boundary_chk - (s->sdmasysad % boundary_chk);

    if (!(s->trnmod & SDHC_TRNS_BLK_CNT_EN) || !s->blkcnt) {
        qemu_log_mask(LOG_UNIMP, "infinite transfer is not supported\n");
        return;
    }

    /* XXX: Some sd/mmc drivers (for example, u-boot-slp) do not account for
     * possible stop at page boundary if initial address is not page aligned,
     * allow them to work properly */
    if ((s->sdmasysad % boundary_chk) == 0) {
        page_aligned = true;
    }

    if (s->trnmod & SDHC_TRNS_READ) {
        s->prnsts |= SDHC_DOING_READ | SDHC_DATA_INHIBIT |
                SDHC_DAT_LINE_ACTIVE;
        while (s->blkcnt) {
            if (s->data_count == 0) {
                for (n = 0; n < block_size; n++) {
                    s->fifo_buffer[n] = sdbus_read_data(&s->sdbus);
                }
            }
            begin = s->data_count;
            if (((boundary_count + begin) < block_size) && page_aligned) {
                s->data_count = boundary_count + begin;
                boundary_count = 0;
             } else {
                s->data_count = block_size;
                boundary_count -= block_size - begin;
                if (s->trnmod & SDHC_TRNS_BLK_CNT_EN) {
                    s->blkcnt--;
                }
            }
<<<<<<< HEAD
            dma_memory_write(s->dma_as, s->sdmasysad,
=======
            dma_memory_write(&s->dma_as, s->sdmasysad,
>>>>>>> e335615a
                             &s->fifo_buffer[begin], s->data_count - begin);
            s->sdmasysad += s->data_count - begin;
            if (s->data_count == block_size) {
                s->data_count = 0;
            }
            if (page_aligned && boundary_count == 0) {
                break;
            }
        }
    } else {
        s->prnsts |= SDHC_DOING_WRITE | SDHC_DATA_INHIBIT |
                SDHC_DAT_LINE_ACTIVE;
        while (s->blkcnt) {
            begin = s->data_count;
            if (((boundary_count + begin) < block_size) && page_aligned) {
                s->data_count = boundary_count + begin;
                boundary_count = 0;
             } else {
                s->data_count = block_size;
                boundary_count -= block_size - begin;
            }
<<<<<<< HEAD
            dma_memory_read(s->dma_as, s->sdmasysad,
=======
            dma_memory_read(&s->dma_as, s->sdmasysad,
>>>>>>> e335615a
                            &s->fifo_buffer[begin], s->data_count - begin);
            s->sdmasysad += s->data_count - begin;
            if (s->data_count == block_size) {
                for (n = 0; n < block_size; n++) {
                    sdbus_write_data(&s->sdbus, s->fifo_buffer[n]);
                }
                s->data_count = 0;
                if (s->trnmod & SDHC_TRNS_BLK_CNT_EN) {
                    s->blkcnt--;
                }
            }
            if (page_aligned && boundary_count == 0) {
                break;
            }
        }
    }

    if (s->blkcnt == 0) {
        sdhci_end_transfer(s);
    } else {
        if (s->norintstsen & SDHC_NISEN_DMA) {
            s->norintsts |= SDHC_NIS_DMA;
        }
        sdhci_update_irq(s);
    }
}

/* single block SDMA transfer */
static void sdhci_sdma_transfer_single_block(SDHCIState *s)
{
    int n;
    uint32_t datacnt = s->blksize & BLOCK_SIZE_MASK;

    if (s->trnmod & SDHC_TRNS_READ) {
        for (n = 0; n < datacnt; n++) {
            s->fifo_buffer[n] = sdbus_read_data(&s->sdbus);
        }
<<<<<<< HEAD
        dma_memory_write(s->dma_as, s->sdmasysad, s->fifo_buffer, datacnt);
    } else {
        dma_memory_read(s->dma_as, s->sdmasysad, s->fifo_buffer, datacnt);
=======
        dma_memory_write(&s->dma_as, s->sdmasysad, s->fifo_buffer, datacnt);
    } else {
        dma_memory_read(&s->dma_as, s->sdmasysad, s->fifo_buffer, datacnt);
>>>>>>> e335615a
        for (n = 0; n < datacnt; n++) {
            sdbus_write_data(&s->sdbus, s->fifo_buffer[n]);
        }
    }
    s->blkcnt--;

    sdhci_end_transfer(s);
}

typedef struct ADMADescr {
    hwaddr addr;
    uint16_t length;
    uint8_t attr;
    uint8_t incr;
} ADMADescr;

static void get_adma_description(SDHCIState *s, ADMADescr *dscr)
{
    uint32_t adma1 = 0;
    uint64_t adma2 = 0;
    hwaddr entry_addr = (hwaddr)s->admasysaddr;
    switch (SDHC_DMA_TYPE(s->hostctl1)) {
    case SDHC_CTRL_ADMA2_32:
<<<<<<< HEAD
        dma_memory_read(s->dma_as, entry_addr, (uint8_t *)&adma2,
=======
        dma_memory_read(&s->dma_as, entry_addr, (uint8_t *)&adma2,
>>>>>>> e335615a
                        sizeof(adma2));
        adma2 = le64_to_cpu(adma2);
        /* The spec does not specify endianness of descriptor table.
         * We currently assume that it is LE.
         */
        dscr->addr = (hwaddr)extract64(adma2, 32, 32) & ~0x3ull;
        dscr->length = (uint16_t)extract64(adma2, 16, 16);
        dscr->attr = (uint8_t)extract64(adma2, 0, 7);
        dscr->incr = 8;
        break;
    case SDHC_CTRL_ADMA1_32:
<<<<<<< HEAD
        dma_memory_read(s->dma_as, entry_addr, (uint8_t *)&adma1,
=======
        dma_memory_read(&s->dma_as, entry_addr, (uint8_t *)&adma1,
>>>>>>> e335615a
                        sizeof(adma1));
        adma1 = le32_to_cpu(adma1);
        dscr->addr = (hwaddr)(adma1 & 0xFFFFF000);
        dscr->attr = (uint8_t)extract32(adma1, 0, 7);
        dscr->incr = 4;
        if ((dscr->attr & SDHC_ADMA_ATTR_ACT_MASK) == SDHC_ADMA_ATTR_SET_LEN) {
            dscr->length = (uint16_t)extract32(adma1, 12, 16);
        } else {
            dscr->length = 4096;
        }
        break;
    case SDHC_CTRL_ADMA2_64:
<<<<<<< HEAD
        dma_memory_read(s->dma_as, entry_addr, (uint8_t *)(&dscr->attr), 1);
        dma_memory_read(s->dma_as, entry_addr + 2,
                        (uint8_t *)(&dscr->length), 2);
        dscr->length = le16_to_cpu(dscr->length);
        dma_memory_read(s->dma_as, entry_addr + 4,
=======
        dma_memory_read(&s->dma_as, entry_addr,
                        (uint8_t *)(&dscr->attr), 1);
        dma_memory_read(&s->dma_as, entry_addr + 2,
                        (uint8_t *)(&dscr->length), 2);
        dscr->length = le16_to_cpu(dscr->length);
        dma_memory_read(&s->dma_as, entry_addr + 4,
>>>>>>> e335615a
                        (uint8_t *)(&dscr->addr), 8);
        dscr->addr = le64_to_cpu(dscr->addr);
        dscr->attr &= (uint8_t) ~0xC0;
        dscr->incr = 12;
        break;
    }
}

/* Advanced DMA data transfer */

static void sdhci_do_adma(SDHCIState *s)
{
    unsigned int n, begin, length;
    const uint16_t block_size = s->blksize & BLOCK_SIZE_MASK;
    ADMADescr dscr = {};
    int i;

    for (i = 0; i < SDHC_ADMA_DESCS_PER_DELAY; ++i) {
        s->admaerr &= ~SDHC_ADMAERR_LENGTH_MISMATCH;

        get_adma_description(s, &dscr);
        trace_sdhci_adma_loop(dscr.addr, dscr.length, dscr.attr);

        if ((dscr.attr & SDHC_ADMA_ATTR_VALID) == 0) {
            /* Indicate that error occurred in ST_FDS state */
            s->admaerr &= ~SDHC_ADMAERR_STATE_MASK;
            s->admaerr |= SDHC_ADMAERR_STATE_ST_FDS;

            /* Generate ADMA error interrupt */
            if (s->errintstsen & SDHC_EISEN_ADMAERR) {
                s->errintsts |= SDHC_EIS_ADMAERR;
                s->norintsts |= SDHC_NIS_ERR;
            }

            sdhci_update_irq(s);
            return;
        }

        length = dscr.length ? dscr.length : 65536;

        switch (dscr.attr & SDHC_ADMA_ATTR_ACT_MASK) {
        case SDHC_ADMA_ATTR_ACT_TRAN:  /* data transfer */

            if (s->trnmod & SDHC_TRNS_READ) {
                while (length) {
                    if (s->data_count == 0) {
                        for (n = 0; n < block_size; n++) {
                            s->fifo_buffer[n] = sdbus_read_data(&s->sdbus);
                        }
                    }
                    begin = s->data_count;
                    if ((length + begin) < block_size) {
                        s->data_count = length + begin;
                        length = 0;
                     } else {
                        s->data_count = block_size;
                        length -= block_size - begin;
                    }
<<<<<<< HEAD
                    dma_memory_write(s->dma_as, dscr.addr,
=======
                    dma_memory_write(&s->dma_as, dscr.addr,
>>>>>>> e335615a
                                     &s->fifo_buffer[begin],
                                     s->data_count - begin);
                    dscr.addr += s->data_count - begin;
                    if (s->data_count == block_size) {
                        s->data_count = 0;
                        if (s->trnmod & SDHC_TRNS_BLK_CNT_EN) {
                            s->blkcnt--;
                            if (s->blkcnt == 0) {
                                break;
                            }
                        }
                    }
                }
            } else {
                while (length) {
                    begin = s->data_count;
                    if ((length + begin) < block_size) {
                        s->data_count = length + begin;
                        length = 0;
                     } else {
                        s->data_count = block_size;
                        length -= block_size - begin;
                    }
<<<<<<< HEAD
                    dma_memory_read(s->dma_as, dscr.addr,
=======
                    dma_memory_read(&s->dma_as, dscr.addr,
>>>>>>> e335615a
                                    &s->fifo_buffer[begin],
                                    s->data_count - begin);
                    dscr.addr += s->data_count - begin;
                    if (s->data_count == block_size) {
                        for (n = 0; n < block_size; n++) {
                            sdbus_write_data(&s->sdbus, s->fifo_buffer[n]);
                        }
                        s->data_count = 0;
                        if (s->trnmod & SDHC_TRNS_BLK_CNT_EN) {
                            s->blkcnt--;
                            if (s->blkcnt == 0) {
                                break;
                            }
                        }
                    }
                }
            }
            s->admasysaddr += dscr.incr;
            break;
        case SDHC_ADMA_ATTR_ACT_LINK:   /* link to next descriptor table */
            s->admasysaddr = dscr.addr;
            trace_sdhci_adma("link", s->admasysaddr);
            break;
        default:
            s->admasysaddr += dscr.incr;
            break;
        }

        if (dscr.attr & SDHC_ADMA_ATTR_INT) {
            trace_sdhci_adma("interrupt", s->admasysaddr);
            if (s->norintstsen & SDHC_NISEN_DMA) {
                s->norintsts |= SDHC_NIS_DMA;
            }

            sdhci_update_irq(s);
        }

        /* ADMA transfer terminates if blkcnt == 0 or by END attribute */
        if (((s->trnmod & SDHC_TRNS_BLK_CNT_EN) &&
                    (s->blkcnt == 0)) || (dscr.attr & SDHC_ADMA_ATTR_END)) {
            trace_sdhci_adma_transfer_completed();
            if (length || ((dscr.attr & SDHC_ADMA_ATTR_END) &&
                (s->trnmod & SDHC_TRNS_BLK_CNT_EN) &&
                s->blkcnt != 0)) {
                trace_sdhci_error("SD/MMC host ADMA length mismatch");
                s->admaerr |= SDHC_ADMAERR_LENGTH_MISMATCH |
                        SDHC_ADMAERR_STATE_ST_TFR;
                if (s->errintstsen & SDHC_EISEN_ADMAERR) {
                    trace_sdhci_error("Set ADMA error flag");
                    s->errintsts |= SDHC_EIS_ADMAERR;
                    s->norintsts |= SDHC_NIS_ERR;
                }

                sdhci_update_irq(s);
            }
            sdhci_end_transfer(s);
            return;
        }

    }

    /* we have unfinished business - reschedule to continue ADMA */
    timer_mod(s->transfer_timer,
                   qemu_clock_get_ns(QEMU_CLOCK_VIRTUAL) + SDHC_TRANSFER_DELAY);
}

/* Perform data transfer according to controller configuration */

static void sdhci_data_transfer(void *opaque)
{
    SDHCIState *s = (SDHCIState *)opaque;

    if (s->trnmod & SDHC_TRNS_DMA) {
        switch (SDHC_DMA_TYPE(s->hostctl1)) {
        case SDHC_CTRL_SDMA:
            if ((s->blkcnt == 1) || !(s->trnmod & SDHC_TRNS_MULTI)) {
                sdhci_sdma_transfer_single_block(s);
            } else {
                sdhci_sdma_transfer_multi_blocks(s);
            }

            break;
        case SDHC_CTRL_ADMA1_32:
            if (!(s->capareg & R_SDHC_CAPAB_ADMA1_MASK)) {
                trace_sdhci_error("ADMA1 not supported");
                break;
            }

            sdhci_do_adma(s);
            break;
        case SDHC_CTRL_ADMA2_32:
            if (!(s->capareg & R_SDHC_CAPAB_ADMA2_MASK)) {
                trace_sdhci_error("ADMA2 not supported");
                break;
            }

            sdhci_do_adma(s);
            break;
        case SDHC_CTRL_ADMA2_64:
            if (!(s->capareg & R_SDHC_CAPAB_ADMA2_MASK) ||
                    !(s->capareg & R_SDHC_CAPAB_BUS64BIT_MASK)) {
                trace_sdhci_error("64 bit ADMA not supported");
                break;
            }

            sdhci_do_adma(s);
            break;
        default:
            trace_sdhci_error("Unsupported DMA type");
            break;
        }
    } else {
        if ((s->trnmod & SDHC_TRNS_READ) && sdbus_data_ready(&s->sdbus)) {
            s->prnsts |= SDHC_DOING_READ | SDHC_DATA_INHIBIT |
                    SDHC_DAT_LINE_ACTIVE;
            sdhci_read_block_from_card(s);
        } else {
            s->prnsts |= SDHC_DOING_WRITE | SDHC_DAT_LINE_ACTIVE |
                    SDHC_SPACE_AVAILABLE | SDHC_DATA_INHIBIT;
            sdhci_write_block_to_card(s);
        }
    }
}

static bool sdhci_can_issue_command(SDHCIState *s)
{
    if (!SDHC_CLOCK_IS_ON(s->clkcon) ||
        (((s->prnsts & SDHC_DATA_INHIBIT) || s->stopped_state) &&
        ((s->cmdreg & SDHC_CMD_DATA_PRESENT) ||
        ((s->cmdreg & SDHC_CMD_RESPONSE) == SDHC_CMD_RSP_WITH_BUSY &&
        !(SDHC_COMMAND_TYPE(s->cmdreg) == SDHC_CMD_ABORT))))) {
        return false;
    }

    return true;
}

/* The Buffer Data Port register must be accessed in sequential and
 * continuous manner */
static inline bool
sdhci_buff_access_is_sequential(SDHCIState *s, unsigned byte_num)
{
    if ((s->data_count & 0x3) != byte_num) {
        trace_sdhci_error("Non-sequential access to Buffer Data Port register"
                          "is prohibited\n");
        return false;
    }
    return true;
}

static uint64_t sdhci_read(void *opaque, hwaddr offset, unsigned size)
{
    SDHCIState *s = (SDHCIState *)opaque;
    uint32_t ret = 0;

    switch (offset & ~0x3) {
    case SDHC_SYSAD:
        ret = s->sdmasysad;
        break;
    case SDHC_BLKSIZE:
        ret = s->blksize | (s->blkcnt << 16);
        break;
    case SDHC_ARGUMENT:
        ret = s->argument;
        break;
    case SDHC_TRNMOD:
        ret = s->trnmod | (s->cmdreg << 16);
        break;
    case SDHC_RSPREG0 ... SDHC_RSPREG3:
        ret = s->rspreg[((offset & ~0x3) - SDHC_RSPREG0) >> 2];
        break;
    case  SDHC_BDATA:
        if (sdhci_buff_access_is_sequential(s, offset - SDHC_BDATA)) {
            ret = sdhci_read_dataport(s, size);
            trace_sdhci_access("read", size, offset, "->", ret, ret);
            return ret;
        }
        break;
    case SDHC_PRNSTS:
        ret = s->prnsts;
<<<<<<< HEAD
        ret = deposit32(ret, SDHC_DAT_LVL_SHIFT, SDHC_DAT_LVL_LENGTH,
                        sdbus_get_dat_lines(&s->sdbus));
        ret = deposit32(ret, SDHC_CMD_LVL_SHIFT, 1, sdbus_get_cmd_line(&s->sdbus));
=======
        ret = FIELD_DP64(ret, SDHC_PRNSTS, DAT_LVL,
                         sdbus_get_dat_lines(&s->sdbus));
        ret = FIELD_DP64(ret, SDHC_PRNSTS, CMD_LVL,
                         sdbus_get_cmd_line(&s->sdbus));
>>>>>>> e335615a
        break;
    case SDHC_HOSTCTL:
        ret = s->hostctl1 | (s->pwrcon << 8) | (s->blkgap << 16) |
              (s->wakcon << 24);
        break;
    case SDHC_CLKCON:
        ret = s->clkcon | (s->timeoutcon << 16);
        break;
    case SDHC_NORINTSTS:
        ret = s->norintsts | (s->errintsts << 16);
        break;
    case SDHC_NORINTSTSEN:
        ret = s->norintstsen | (s->errintstsen << 16);
        break;
    case SDHC_NORINTSIGEN:
        ret = s->norintsigen | (s->errintsigen << 16);
        break;
    case SDHC_ACMD12ERRSTS:
        ret = s->acmd12errsts | (s->hostctl2 << 16);
<<<<<<< HEAD
        break;
    case SDHC_CAPAREG_HI:
	ret = extract64(s->capareg, 32, 32);
	break;
    case SDHC_CAPAREG:
	ret = extract64(s->capareg, 0, 32);
=======
        break;
    case SDHC_CAPAB:
        ret = (uint32_t)s->capareg;
        break;
    case SDHC_CAPAB + 4:
        ret = (uint32_t)(s->capareg >> 32);
>>>>>>> e335615a
        break;
    case SDHC_MAXCURR:
        ret = (uint32_t)s->maxcurr;
        break;
    case SDHC_MAXCURR + 4:
        ret = (uint32_t)(s->maxcurr >> 32);
        break;
    case SDHC_ADMAERR:
        ret =  s->admaerr;
        break;
    case SDHC_ADMASYSADDR:
        ret = (uint32_t)s->admasysaddr;
        break;
    case SDHC_ADMASYSADDR + 4:
        ret = (uint32_t)(s->admasysaddr >> 32);
        break;
    case SDHC_SLOT_INT_STATUS:
        ret = (s->version << 16) | sdhci_slotint(s);
        break;
    default:
        qemu_log_mask(LOG_UNIMP, "SDHC rd_%ub @0x%02" HWADDR_PRIx " "
                      "not implemented\n", size, offset);
        break;
    }

    ret >>= (offset & 0x3) * 8;
    ret &= (1ULL << (size * 8)) - 1;
    trace_sdhci_access("read", size, offset, "->", ret, ret);
    return ret;
}

static inline void sdhci_blkgap_write(SDHCIState *s, uint8_t value)
{
    if ((value & SDHC_STOP_AT_GAP_REQ) && (s->blkgap & SDHC_STOP_AT_GAP_REQ)) {
        return;
    }
    s->blkgap = value & SDHC_STOP_AT_GAP_REQ;

    if ((value & SDHC_CONTINUE_REQ) && s->stopped_state &&
            (s->blkgap & SDHC_STOP_AT_GAP_REQ) == 0) {
        if (s->stopped_state == sdhc_gap_read) {
            s->prnsts |= SDHC_DAT_LINE_ACTIVE | SDHC_DOING_READ;
            sdhci_read_block_from_card(s);
        } else {
            s->prnsts |= SDHC_DAT_LINE_ACTIVE | SDHC_DOING_WRITE;
            sdhci_write_block_to_card(s);
        }
        s->stopped_state = sdhc_not_stopped;
    } else if (!s->stopped_state && (value & SDHC_STOP_AT_GAP_REQ)) {
        if (s->prnsts & SDHC_DOING_READ) {
            s->stopped_state = sdhc_gap_read;
        } else if (s->prnsts & SDHC_DOING_WRITE) {
            s->stopped_state = sdhc_gap_write;
        }
    }
}

static inline void sdhci_reset_write(SDHCIState *s, uint8_t value)
{
    switch (value) {
    case SDHC_RESET_ALL:
        sdhci_reset(s);
        break;
    case SDHC_RESET_CMD:
        s->prnsts &= ~SDHC_CMD_INHIBIT;
        s->norintsts &= ~SDHC_NIS_CMDCMP;
        break;
    case SDHC_RESET_DATA:
        s->data_count = 0;
        s->prnsts &= ~(SDHC_SPACE_AVAILABLE | SDHC_DATA_AVAILABLE |
                SDHC_DOING_READ | SDHC_DOING_WRITE |
                SDHC_DATA_INHIBIT | SDHC_DAT_LINE_ACTIVE);
        s->blkgap &= ~(SDHC_STOP_AT_GAP_REQ | SDHC_CONTINUE_REQ);
        s->stopped_state = sdhc_not_stopped;
        s->norintsts &= ~(SDHC_NIS_WBUFRDY | SDHC_NIS_RBUFRDY |
                SDHC_NIS_DMA | SDHC_NIS_TRSCMP | SDHC_NIS_BLKGAP);
        break;
    }
}

static void
sdhci_write(void *opaque, hwaddr offset, uint64_t val, unsigned size)
{
    SDHCIState *s = (SDHCIState *)opaque;
    unsigned shift =  8 * (offset & 0x3);
    uint32_t mask = ~(((1ULL << (size * 8)) - 1) << shift);
    uint32_t value = val;
    value <<= shift;

    switch (offset & ~0x3) {
    case SDHC_SYSAD:
        s->sdmasysad = (s->sdmasysad & mask) | value;
        MASKED_WRITE(s->sdmasysad, mask, value);
        /* Writing to last byte of sdmasysad might trigger transfer */
        if (!(mask & 0xFF000000) && TRANSFERRING_DATA(s->prnsts) && s->blkcnt &&
                s->blksize && SDHC_DMA_TYPE(s->hostctl1) == SDHC_CTRL_SDMA) {
            if (s->trnmod & SDHC_TRNS_MULTI) {
                sdhci_sdma_transfer_multi_blocks(s);
            } else {
                sdhci_sdma_transfer_single_block(s);
            }
        }
        break;
    case SDHC_BLKSIZE:
        if (!TRANSFERRING_DATA(s->prnsts)) {
            MASKED_WRITE(s->blksize, mask, value);
            MASKED_WRITE(s->blkcnt, mask >> 16, value >> 16);
        }

        /* Limit block size to the maximum buffer size */
        if (extract32(s->blksize, 0, 12) > s->buf_maxsz) {
            qemu_log_mask(LOG_GUEST_ERROR, "%s: Size 0x%x is larger than " \
                          "the maximum buffer 0x%x", __func__, s->blksize,
                          s->buf_maxsz);

            s->blksize = deposit32(s->blksize, 0, 12, s->buf_maxsz);
        }

        break;
    case SDHC_ARGUMENT:
        MASKED_WRITE(s->argument, mask, value);
        break;
    case SDHC_TRNMOD:
        /* DMA can be enabled only if it is supported as indicated by
         * capabilities register */
        if (!(s->capareg & R_SDHC_CAPAB_SDMA_MASK)) {
            value &= ~SDHC_TRNS_DMA;
        }
        MASKED_WRITE(s->trnmod, mask, value & SDHC_TRNMOD_MASK);
        MASKED_WRITE(s->cmdreg, mask >> 16, value >> 16);

        /* Writing to the upper byte of CMDREG triggers SD command generation */
        if ((mask & 0xFF000000) || !sdhci_can_issue_command(s)) {
            break;
        }

        sdhci_send_command(s);
        break;
    case  SDHC_BDATA:
        if (sdhci_buff_access_is_sequential(s, offset - SDHC_BDATA)) {
            sdhci_write_dataport(s, value >> shift, size);
        }
        break;
    case SDHC_HOSTCTL:
        if (!(mask & 0xFF0000)) {
            sdhci_blkgap_write(s, value >> 16);
        }
        MASKED_WRITE(s->hostctl1, mask, value);
        MASKED_WRITE(s->pwrcon, mask >> 8, value >> 8);
        MASKED_WRITE(s->wakcon, mask >> 24, value >> 24);
        if (!(s->prnsts & SDHC_CARD_PRESENT) || ((s->pwrcon >> 1) & 0x7) < 5 ||
                !(s->capareg & (1 << (31 - ((s->pwrcon >> 1) & 0x7))))) {
            s->pwrcon &= ~SDHC_POWER_ON;
        }
        qemu_set_irq(s->access_led, s->hostctl1 & 1);
        break;
    case SDHC_ACMD12ERRSTS:
        s->acmd12errsts = value;
        MASKED_WRITE(s->hostctl2, mask >> 16, value >> 16);
        sdbus_set_voltage(&s->sdbus, s->hostctl2 & SDHC_CTRL2_VOLTAGE_SWITCH ?
                                     SD_VOLTAGE_18 : SD_VOLTAGE_33);
        break;
    case SDHC_CLKCON:
        if (!(mask & 0xFF000000)) {
            sdhci_reset_write(s, value >> 24);
        }
        MASKED_WRITE(s->clkcon, mask, value);
        MASKED_WRITE(s->timeoutcon, mask >> 16, value >> 16);
        if (s->clkcon & SDHC_CLOCK_INT_EN) {
            s->clkcon |= SDHC_CLOCK_INT_STABLE;
        } else {
            s->clkcon &= ~SDHC_CLOCK_INT_STABLE;
        }
        break;
    case SDHC_NORINTSTS:
        if (s->norintstsen & SDHC_NISEN_CARDINT) {
            value &= ~SDHC_NIS_CARDINT;
        }
        s->norintsts &= mask | ~value;
        s->errintsts &= (mask >> 16) | ~(value >> 16);
        if (s->errintsts) {
            s->norintsts |= SDHC_NIS_ERR;
        } else {
            s->norintsts &= ~SDHC_NIS_ERR;
        }
        sdhci_update_irq(s);
        break;
    case SDHC_NORINTSTSEN:
        MASKED_WRITE(s->norintstsen, mask, value);
        MASKED_WRITE(s->errintstsen, mask >> 16, value >> 16);
        s->norintsts &= s->norintstsen;
        s->errintsts &= s->errintstsen;
        if (s->errintsts) {
            s->norintsts |= SDHC_NIS_ERR;
        } else {
            s->norintsts &= ~SDHC_NIS_ERR;
        }
        /* Quirk for Raspberry Pi: pending card insert interrupt
         * appears when first enabled after power on */
        if ((s->norintstsen & SDHC_NISEN_INSERT) && s->pending_insert_state) {
            assert(s->pending_insert_quirk);
            s->norintsts |= SDHC_NIS_INSERT;
            s->pending_insert_state = false;
        }
        sdhci_update_irq(s);
        break;
    case SDHC_NORINTSIGEN:
        MASKED_WRITE(s->norintsigen, mask, value);
        MASKED_WRITE(s->errintsigen, mask >> 16, value >> 16);
        sdhci_update_irq(s);
        break;
    case SDHC_ADMAERR:
        MASKED_WRITE(s->admaerr, mask, value);
        break;
    case SDHC_ADMASYSADDR:
        s->admasysaddr = deposit64(s->admasysaddr, 0, 32, value);
        break;
    case SDHC_ADMASYSADDR + 4:
        s->admasysaddr = deposit64(s->admasysaddr, 32, 32, value);
        break;
    case SDHC_FEAER:
        s->acmd12errsts |= value;
        s->errintsts |= (value >> 16) & s->errintstsen;
        if (s->acmd12errsts) {
            s->errintsts |= SDHC_EIS_CMD12ERR;
        }
        if (s->errintsts) {
            s->norintsts |= SDHC_NIS_ERR;
        }
        sdhci_update_irq(s);
        break;
    case SDHC_ACMD12ERRSTS:
        MASKED_WRITE(s->acmd12errsts, mask, value);
        s->acmd12errsts &= UINT16_MAX;
        if (s->cap.uhs_mode >= UHS_I) {
            MASKED_WRITE(s->hostctl2, mask >> 16, value >> 16);

            if (FIELD_EX32(s->hostctl2, SDHC_HOSTCTL2, V18_ENA)) {
                sdbus_set_voltage(&s->sdbus, SD_VOLTAGE_1_8V);
            } else {
                sdbus_set_voltage(&s->sdbus, SD_VOLTAGE_3_3V);
            }
        }
        break;

    case SDHC_CAPAB:
    case SDHC_CAPAB + 4:
    case SDHC_MAXCURR:
    case SDHC_MAXCURR + 4:
        qemu_log_mask(LOG_GUEST_ERROR, "SDHC wr_%ub @0x%02" HWADDR_PRIx
                      " <- 0x%08x read-only\n", size, offset, value >> shift);
        break;

    default:
        qemu_log_mask(LOG_UNIMP, "SDHC wr_%ub @0x%02" HWADDR_PRIx " <- 0x%08x "
                      "not implemented\n", size, offset, value >> shift);
        break;
    }
    trace_sdhci_access("write", size, offset, "<-",
                       value >> shift, value >> shift);
}

static const MemoryRegionOps sdhci_mmio_ops = {
    .read = sdhci_read,
    .write = sdhci_write,
    .valid = {
        .min_access_size = 1,
        .max_access_size = 4,
        .unaligned = false
    },
    .endianness = DEVICE_LITTLE_ENDIAN,
};

static inline unsigned int sdhci_get_fifolen(SDHCIState *s)
{
    return 1 << (9 + FIELD_EX32(s->capareg, SDHC_CAPAB, MAXBLOCKLENGTH));
}

static void sdhci_init_readonly_registers(SDHCIState *s, Error **errp)
{
    switch (s->spec_version) {
    case 2 ... 3:
        break;
    default:
        error_setg(errp, "Only Spec v2/v3 are supported");
        return;
    }
    s->version = (SDHC_HCVER_VENDOR << 8) | (s->spec_version - 1);

    sdhci_init_capareg(s, errp);
}

static void sdhci_initfn(SDHCIState *s)
{
    qbus_create_inplace(&s->sdbus, sizeof(s->sdbus),
                        TYPE_SDHCI_BUS, DEVICE(s), "sd-bus");

    s->access_led = qemu_allocate_irq(sdhci_led_handler, s, 0);
    s->insert_timer = timer_new_ns(QEMU_CLOCK_VIRTUAL, sdhci_raise_insertion_irq, s);
    s->transfer_timer = timer_new_ns(QEMU_CLOCK_VIRTUAL, sdhci_data_transfer, s);

    object_property_add_link(OBJECT(s), "dma", TYPE_MEMORY_REGION,
                             (Object **)&s->dma_mr,
                             qdev_prop_allow_set_link_before_realize,
                             OBJ_PROP_LINK_UNREF_ON_RELEASE,
                             &error_abort);
}

static void sdhci_common_realize(SDHCIState *s, Error **errp)
{
    sdhci_init_readonly_registers(s, errp);
    if (errp && *errp) {
        return;
    }
    s->buf_maxsz = sdhci_get_fifolen(s);
    s->fifo_buffer = g_malloc0(s->buf_maxsz);

    memory_region_init_io(&s->iomem, OBJECT(s), &sdhci_mmio_ops, s, "sdhci",
                          SDHC_REGISTERS_MAP_SIZE);

    /* use system_memory() if property "dma-memory" not set */
    address_space_init(&s->dma_as,
                       s->dma_mr ? s->dma_mr : get_system_memory(),
                       "sdhci-dma");
}

static void sdhci_common_unrealize(SDHCIState *s, Error **errp)
{
    if (s->dma_mr) {
        address_space_destroy(&s->dma_as);
        object_unparent(OBJECT(&s->dma_mr));
    }

    /* This function is expected to be called only once for each class:
     * - SysBus:    via DeviceClass->unrealize(),
     * - PCI:       via PCIDeviceClass->exit().
     * However to avoid double-free and/or use-after-free we still nullify
     * this variable (better safe than sorry!). */
    g_free(s->fifo_buffer);
    s->fifo_buffer = NULL;
}

static void sdhci_uninitfn(SDHCIState *s)
{
    timer_del(s->insert_timer);
    timer_free(s->insert_timer);
    timer_del(s->transfer_timer);
    timer_free(s->transfer_timer);

    qemu_free_irq(s->access_led);
}

static bool sdhci_pending_insert_vmstate_needed(void *opaque)
{
    SDHCIState *s = opaque;

    return s->pending_insert_state;
}

static const VMStateDescription sdhci_pending_insert_vmstate = {
    .name = "sdhci/pending-insert",
    .version_id = 1,
    .minimum_version_id = 1,
    .needed = sdhci_pending_insert_vmstate_needed,
    .fields = (VMStateField[]) {
        VMSTATE_BOOL(pending_insert_state, SDHCIState),
        VMSTATE_END_OF_LIST()
    },
};

const VMStateDescription sdhci_vmstate = {
    .name = "sdhci",
    .version_id = 1,
    .minimum_version_id = 1,
    .fields = (VMStateField[]) {
        VMSTATE_UINT32(sdmasysad, SDHCIState),
        VMSTATE_UINT16(blksize, SDHCIState),
        VMSTATE_UINT16(blkcnt, SDHCIState),
        VMSTATE_UINT32(argument, SDHCIState),
        VMSTATE_UINT16(trnmod, SDHCIState),
        VMSTATE_UINT16(cmdreg, SDHCIState),
        VMSTATE_UINT32_ARRAY(rspreg, SDHCIState, 4),
        VMSTATE_UINT32(prnsts, SDHCIState),
        VMSTATE_UINT8(hostctl1, SDHCIState),
        VMSTATE_UINT8(pwrcon, SDHCIState),
        VMSTATE_UINT8(blkgap, SDHCIState),
        VMSTATE_UINT8(wakcon, SDHCIState),
        VMSTATE_UINT16(clkcon, SDHCIState),
        VMSTATE_UINT8(timeoutcon, SDHCIState),
        VMSTATE_UINT8(admaerr, SDHCIState),
        VMSTATE_UINT16(norintsts, SDHCIState),
        VMSTATE_UINT16(errintsts, SDHCIState),
        VMSTATE_UINT16(norintstsen, SDHCIState),
        VMSTATE_UINT16(errintstsen, SDHCIState),
        VMSTATE_UINT16(norintsigen, SDHCIState),
        VMSTATE_UINT16(errintsigen, SDHCIState),
        VMSTATE_UINT16(acmd12errsts, SDHCIState),
        VMSTATE_UINT16(data_count, SDHCIState),
        VMSTATE_UINT64(admasysaddr, SDHCIState),
        VMSTATE_UINT8(stopped_state, SDHCIState),
        VMSTATE_VBUFFER_UINT32(fifo_buffer, SDHCIState, 1, NULL, buf_maxsz),
        VMSTATE_TIMER_PTR(insert_timer, SDHCIState),
        VMSTATE_TIMER_PTR(transfer_timer, SDHCIState),
        VMSTATE_END_OF_LIST()
    },
    .subsections = (const VMStateDescription*[]) {
        &sdhci_pending_insert_vmstate,
        NULL
    },
};

/* Capabilities registers provide information on supported features of this
 * specific host controller implementation */
static Property sdhci_properties[] = {
    DEFINE_PROP_UINT8("sd-spec-version", SDHCIState, spec_version, 2),

    /* Timeout clock frequency 1-63, 0 - not defined */
    DEFINE_PROP_UINT8("timeout-freq", SDHCIState, cap.timeout_clk_freq, 0),
    /* Timeout clock unit 0 - kHz, 1 - MHz */
    DEFINE_PROP_BOOL("freq-in-mhz", SDHCIState, cap.timeout_clk_in_mhz, true),
    /* Maximum base clock frequency for SD clock in MHz (range 10-63 MHz, 0) */
    DEFINE_PROP_UINT8("max-frequency", SDHCIState, cap.base_clk_freq_mhz, 0),

    /* Maximum host controller R/W buffers size
     * Possible values: 512, 1024, 2048 bytes */
    DEFINE_PROP_UINT16("max-block-length", SDHCIState, cap.max_blk_len, 512),
    /* DMA */
    DEFINE_PROP_BOOL("sdma", SDHCIState, cap.sdma, true),
    DEFINE_PROP_BOOL("adma1", SDHCIState, cap.adma1, false),
    DEFINE_PROP_BOOL("adma2", SDHCIState, cap.adma2, true),
    /* Suspend/resume support */
    DEFINE_PROP_BOOL("suspend", SDHCIState, cap.suspend, false),
    /* High speed support */
    DEFINE_PROP_BOOL("high-speed", SDHCIState, cap.high_speed, true),
    /* Voltage support 3.3/3.0/1.8V */
    DEFINE_PROP_BOOL("3v3", SDHCIState, cap.v33, true),
    DEFINE_PROP_BOOL("3v0", SDHCIState, cap.v30, false),
    DEFINE_PROP_BOOL("1v8", SDHCIState, cap.v18, false),
    DEFINE_PROP_UINT8("uhs", SDHCIState, cap.uhs_mode, UHS_NOT_SUPPORTED),

    DEFINE_PROP_BOOL("64bit", SDHCIState, cap.bus64, false),
    DEFINE_PROP_UINT8("slot-type", SDHCIState, cap.slot_type, 0),
    DEFINE_PROP_UINT8("bus-speed", SDHCIState, cap.sdr, 0),
    DEFINE_PROP_UINT8("driver-strength", SDHCIState, cap.strength, 0),

    DEFINE_PROP_UINT64("maxcurr", SDHCIState, maxcurr, 0),
    DEFINE_PROP_UINT8("data-lines", SDHCIState, data_lines, 4),
    DEFINE_PROP_BOOL("pending-insert-quirk", SDHCIState, pending_insert_quirk,
                     false),
    DEFINE_PROP_LINK("dma-memory", SDHCIState, dma_mr,
                     TYPE_MEMORY_REGION, MemoryRegion *),
    DEFINE_PROP_END_OF_LIST(),
};

static void sdhci_common_class_init(ObjectClass *klass, void *data)
{
    DeviceClass *dc = DEVICE_CLASS(klass);

    set_bit(DEVICE_CATEGORY_STORAGE, dc->categories);
    dc->vmsd = &sdhci_vmstate;
    dc->props = sdhci_properties;
    dc->reset = sdhci_poweron_reset;
}

/* --- qdev PCI --- */

static void sdhci_pci_realize(PCIDevice *dev, Error **errp)
{
    SDHCIState *s = PCI_SDHCI(dev);

    sdhci_initfn(s);
    sdhci_common_realize(s, errp);
    if (errp && *errp) {
        return;
    }

    dev->config[PCI_CLASS_PROG] = 0x01; /* Standard Host supported DMA */
    dev->config[PCI_INTERRUPT_PIN] = 0x01; /* interrupt pin A */
    s->irq = pci_allocate_irq(dev);
    pci_register_bar(dev, 0, 0, &s->iomem);
}

static void sdhci_pci_exit(PCIDevice *dev)
{
    SDHCIState *s = PCI_SDHCI(dev);

    sdhci_common_unrealize(s, &error_abort);
    sdhci_uninitfn(s);
}

static void sdhci_pci_class_init(ObjectClass *klass, void *data)
{
    PCIDeviceClass *k = PCI_DEVICE_CLASS(klass);

    k->realize = sdhci_pci_realize;
    k->exit = sdhci_pci_exit;
    k->vendor_id = PCI_VENDOR_ID_REDHAT;
    k->device_id = PCI_DEVICE_ID_REDHAT_SDHCI;
    k->class_id = PCI_CLASS_SYSTEM_SDHCI;

    sdhci_common_class_init(klass, data);
}

static const TypeInfo sdhci_pci_info = {
    .name = TYPE_PCI_SDHCI,
    .parent = TYPE_PCI_DEVICE,
    .instance_size = sizeof(SDHCIState),
    .class_init = sdhci_pci_class_init,
};

/* --- qdev SysBus --- */

static void sdhci_sysbus_init(Object *obj)
{
    SDHCIState *s = SYSBUS_SDHCI(obj);

    sdhci_initfn(s);
}

static void sdhci_sysbus_finalize(Object *obj)
{
    SDHCIState *s = SYSBUS_SDHCI(obj);
    sdhci_uninitfn(s);
}

static void sdhci_sysbus_realize(DeviceState *dev, Error ** errp)
{
    SDHCIState *s = SYSBUS_SDHCI(dev);
    SysBusDevice *sbd = SYS_BUS_DEVICE(dev);

    sdhci_common_realize(s, errp);
    if (errp && *errp) {
        return;
    }

    sysbus_init_irq(sbd, &s->irq);
<<<<<<< HEAD
    memory_region_init_io(&s->iomem, OBJECT(s), &sdhci_mmio_ops, s, "sdhci",
                          SDHC_REGISTERS_MAP_SIZE);
=======
>>>>>>> e335615a
    sysbus_init_mmio(sbd, &s->iomem);
    s->dma_as = s->dma_mr ? address_space_init_shareable(s->dma_mr, NULL)
                          : &address_space_memory;
}

static void sdhci_sysbus_unrealize(DeviceState *dev, Error **errp)
{
    SDHCIState *s = SYSBUS_SDHCI(dev);

    sdhci_common_unrealize(s, &error_abort);
}

static void sdhci_sysbus_class_init(ObjectClass *klass, void *data)
{
    DeviceClass *dc = DEVICE_CLASS(klass);

    dc->realize = sdhci_sysbus_realize;
    dc->unrealize = sdhci_sysbus_unrealize;

    sdhci_common_class_init(klass, data);
}

static const TypeInfo sdhci_sysbus_info = {
    .abstract = true,
    .name = TYPE_SYSBUS_SDHCI,
    .parent = TYPE_SYS_BUS_DEVICE,
    .instance_size = sizeof(SDHCIState),
    .instance_init = sdhci_sysbus_init,
    .instance_finalize = sdhci_sysbus_finalize,
    .class_init = sdhci_sysbus_class_init,
};

/* --- qdev bus master --- */

static void sdhci_bus_class_init(ObjectClass *klass, void *data)
{
    SDBusClass *sbc = SD_BUS_CLASS(klass);

    sbc->set_inserted = sdhci_set_inserted;
    sbc->set_readonly = sdhci_set_readonly;
}

static const TypeInfo sdhci_bus_info = {
    .name = TYPE_SDHCI_BUS,
    .parent = TYPE_SD_BUS,
    .instance_size = sizeof(SDBus),
    .class_init = sdhci_bus_class_init,
};

static void sdhci_register_types(void)
{
    type_register_static(&sdhci_pci_info);
    type_register_static(&sdhci_sysbus_info);
    type_register_static(&sdhci_bus_info);
}

type_init(sdhci_register_types)<|MERGE_RESOLUTION|>--- conflicted
+++ resolved
@@ -317,33 +317,12 @@
 static void sdhci_read_block_from_card(SDHCIState *s)
 {
     int index = 0;
-    uint8_t data;
-    uint16_t blk_size;
-
-    blk_size = s->blksize & 0x0fff;
 
     if ((s->trnmod & SDHC_TRNS_MULTI) &&
             (s->trnmod & SDHC_TRNS_BLK_CNT_EN) && (s->blkcnt == 0)) {
         return;
     }
 
-<<<<<<< HEAD
-    for (index = 0; index < blk_size; index++) {
-        data = sdbus_read_data(&s->sdbus);
-        if (!(s->hostctl2 & (SDHC_CTRL2_EXECUTE_TUNING >> 16))) {
-            /* Device is not in tunning */
-            s->fifo_buffer[index] = data;
-        }
-    }
-
-    if (s->hostctl2 & (SDHC_CTRL2_EXECUTE_TUNING >> 16)) {
-        /* Device is in tunning */
-        s->hostctl2 &= ~(SDHC_CTRL2_EXECUTE_TUNING >> 16);
-        s->hostctl2 |= (SDHC_CTRL2_SAMPLING_CLKSEL >> 16);
-        s->prnsts &= ~(SDHC_DAT_LINE_ACTIVE | SDHC_DOING_READ |
-                       SDHC_DATA_INHIBIT);
-        goto read_done;
-=======
     if (FIELD_EX32(s->hostctl2, SDHC_HOSTCTL2, EXECUTE_TUNING)) {
         /* Device is in tunning */
         s->hostctl2 &= ~R_SDHC_HOSTCTL2_EXECUTE_TUNING_MASK;
@@ -356,7 +335,6 @@
     /* Device is not in tunning */
     for (index = 0; index < (s->blksize & BLOCK_SIZE_MASK); index++) {
         s->fifo_buffer[index] = sdbus_read_data(&s->sdbus);
->>>>>>> e335615a
     }
 
     /* New data now available for READ through Buffer Port Register */
@@ -549,11 +527,7 @@
                     s->blkcnt--;
                 }
             }
-<<<<<<< HEAD
-            dma_memory_write(s->dma_as, s->sdmasysad,
-=======
             dma_memory_write(&s->dma_as, s->sdmasysad,
->>>>>>> e335615a
                              &s->fifo_buffer[begin], s->data_count - begin);
             s->sdmasysad += s->data_count - begin;
             if (s->data_count == block_size) {
@@ -575,11 +549,7 @@
                 s->data_count = block_size;
                 boundary_count -= block_size - begin;
             }
-<<<<<<< HEAD
-            dma_memory_read(s->dma_as, s->sdmasysad,
-=======
             dma_memory_read(&s->dma_as, s->sdmasysad,
->>>>>>> e335615a
                             &s->fifo_buffer[begin], s->data_count - begin);
             s->sdmasysad += s->data_count - begin;
             if (s->data_count == block_size) {
@@ -617,15 +587,9 @@
         for (n = 0; n < datacnt; n++) {
             s->fifo_buffer[n] = sdbus_read_data(&s->sdbus);
         }
-<<<<<<< HEAD
-        dma_memory_write(s->dma_as, s->sdmasysad, s->fifo_buffer, datacnt);
-    } else {
-        dma_memory_read(s->dma_as, s->sdmasysad, s->fifo_buffer, datacnt);
-=======
         dma_memory_write(&s->dma_as, s->sdmasysad, s->fifo_buffer, datacnt);
     } else {
         dma_memory_read(&s->dma_as, s->sdmasysad, s->fifo_buffer, datacnt);
->>>>>>> e335615a
         for (n = 0; n < datacnt; n++) {
             sdbus_write_data(&s->sdbus, s->fifo_buffer[n]);
         }
@@ -649,11 +613,7 @@
     hwaddr entry_addr = (hwaddr)s->admasysaddr;
     switch (SDHC_DMA_TYPE(s->hostctl1)) {
     case SDHC_CTRL_ADMA2_32:
-<<<<<<< HEAD
-        dma_memory_read(s->dma_as, entry_addr, (uint8_t *)&adma2,
-=======
         dma_memory_read(&s->dma_as, entry_addr, (uint8_t *)&adma2,
->>>>>>> e335615a
                         sizeof(adma2));
         adma2 = le64_to_cpu(adma2);
         /* The spec does not specify endianness of descriptor table.
@@ -665,11 +625,7 @@
         dscr->incr = 8;
         break;
     case SDHC_CTRL_ADMA1_32:
-<<<<<<< HEAD
-        dma_memory_read(s->dma_as, entry_addr, (uint8_t *)&adma1,
-=======
         dma_memory_read(&s->dma_as, entry_addr, (uint8_t *)&adma1,
->>>>>>> e335615a
                         sizeof(adma1));
         adma1 = le32_to_cpu(adma1);
         dscr->addr = (hwaddr)(adma1 & 0xFFFFF000);
@@ -682,20 +638,12 @@
         }
         break;
     case SDHC_CTRL_ADMA2_64:
-<<<<<<< HEAD
-        dma_memory_read(s->dma_as, entry_addr, (uint8_t *)(&dscr->attr), 1);
-        dma_memory_read(s->dma_as, entry_addr + 2,
-                        (uint8_t *)(&dscr->length), 2);
-        dscr->length = le16_to_cpu(dscr->length);
-        dma_memory_read(s->dma_as, entry_addr + 4,
-=======
         dma_memory_read(&s->dma_as, entry_addr,
                         (uint8_t *)(&dscr->attr), 1);
         dma_memory_read(&s->dma_as, entry_addr + 2,
                         (uint8_t *)(&dscr->length), 2);
         dscr->length = le16_to_cpu(dscr->length);
         dma_memory_read(&s->dma_as, entry_addr + 4,
->>>>>>> e335615a
                         (uint8_t *)(&dscr->addr), 8);
         dscr->addr = le64_to_cpu(dscr->addr);
         dscr->attr &= (uint8_t) ~0xC0;
@@ -754,11 +702,7 @@
                         s->data_count = block_size;
                         length -= block_size - begin;
                     }
-<<<<<<< HEAD
-                    dma_memory_write(s->dma_as, dscr.addr,
-=======
                     dma_memory_write(&s->dma_as, dscr.addr,
->>>>>>> e335615a
                                      &s->fifo_buffer[begin],
                                      s->data_count - begin);
                     dscr.addr += s->data_count - begin;
@@ -782,11 +726,7 @@
                         s->data_count = block_size;
                         length -= block_size - begin;
                     }
-<<<<<<< HEAD
-                    dma_memory_read(s->dma_as, dscr.addr,
-=======
                     dma_memory_read(&s->dma_as, dscr.addr,
->>>>>>> e335615a
                                     &s->fifo_buffer[begin],
                                     s->data_count - begin);
                     dscr.addr += s->data_count - begin;
@@ -967,16 +907,10 @@
         break;
     case SDHC_PRNSTS:
         ret = s->prnsts;
-<<<<<<< HEAD
-        ret = deposit32(ret, SDHC_DAT_LVL_SHIFT, SDHC_DAT_LVL_LENGTH,
-                        sdbus_get_dat_lines(&s->sdbus));
-        ret = deposit32(ret, SDHC_CMD_LVL_SHIFT, 1, sdbus_get_cmd_line(&s->sdbus));
-=======
         ret = FIELD_DP64(ret, SDHC_PRNSTS, DAT_LVL,
                          sdbus_get_dat_lines(&s->sdbus));
         ret = FIELD_DP64(ret, SDHC_PRNSTS, CMD_LVL,
                          sdbus_get_cmd_line(&s->sdbus));
->>>>>>> e335615a
         break;
     case SDHC_HOSTCTL:
         ret = s->hostctl1 | (s->pwrcon << 8) | (s->blkgap << 16) |
@@ -996,21 +930,12 @@
         break;
     case SDHC_ACMD12ERRSTS:
         ret = s->acmd12errsts | (s->hostctl2 << 16);
-<<<<<<< HEAD
-        break;
-    case SDHC_CAPAREG_HI:
-	ret = extract64(s->capareg, 32, 32);
-	break;
-    case SDHC_CAPAREG:
-	ret = extract64(s->capareg, 0, 32);
-=======
         break;
     case SDHC_CAPAB:
         ret = (uint32_t)s->capareg;
         break;
     case SDHC_CAPAB + 4:
         ret = (uint32_t)(s->capareg >> 32);
->>>>>>> e335615a
         break;
     case SDHC_MAXCURR:
         ret = (uint32_t)s->maxcurr;
@@ -1167,12 +1092,6 @@
         }
         qemu_set_irq(s->access_led, s->hostctl1 & 1);
         break;
-    case SDHC_ACMD12ERRSTS:
-        s->acmd12errsts = value;
-        MASKED_WRITE(s->hostctl2, mask >> 16, value >> 16);
-        sdbus_set_voltage(&s->sdbus, s->hostctl2 & SDHC_CTRL2_VOLTAGE_SWITCH ?
-                                     SD_VOLTAGE_18 : SD_VOLTAGE_33);
-        break;
     case SDHC_CLKCON:
         if (!(mask & 0xFF000000)) {
             sdhci_reset_write(s, value >> 24);
@@ -1311,12 +1230,6 @@
     s->access_led = qemu_allocate_irq(sdhci_led_handler, s, 0);
     s->insert_timer = timer_new_ns(QEMU_CLOCK_VIRTUAL, sdhci_raise_insertion_irq, s);
     s->transfer_timer = timer_new_ns(QEMU_CLOCK_VIRTUAL, sdhci_data_transfer, s);
-
-    object_property_add_link(OBJECT(s), "dma", TYPE_MEMORY_REGION,
-                             (Object **)&s->dma_mr,
-                             qdev_prop_allow_set_link_before_realize,
-                             OBJ_PROP_LINK_UNREF_ON_RELEASE,
-                             &error_abort);
 }
 
 static void sdhci_common_realize(SDHCIState *s, Error **errp)
@@ -1547,14 +1460,7 @@
     }
 
     sysbus_init_irq(sbd, &s->irq);
-<<<<<<< HEAD
-    memory_region_init_io(&s->iomem, OBJECT(s), &sdhci_mmio_ops, s, "sdhci",
-                          SDHC_REGISTERS_MAP_SIZE);
-=======
->>>>>>> e335615a
     sysbus_init_mmio(sbd, &s->iomem);
-    s->dma_as = s->dma_mr ? address_space_init_shareable(s->dma_mr, NULL)
-                          : &address_space_memory;
 }
 
 static void sdhci_sysbus_unrealize(DeviceState *dev, Error **errp)
