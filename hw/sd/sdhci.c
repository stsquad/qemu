/*
 * SD Association Host Standard Specification v2.0 controller emulation
 *
 * Copyright (c) 2011 Samsung Electronics Co., Ltd.
 * Mitsyanko Igor <i.mitsyanko@samsung.com>
 * Peter A.G. Crosthwaite <peter.crosthwaite@petalogix.com>
 *
 * Based on MMC controller for Samsung S5PC1xx-based board emulation
 * by Alexey Merkulov and Vladimir Monakhov.
 *
 * This program is free software; you can redistribute it and/or modify it
 * under the terms of the GNU General Public License as published by the
 * Free Software Foundation; either version 2 of the License, or (at your
 * option) any later version.
 *
 * This program is distributed in the hope that it will be useful,
 * but WITHOUT ANY WARRANTY; without even the implied warranty of
 * MERCHANTABILITY or FITNESS FOR A PARTICULAR PURPOSE.
 * See the GNU General Public License for more details.
 *
 * You should have received a copy of the GNU General Public License along
 * with this program; if not, see <http://www.gnu.org/licenses/>.
 */

#include "qemu/osdep.h"
#include "hw/hw.h"
#include "sysemu/block-backend.h"
#include "sysemu/blockdev.h"
#include "sysemu/dma.h"
#include "qemu/timer.h"
#include "qemu/bitops.h"
#include "sdhci-internal.h"
#include "qapi/error.h"
#include "qemu/log.h"

/* host controller debug messages */
#ifndef SDHC_DEBUG
#define SDHC_DEBUG                        0
#endif

#define DPRINT_L1(fmt, args...) \
    do { \
        if (SDHC_DEBUG) { \
            fprintf(stderr, "QEMU SDHC: " fmt, ## args); \
        } \
    } while (0)
#define DPRINT_L2(fmt, args...) \
    do { \
        if (SDHC_DEBUG > 1) { \
            fprintf(stderr, "QEMU SDHC: " fmt, ## args); \
        } \
    } while (0)
#define ERRPRINT(fmt, args...) \
    do { \
        if (SDHC_DEBUG) { \
            fprintf(stderr, "QEMU SDHC ERROR: " fmt, ## args); \
        } \
    } while (0)

#define TYPE_SDHCI_BUS "sdhci-bus"
#define SDHCI_BUS(obj) OBJECT_CHECK(SDBus, (obj), TYPE_SDHCI_BUS)

<<<<<<< HEAD
=======
/* Default SD/MMC host controller features information, which will be
 * presented in CAPABILITIES register of generic SD host controller at reset.
 * If not stated otherwise:
 * 0 - not supported, 1 - supported, other - prohibited.
 */
#define SDHC_CAPAB_64BITBUS       0ul        /* 64-bit System Bus Support */
#define SDHC_CAPAB_18V            1ul        /* Voltage support 1.8v */
#define SDHC_CAPAB_30V            0ul        /* Voltage support 3.0v */
#define SDHC_CAPAB_33V            1ul        /* Voltage support 3.3v */
#define SDHC_CAPAB_SUSPRESUME     0ul        /* Suspend/resume support */
#define SDHC_CAPAB_SDMA           1ul        /* SDMA support */
#define SDHC_CAPAB_HIGHSPEED      1ul        /* High speed support */
#define SDHC_CAPAB_ADMA1          1ul        /* ADMA1 support */
#define SDHC_CAPAB_ADMA2          1ul        /* ADMA2 support */
/* Maximum host controller R/W buffers size
 * Possible values: 512, 1024, 2048 bytes */
#define SDHC_CAPAB_MAXBLOCKLENGTH 512ul
/* Maximum clock frequency for SDclock in MHz
 * value in range 10-63 MHz, 0 - not defined */
#define SDHC_CAPAB_BASECLKFREQ    52ul
#define SDHC_CAPAB_TOUNIT         1ul  /* Timeout clock unit 0 - kHz, 1 - MHz */
/* Timeout clock frequency 1-63, 0 - not defined */
#define SDHC_CAPAB_TOCLKFREQ      52ul

/* Now check all parameters and calculate CAPABILITIES REGISTER value */
#if SDHC_CAPAB_64BITBUS > 1 || SDHC_CAPAB_18V > 1 || SDHC_CAPAB_30V > 1 ||     \
    SDHC_CAPAB_33V > 1 || SDHC_CAPAB_SUSPRESUME > 1 || SDHC_CAPAB_SDMA > 1 ||  \
    SDHC_CAPAB_HIGHSPEED > 1 || SDHC_CAPAB_ADMA2 > 1 || SDHC_CAPAB_ADMA1 > 1 ||\
    SDHC_CAPAB_TOUNIT > 1
#error Capabilities features can have value 0 or 1 only!
#endif

#if SDHC_CAPAB_MAXBLOCKLENGTH == 512
#define MAX_BLOCK_LENGTH 0ul
#elif SDHC_CAPAB_MAXBLOCKLENGTH == 1024
#define MAX_BLOCK_LENGTH 1ul
#elif SDHC_CAPAB_MAXBLOCKLENGTH == 2048
#define MAX_BLOCK_LENGTH 2ul
#else
#error Max host controller block size can have value 512, 1024 or 2048 only!
#endif

#if (SDHC_CAPAB_BASECLKFREQ > 0 && SDHC_CAPAB_BASECLKFREQ < 10) || \
    SDHC_CAPAB_BASECLKFREQ > 63
#error SDclock frequency can have value in range 0, 10-63 only!
#endif

#if SDHC_CAPAB_TOCLKFREQ > 63
#error Timeout clock frequency can have value in range 0-63 only!
#endif

#define SDHC_CAPAB_REG_DEFAULT                                 \
   ((SDHC_CAPAB_64BITBUS << 28) | (SDHC_CAPAB_18V << 26) |     \
    (SDHC_CAPAB_30V << 25) | (SDHC_CAPAB_33V << 24) |          \
    (SDHC_CAPAB_SUSPRESUME << 23) | (SDHC_CAPAB_SDMA << 22) |  \
    (SDHC_CAPAB_HIGHSPEED << 21) | (SDHC_CAPAB_ADMA1 << 20) |  \
    (SDHC_CAPAB_ADMA2 << 19) | (MAX_BLOCK_LENGTH << 16) |      \
    (SDHC_CAPAB_BASECLKFREQ << 8) | (SDHC_CAPAB_TOUNIT << 7) | \
    (SDHC_CAPAB_TOCLKFREQ))

#define MASK_TRNMOD     0x0037
>>>>>>> 1ab5eb4e
#define MASKED_WRITE(reg, mask, val)  (reg = (reg & (mask)) | (val))

static uint8_t sdhci_slotint(SDHCIState *s)
{
    return (s->norintsts & s->norintsigen) || (s->errintsts & s->errintsigen) ||
         ((s->norintsts & SDHC_NIS_INSERT) && (s->wakcon & SDHC_WKUP_ON_INS)) ||
         ((s->norintsts & SDHC_NIS_REMOVE) && (s->wakcon & SDHC_WKUP_ON_RMV));
}

static inline void sdhci_update_irq(SDHCIState *s)
{
    qemu_set_irq(s->irq, sdhci_slotint(s));
}

static void sdhci_raise_insertion_irq(void *opaque)
{
    SDHCIState *s = (SDHCIState *)opaque;

    if (s->norintsts & SDHC_NIS_REMOVE) {
        timer_mod(s->insert_timer,
                       qemu_clock_get_ns(QEMU_CLOCK_VIRTUAL) + SDHC_INSERTION_DELAY);
    } else {
        s->prnsts = 0x1ff0000;
        if (s->norintstsen & SDHC_NISEN_INSERT) {
            s->norintsts |= SDHC_NIS_INSERT;
        }
        sdhci_update_irq(s);
    }
}

static void sdhci_set_inserted(DeviceState *dev, bool level)
{
    SDHCIState *s = (SDHCIState *)dev;
    DPRINT_L1("Card state changed: %s!\n", level ? "insert" : "eject");

    if ((s->norintsts & SDHC_NIS_REMOVE) && level) {
        /* Give target some time to notice card ejection */
        timer_mod(s->insert_timer,
                       qemu_clock_get_ns(QEMU_CLOCK_VIRTUAL) + SDHC_INSERTION_DELAY);
    } else {
        if (level) {
            s->prnsts = 0x1ff0000;
            if (s->norintstsen & SDHC_NISEN_INSERT) {
                s->norintsts |= SDHC_NIS_INSERT;
            }
        } else {
            s->prnsts = 0x1fa0000;
            s->pwrcon &= ~SDHC_POWER_ON;
            s->clkcon &= ~SDHC_CLOCK_SDCLK_EN;
            if (s->norintstsen & SDHC_NISEN_REMOVE) {
                s->norintsts |= SDHC_NIS_REMOVE;
            }
        }
        sdhci_update_irq(s);
    }
}

static void sdhci_set_readonly(DeviceState *dev, bool level)
{
    SDHCIState *s = (SDHCIState *)dev;

    if (level) {
        s->prnsts &= ~SDHC_WRITE_PROTECT;
    } else {
        /* Write enabled */
        s->prnsts |= SDHC_WRITE_PROTECT;
    }
}

static void sdhci_reset(SDHCIState *s)
{
    DeviceState *dev = DEVICE(s);

    timer_del(s->insert_timer);
    timer_del(s->transfer_timer);
    /* Set all registers to 0. Capabilities registers are not cleared
     * and assumed to always preserve their value, given to them during
     * initialization */
    memset(&s->sdmasysad, 0, (uintptr_t)&s->capareg - (uintptr_t)&s->sdmasysad);

    /* Reset other state based on current card insertion/readonly status */
    sdhci_set_inserted(dev, sdbus_get_inserted(&s->sdbus));
    sdhci_set_readonly(dev, sdbus_get_readonly(&s->sdbus));

    s->data_count = 0;
    s->stopped_state = sdhc_not_stopped;
    s->pending_insert_state = false;
}

static void sdhci_poweron_reset(DeviceState *dev)
{
    /* QOM (ie power-on) reset. This is identical to reset
     * commanded via device register apart from handling of the
     * 'pending insert on powerup' quirk.
     */
    SDHCIState *s = (SDHCIState *)dev;

    sdhci_reset(s);

    if (s->pending_insert_quirk) {
        s->pending_insert_state = true;
    }
}

static void sdhci_data_transfer(void *opaque);

static void sdhci_send_command(SDHCIState *s)
{
    SDRequest request;
    uint8_t response[16];
    int rlen;

    s->errintsts = 0;
    s->acmd12errsts = 0;
    request.cmd = s->cmdreg >> 8;
    request.arg = s->argument;
    DPRINT_L1("sending CMD%u ARG[0x%08x]\n", request.cmd, request.arg);
    rlen = sdbus_do_command(&s->sdbus, &request, response);

    if (s->cmdreg & SDHC_CMD_RESPONSE) {
        if (rlen == 4) {
            s->rspreg[0] = (response[0] << 24) | (response[1] << 16) |
                           (response[2] << 8)  |  response[3];
            s->rspreg[1] = s->rspreg[2] = s->rspreg[3] = 0;
            DPRINT_L1("Response: RSPREG[31..0]=0x%08x\n", s->rspreg[0]);
        } else if (rlen == 16) {
            s->rspreg[0] = (response[11] << 24) | (response[12] << 16) |
                           (response[13] << 8) |  response[14];
            s->rspreg[1] = (response[7] << 24) | (response[8] << 16) |
                           (response[9] << 8)  |  response[10];
            s->rspreg[2] = (response[3] << 24) | (response[4] << 16) |
                           (response[5] << 8)  |  response[6];
            s->rspreg[3] = (response[0] << 16) | (response[1] << 8) |
                            response[2];
            DPRINT_L1("Response received:\n RSPREG[127..96]=0x%08x, RSPREG[95.."
                  "64]=0x%08x,\n RSPREG[63..32]=0x%08x, RSPREG[31..0]=0x%08x\n",
                  s->rspreg[3], s->rspreg[2], s->rspreg[1], s->rspreg[0]);
        } else {
            ERRPRINT("Timeout waiting for command response\n");
            if (s->errintstsen & SDHC_EISEN_CMDTIMEOUT) {
                s->errintsts |= SDHC_EIS_CMDTIMEOUT;
                s->norintsts |= SDHC_NIS_ERR;
            }
        }

        if ((s->norintstsen & SDHC_NISEN_TRSCMP) &&
            (s->cmdreg & SDHC_CMD_RESPONSE) == SDHC_CMD_RSP_WITH_BUSY) {
            s->norintsts |= SDHC_NIS_TRSCMP;
        }
    }

    if (s->norintstsen & SDHC_NISEN_CMDCMP) {
        s->norintsts |= SDHC_NIS_CMDCMP;
    }

    sdhci_update_irq(s);

    if (s->blksize && (s->cmdreg & SDHC_CMD_DATA_PRESENT)) {
        s->data_count = 0;
        sdhci_data_transfer(s);
    }
}

static void sdhci_end_transfer(SDHCIState *s)
{
    /* Automatically send CMD12 to stop transfer if AutoCMD12 enabled */
    if ((s->trnmod & SDHC_TRNS_ACMD12) != 0) {
        SDRequest request;
        uint8_t response[16];

        request.cmd = 0x0C;
        request.arg = 0;
        DPRINT_L1("Automatically issue CMD%d %08x\n", request.cmd, request.arg);
        sdbus_do_command(&s->sdbus, &request, response);
        /* Auto CMD12 response goes to the upper Response register */
        s->rspreg[3] = (response[0] << 24) | (response[1] << 16) |
                (response[2] << 8) | response[3];
    }

    s->prnsts &= ~(SDHC_DOING_READ | SDHC_DOING_WRITE |
            SDHC_DAT_LINE_ACTIVE | SDHC_DATA_INHIBIT |
            SDHC_SPACE_AVAILABLE | SDHC_DATA_AVAILABLE);

    if (s->norintstsen & SDHC_NISEN_TRSCMP) {
        s->norintsts |= SDHC_NIS_TRSCMP;
    }

    sdhci_update_irq(s);
}

/*
 * Programmed i/o data transfer
 */

/* Fill host controller's read buffer with BLKSIZE bytes of data from card */
static void sdhci_read_block_from_card(SDHCIState *s)
{
    int index = 0;
    uint8_t data;
    uint16_t blk_size;

    blk_size = s->blksize & 0x0fff;

    if ((s->trnmod & SDHC_TRNS_MULTI) &&
            (s->trnmod & SDHC_TRNS_BLK_CNT_EN) && (s->blkcnt == 0)) {
        return;
    }

    for (index = 0; index < blk_size; index++) {
        data = sdbus_read_data(&s->sdbus);
        if (!(s->hostctl2 & (SDHC_CTRL2_EXECUTE_TUNING >> 16))) {
            /* Device is not in tunning */
            s->fifo_buffer[index] = data;
        }
    }

    if (s->hostctl2 & (SDHC_CTRL2_EXECUTE_TUNING >> 16)) {
        /* Device is in tunning */
        s->hostctl2 &= ~(SDHC_CTRL2_EXECUTE_TUNING >> 16);
        s->hostctl2 |= (SDHC_CTRL2_SAMPLING_CLKSEL >> 16);
        s->prnsts &= ~(SDHC_DAT_LINE_ACTIVE | SDHC_DOING_READ |
                       SDHC_DATA_INHIBIT);
        goto read_done;
    }

    /* New data now available for READ through Buffer Port Register */
    s->prnsts |= SDHC_DATA_AVAILABLE;
    if (s->norintstsen & SDHC_NISEN_RBUFRDY) {
        s->norintsts |= SDHC_NIS_RBUFRDY;
    }

    /* Clear DAT line active status if that was the last block */
    if ((s->trnmod & SDHC_TRNS_MULTI) == 0 ||
            ((s->trnmod & SDHC_TRNS_MULTI) && s->blkcnt == 1)) {
        s->prnsts &= ~SDHC_DAT_LINE_ACTIVE;
    }

    /* If stop at block gap request was set and it's not the last block of
     * data - generate Block Event interrupt */
    if (s->stopped_state == sdhc_gap_read && (s->trnmod & SDHC_TRNS_MULTI) &&
            s->blkcnt != 1)    {
        s->prnsts &= ~SDHC_DAT_LINE_ACTIVE;
        if (s->norintstsen & SDHC_EISEN_BLKGAP) {
            s->norintsts |= SDHC_EIS_BLKGAP;
        }
    }

read_done:
    sdhci_update_irq(s);
}

/* Read @size byte of data from host controller @s BUFFER DATA PORT register */
static uint32_t sdhci_read_dataport(SDHCIState *s, unsigned size)
{
    uint32_t value = 0;
    int i;

    /* first check that a valid data exists in host controller input buffer */
    if ((s->prnsts & SDHC_DATA_AVAILABLE) == 0) {
        ERRPRINT("Trying to read from empty buffer\n");
        return 0;
    }

    for (i = 0; i < size; i++) {
        value |= s->fifo_buffer[s->data_count] << i * 8;
        s->data_count++;
        /* check if we've read all valid data (blksize bytes) from buffer */
        if ((s->data_count) >= (s->blksize & 0x0fff)) {
            DPRINT_L2("All %u bytes of data have been read from input buffer\n",
                    s->data_count);
            s->prnsts &= ~SDHC_DATA_AVAILABLE; /* no more data in a buffer */
            s->data_count = 0;  /* next buff read must start at position [0] */

            if (s->trnmod & SDHC_TRNS_BLK_CNT_EN) {
                s->blkcnt--;
            }

            /* if that was the last block of data */
            if ((s->trnmod & SDHC_TRNS_MULTI) == 0 ||
                ((s->trnmod & SDHC_TRNS_BLK_CNT_EN) && (s->blkcnt == 0)) ||
                 /* stop at gap request */
                (s->stopped_state == sdhc_gap_read &&
                 !(s->prnsts & SDHC_DAT_LINE_ACTIVE))) {
                sdhci_end_transfer(s);
            } else { /* if there are more data, read next block from card */
                sdhci_read_block_from_card(s);
            }
            break;
        }
    }

    return value;
}

/* Write data from host controller FIFO to card */
static void sdhci_write_block_to_card(SDHCIState *s)
{
    int index = 0;

    if (s->prnsts & SDHC_SPACE_AVAILABLE) {
        if (s->norintstsen & SDHC_NISEN_WBUFRDY) {
            s->norintsts |= SDHC_NIS_WBUFRDY;
        }
        sdhci_update_irq(s);
        return;
    }

    if (s->trnmod & SDHC_TRNS_BLK_CNT_EN) {
        if (s->blkcnt == 0) {
            return;
        } else {
            s->blkcnt--;
        }
    }

    for (index = 0; index < (s->blksize & 0x0fff); index++) {
        sdbus_write_data(&s->sdbus, s->fifo_buffer[index]);
    }

    /* Next data can be written through BUFFER DATORT register */
    s->prnsts |= SDHC_SPACE_AVAILABLE;

    /* Finish transfer if that was the last block of data */
    if ((s->trnmod & SDHC_TRNS_MULTI) == 0 ||
            ((s->trnmod & SDHC_TRNS_MULTI) &&
            (s->trnmod & SDHC_TRNS_BLK_CNT_EN) && (s->blkcnt == 0))) {
        sdhci_end_transfer(s);
    } else if (s->norintstsen & SDHC_NISEN_WBUFRDY) {
        s->norintsts |= SDHC_NIS_WBUFRDY;
    }

    /* Generate Block Gap Event if requested and if not the last block */
    if (s->stopped_state == sdhc_gap_write && (s->trnmod & SDHC_TRNS_MULTI) &&
            s->blkcnt > 0) {
        s->prnsts &= ~SDHC_DOING_WRITE;
        if (s->norintstsen & SDHC_EISEN_BLKGAP) {
            s->norintsts |= SDHC_EIS_BLKGAP;
        }
        sdhci_end_transfer(s);
    }

    sdhci_update_irq(s);
}

/* Write @size bytes of @value data to host controller @s Buffer Data Port
 * register */
static void sdhci_write_dataport(SDHCIState *s, uint32_t value, unsigned size)
{
    unsigned i;

    /* Check that there is free space left in a buffer */
    if (!(s->prnsts & SDHC_SPACE_AVAILABLE)) {
        ERRPRINT("Can't write to data buffer: buffer full\n");
        return;
    }

    for (i = 0; i < size; i++) {
        s->fifo_buffer[s->data_count] = value & 0xFF;
        s->data_count++;
        value >>= 8;
        if (s->data_count >= (s->blksize & 0x0fff)) {
            DPRINT_L2("write buffer filled with %u bytes of data\n",
                    s->data_count);
            s->data_count = 0;
            s->prnsts &= ~SDHC_SPACE_AVAILABLE;
            if (s->prnsts & SDHC_DOING_WRITE) {
                sdhci_write_block_to_card(s);
            }
        }
    }
}

/*
 * Single DMA data transfer
 */

/* Multi block SDMA transfer */
static void sdhci_sdma_transfer_multi_blocks(SDHCIState *s)
{
    bool page_aligned = false;
    unsigned int n, begin;
    const uint16_t block_size = s->blksize & 0x0fff;
    uint32_t boundary_chk = 1 << (((s->blksize & 0xf000) >> 12) + 12);
    uint32_t boundary_count = boundary_chk - (s->sdmasysad % boundary_chk);

    if (!(s->trnmod & SDHC_TRNS_BLK_CNT_EN) || !s->blkcnt) {
        qemu_log_mask(LOG_UNIMP, "infinite transfer is not supported\n");
        return;
    }

    /* XXX: Some sd/mmc drivers (for example, u-boot-slp) do not account for
     * possible stop at page boundary if initial address is not page aligned,
     * allow them to work properly */
    if ((s->sdmasysad % boundary_chk) == 0) {
        page_aligned = true;
    }

    if (s->trnmod & SDHC_TRNS_READ) {
        s->prnsts |= SDHC_DOING_READ | SDHC_DATA_INHIBIT |
                SDHC_DAT_LINE_ACTIVE;
        while (s->blkcnt) {
            if (s->data_count == 0) {
                for (n = 0; n < block_size; n++) {
                    s->fifo_buffer[n] = sdbus_read_data(&s->sdbus);
                }
            }
            begin = s->data_count;
            if (((boundary_count + begin) < block_size) && page_aligned) {
                s->data_count = boundary_count + begin;
                boundary_count = 0;
             } else {
                s->data_count = block_size;
                boundary_count -= block_size - begin;
                if (s->trnmod & SDHC_TRNS_BLK_CNT_EN) {
                    s->blkcnt--;
                }
            }
            dma_memory_write(s->dma_as, s->sdmasysad,
                             &s->fifo_buffer[begin], s->data_count - begin);
            s->sdmasysad += s->data_count - begin;
            if (s->data_count == block_size) {
                s->data_count = 0;
            }
            if (page_aligned && boundary_count == 0) {
                break;
            }
        }
    } else {
        s->prnsts |= SDHC_DOING_WRITE | SDHC_DATA_INHIBIT |
                SDHC_DAT_LINE_ACTIVE;
        while (s->blkcnt) {
            begin = s->data_count;
            if (((boundary_count + begin) < block_size) && page_aligned) {
                s->data_count = boundary_count + begin;
                boundary_count = 0;
             } else {
                s->data_count = block_size;
                boundary_count -= block_size - begin;
            }
<<<<<<< HEAD
            dma_memory_read(s->dma_as, s->sdmasysad,
=======
            dma_memory_read(&address_space_memory, s->sdmasysad,
>>>>>>> 1ab5eb4e
                            &s->fifo_buffer[begin], s->data_count - begin);
            s->sdmasysad += s->data_count - begin;
            if (s->data_count == block_size) {
                for (n = 0; n < block_size; n++) {
                    sdbus_write_data(&s->sdbus, s->fifo_buffer[n]);
                }
                s->data_count = 0;
                if (s->trnmod & SDHC_TRNS_BLK_CNT_EN) {
                    s->blkcnt--;
                }
            }
            if (page_aligned && boundary_count == 0) {
                break;
            }
        }
    }

    if (s->blkcnt == 0) {
        sdhci_end_transfer(s);
    } else {
        if (s->norintstsen & SDHC_NISEN_DMA) {
            s->norintsts |= SDHC_NIS_DMA;
        }
        sdhci_update_irq(s);
    }
}

/* single block SDMA transfer */
static void sdhci_sdma_transfer_single_block(SDHCIState *s)
{
    int n;
    uint32_t datacnt = s->blksize & 0x0fff;

    if (s->trnmod & SDHC_TRNS_READ) {
        for (n = 0; n < datacnt; n++) {
            s->fifo_buffer[n] = sdbus_read_data(&s->sdbus);
        }
        dma_memory_write(s->dma_as, s->sdmasysad, s->fifo_buffer, datacnt);
    } else {
        dma_memory_read(s->dma_as, s->sdmasysad, s->fifo_buffer, datacnt);
        for (n = 0; n < datacnt; n++) {
            sdbus_write_data(&s->sdbus, s->fifo_buffer[n]);
        }
    }
    s->blkcnt--;

    sdhci_end_transfer(s);
}

typedef struct ADMADescr {
    hwaddr addr;
    uint16_t length;
    uint8_t attr;
    uint8_t incr;
} ADMADescr;

static void get_adma_description(SDHCIState *s, ADMADescr *dscr)
{
    uint32_t adma1 = 0;
    uint64_t adma2 = 0;
    hwaddr entry_addr = (hwaddr)s->admasysaddr;
    switch (SDHC_DMA_TYPE(s->hostctl)) {
    case SDHC_CTRL_ADMA2_32:
        dma_memory_read(s->dma_as, entry_addr, (uint8_t *)&adma2,
                        sizeof(adma2));
        adma2 = le64_to_cpu(adma2);
        /* The spec does not specify endianness of descriptor table.
         * We currently assume that it is LE.
         */
        dscr->addr = (hwaddr)extract64(adma2, 32, 32) & ~0x3ull;
        dscr->length = (uint16_t)extract64(adma2, 16, 16);
        dscr->attr = (uint8_t)extract64(adma2, 0, 7);
        dscr->incr = 8;
        break;
    case SDHC_CTRL_ADMA1_32:
        dma_memory_read(s->dma_as, entry_addr, (uint8_t *)&adma1,
                        sizeof(adma1));
        adma1 = le32_to_cpu(adma1);
        dscr->addr = (hwaddr)(adma1 & 0xFFFFF000);
        dscr->attr = (uint8_t)extract32(adma1, 0, 7);
        dscr->incr = 4;
        if ((dscr->attr & SDHC_ADMA_ATTR_ACT_MASK) == SDHC_ADMA_ATTR_SET_LEN) {
            dscr->length = (uint16_t)extract32(adma1, 12, 16);
        } else {
            dscr->length = 4096;
        }
        break;
    case SDHC_CTRL_ADMA2_64:
        dma_memory_read(s->dma_as, entry_addr, (uint8_t *)(&dscr->attr), 1);
        dma_memory_read(s->dma_as, entry_addr + 2,
                        (uint8_t *)(&dscr->length), 2);
        dscr->length = le16_to_cpu(dscr->length);
        dma_memory_read(s->dma_as, entry_addr + 4,
                        (uint8_t *)(&dscr->addr), 8);
        dscr->addr = le64_to_cpu(dscr->addr);
        dscr->attr &= (uint8_t) ~0xC0;
        dscr->incr = 12;
        break;
    }
}

/* Advanced DMA data transfer */

static void sdhci_do_adma(SDHCIState *s)
{
    unsigned int n, begin, length;
    const uint16_t block_size = s->blksize & 0x0fff;
    ADMADescr dscr;
    int i;

    for (i = 0; i < SDHC_ADMA_DESCS_PER_DELAY; ++i) {
        s->admaerr &= ~SDHC_ADMAERR_LENGTH_MISMATCH;

        get_adma_description(s, &dscr);
        DPRINT_L2("ADMA loop: addr=" TARGET_FMT_plx ", len=%d, attr=%x\n",
                dscr.addr, dscr.length, dscr.attr);

        if ((dscr.attr & SDHC_ADMA_ATTR_VALID) == 0) {
            /* Indicate that error occurred in ST_FDS state */
            s->admaerr &= ~SDHC_ADMAERR_STATE_MASK;
            s->admaerr |= SDHC_ADMAERR_STATE_ST_FDS;

            /* Generate ADMA error interrupt */
            if (s->errintstsen & SDHC_EISEN_ADMAERR) {
                s->errintsts |= SDHC_EIS_ADMAERR;
                s->norintsts |= SDHC_NIS_ERR;
            }

            sdhci_update_irq(s);
            return;
        }

        length = dscr.length ? dscr.length : 65536;

        switch (dscr.attr & SDHC_ADMA_ATTR_ACT_MASK) {
        case SDHC_ADMA_ATTR_ACT_TRAN:  /* data transfer */

            if (s->trnmod & SDHC_TRNS_READ) {
                while (length) {
                    if (s->data_count == 0) {
                        for (n = 0; n < block_size; n++) {
                            s->fifo_buffer[n] = sdbus_read_data(&s->sdbus);
                        }
                    }
                    begin = s->data_count;
                    if ((length + begin) < block_size) {
                        s->data_count = length + begin;
                        length = 0;
                     } else {
                        s->data_count = block_size;
                        length -= block_size - begin;
                    }
                    dma_memory_write(s->dma_as, dscr.addr,
                                     &s->fifo_buffer[begin],
                                     s->data_count - begin);
                    dscr.addr += s->data_count - begin;
                    if (s->data_count == block_size) {
                        s->data_count = 0;
                        if (s->trnmod & SDHC_TRNS_BLK_CNT_EN) {
                            s->blkcnt--;
                            if (s->blkcnt == 0) {
                                break;
                            }
                        }
                    }
                }
            } else {
                while (length) {
                    begin = s->data_count;
                    if ((length + begin) < block_size) {
                        s->data_count = length + begin;
                        length = 0;
                     } else {
                        s->data_count = block_size;
                        length -= block_size - begin;
                    }
                    dma_memory_read(s->dma_as, dscr.addr,
                                    &s->fifo_buffer[begin],
                                    s->data_count - begin);
                    dscr.addr += s->data_count - begin;
                    if (s->data_count == block_size) {
                        for (n = 0; n < block_size; n++) {
                            sdbus_write_data(&s->sdbus, s->fifo_buffer[n]);
                        }
                        s->data_count = 0;
                        if (s->trnmod & SDHC_TRNS_BLK_CNT_EN) {
                            s->blkcnt--;
                            if (s->blkcnt == 0) {
                                break;
                            }
                        }
                    }
                }
            }
            s->admasysaddr += dscr.incr;
            break;
        case SDHC_ADMA_ATTR_ACT_LINK:   /* link to next descriptor table */
            s->admasysaddr = dscr.addr;
            DPRINT_L1("ADMA link: admasysaddr=0x%" PRIx64 "\n",
                      s->admasysaddr);
            break;
        default:
            s->admasysaddr += dscr.incr;
            break;
        }

        if (dscr.attr & SDHC_ADMA_ATTR_INT) {
            DPRINT_L1("ADMA interrupt: admasysaddr=0x%" PRIx64 "\n",
                      s->admasysaddr);
            if (s->norintstsen & SDHC_NISEN_DMA) {
                s->norintsts |= SDHC_NIS_DMA;
            }

            sdhci_update_irq(s);
        }

        /* ADMA transfer terminates if blkcnt == 0 or by END attribute */
        if (((s->trnmod & SDHC_TRNS_BLK_CNT_EN) &&
                    (s->blkcnt == 0)) || (dscr.attr & SDHC_ADMA_ATTR_END)) {
            DPRINT_L2("ADMA transfer completed\n");
            if (length || ((dscr.attr & SDHC_ADMA_ATTR_END) &&
                (s->trnmod & SDHC_TRNS_BLK_CNT_EN) &&
                s->blkcnt != 0)) {
                ERRPRINT("SD/MMC host ADMA length mismatch\n");
                s->admaerr |= SDHC_ADMAERR_LENGTH_MISMATCH |
                        SDHC_ADMAERR_STATE_ST_TFR;
                if (s->errintstsen & SDHC_EISEN_ADMAERR) {
                    ERRPRINT("Set ADMA error flag\n");
                    s->errintsts |= SDHC_EIS_ADMAERR;
                    s->norintsts |= SDHC_NIS_ERR;
                }

                sdhci_update_irq(s);
            }
            sdhci_end_transfer(s);
            return;
        }

    }

    /* we have unfinished business - reschedule to continue ADMA */
    timer_mod(s->transfer_timer,
                   qemu_clock_get_ns(QEMU_CLOCK_VIRTUAL) + SDHC_TRANSFER_DELAY);
}

/* Perform data transfer according to controller configuration */

static void sdhci_data_transfer(void *opaque)
{
    SDHCIState *s = (SDHCIState *)opaque;

    if (s->trnmod & SDHC_TRNS_DMA) {
        switch (SDHC_DMA_TYPE(s->hostctl)) {
        case SDHC_CTRL_SDMA:
            if ((s->blkcnt == 1) || !(s->trnmod & SDHC_TRNS_MULTI)) {
                sdhci_sdma_transfer_single_block(s);
            } else {
                sdhci_sdma_transfer_multi_blocks(s);
            }

            break;
        case SDHC_CTRL_ADMA1_32:
            if (!(s->capareg & SDHC_CAN_DO_ADMA1)) {
                ERRPRINT("ADMA1 not supported\n");
                break;
            }

            sdhci_do_adma(s);
            break;
        case SDHC_CTRL_ADMA2_32:
            if (!(s->capareg & SDHC_CAN_DO_ADMA2)) {
                ERRPRINT("ADMA2 not supported\n");
                break;
            }

            sdhci_do_adma(s);
            break;
        case SDHC_CTRL_ADMA2_64:
            if (!(s->capareg & SDHC_CAN_DO_ADMA2) ||
                    !(s->capareg & SDHC_64_BIT_BUS_SUPPORT)) {
                ERRPRINT("64 bit ADMA not supported\n");
                break;
            }

            sdhci_do_adma(s);
            break;
        default:
            ERRPRINT("Unsupported DMA type\n");
            break;
        }
    } else {
        if ((s->trnmod & SDHC_TRNS_READ) && sdbus_data_ready(&s->sdbus)) {
            s->prnsts |= SDHC_DOING_READ | SDHC_DATA_INHIBIT |
                    SDHC_DAT_LINE_ACTIVE;
            sdhci_read_block_from_card(s);
        } else {
            s->prnsts |= SDHC_DOING_WRITE | SDHC_DAT_LINE_ACTIVE |
                    SDHC_SPACE_AVAILABLE | SDHC_DATA_INHIBIT;
            sdhci_write_block_to_card(s);
        }
    }
}

static bool sdhci_can_issue_command(SDHCIState *s)
{
    if (!SDHC_CLOCK_IS_ON(s->clkcon) ||
        (((s->prnsts & SDHC_DATA_INHIBIT) || s->stopped_state) &&
        ((s->cmdreg & SDHC_CMD_DATA_PRESENT) ||
        ((s->cmdreg & SDHC_CMD_RESPONSE) == SDHC_CMD_RSP_WITH_BUSY &&
        !(SDHC_COMMAND_TYPE(s->cmdreg) == SDHC_CMD_ABORT))))) {
        return false;
    }

    return true;
}

/* The Buffer Data Port register must be accessed in sequential and
 * continuous manner */
static inline bool
sdhci_buff_access_is_sequential(SDHCIState *s, unsigned byte_num)
{
    if ((s->data_count & 0x3) != byte_num) {
        ERRPRINT("Non-sequential access to Buffer Data Port register"
                "is prohibited\n");
        return false;
    }
    return true;
}

static uint64_t sdhci_read(void *opaque, hwaddr offset, unsigned size)
{
    SDHCIState *s = (SDHCIState *)opaque;
    uint32_t ret = 0;

    switch (offset & ~0x3) {
    case SDHC_SYSAD:
        ret = s->sdmasysad;
        break;
    case SDHC_BLKSIZE:
        ret = s->blksize | (s->blkcnt << 16);
        break;
    case SDHC_ARGUMENT:
        ret = s->argument;
        break;
    case SDHC_TRNMOD:
        ret = s->trnmod | (s->cmdreg << 16);
        break;
    case SDHC_RSPREG0 ... SDHC_RSPREG3:
        ret = s->rspreg[((offset & ~0x3) - SDHC_RSPREG0) >> 2];
        break;
    case  SDHC_BDATA:
        if (sdhci_buff_access_is_sequential(s, offset - SDHC_BDATA)) {
            ret = sdhci_read_dataport(s, size);
            DPRINT_L2("read %ub: addr[0x%04x] -> %u(0x%x)\n", size, (int)offset,
                      ret, ret);
            return ret;
        }
        break;
    case SDHC_PRNSTS:
        ret = s->prnsts;
        ret = deposit32(ret, SDHC_DAT_LVL_SHIFT, SDHC_DAT_LVL_LENGTH,
                        sdbus_get_dat_lines(&s->sdbus));
        ret = deposit32(ret, SDHC_CMD_LVL_SHIFT, 1, sdbus_get_cmd_line(&s->sdbus));
        break;
    case SDHC_HOSTCTL:
        ret = s->hostctl | (s->pwrcon << 8) | (s->blkgap << 16) |
              (s->wakcon << 24);
        break;
    case SDHC_CLKCON:
        ret = s->clkcon | (s->timeoutcon << 16);
        break;
    case SDHC_NORINTSTS:
        ret = s->norintsts | (s->errintsts << 16);
        break;
    case SDHC_NORINTSTSEN:
        ret = s->norintstsen | (s->errintstsen << 16);
        break;
    case SDHC_NORINTSIGEN:
        ret = s->norintsigen | (s->errintsigen << 16);
        break;
    case SDHC_ACMD12ERRSTS:
        ret = s->acmd12errsts | (s->hostctl2 << 16);
        break;
    case SDHC_CAPAREG_HI:
	ret = extract64(s->capareg, 32, 32);
	break;
    case SDHC_CAPAREG:
	ret = extract64(s->capareg, 0, 32);
        break;
    case SDHC_MAXCURR:
        ret = s->maxcurr;
        break;
    case SDHC_ADMAERR:
        ret =  s->admaerr;
        break;
    case SDHC_ADMASYSADDR:
        ret = (uint32_t)s->admasysaddr;
        break;
    case SDHC_ADMASYSADDR + 4:
        ret = (uint32_t)(s->admasysaddr >> 32);
        break;
    case SDHC_SLOT_INT_STATUS:
        ret = (SD_HOST_SPECv2_VERS << 16) | sdhci_slotint(s);
        break;
    default:
        ERRPRINT("bad %ub read: addr[0x%04x]\n", size, (int)offset);
        break;
    }

    ret >>= (offset & 0x3) * 8;
    ret &= (1ULL << (size * 8)) - 1;
    DPRINT_L2("read %ub: addr[0x%04x] -> %u(0x%x)\n", size, (int)offset, ret, ret);
    return ret;
}

static inline void sdhci_blkgap_write(SDHCIState *s, uint8_t value)
{
    if ((value & SDHC_STOP_AT_GAP_REQ) && (s->blkgap & SDHC_STOP_AT_GAP_REQ)) {
        return;
    }
    s->blkgap = value & SDHC_STOP_AT_GAP_REQ;

    if ((value & SDHC_CONTINUE_REQ) && s->stopped_state &&
            (s->blkgap & SDHC_STOP_AT_GAP_REQ) == 0) {
        if (s->stopped_state == sdhc_gap_read) {
            s->prnsts |= SDHC_DAT_LINE_ACTIVE | SDHC_DOING_READ;
            sdhci_read_block_from_card(s);
        } else {
            s->prnsts |= SDHC_DAT_LINE_ACTIVE | SDHC_DOING_WRITE;
            sdhci_write_block_to_card(s);
        }
        s->stopped_state = sdhc_not_stopped;
    } else if (!s->stopped_state && (value & SDHC_STOP_AT_GAP_REQ)) {
        if (s->prnsts & SDHC_DOING_READ) {
            s->stopped_state = sdhc_gap_read;
        } else if (s->prnsts & SDHC_DOING_WRITE) {
            s->stopped_state = sdhc_gap_write;
        }
    }
}

static inline void sdhci_reset_write(SDHCIState *s, uint8_t value)
{
    switch (value) {
    case SDHC_RESET_ALL:
        sdhci_reset(s);
        break;
    case SDHC_RESET_CMD:
        s->prnsts &= ~SDHC_CMD_INHIBIT;
        s->norintsts &= ~SDHC_NIS_CMDCMP;
        break;
    case SDHC_RESET_DATA:
        s->data_count = 0;
        s->prnsts &= ~(SDHC_SPACE_AVAILABLE | SDHC_DATA_AVAILABLE |
                SDHC_DOING_READ | SDHC_DOING_WRITE |
                SDHC_DATA_INHIBIT | SDHC_DAT_LINE_ACTIVE);
        s->blkgap &= ~(SDHC_STOP_AT_GAP_REQ | SDHC_CONTINUE_REQ);
        s->stopped_state = sdhc_not_stopped;
        s->norintsts &= ~(SDHC_NIS_WBUFRDY | SDHC_NIS_RBUFRDY |
                SDHC_NIS_DMA | SDHC_NIS_TRSCMP | SDHC_NIS_BLKGAP);
        break;
    }
}

static void
sdhci_write(void *opaque, hwaddr offset, uint64_t val, unsigned size)
{
    SDHCIState *s = (SDHCIState *)opaque;
    unsigned shift =  8 * (offset & 0x3);
    uint32_t mask = ~(((1ULL << (size * 8)) - 1) << shift);
    uint32_t value = val;
    value <<= shift;

    switch (offset & ~0x3) {
    case SDHC_SYSAD:
        s->sdmasysad = (s->sdmasysad & mask) | value;
        MASKED_WRITE(s->sdmasysad, mask, value);
        /* Writing to last byte of sdmasysad might trigger transfer */
        if (!(mask & 0xFF000000) && TRANSFERRING_DATA(s->prnsts) && s->blkcnt &&
                s->blksize && SDHC_DMA_TYPE(s->hostctl) == SDHC_CTRL_SDMA) {
            if (s->trnmod & SDHC_TRNS_MULTI) {
                sdhci_sdma_transfer_multi_blocks(s);
            } else {
                sdhci_sdma_transfer_single_block(s);
            }
        }
        break;
    case SDHC_BLKSIZE:
        if (!TRANSFERRING_DATA(s->prnsts)) {
            MASKED_WRITE(s->blksize, mask, value);
            MASKED_WRITE(s->blkcnt, mask >> 16, value >> 16);
        }

        /* Limit block size to the maximum buffer size */
        if (extract32(s->blksize, 0, 12) > s->buf_maxsz) {
            qemu_log_mask(LOG_GUEST_ERROR, "%s: Size 0x%x is larger than " \
                          "the maximum buffer 0x%x", __func__, s->blksize,
                          s->buf_maxsz);

            s->blksize = deposit32(s->blksize, 0, 12, s->buf_maxsz);
        }

        break;
    case SDHC_ARGUMENT:
        MASKED_WRITE(s->argument, mask, value);
        break;
    case SDHC_TRNMOD:
        /* DMA can be enabled only if it is supported as indicated by
         * capabilities register */
        if (!(s->capareg & SDHC_CAN_DO_DMA)) {
            value &= ~SDHC_TRNS_DMA;
        }
        MASKED_WRITE(s->trnmod, mask, value & MASK_TRNMOD);
        MASKED_WRITE(s->cmdreg, mask >> 16, value >> 16);

        /* Writing to the upper byte of CMDREG triggers SD command generation */
        if ((mask & 0xFF000000) || !sdhci_can_issue_command(s)) {
            break;
        }

        sdhci_send_command(s);
        break;
    case  SDHC_BDATA:
        if (sdhci_buff_access_is_sequential(s, offset - SDHC_BDATA)) {
            sdhci_write_dataport(s, value >> shift, size);
        }
        break;
    case SDHC_HOSTCTL:
        if (!(mask & 0xFF0000)) {
            sdhci_blkgap_write(s, value >> 16);
        }
        MASKED_WRITE(s->hostctl, mask, value);
        MASKED_WRITE(s->pwrcon, mask >> 8, value >> 8);
        MASKED_WRITE(s->wakcon, mask >> 24, value >> 24);
        if (!(s->prnsts & SDHC_CARD_PRESENT) || ((s->pwrcon >> 1) & 0x7) < 5 ||
                !(s->capareg & (1 << (31 - ((s->pwrcon >> 1) & 0x7))))) {
            s->pwrcon &= ~SDHC_POWER_ON;
        }
        break;
    case SDHC_ACMD12ERRSTS:
        s->acmd12errsts = value;
        MASKED_WRITE(s->hostctl2, mask >> 16, value >> 16);
        sdbus_set_voltage(&s->sdbus, s->hostctl2 & SDHC_CTRL2_VOLTAGE_SWITCH ?
                                     SD_VOLTAGE_18 : SD_VOLTAGE_33);
        break;
    case SDHC_CLKCON:
        if (!(mask & 0xFF000000)) {
            sdhci_reset_write(s, value >> 24);
        }
        MASKED_WRITE(s->clkcon, mask, value);
        MASKED_WRITE(s->timeoutcon, mask >> 16, value >> 16);
        if (s->clkcon & SDHC_CLOCK_INT_EN) {
            s->clkcon |= SDHC_CLOCK_INT_STABLE;
        } else {
            s->clkcon &= ~SDHC_CLOCK_INT_STABLE;
        }
        break;
    case SDHC_NORINTSTS:
        if (s->norintstsen & SDHC_NISEN_CARDINT) {
            value &= ~SDHC_NIS_CARDINT;
        }
        s->norintsts &= mask | ~value;
        s->errintsts &= (mask >> 16) | ~(value >> 16);
        if (s->errintsts) {
            s->norintsts |= SDHC_NIS_ERR;
        } else {
            s->norintsts &= ~SDHC_NIS_ERR;
        }
        sdhci_update_irq(s);
        break;
    case SDHC_NORINTSTSEN:
        MASKED_WRITE(s->norintstsen, mask, value);
        MASKED_WRITE(s->errintstsen, mask >> 16, value >> 16);
        s->norintsts &= s->norintstsen;
        s->errintsts &= s->errintstsen;
        if (s->errintsts) {
            s->norintsts |= SDHC_NIS_ERR;
        } else {
            s->norintsts &= ~SDHC_NIS_ERR;
        }
        /* Quirk for Raspberry Pi: pending card insert interrupt
         * appears when first enabled after power on */
        if ((s->norintstsen & SDHC_NISEN_INSERT) && s->pending_insert_state) {
            assert(s->pending_insert_quirk);
            s->norintsts |= SDHC_NIS_INSERT;
            s->pending_insert_state = false;
        }
        sdhci_update_irq(s);
        break;
    case SDHC_NORINTSIGEN:
        MASKED_WRITE(s->norintsigen, mask, value);
        MASKED_WRITE(s->errintsigen, mask >> 16, value >> 16);
        sdhci_update_irq(s);
        break;
    case SDHC_ADMAERR:
        MASKED_WRITE(s->admaerr, mask, value);
        break;
    case SDHC_ADMASYSADDR:
        s->admasysaddr = (s->admasysaddr & (0xFFFFFFFF00000000ULL |
                (uint64_t)mask)) | (uint64_t)value;
        break;
    case SDHC_ADMASYSADDR + 4:
        s->admasysaddr = (s->admasysaddr & (0x00000000FFFFFFFFULL |
                ((uint64_t)mask << 32))) | ((uint64_t)value << 32);
        break;
    case SDHC_FEAER:
        s->acmd12errsts |= value;
        s->errintsts |= (value >> 16) & s->errintstsen;
        if (s->acmd12errsts) {
            s->errintsts |= SDHC_EIS_CMD12ERR;
        }
        if (s->errintsts) {
            s->norintsts |= SDHC_NIS_ERR;
        }
        sdhci_update_irq(s);
        break;
    default:
        ERRPRINT("bad %ub write offset: addr[0x%04x] <- %u(0x%x)\n",
                 size, (int)offset, value >> shift, value >> shift);
        break;
    }
    DPRINT_L2("write %ub: addr[0x%04x] <- %u(0x%x)\n",
              size, (int)offset, value >> shift, value >> shift);
}

static const MemoryRegionOps sdhci_mmio_ops = {
    .read = sdhci_read,
    .write = sdhci_write,
    .valid = {
        .min_access_size = 1,
        .max_access_size = 4,
        .unaligned = false
    },
    .endianness = DEVICE_LITTLE_ENDIAN,
};

static inline unsigned int sdhci_get_fifolen(SDHCIState *s)
{
    switch (SDHC_CAPAB_BLOCKSIZE(s->capareg)) {
    case 0:
        return 512;
    case 1:
        return 1024;
    case 2:
        return 2048;
    default:
        hw_error("SDHC: unsupported value for maximum block size\n");
        return 0;
    }
}

static void sdhci_initfn(SDHCIState *s)
{
    qbus_create_inplace(&s->sdbus, sizeof(s->sdbus),
                        TYPE_SDHCI_BUS, DEVICE(s), "sd-bus");

    s->insert_timer = timer_new_ns(QEMU_CLOCK_VIRTUAL, sdhci_raise_insertion_irq, s);
    s->transfer_timer = timer_new_ns(QEMU_CLOCK_VIRTUAL, sdhci_data_transfer, s);

    object_property_add_link(OBJECT(s), "dma", TYPE_MEMORY_REGION,
                             (Object **)&s->dma_mr,
                             qdev_prop_allow_set_link_before_realize,
                             OBJ_PROP_LINK_UNREF_ON_RELEASE,
                             &error_abort);
}

static void sdhci_uninitfn(SDHCIState *s)
{
    timer_del(s->insert_timer);
    timer_free(s->insert_timer);
    timer_del(s->transfer_timer);
    timer_free(s->transfer_timer);
    qemu_free_irq(s->eject_cb);
    qemu_free_irq(s->ro_cb);

    g_free(s->fifo_buffer);
    s->fifo_buffer = NULL;
}

static bool sdhci_pending_insert_vmstate_needed(void *opaque)
{
    SDHCIState *s = opaque;

    return s->pending_insert_state;
}

static const VMStateDescription sdhci_pending_insert_vmstate = {
    .name = "sdhci/pending-insert",
    .version_id = 1,
    .minimum_version_id = 1,
    .needed = sdhci_pending_insert_vmstate_needed,
    .fields = (VMStateField[]) {
        VMSTATE_BOOL(pending_insert_state, SDHCIState),
        VMSTATE_END_OF_LIST()
    },
};

const VMStateDescription sdhci_vmstate = {
    .name = "sdhci",
    .version_id = 1,
    .minimum_version_id = 1,
    .fields = (VMStateField[]) {
        VMSTATE_UINT32(sdmasysad, SDHCIState),
        VMSTATE_UINT16(blksize, SDHCIState),
        VMSTATE_UINT16(blkcnt, SDHCIState),
        VMSTATE_UINT32(argument, SDHCIState),
        VMSTATE_UINT16(trnmod, SDHCIState),
        VMSTATE_UINT16(cmdreg, SDHCIState),
        VMSTATE_UINT32_ARRAY(rspreg, SDHCIState, 4),
        VMSTATE_UINT32(prnsts, SDHCIState),
        VMSTATE_UINT8(hostctl, SDHCIState),
        VMSTATE_UINT8(pwrcon, SDHCIState),
        VMSTATE_UINT8(blkgap, SDHCIState),
        VMSTATE_UINT8(wakcon, SDHCIState),
        VMSTATE_UINT16(clkcon, SDHCIState),
        VMSTATE_UINT8(timeoutcon, SDHCIState),
        VMSTATE_UINT8(admaerr, SDHCIState),
        VMSTATE_UINT16(norintsts, SDHCIState),
        VMSTATE_UINT16(errintsts, SDHCIState),
        VMSTATE_UINT16(norintstsen, SDHCIState),
        VMSTATE_UINT16(errintstsen, SDHCIState),
        VMSTATE_UINT16(norintsigen, SDHCIState),
        VMSTATE_UINT16(errintsigen, SDHCIState),
        VMSTATE_UINT16(acmd12errsts, SDHCIState),
        VMSTATE_UINT16(data_count, SDHCIState),
        VMSTATE_UINT64(admasysaddr, SDHCIState),
        VMSTATE_UINT8(stopped_state, SDHCIState),
        VMSTATE_VBUFFER_UINT32(fifo_buffer, SDHCIState, 1, NULL, buf_maxsz),
        VMSTATE_TIMER_PTR(insert_timer, SDHCIState),
        VMSTATE_TIMER_PTR(transfer_timer, SDHCIState),
        VMSTATE_END_OF_LIST()
    },
    .subsections = (const VMStateDescription*[]) {
        &sdhci_pending_insert_vmstate,
        NULL
    },
};

/* Capabilities registers provide information on supported features of this
 * specific host controller implementation */
static Property sdhci_pci_properties[] = {
    DEFINE_PROP_UINT32("capareg", SDHCIState, capareg,
            SDHC_CAPAB_REG_DEFAULT),
    DEFINE_PROP_UINT32("maxcurr", SDHCIState, maxcurr, 0),
    DEFINE_PROP_END_OF_LIST(),
};

static void sdhci_pci_realize(PCIDevice *dev, Error **errp)
{
    SDHCIState *s = PCI_SDHCI(dev);
    dev->config[PCI_CLASS_PROG] = 0x01; /* Standard Host supported DMA */
    dev->config[PCI_INTERRUPT_PIN] = 0x01; /* interrupt pin A */
    sdhci_initfn(s);
    s->buf_maxsz = sdhci_get_fifolen(s);
    s->fifo_buffer = g_malloc0(s->buf_maxsz);
    s->irq = pci_allocate_irq(dev);
    memory_region_init_io(&s->iomem, OBJECT(s), &sdhci_mmio_ops, s, "sdhci",
            SDHC_REGISTERS_MAP_SIZE);
    pci_register_bar(dev, 0, 0, &s->iomem);
}

static void sdhci_pci_exit(PCIDevice *dev)
{
    SDHCIState *s = PCI_SDHCI(dev);
    sdhci_uninitfn(s);
}

static void sdhci_pci_class_init(ObjectClass *klass, void *data)
{
    DeviceClass *dc = DEVICE_CLASS(klass);
    PCIDeviceClass *k = PCI_DEVICE_CLASS(klass);

    k->realize = sdhci_pci_realize;
    k->exit = sdhci_pci_exit;
    k->vendor_id = PCI_VENDOR_ID_REDHAT;
    k->device_id = PCI_DEVICE_ID_REDHAT_SDHCI;
    k->class_id = PCI_CLASS_SYSTEM_SDHCI;
    set_bit(DEVICE_CATEGORY_STORAGE, dc->categories);
    dc->vmsd = &sdhci_vmstate;
    dc->props = sdhci_pci_properties;
    dc->reset = sdhci_poweron_reset;
}

static const TypeInfo sdhci_pci_info = {
    .name = TYPE_PCI_SDHCI,
    .parent = TYPE_PCI_DEVICE,
    .instance_size = sizeof(SDHCIState),
    .class_init = sdhci_pci_class_init,
};

static Property sdhci_sysbus_properties[] = {
    DEFINE_PROP_UINT32("capareg", SDHCIState, capareg,
            SDHC_CAPAB_REG_DEFAULT),
    DEFINE_PROP_UINT32("maxcurr", SDHCIState, maxcurr, 0),
    DEFINE_PROP_BOOL("pending-insert-quirk", SDHCIState, pending_insert_quirk,
                     false),
    DEFINE_PROP_END_OF_LIST(),
};

static void sdhci_sysbus_init(Object *obj)
{
    SDHCIState *s = SYSBUS_SDHCI(obj);

    sdhci_initfn(s);
}

static void sdhci_sysbus_finalize(Object *obj)
{
    SDHCIState *s = SYSBUS_SDHCI(obj);
    sdhci_uninitfn(s);
}

static void sdhci_sysbus_realize(DeviceState *dev, Error ** errp)
{
    SDHCIState *s = SYSBUS_SDHCI(dev);
    SysBusDevice *sbd = SYS_BUS_DEVICE(dev);

    s->buf_maxsz = sdhci_get_fifolen(s);
    s->fifo_buffer = g_malloc0(s->buf_maxsz);
    sysbus_init_irq(sbd, &s->irq);
    memory_region_init_io(&s->iomem, OBJECT(s), &sdhci_mmio_ops, s, "sdhci",
                          SDHC_REGISTERS_MAP_SIZE);
    sysbus_init_mmio(sbd, &s->iomem);
    s->dma_as = s->dma_mr ? address_space_init_shareable(s->dma_mr, NULL)
                          : &address_space_memory;
}

static void sdhci_sysbus_class_init(ObjectClass *klass, void *data)
{
    DeviceClass *dc = DEVICE_CLASS(klass);

    dc->vmsd = &sdhci_vmstate;
    dc->props = sdhci_sysbus_properties;
    dc->realize = sdhci_sysbus_realize;
    dc->reset = sdhci_poweron_reset;
}

static const TypeInfo sdhci_sysbus_info = {
    .name = TYPE_SYSBUS_SDHCI,
    .parent = TYPE_SYS_BUS_DEVICE,
    .instance_size = sizeof(SDHCIState),
    .instance_init = sdhci_sysbus_init,
    .instance_finalize = sdhci_sysbus_finalize,
    .class_init = sdhci_sysbus_class_init,
};

static void sdhci_bus_class_init(ObjectClass *klass, void *data)
{
    SDBusClass *sbc = SD_BUS_CLASS(klass);

    sbc->set_inserted = sdhci_set_inserted;
    sbc->set_readonly = sdhci_set_readonly;
}

static const TypeInfo sdhci_bus_info = {
    .name = TYPE_SDHCI_BUS,
    .parent = TYPE_SD_BUS,
    .instance_size = sizeof(SDBus),
    .class_init = sdhci_bus_class_init,
};

static void sdhci_register_types(void)
{
    type_register_static(&sdhci_pci_info);
    type_register_static(&sdhci_sysbus_info);
    type_register_static(&sdhci_bus_info);
}

type_init(sdhci_register_types)<|MERGE_RESOLUTION|>--- conflicted
+++ resolved
@@ -60,70 +60,6 @@
 #define TYPE_SDHCI_BUS "sdhci-bus"
 #define SDHCI_BUS(obj) OBJECT_CHECK(SDBus, (obj), TYPE_SDHCI_BUS)
 
-<<<<<<< HEAD
-=======
-/* Default SD/MMC host controller features information, which will be
- * presented in CAPABILITIES register of generic SD host controller at reset.
- * If not stated otherwise:
- * 0 - not supported, 1 - supported, other - prohibited.
- */
-#define SDHC_CAPAB_64BITBUS       0ul        /* 64-bit System Bus Support */
-#define SDHC_CAPAB_18V            1ul        /* Voltage support 1.8v */
-#define SDHC_CAPAB_30V            0ul        /* Voltage support 3.0v */
-#define SDHC_CAPAB_33V            1ul        /* Voltage support 3.3v */
-#define SDHC_CAPAB_SUSPRESUME     0ul        /* Suspend/resume support */
-#define SDHC_CAPAB_SDMA           1ul        /* SDMA support */
-#define SDHC_CAPAB_HIGHSPEED      1ul        /* High speed support */
-#define SDHC_CAPAB_ADMA1          1ul        /* ADMA1 support */
-#define SDHC_CAPAB_ADMA2          1ul        /* ADMA2 support */
-/* Maximum host controller R/W buffers size
- * Possible values: 512, 1024, 2048 bytes */
-#define SDHC_CAPAB_MAXBLOCKLENGTH 512ul
-/* Maximum clock frequency for SDclock in MHz
- * value in range 10-63 MHz, 0 - not defined */
-#define SDHC_CAPAB_BASECLKFREQ    52ul
-#define SDHC_CAPAB_TOUNIT         1ul  /* Timeout clock unit 0 - kHz, 1 - MHz */
-/* Timeout clock frequency 1-63, 0 - not defined */
-#define SDHC_CAPAB_TOCLKFREQ      52ul
-
-/* Now check all parameters and calculate CAPABILITIES REGISTER value */
-#if SDHC_CAPAB_64BITBUS > 1 || SDHC_CAPAB_18V > 1 || SDHC_CAPAB_30V > 1 ||     \
-    SDHC_CAPAB_33V > 1 || SDHC_CAPAB_SUSPRESUME > 1 || SDHC_CAPAB_SDMA > 1 ||  \
-    SDHC_CAPAB_HIGHSPEED > 1 || SDHC_CAPAB_ADMA2 > 1 || SDHC_CAPAB_ADMA1 > 1 ||\
-    SDHC_CAPAB_TOUNIT > 1
-#error Capabilities features can have value 0 or 1 only!
-#endif
-
-#if SDHC_CAPAB_MAXBLOCKLENGTH == 512
-#define MAX_BLOCK_LENGTH 0ul
-#elif SDHC_CAPAB_MAXBLOCKLENGTH == 1024
-#define MAX_BLOCK_LENGTH 1ul
-#elif SDHC_CAPAB_MAXBLOCKLENGTH == 2048
-#define MAX_BLOCK_LENGTH 2ul
-#else
-#error Max host controller block size can have value 512, 1024 or 2048 only!
-#endif
-
-#if (SDHC_CAPAB_BASECLKFREQ > 0 && SDHC_CAPAB_BASECLKFREQ < 10) || \
-    SDHC_CAPAB_BASECLKFREQ > 63
-#error SDclock frequency can have value in range 0, 10-63 only!
-#endif
-
-#if SDHC_CAPAB_TOCLKFREQ > 63
-#error Timeout clock frequency can have value in range 0-63 only!
-#endif
-
-#define SDHC_CAPAB_REG_DEFAULT                                 \
-   ((SDHC_CAPAB_64BITBUS << 28) | (SDHC_CAPAB_18V << 26) |     \
-    (SDHC_CAPAB_30V << 25) | (SDHC_CAPAB_33V << 24) |          \
-    (SDHC_CAPAB_SUSPRESUME << 23) | (SDHC_CAPAB_SDMA << 22) |  \
-    (SDHC_CAPAB_HIGHSPEED << 21) | (SDHC_CAPAB_ADMA1 << 20) |  \
-    (SDHC_CAPAB_ADMA2 << 19) | (MAX_BLOCK_LENGTH << 16) |      \
-    (SDHC_CAPAB_BASECLKFREQ << 8) | (SDHC_CAPAB_TOUNIT << 7) | \
-    (SDHC_CAPAB_TOCLKFREQ))
-
-#define MASK_TRNMOD     0x0037
->>>>>>> 1ab5eb4e
 #define MASKED_WRITE(reg, mask, val)  (reg = (reg & (mask)) | (val))
 
 static uint8_t sdhci_slotint(SDHCIState *s)
@@ -563,11 +499,7 @@
                 s->data_count = block_size;
                 boundary_count -= block_size - begin;
             }
-<<<<<<< HEAD
             dma_memory_read(s->dma_as, s->sdmasysad,
-=======
-            dma_memory_read(&address_space_memory, s->sdmasysad,
->>>>>>> 1ab5eb4e
                             &s->fifo_buffer[begin], s->data_count - begin);
             s->sdmasysad += s->data_count - begin;
             if (s->data_count == block_size) {
