--- conflicted
+++ resolved
@@ -538,11 +538,7 @@
     memory_region_add_subregion(sysmem, base, &s->iomem);
 
     /* Instantiate the actual storage */
-<<<<<<< HEAD
-    s->card = sd_init(bd, 0, 0);
-=======
-    s->card = sd_init(bd, false);
->>>>>>> b9ac5d92
+    s->card = sd_init(bd, false, false);
 
     register_savevm(NULL, "pxa2xx_mmci", 0, 0,
                     pxa2xx_mmci_save, pxa2xx_mmci_load, s);
