--- conflicted
+++ resolved
@@ -538,14 +538,10 @@
     memory_region_add_subregion(sysmem, base, &s->iomem);
 
     /* Instantiate the actual storage */
-<<<<<<< HEAD
     s->card = sd_init(bd, false, false);
-=======
-    s->card = sd_init(bd, false);
     if (s->card == NULL) {
         exit(1);
     }
->>>>>>> 0e7b9f06
 
     register_savevm(NULL, "pxa2xx_mmci", 0, 0,
                     pxa2xx_mmci_save, pxa2xx_mmci_load, s);
