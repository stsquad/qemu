/*
 * SD card bus interface code.
 *
 * Copyright (c) 2015 Linaro Limited
 *
 * Author:
 *  Peter Maydell <peter.maydell@linaro.org>
 *
 * This program is free software; you can redistribute it and/or modify it
 * under the terms and conditions of the GNU General Public License,
 * version 2 or later, as published by the Free Software Foundation.
 *
 * This program is distributed in the hope it will be useful, but WITHOUT
 * ANY WARRANTY; without even the implied warranty of MERCHANTABILITY or
 * FITNESS FOR A PARTICULAR PURPOSE.  See the GNU General Public License for
 * more details.
 *
 * You should have received a copy of the GNU General Public License along with
 * this program.  If not, see <http://www.gnu.org/licenses/>.
 */

#include "qemu/osdep.h"
#include "hw/qdev-core.h"
#include "sysemu/block-backend.h"
#include "hw/sd/sd.h"
#include "trace.h"

static inline const char *sdbus_name(SDBus *sdbus)
{
    return sdbus->qbus.name;
}

static SDState *get_card(SDBus *sdbus)
{
    /* We only ever have one child on the bus so just return it */
    BusChild *kid = QTAILQ_FIRST(&sdbus->qbus.children);

    if (!kid) {
        return NULL;
    }
    return SD_CARD(kid->child);
}

<<<<<<< HEAD
uint8_t sdbus_get_dat_lines(SDBus *sdbus)
{
    SDState *card = get_card(sdbus);

    if (card) {
        SDCardClass *sc = SD_CARD_GET_CLASS(card);

        return sc->get_dat_lines(card);
    }

    return 0;
}

bool sdbus_get_cmd_line(SDBus *sdbus)
{
    SDState *card = get_card(sdbus);

    if (card) {
        SDCardClass *sc = SD_CARD_GET_CLASS(card);

        return sc->get_cmd_line(card);
    }

    return false;
}

void sdbus_set_voltage(SDBus *sdbus, int v)
{
    SDState *card = get_card(sdbus);

    if (card) {
        SDCardClass *sc = SD_CARD_GET_CLASS(card);

        sc->set_voltage(card, v);
    }
=======
void sdbus_set_voltage(SDBus *sdbus, uint16_t millivolts)
{
    trace_sdbus_set_voltage(sdbus_name(sdbus), sdbus->millivolts, millivolts);
    sdbus->millivolts = millivolts;
}

uint16_t sdbus_get_voltage(SDBus *sdbus)
{
    return sdbus->millivolts;
}

uint8_t sdbus_get_dat_lines(SDBus *sdbus)
{
    SDState *slave = get_card(sdbus);
    uint8_t dat_lines = 0;

    if (slave) {
        SDCardClass *sc = SD_CARD_GET_CLASS(slave);

        assert(sc->get_dat_lines);
        dat_lines = sc->get_dat_lines(slave);
    }
    trace_sdbus_get_dat_lines(sdbus_name(sdbus), dat_lines);

    return dat_lines;
}

bool sdbus_get_cmd_line(SDBus *sdbus)
{
    SDState *slave = get_card(sdbus);
    bool cmd_line = false;

    if (slave) {
        SDCardClass *sc = SD_CARD_GET_CLASS(slave);

        assert(sc->get_cmd_line);
        cmd_line = sc->get_cmd_line(slave);
    }
    trace_sdbus_get_cmd_line(sdbus_name(sdbus), cmd_line);

    return cmd_line;
>>>>>>> e335615a
}

int sdbus_do_command(SDBus *sdbus, SDRequest *req, uint8_t *response)
{
    SDState *card = get_card(sdbus);

    if (card) {
        SDCardClass *sc = SD_CARD_GET_CLASS(card);

        return sc->do_command(card, req, response);
    }

    return 0;
}

void sdbus_write_data(SDBus *sdbus, uint8_t value)
{
    SDState *card = get_card(sdbus);

    if (card) {
        SDCardClass *sc = SD_CARD_GET_CLASS(card);

        sc->write_data(card, value);
    }
}

uint8_t sdbus_read_data(SDBus *sdbus)
{
    SDState *card = get_card(sdbus);

    if (card) {
        SDCardClass *sc = SD_CARD_GET_CLASS(card);

        return sc->read_data(card);
    }

    return 0;
}

bool sdbus_data_ready(SDBus *sdbus)
{
    SDState *card = get_card(sdbus);

    if (card) {
        SDCardClass *sc = SD_CARD_GET_CLASS(card);

        return sc->data_ready(card);
    }

    return false;
}

bool sdbus_get_inserted(SDBus *sdbus)
{
    SDState *card = get_card(sdbus);

    if (card) {
        SDCardClass *sc = SD_CARD_GET_CLASS(card);

        return sc->get_inserted(card);
    }

    return false;
}

bool sdbus_get_readonly(SDBus *sdbus)
{
    SDState *card = get_card(sdbus);

    if (card) {
        SDCardClass *sc = SD_CARD_GET_CLASS(card);

        return sc->get_readonly(card);
    }

    return false;
}

void sdbus_set_inserted(SDBus *sdbus, bool inserted)
{
    SDBusClass *sbc = SD_BUS_GET_CLASS(sdbus);
    BusState *qbus = BUS(sdbus);

    if (sbc->set_inserted) {
        sbc->set_inserted(qbus->parent, inserted);
    }
}

void sdbus_set_readonly(SDBus *sdbus, bool readonly)
{
    SDBusClass *sbc = SD_BUS_GET_CLASS(sdbus);
    BusState *qbus = BUS(sdbus);

    if (sbc->set_readonly) {
        sbc->set_readonly(qbus->parent, readonly);
    }
}

void sdbus_reparent_card(SDBus *from, SDBus *to)
{
    SDState *card = get_card(from);
    SDCardClass *sc;
    bool readonly;

    /* We directly reparent the card object rather than implementing this
     * as a hotpluggable connection because we don't want to expose SD cards
     * to users as being hotpluggable, and we can get away with it in this
     * limited use case. This could perhaps be implemented more cleanly in
     * future by adding support to the hotplug infrastructure for "device
     * can be hotplugged only via code, not by user".
     */

    if (!card) {
        return;
    }

    sc = SD_CARD_GET_CLASS(card);
    readonly = sc->get_readonly(card);

    sdbus_set_inserted(from, false);
    qdev_set_parent_bus(DEVICE(card), &to->qbus);
    sdbus_set_inserted(to, true);
    sdbus_set_readonly(to, readonly);
}

void sdbus_set_clock(SDBus *sdbus, bool state)
{
    SDState *slave;

    if (state == sdbus->clock_enabled) {
        return;
    }
    trace_sdbus_set_clock(sdbus_name(sdbus), sdbus->clock_enabled, state);
    sdbus->clock_enabled = state;

    slave = get_card(sdbus);
    if (slave) {
        SDCardClass *sc = SD_CARD_GET_CLASS(slave);

        assert(sc->set_clock_enable);
        sc->set_clock_enable(slave, state);
    }
}

static void sd_bus_instance_init(Object *obj)
{
    SDBus *s = SD_BUS(obj);

    /* start clocking, 3.3V */
    s->clock_enabled = true;
    s->millivolts = SD_VOLTAGE_3_3V;
    object_property_add_uint16_ptr(obj, "millivolts", &s->millivolts, NULL);
}

static const TypeInfo sd_bus_info = {
    .name = TYPE_SD_BUS,
    .parent = TYPE_BUS,
    .instance_init = sd_bus_instance_init,
    .instance_size = sizeof(SDBus),
    .class_size = sizeof(SDBusClass),
};

static void sd_bus_register_types(void)
{
    type_register_static(&sd_bus_info);
}

type_init(sd_bus_register_types)<|MERGE_RESOLUTION|>--- conflicted
+++ resolved
@@ -41,43 +41,6 @@
     return SD_CARD(kid->child);
 }
 
-<<<<<<< HEAD
-uint8_t sdbus_get_dat_lines(SDBus *sdbus)
-{
-    SDState *card = get_card(sdbus);
-
-    if (card) {
-        SDCardClass *sc = SD_CARD_GET_CLASS(card);
-
-        return sc->get_dat_lines(card);
-    }
-
-    return 0;
-}
-
-bool sdbus_get_cmd_line(SDBus *sdbus)
-{
-    SDState *card = get_card(sdbus);
-
-    if (card) {
-        SDCardClass *sc = SD_CARD_GET_CLASS(card);
-
-        return sc->get_cmd_line(card);
-    }
-
-    return false;
-}
-
-void sdbus_set_voltage(SDBus *sdbus, int v)
-{
-    SDState *card = get_card(sdbus);
-
-    if (card) {
-        SDCardClass *sc = SD_CARD_GET_CLASS(card);
-
-        sc->set_voltage(card, v);
-    }
-=======
 void sdbus_set_voltage(SDBus *sdbus, uint16_t millivolts)
 {
     trace_sdbus_set_voltage(sdbus_name(sdbus), sdbus->millivolts, millivolts);
@@ -119,7 +82,6 @@
     trace_sdbus_get_cmd_line(sdbus_name(sdbus), cmd_line);
 
     return cmd_line;
->>>>>>> e335615a
 }
 
 int sdbus_do_command(SDBus *sdbus, SDRequest *req, uint8_t *response)
