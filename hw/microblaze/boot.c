--- conflicted
+++ resolved
@@ -127,18 +127,12 @@
     kernel_filename = qemu_opt_get(machine_opts, "kernel");
     kernel_cmdline = qemu_opt_get(machine_opts, "append");
     dtb_arg = qemu_opt_get(machine_opts, "dtb");
-<<<<<<< HEAD
     if (!fdt) {
         if (dtb_arg) { /* Preference a -dtb argument */
             dtb_filename = dtb_arg;
         } else { /* default to pcbios dtb as passed by machine_init */
             dtb_filename = qemu_find_file(QEMU_FILE_TYPE_BIOS, dtb_filename);
         }
-=======
-    /* default to pcbios dtb as passed by machine_init */
-    if (!dtb_arg) {
-        filename = qemu_find_file(QEMU_FILE_TYPE_BIOS, dtb_filename);
->>>>>>> 7124ccf8
     }
 
     boot_info.machine_cpu_reset = machine_cpu_reset;
@@ -220,14 +214,9 @@
                             boot_info.initrd_start,
                             boot_info.initrd_end,
                             kernel_cmdline,
-<<<<<<< HEAD
                             dtb_filename,
                             fdt,
                             fdt_size);
-=======
-                            /* Preference a -dtb argument */
-                            dtb_arg ? dtb_arg : filename);
->>>>>>> 7124ccf8
     }
     g_free(filename);
 }