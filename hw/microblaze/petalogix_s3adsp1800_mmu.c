--- conflicted
+++ resolved
@@ -127,11 +127,7 @@
     microblaze_load_kernel(cpu, ddr_base, ram_size,
                            machine->initrd_filename,
                            BINARY_DEVICE_TREE_FILE,
-<<<<<<< HEAD
                            NULL, NULL, 0);
-=======
-                           NULL);
->>>>>>> 7124ccf8
 }
 
 static void petalogix_s3adsp1800_machine_init(MachineClass *mc)
