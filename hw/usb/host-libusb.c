--- conflicted
+++ resolved
@@ -34,10 +34,7 @@
  */
 
 #include "qemu/osdep.h"
-<<<<<<< HEAD
-=======
 #ifndef CONFIG_WIN32
->>>>>>> 7124ccf8
 #include <poll.h>
 #endif
 #include <libusb.h>
