/*
 * Media Transfer Protocol implementation, backed by host filesystem.
 *
 * Copyright Red Hat, Inc 2014
 *
 * Author:
 *   Gerd Hoffmann <kraxel@redhat.com>
 *
 * This code is licensed under the GPL v2 or later.
 */

#include "qemu/osdep.h"
#include "qapi/error.h"
#include <wchar.h>
#include <dirent.h>

#include <sys/statvfs.h>
#ifdef CONFIG_INOTIFY1
#include <sys/inotify.h>
<<<<<<< HEAD
#include "qapi/error.h"
=======
>>>>>>> 7124ccf8
#include "qemu/main-loop.h"
#endif

#include "qemu-common.h"
#include "qemu/iov.h"
#include "trace.h"
#include "hw/usb.h"
#include "hw/usb/desc.h"

/* ----------------------------------------------------------------------- */

enum mtp_container_type {
    TYPE_COMMAND  = 1,
    TYPE_DATA     = 2,
    TYPE_RESPONSE = 3,
    TYPE_EVENT    = 4,
};

enum mtp_code {
    /* command codes */
    CMD_GET_DEVICE_INFO            = 0x1001,
    CMD_OPEN_SESSION               = 0x1002,
    CMD_CLOSE_SESSION              = 0x1003,
    CMD_GET_STORAGE_IDS            = 0x1004,
    CMD_GET_STORAGE_INFO           = 0x1005,
    CMD_GET_NUM_OBJECTS            = 0x1006,
    CMD_GET_OBJECT_HANDLES         = 0x1007,
    CMD_GET_OBJECT_INFO            = 0x1008,
    CMD_GET_OBJECT                 = 0x1009,
    CMD_GET_PARTIAL_OBJECT         = 0x101b,
    CMD_GET_OBJECT_PROPS_SUPPORTED = 0x9801,
    CMD_GET_OBJECT_PROP_DESC       = 0x9802,
    CMD_GET_OBJECT_PROP_VALUE      = 0x9803,

    /* response codes */
    RES_OK                         = 0x2001,
    RES_GENERAL_ERROR              = 0x2002,
    RES_SESSION_NOT_OPEN           = 0x2003,
    RES_INVALID_TRANSACTION_ID     = 0x2004,
    RES_OPERATION_NOT_SUPPORTED    = 0x2005,
    RES_PARAMETER_NOT_SUPPORTED    = 0x2006,
    RES_INCOMPLETE_TRANSFER        = 0x2007,
    RES_INVALID_STORAGE_ID         = 0x2008,
    RES_INVALID_OBJECT_HANDLE      = 0x2009,
    RES_INVALID_OBJECT_FORMAT_CODE = 0x200b,
    RES_SPEC_BY_FORMAT_UNSUPPORTED = 0x2014,
    RES_INVALID_PARENT_OBJECT      = 0x201a,
    RES_INVALID_PARAMETER          = 0x201d,
    RES_SESSION_ALREADY_OPEN       = 0x201e,
    RES_INVALID_OBJECT_PROP_CODE   = 0xA801,

    /* format codes */
    FMT_UNDEFINED_OBJECT           = 0x3000,
    FMT_ASSOCIATION                = 0x3001,

    /* event codes */
    EVT_OBJ_ADDED                  = 0x4002,
    EVT_OBJ_REMOVED                = 0x4003,
    EVT_OBJ_INFO_CHANGED           = 0x4007,
<<<<<<< HEAD
=======

    /* object properties */
    PROP_STORAGE_ID                = 0xDC01,
    PROP_OBJECT_FORMAT             = 0xDC02,
    PROP_OBJECT_COMPRESSED_SIZE    = 0xDC04,
    PROP_PARENT_OBJECT             = 0xDC0B,
    PROP_PERSISTENT_UNIQUE_OBJECT_IDENTIFIER = 0xDC41,
    PROP_NAME                      = 0xDC44,
};

enum mtp_data_type {
    DATA_TYPE_UINT16  = 0x0004,
    DATA_TYPE_UINT32  = 0x0006,
    DATA_TYPE_UINT64  = 0x0008,
    DATA_TYPE_UINT128 = 0x000a,
    DATA_TYPE_STRING  = 0xffff,
>>>>>>> 7124ccf8
};

typedef struct {
    uint32_t length;
    uint16_t type;
    uint16_t code;
    uint32_t trans;
} QEMU_PACKED mtp_container;

/* ----------------------------------------------------------------------- */

typedef struct MTPState MTPState;
typedef struct MTPControl MTPControl;
typedef struct MTPData MTPData;
typedef struct MTPObject MTPObject;

enum {
    EP_DATA_IN = 1,
    EP_DATA_OUT,
    EP_EVENT,
};

#ifdef CONFIG_INOTIFY1
typedef struct MTPMonEntry MTPMonEntry;

struct MTPMonEntry {
    uint32_t event;
    uint32_t handle;

    QTAILQ_ENTRY(MTPMonEntry) next;
};
#endif

struct MTPControl {
    uint16_t     code;
    uint32_t     trans;
    int          argc;
    uint32_t     argv[5];
};

struct MTPData {
    uint16_t     code;
    uint32_t     trans;
    uint64_t     offset;
    uint64_t     length;
    uint32_t     alloc;
    uint8_t      *data;
    bool         first;
    int          fd;
};

struct MTPObject {
    uint32_t     handle;
    uint16_t     format;
    char         *name;
    char         *path;
    struct stat  stat;
#ifdef CONFIG_INOTIFY1
    /* inotify watch cookie */
    int          watchfd;
#endif
    MTPObject    *parent;
    uint32_t     nchildren;
    QLIST_HEAD(, MTPObject) children;
    QLIST_ENTRY(MTPObject) list;
    bool         have_children;
    QTAILQ_ENTRY(MTPObject) next;
};

struct MTPState {
    USBDevice    dev;
    char         *root;
    char         *desc;
    uint32_t     flags;

    MTPData      *data_in;
    MTPData      *data_out;
    MTPControl   *result;
    uint32_t     session;
    uint32_t     next_handle;

    QTAILQ_HEAD(, MTPObject) objects;
#ifdef CONFIG_INOTIFY1
    /* inotify descriptor */
    int          inotifyfd;
    QTAILQ_HEAD(events, MTPMonEntry) events;
#endif
};

#define TYPE_USB_MTP "usb-mtp"
#define USB_MTP(obj) OBJECT_CHECK(MTPState, (obj), TYPE_USB_MTP)

#define QEMU_STORAGE_ID 0x00010001

#define MTP_FLAG_WRITABLE 0

#define FLAG_SET(_mtp, _flag)  ((_mtp)->flags & (1 << (_flag)))

/* ----------------------------------------------------------------------- */

#define MTP_MANUFACTURER  "QEMU"
#define MTP_PRODUCT       "QEMU filesharing"

enum {
    STR_MANUFACTURER = 1,
    STR_PRODUCT,
    STR_SERIALNUMBER,
    STR_MTP,
    STR_CONFIG_FULL,
    STR_CONFIG_HIGH,
    STR_CONFIG_SUPER,
};

static const USBDescStrings desc_strings = {
    [STR_MANUFACTURER] = MTP_MANUFACTURER,
    [STR_PRODUCT]      = MTP_PRODUCT,
    [STR_SERIALNUMBER] = "34617",
    [STR_MTP]          = "MTP",
    [STR_CONFIG_FULL]  = "Full speed config (usb 1.1)",
    [STR_CONFIG_HIGH]  = "High speed config (usb 2.0)",
    [STR_CONFIG_SUPER] = "Super speed config (usb 3.0)",
};

static const USBDescIface desc_iface_full = {
    .bInterfaceNumber              = 0,
    .bNumEndpoints                 = 3,
    .bInterfaceClass               = USB_CLASS_STILL_IMAGE,
    .bInterfaceSubClass            = 0x01,
    .bInterfaceProtocol            = 0x01,
    .iInterface                    = STR_MTP,
    .eps = (USBDescEndpoint[]) {
        {
            .bEndpointAddress      = USB_DIR_IN | EP_DATA_IN,
            .bmAttributes          = USB_ENDPOINT_XFER_BULK,
            .wMaxPacketSize        = 64,
        },{
            .bEndpointAddress      = USB_DIR_OUT | EP_DATA_OUT,
            .bmAttributes          = USB_ENDPOINT_XFER_BULK,
            .wMaxPacketSize        = 64,
        },{
            .bEndpointAddress      = USB_DIR_IN | EP_EVENT,
            .bmAttributes          = USB_ENDPOINT_XFER_INT,
            .wMaxPacketSize        = 64,
            .bInterval             = 0x0a,
        },
    }
};

static const USBDescDevice desc_device_full = {
    .bcdUSB                        = 0x0200,
    .bMaxPacketSize0               = 8,
    .bNumConfigurations            = 1,
    .confs = (USBDescConfig[]) {
        {
            .bNumInterfaces        = 1,
            .bConfigurationValue   = 1,
            .iConfiguration        = STR_CONFIG_FULL,
            .bmAttributes          = USB_CFG_ATT_ONE | USB_CFG_ATT_WAKEUP,
            .bMaxPower             = 2,
            .nif = 1,
            .ifs = &desc_iface_full,
        },
    },
};

static const USBDescIface desc_iface_high = {
    .bInterfaceNumber              = 0,
    .bNumEndpoints                 = 3,
    .bInterfaceClass               = USB_CLASS_STILL_IMAGE,
    .bInterfaceSubClass            = 0x01,
    .bInterfaceProtocol            = 0x01,
    .iInterface                    = STR_MTP,
    .eps = (USBDescEndpoint[]) {
        {
            .bEndpointAddress      = USB_DIR_IN | EP_DATA_IN,
            .bmAttributes          = USB_ENDPOINT_XFER_BULK,
            .wMaxPacketSize        = 512,
        },{
            .bEndpointAddress      = USB_DIR_OUT | EP_DATA_OUT,
            .bmAttributes          = USB_ENDPOINT_XFER_BULK,
            .wMaxPacketSize        = 512,
        },{
            .bEndpointAddress      = USB_DIR_IN | EP_EVENT,
            .bmAttributes          = USB_ENDPOINT_XFER_INT,
            .wMaxPacketSize        = 64,
            .bInterval             = 0x0a,
        },
    }
};

static const USBDescDevice desc_device_high = {
    .bcdUSB                        = 0x0200,
    .bMaxPacketSize0               = 64,
    .bNumConfigurations            = 1,
    .confs = (USBDescConfig[]) {
        {
            .bNumInterfaces        = 1,
            .bConfigurationValue   = 1,
            .iConfiguration        = STR_CONFIG_HIGH,
            .bmAttributes          = USB_CFG_ATT_ONE | USB_CFG_ATT_WAKEUP,
            .bMaxPower             = 2,
            .nif = 1,
            .ifs = &desc_iface_high,
        },
    },
};

static const USBDescMSOS desc_msos = {
    .CompatibleID = "MTP",
    .SelectiveSuspendEnabled = true,
};

static const USBDesc desc = {
    .id = {
        .idVendor          = 0x46f4, /* CRC16() of "QEMU" */
        .idProduct         = 0x0004,
        .bcdDevice         = 0,
        .iManufacturer     = STR_MANUFACTURER,
        .iProduct          = STR_PRODUCT,
        .iSerialNumber     = STR_SERIALNUMBER,
    },
    .full  = &desc_device_full,
    .high  = &desc_device_high,
    .str   = desc_strings,
    .msos  = &desc_msos,
};

/* ----------------------------------------------------------------------- */

static MTPObject *usb_mtp_object_alloc(MTPState *s, uint32_t handle,
                                       MTPObject *parent, char *name)
{
    MTPObject *o = g_new0(MTPObject, 1);

    if (name[0] == '.') {
        goto ignore;
    }

    o->handle = handle;
    o->parent = parent;
    o->name = g_strdup(name);
    if (parent == NULL) {
        o->path = g_strdup(name);
    } else {
        o->path = g_strdup_printf("%s/%s", parent->path, name);
    }

    if (lstat(o->path, &o->stat) != 0) {
        goto ignore;
    }
    if (S_ISREG(o->stat.st_mode)) {
        o->format = FMT_UNDEFINED_OBJECT;
    } else if (S_ISDIR(o->stat.st_mode)) {
        o->format = FMT_ASSOCIATION;
    } else {
        goto ignore;
    }

    if (access(o->path, R_OK) != 0) {
        goto ignore;
    }

    trace_usb_mtp_object_alloc(s->dev.addr, o->handle, o->path);

    QTAILQ_INSERT_TAIL(&s->objects, o, next);
    return o;

ignore:
    g_free(o->name);
    g_free(o->path);
    g_free(o);
    return NULL;
}

static void usb_mtp_object_free(MTPState *s, MTPObject *o)
{
    MTPObject *iter;

    if (!o) {
        return;
    }

    trace_usb_mtp_object_free(s->dev.addr, o->handle, o->path);

    QTAILQ_REMOVE(&s->objects, o, next);
    if (o->parent) {
        QLIST_REMOVE(o, list);
        o->parent->nchildren--;
    }

    while (!QLIST_EMPTY(&o->children)) {
        iter = QLIST_FIRST(&o->children);
        usb_mtp_object_free(s, iter);
    }
    g_free(o->name);
    g_free(o->path);
    g_free(o);
}

static MTPObject *usb_mtp_object_lookup(MTPState *s, uint32_t handle)
{
    MTPObject *o;

    QTAILQ_FOREACH(o, &s->objects, next) {
        if (o->handle == handle) {
            return o;
        }
    }
    return NULL;
}

static MTPObject *usb_mtp_add_child(MTPState *s, MTPObject *o,
                                    char *name)
{
    MTPObject *child =
        usb_mtp_object_alloc(s, s->next_handle++, o, name);

    if (child) {
        trace_usb_mtp_add_child(s->dev.addr, child->handle, child->path);
        QLIST_INSERT_HEAD(&o->children, child, list);
        o->nchildren++;

        if (child->format == FMT_ASSOCIATION) {
            QLIST_INIT(&child->children);
        }
    }

    return child;
}

#ifdef CONFIG_INOTIFY1
static MTPObject *usb_mtp_object_lookup_name(MTPObject *parent,
                                             char *name, int len)
{
    MTPObject *iter;

    QLIST_FOREACH(iter, &parent->children, list) {
        if (strncmp(iter->name, name, len) == 0) {
            return iter;
        }
    }

    return NULL;
}

static MTPObject *usb_mtp_object_lookup_wd(MTPState *s, int wd)
{
    MTPObject *iter;

    QTAILQ_FOREACH(iter, &s->objects, next) {
        if (iter->watchfd == wd) {
            return iter;
        }
    }

    return NULL;
}

static void inotify_watchfn(void *arg)
{
    MTPState *s = arg;
    ssize_t bytes;
    /* From the man page: atleast one event can be read */
    int pos;
    char buf[sizeof(struct inotify_event) + NAME_MAX + 1];

    for (;;) {
        bytes = read(s->inotifyfd, buf, sizeof(buf));
        pos = 0;

        if (bytes <= 0) {
            /* Better luck next time */
            return;
        }

        /*
         * TODO: Ignore initiator initiated events.
         * For now we are good because the store is RO
         */
        while (bytes > 0) {
            char *p = buf + pos;
            struct inotify_event *event = (struct inotify_event *)p;
            int watchfd = 0;
            uint32_t mask = event->mask & (IN_CREATE | IN_DELETE |
                                           IN_MODIFY | IN_IGNORED);
            MTPObject *parent = usb_mtp_object_lookup_wd(s, event->wd);
            MTPMonEntry *entry = NULL;
            MTPObject *o;

            pos = pos + sizeof(struct inotify_event) + event->len;
            bytes = bytes - pos;

            if (!parent) {
                continue;
            }

            switch (mask) {
            case IN_CREATE:
                if (usb_mtp_object_lookup_name
                    (parent, event->name, event->len)) {
                    /* Duplicate create event */
                    continue;
                }
                entry = g_new0(MTPMonEntry, 1);
                entry->handle = s->next_handle;
                entry->event = EVT_OBJ_ADDED;
                o = usb_mtp_add_child(s, parent, event->name);
                if (!o) {
                    g_free(entry);
                    continue;
                }
                o->watchfd = watchfd;
                trace_usb_mtp_inotify_event(s->dev.addr, event->name,
                                            event->mask, "Obj Added");
                break;

            case IN_DELETE:
                /*
                 * The kernel issues a IN_IGNORED event
                 * when a dir containing a watchpoint is
                 * deleted, so we don't have to delete the
                 * watchpoint
                 */
                o = usb_mtp_object_lookup_name(parent, event->name, event->len);
                if (!o) {
                    continue;
                }
                entry = g_new0(MTPMonEntry, 1);
                entry->handle = o->handle;
                entry->event = EVT_OBJ_REMOVED;
                trace_usb_mtp_inotify_event(s->dev.addr, o->path,
                                      event->mask, "Obj Deleted");
                usb_mtp_object_free(s, o);
                break;

            case IN_MODIFY:
                o = usb_mtp_object_lookup_name(parent, event->name, event->len);
                if (!o) {
                    continue;
                }
                entry = g_new0(MTPMonEntry, 1);
                entry->handle = o->handle;
                entry->event = EVT_OBJ_INFO_CHANGED;
                trace_usb_mtp_inotify_event(s->dev.addr, o->path,
                                      event->mask, "Obj Modified");
                break;

            case IN_IGNORED:
                o = usb_mtp_object_lookup_name(parent, event->name, event->len);
                trace_usb_mtp_inotify_event(s->dev.addr, o->path,
                                      event->mask, "Obj ignored");
                break;

            default:
                fprintf(stderr, "usb-mtp: failed to parse inotify event\n");
                continue;
            }

            if (entry) {
                QTAILQ_INSERT_HEAD(&s->events, entry, next);
            }
        }
    }
}

static int usb_mtp_inotify_init(MTPState *s)
{
    int fd;

    fd = inotify_init1(IN_NONBLOCK);
    if (fd == -1) {
        return 1;
    }

    QTAILQ_INIT(&s->events);
    s->inotifyfd = fd;

    qemu_set_fd_handler(fd, inotify_watchfn, NULL, s);

    return 0;
}

static void usb_mtp_inotify_cleanup(MTPState *s)
{
    MTPMonEntry *e, *p;

    if (!s->inotifyfd) {
        return;
    }

    qemu_set_fd_handler(s->inotifyfd, NULL, NULL, s);
    close(s->inotifyfd);

    QTAILQ_FOREACH_SAFE(e, &s->events, next, p) {
        QTAILQ_REMOVE(&s->events, e, next);
        g_free(e);
    }
}

static int usb_mtp_add_watch(int inotifyfd, char *path)
{
    uint32_t mask = IN_CREATE | IN_DELETE | IN_MODIFY |
        IN_ISDIR;

    return inotify_add_watch(inotifyfd, path, mask);
}
#endif

static void usb_mtp_object_readdir(MTPState *s, MTPObject *o)
{
    struct dirent *entry;
    DIR *dir;

    if (o->have_children) {
        return;
    }
    o->have_children = true;

    dir = opendir(o->path);
    if (!dir) {
        return;
    }
#ifdef CONFIG_INOTIFY1
    int watchfd = usb_mtp_add_watch(s->inotifyfd, o->path);
    if (watchfd == -1) {
        fprintf(stderr, "usb-mtp: failed to add watch for %s\n", o->path);
    } else {
        trace_usb_mtp_inotify_event(s->dev.addr, o->path,
                                    0, "Watch Added");
        o->watchfd = watchfd;
    }
#endif
    while ((entry = readdir(dir)) != NULL) {
        usb_mtp_add_child(s, o, entry->d_name);
    }
    closedir(dir);
}

/* ----------------------------------------------------------------------- */

static MTPData *usb_mtp_data_alloc(MTPControl *c)
{
    MTPData *data = g_new0(MTPData, 1);

    data->code  = c->code;
    data->trans = c->trans;
    data->fd    = -1;
    data->first = true;
    return data;
}

static void usb_mtp_data_free(MTPData *data)
{
    if (data == NULL) {
        return;
    }
    if (data->fd != -1) {
        close(data->fd);
    }
    g_free(data->data);
    g_free(data);
}

static void usb_mtp_realloc(MTPData *data, uint32_t bytes)
{
    if (data->length + bytes <= data->alloc) {
        return;
    }
    data->alloc = (data->length + bytes + 0xff) & ~0xff;
    data->data  = g_realloc(data->data, data->alloc);
}

static void usb_mtp_add_u8(MTPData *data, uint8_t val)
{
    usb_mtp_realloc(data, 1);
    data->data[data->length++] = val;
}

static void usb_mtp_add_u16(MTPData *data, uint16_t val)
{
    usb_mtp_realloc(data, 2);
    data->data[data->length++] = (val >> 0) & 0xff;
    data->data[data->length++] = (val >> 8) & 0xff;
}

static void usb_mtp_add_u32(MTPData *data, uint32_t val)
{
    usb_mtp_realloc(data, 4);
    data->data[data->length++] = (val >>  0) & 0xff;
    data->data[data->length++] = (val >>  8) & 0xff;
    data->data[data->length++] = (val >> 16) & 0xff;
    data->data[data->length++] = (val >> 24) & 0xff;
}

static void usb_mtp_add_u64(MTPData *data, uint64_t val)
{
    usb_mtp_realloc(data, 8);
    data->data[data->length++] = (val >>  0) & 0xff;
    data->data[data->length++] = (val >>  8) & 0xff;
    data->data[data->length++] = (val >> 16) & 0xff;
    data->data[data->length++] = (val >> 24) & 0xff;
    data->data[data->length++] = (val >> 32) & 0xff;
    data->data[data->length++] = (val >> 40) & 0xff;
    data->data[data->length++] = (val >> 48) & 0xff;
    data->data[data->length++] = (val >> 56) & 0xff;
}

static void usb_mtp_add_u16_array(MTPData *data, uint32_t len,
                                  const uint16_t *vals)
{
    int i;

    usb_mtp_add_u32(data, len);
    for (i = 0; i < len; i++) {
        usb_mtp_add_u16(data, vals[i]);
    }
}

static void usb_mtp_add_u32_array(MTPData *data, uint32_t len,
                                  const uint32_t *vals)
{
    int i;

    usb_mtp_add_u32(data, len);
    for (i = 0; i < len; i++) {
        usb_mtp_add_u32(data, vals[i]);
    }
}

static void usb_mtp_add_wstr(MTPData *data, const wchar_t *str)
{
    uint32_t len = wcslen(str);
    int i;

    if (len > 0) {
        len++; /* include terminating L'\0' */
    }

    usb_mtp_add_u8(data, len);
    for (i = 0; i < len; i++) {
        usb_mtp_add_u16(data, str[i]);
    }
}

static void usb_mtp_add_str(MTPData *data, const char *str)
{
    uint32_t len = strlen(str)+1;
    wchar_t *wstr = g_new(wchar_t, len);
    size_t ret;

    ret = mbstowcs(wstr, str, len);
    if (ret == -1) {
        usb_mtp_add_wstr(data, L"Oops");
    } else {
        usb_mtp_add_wstr(data, wstr);
    }

    g_free(wstr);
}

static void usb_mtp_add_time(MTPData *data, time_t time)
{
    char buf[16];
    struct tm tm;

    gmtime_r(&time, &tm);
    strftime(buf, sizeof(buf), "%Y%m%dT%H%M%S", &tm);
    usb_mtp_add_str(data, buf);
}

/* ----------------------------------------------------------------------- */

static void usb_mtp_queue_result(MTPState *s, uint16_t code, uint32_t trans,
                                 int argc, uint32_t arg0, uint32_t arg1)
{
    MTPControl *c = g_new0(MTPControl, 1);

    c->code  = code;
    c->trans = trans;
    c->argc  = argc;
    if (argc > 0) {
        c->argv[0] = arg0;
    }
    if (argc > 1) {
        c->argv[1] = arg1;
    }

    assert(s->result == NULL);
    s->result = c;
}

/* ----------------------------------------------------------------------- */

static MTPData *usb_mtp_get_device_info(MTPState *s, MTPControl *c)
{
    static const uint16_t ops[] = {
        CMD_GET_DEVICE_INFO,
        CMD_OPEN_SESSION,
        CMD_CLOSE_SESSION,
        CMD_GET_STORAGE_IDS,
        CMD_GET_STORAGE_INFO,
        CMD_GET_NUM_OBJECTS,
        CMD_GET_OBJECT_HANDLES,
        CMD_GET_OBJECT_INFO,
        CMD_GET_OBJECT,
        CMD_GET_PARTIAL_OBJECT,
        CMD_GET_OBJECT_PROPS_SUPPORTED,
        CMD_GET_OBJECT_PROP_DESC,
        CMD_GET_OBJECT_PROP_VALUE,
    };
    static const uint16_t fmt[] = {
        FMT_UNDEFINED_OBJECT,
        FMT_ASSOCIATION,
    };
    MTPData *d = usb_mtp_data_alloc(c);

    trace_usb_mtp_op_get_device_info(s->dev.addr);

    usb_mtp_add_u16(d, 100);
    usb_mtp_add_u32(d, 0x00000006);
    usb_mtp_add_u16(d, 0x0064);
    usb_mtp_add_wstr(d, L"");
    usb_mtp_add_u16(d, 0x0000);

    usb_mtp_add_u16_array(d, ARRAY_SIZE(ops), ops);
    usb_mtp_add_u16_array(d, 0, NULL);
    usb_mtp_add_u16_array(d, 0, NULL);
    usb_mtp_add_u16_array(d, 0, NULL);
    usb_mtp_add_u16_array(d, ARRAY_SIZE(fmt), fmt);

    usb_mtp_add_wstr(d, L"" MTP_MANUFACTURER);
    usb_mtp_add_wstr(d, L"" MTP_PRODUCT);
    usb_mtp_add_wstr(d, L"0.1");
    usb_mtp_add_wstr(d, L"0123456789abcdef0123456789abcdef");

    return d;
}

static MTPData *usb_mtp_get_storage_ids(MTPState *s, MTPControl *c)
{
    static const uint32_t ids[] = {
        QEMU_STORAGE_ID,
    };
    MTPData *d = usb_mtp_data_alloc(c);

    trace_usb_mtp_op_get_storage_ids(s->dev.addr);

    usb_mtp_add_u32_array(d, ARRAY_SIZE(ids), ids);

    return d;
}

static MTPData *usb_mtp_get_storage_info(MTPState *s, MTPControl *c)
{
    MTPData *d = usb_mtp_data_alloc(c);
    struct statvfs buf;
    int rc;

    trace_usb_mtp_op_get_storage_info(s->dev.addr);

    if (FLAG_SET(s, MTP_FLAG_WRITABLE)) {
        usb_mtp_add_u16(d, 0x0003);
        usb_mtp_add_u16(d, 0x0002);
        usb_mtp_add_u16(d, 0x0000);
    } else {
        usb_mtp_add_u16(d, 0x0001);
        usb_mtp_add_u16(d, 0x0002);
        usb_mtp_add_u16(d, 0x0001);
    }

    rc = statvfs(s->root, &buf);
    if (rc == 0) {
        usb_mtp_add_u64(d, (uint64_t)buf.f_frsize * buf.f_blocks);
        usb_mtp_add_u64(d, (uint64_t)buf.f_bavail * buf.f_blocks);
        usb_mtp_add_u32(d, buf.f_ffree);
    } else {
        usb_mtp_add_u64(d, 0xffffffff);
        usb_mtp_add_u64(d, 0xffffffff);
        usb_mtp_add_u32(d, 0xffffffff);
    }

    usb_mtp_add_str(d, s->desc);
    usb_mtp_add_wstr(d, L"123456789abcdef");
    return d;
}

static MTPData *usb_mtp_get_object_handles(MTPState *s, MTPControl *c,
                                           MTPObject *o)
{
    MTPData *d = usb_mtp_data_alloc(c);
    uint32_t i = 0, handles[o->nchildren];
    MTPObject *iter;

    trace_usb_mtp_op_get_object_handles(s->dev.addr, o->handle, o->path);

    QLIST_FOREACH(iter, &o->children, list) {
        handles[i++] = iter->handle;
    }
    assert(i == o->nchildren);
    usb_mtp_add_u32_array(d, o->nchildren, handles);

    return d;
}

static MTPData *usb_mtp_get_object_info(MTPState *s, MTPControl *c,
                                        MTPObject *o)
{
    MTPData *d = usb_mtp_data_alloc(c);

    trace_usb_mtp_op_get_object_info(s->dev.addr, o->handle, o->path);

    usb_mtp_add_u32(d, QEMU_STORAGE_ID);
    usb_mtp_add_u16(d, o->format);
    usb_mtp_add_u16(d, 0);

    if (o->stat.st_size > 0xFFFFFFFF) {
        usb_mtp_add_u32(d, 0xFFFFFFFF);
    } else {
        usb_mtp_add_u32(d, o->stat.st_size);
    }

    usb_mtp_add_u16(d, 0);
    usb_mtp_add_u32(d, 0);
    usb_mtp_add_u32(d, 0);
    usb_mtp_add_u32(d, 0);
    usb_mtp_add_u32(d, 0);
    usb_mtp_add_u32(d, 0);
    usb_mtp_add_u32(d, 0);

    if (o->parent) {
        usb_mtp_add_u32(d, o->parent->handle);
    } else {
        usb_mtp_add_u32(d, 0);
    }
    if (o->format == FMT_ASSOCIATION) {
        usb_mtp_add_u16(d, 0x0001);
        usb_mtp_add_u32(d, 0x00000001);
        usb_mtp_add_u32(d, 0);
    } else {
        usb_mtp_add_u16(d, 0);
        usb_mtp_add_u32(d, 0);
        usb_mtp_add_u32(d, 0);
    }

    usb_mtp_add_str(d, o->name);
    usb_mtp_add_time(d, o->stat.st_ctime);
    usb_mtp_add_time(d, o->stat.st_mtime);
    usb_mtp_add_wstr(d, L"");

    return d;
}

static MTPData *usb_mtp_get_object(MTPState *s, MTPControl *c,
                                   MTPObject *o)
{
    MTPData *d = usb_mtp_data_alloc(c);

    trace_usb_mtp_op_get_object(s->dev.addr, o->handle, o->path);

    d->fd = open(o->path, O_RDONLY);
    if (d->fd == -1) {
        usb_mtp_data_free(d);
        return NULL;
    }
    d->length = o->stat.st_size;
    d->alloc  = 512;
    d->data   = g_malloc(d->alloc);
    return d;
}

static MTPData *usb_mtp_get_partial_object(MTPState *s, MTPControl *c,
                                           MTPObject *o)
{
    MTPData *d = usb_mtp_data_alloc(c);
    off_t offset;

    trace_usb_mtp_op_get_partial_object(s->dev.addr, o->handle, o->path,
                                        c->argv[1], c->argv[2]);

    d->fd = open(o->path, O_RDONLY);
    if (d->fd == -1) {
        usb_mtp_data_free(d);
        return NULL;
    }

    offset = c->argv[1];
    if (offset > o->stat.st_size) {
        offset = o->stat.st_size;
    }
    if (lseek(d->fd, offset, SEEK_SET) < 0) {
        usb_mtp_data_free(d);
        return NULL;
    }

    d->length = c->argv[2];
    if (d->length > o->stat.st_size - offset) {
        d->length = o->stat.st_size - offset;
    }

    return d;
}

static MTPData *usb_mtp_get_object_props_supported(MTPState *s, MTPControl *c)
{
    static const uint16_t props[] = {
        PROP_STORAGE_ID,
        PROP_OBJECT_FORMAT,
        PROP_OBJECT_COMPRESSED_SIZE,
        PROP_PARENT_OBJECT,
        PROP_PERSISTENT_UNIQUE_OBJECT_IDENTIFIER,
        PROP_NAME,
    };
    MTPData *d = usb_mtp_data_alloc(c);
    usb_mtp_add_u16_array(d, ARRAY_SIZE(props), props);

    return d;
}

static MTPData *usb_mtp_get_object_prop_desc(MTPState *s, MTPControl *c)
{
    MTPData *d = usb_mtp_data_alloc(c);
    switch (c->argv[0]) {
    case PROP_STORAGE_ID:
        usb_mtp_add_u16(d, PROP_STORAGE_ID);
        usb_mtp_add_u16(d, DATA_TYPE_UINT32);
        usb_mtp_add_u8(d, 0x00);
        usb_mtp_add_u32(d, 0x00000000);
        usb_mtp_add_u32(d, 0x00000000);
        usb_mtp_add_u8(d, 0x00);
        break;
    case PROP_OBJECT_FORMAT:
        usb_mtp_add_u16(d, PROP_OBJECT_FORMAT);
        usb_mtp_add_u16(d, DATA_TYPE_UINT16);
        usb_mtp_add_u8(d, 0x00);
        usb_mtp_add_u16(d, 0x0000);
        usb_mtp_add_u32(d, 0x00000000);
        usb_mtp_add_u8(d, 0x00);
        break;
    case PROP_OBJECT_COMPRESSED_SIZE:
        usb_mtp_add_u16(d, PROP_OBJECT_COMPRESSED_SIZE);
        usb_mtp_add_u16(d, DATA_TYPE_UINT64);
        usb_mtp_add_u8(d, 0x00);
        usb_mtp_add_u64(d, 0x0000000000000000);
        usb_mtp_add_u32(d, 0x00000000);
        usb_mtp_add_u8(d, 0x00);
        break;
    case PROP_PARENT_OBJECT:
        usb_mtp_add_u16(d, PROP_PARENT_OBJECT);
        usb_mtp_add_u16(d, DATA_TYPE_UINT32);
        usb_mtp_add_u8(d, 0x00);
        usb_mtp_add_u32(d, 0x00000000);
        usb_mtp_add_u32(d, 0x00000000);
        usb_mtp_add_u8(d, 0x00);
        break;
    case PROP_PERSISTENT_UNIQUE_OBJECT_IDENTIFIER:
        usb_mtp_add_u16(d, PROP_PERSISTENT_UNIQUE_OBJECT_IDENTIFIER);
        usb_mtp_add_u16(d, DATA_TYPE_UINT128);
        usb_mtp_add_u8(d, 0x00);
        usb_mtp_add_u64(d, 0x0000000000000000);
        usb_mtp_add_u64(d, 0x0000000000000000);
        usb_mtp_add_u32(d, 0x00000000);
        usb_mtp_add_u8(d, 0x00);
        break;
    case PROP_NAME:
        usb_mtp_add_u16(d, PROP_NAME);
        usb_mtp_add_u16(d, DATA_TYPE_STRING);
        usb_mtp_add_u8(d, 0x00);
        usb_mtp_add_u8(d, 0x00);
        usb_mtp_add_u32(d, 0x00000000);
        usb_mtp_add_u8(d, 0x00);
        break;
    default:
        usb_mtp_data_free(d);
        return NULL;
    }

    return d;
}

static MTPData *usb_mtp_get_object_prop_value(MTPState *s, MTPControl *c,
                                              MTPObject *o)
{
    MTPData *d = usb_mtp_data_alloc(c);
    switch (c->argv[1]) {
    case PROP_STORAGE_ID:
        usb_mtp_add_u32(d, QEMU_STORAGE_ID);
        break;
    case PROP_OBJECT_FORMAT:
        usb_mtp_add_u16(d, o->format);
        break;
    case PROP_OBJECT_COMPRESSED_SIZE:
        usb_mtp_add_u64(d, o->stat.st_size);
        break;
    case PROP_PARENT_OBJECT:
        if (o->parent == NULL) {
            usb_mtp_add_u32(d, 0x00000000);
        } else {
            usb_mtp_add_u32(d, o->parent->handle);
        }
        break;
    case PROP_PERSISTENT_UNIQUE_OBJECT_IDENTIFIER:
        /* Should be persistant between sessions,
         * but using our objedt ID is "good enough"
         * for now */
        usb_mtp_add_u64(d, 0x0000000000000000);
        usb_mtp_add_u64(d, o->handle);
        break;
    case PROP_NAME:
        usb_mtp_add_str(d, o->name);
        break;
    default:
        usb_mtp_data_free(d);
        return NULL;
    }

    return d;
}

static void usb_mtp_command(MTPState *s, MTPControl *c)
{
    MTPData *data_in = NULL;
    MTPObject *o;
    uint32_t nres = 0, res0 = 0;

    /* sanity checks */
    if (c->code >= CMD_CLOSE_SESSION && s->session == 0) {
        usb_mtp_queue_result(s, RES_SESSION_NOT_OPEN,
                             c->trans, 0, 0, 0);
        return;
    }

    /* process commands */
    switch (c->code) {
    case CMD_GET_DEVICE_INFO:
        data_in = usb_mtp_get_device_info(s, c);
        break;
    case CMD_OPEN_SESSION:
        if (s->session) {
            usb_mtp_queue_result(s, RES_SESSION_ALREADY_OPEN,
                                 c->trans, 1, s->session, 0);
            return;
        }
        if (c->argv[0] == 0) {
            usb_mtp_queue_result(s, RES_INVALID_PARAMETER,
                                 c->trans, 0, 0, 0);
            return;
        }
        trace_usb_mtp_op_open_session(s->dev.addr);
        s->session = c->argv[0];
        usb_mtp_object_alloc(s, s->next_handle++, NULL, s->root);
#ifdef CONFIG_INOTIFY1
        if (usb_mtp_inotify_init(s)) {
            fprintf(stderr, "usb-mtp: file monitoring init failed\n");
        }
#endif
        break;
    case CMD_CLOSE_SESSION:
        trace_usb_mtp_op_close_session(s->dev.addr);
        s->session = 0;
        s->next_handle = 0;
#ifdef CONFIG_INOTIFY1
        usb_mtp_inotify_cleanup(s);
#endif
        usb_mtp_object_free(s, QTAILQ_FIRST(&s->objects));
        assert(QTAILQ_EMPTY(&s->objects));
        break;
    case CMD_GET_STORAGE_IDS:
        data_in = usb_mtp_get_storage_ids(s, c);
        break;
    case CMD_GET_STORAGE_INFO:
        if (c->argv[0] != QEMU_STORAGE_ID &&
            c->argv[0] != 0xffffffff) {
            usb_mtp_queue_result(s, RES_INVALID_STORAGE_ID,
                                 c->trans, 0, 0, 0);
            return;
        }
        data_in = usb_mtp_get_storage_info(s, c);
        break;
    case CMD_GET_NUM_OBJECTS:
    case CMD_GET_OBJECT_HANDLES:
        if (c->argv[0] != QEMU_STORAGE_ID &&
            c->argv[0] != 0xffffffff) {
            usb_mtp_queue_result(s, RES_INVALID_STORAGE_ID,
                                 c->trans, 0, 0, 0);
            return;
        }
        if (c->argv[1] != 0x00000000) {
            usb_mtp_queue_result(s, RES_SPEC_BY_FORMAT_UNSUPPORTED,
                                 c->trans, 0, 0, 0);
            return;
        }
        if (c->argv[2] == 0x00000000 ||
            c->argv[2] == 0xffffffff) {
            o = QTAILQ_FIRST(&s->objects);
        } else {
            o = usb_mtp_object_lookup(s, c->argv[2]);
        }
        if (o == NULL) {
            usb_mtp_queue_result(s, RES_INVALID_OBJECT_HANDLE,
                                 c->trans, 0, 0, 0);
            return;
        }
        if (o->format != FMT_ASSOCIATION) {
            usb_mtp_queue_result(s, RES_INVALID_PARENT_OBJECT,
                                 c->trans, 0, 0, 0);
            return;
        }
        usb_mtp_object_readdir(s, o);
        if (c->code == CMD_GET_NUM_OBJECTS) {
            trace_usb_mtp_op_get_num_objects(s->dev.addr, o->handle, o->path);
            nres = 1;
            res0 = o->nchildren;
        } else {
            data_in = usb_mtp_get_object_handles(s, c, o);
        }
        break;
    case CMD_GET_OBJECT_INFO:
        o = usb_mtp_object_lookup(s, c->argv[0]);
        if (o == NULL) {
            usb_mtp_queue_result(s, RES_INVALID_OBJECT_HANDLE,
                                 c->trans, 0, 0, 0);
            return;
        }
        data_in = usb_mtp_get_object_info(s, c, o);
        break;
    case CMD_GET_OBJECT:
        o = usb_mtp_object_lookup(s, c->argv[0]);
        if (o == NULL) {
            usb_mtp_queue_result(s, RES_INVALID_OBJECT_HANDLE,
                                 c->trans, 0, 0, 0);
            return;
        }
        if (o->format == FMT_ASSOCIATION) {
            usb_mtp_queue_result(s, RES_INVALID_OBJECT_HANDLE,
                                 c->trans, 0, 0, 0);
            return;
        }
        data_in = usb_mtp_get_object(s, c, o);
        if (data_in == NULL) {
            usb_mtp_queue_result(s, RES_GENERAL_ERROR,
                                 c->trans, 0, 0, 0);
            return;
        }
        break;
    case CMD_GET_PARTIAL_OBJECT:
        o = usb_mtp_object_lookup(s, c->argv[0]);
        if (o == NULL) {
            usb_mtp_queue_result(s, RES_INVALID_OBJECT_HANDLE,
                                 c->trans, 0, 0, 0);
            return;
        }
        if (o->format == FMT_ASSOCIATION) {
            usb_mtp_queue_result(s, RES_INVALID_OBJECT_HANDLE,
                                 c->trans, 0, 0, 0);
            return;
        }
        data_in = usb_mtp_get_partial_object(s, c, o);
        if (data_in == NULL) {
            usb_mtp_queue_result(s, RES_GENERAL_ERROR,
                                 c->trans, 0, 0, 0);
            return;
        }
        nres = 1;
        res0 = data_in->length;
        break;
    case CMD_GET_OBJECT_PROPS_SUPPORTED:
        if (c->argv[0] != FMT_UNDEFINED_OBJECT &&
            c->argv[0] != FMT_ASSOCIATION) {
            usb_mtp_queue_result(s, RES_INVALID_OBJECT_FORMAT_CODE,
                                 c->trans, 0, 0, 0);
            return;
        }
        data_in = usb_mtp_get_object_props_supported(s, c);
        break;
    case CMD_GET_OBJECT_PROP_DESC:
        if (c->argv[1] != FMT_UNDEFINED_OBJECT &&
            c->argv[1] != FMT_ASSOCIATION) {
            usb_mtp_queue_result(s, RES_INVALID_OBJECT_FORMAT_CODE,
                                 c->trans, 0, 0, 0);
            return;
        }
        data_in = usb_mtp_get_object_prop_desc(s, c);
        if (data_in == NULL) {
            usb_mtp_queue_result(s, RES_INVALID_OBJECT_PROP_CODE,
                                 c->trans, 0, 0, 0);
            return;
        }
        break;
    case CMD_GET_OBJECT_PROP_VALUE:
        o = usb_mtp_object_lookup(s, c->argv[0]);
        if (o == NULL) {
            usb_mtp_queue_result(s, RES_INVALID_OBJECT_HANDLE,
                                 c->trans, 0, 0, 0);
            return;
        }
        data_in = usb_mtp_get_object_prop_value(s, c, o);
        if (data_in == NULL) {
            usb_mtp_queue_result(s, RES_INVALID_OBJECT_PROP_CODE,
                                 c->trans, 0, 0, 0);
            return;
        }
        break;
    default:
        trace_usb_mtp_op_unknown(s->dev.addr, c->code);
        usb_mtp_queue_result(s, RES_OPERATION_NOT_SUPPORTED,
                             c->trans, 0, 0, 0);
        return;
    }

    /* return results on success */
    if (data_in) {
        assert(s->data_in == NULL);
        s->data_in = data_in;
    }
    usb_mtp_queue_result(s, RES_OK, c->trans, nres, res0, 0);
}

/* ----------------------------------------------------------------------- */

static void usb_mtp_handle_reset(USBDevice *dev)
{
    MTPState *s = USB_MTP(dev);

    trace_usb_mtp_reset(s->dev.addr);

#ifdef CONFIG_INOTIFY1
    usb_mtp_inotify_cleanup(s);
#endif
    usb_mtp_object_free(s, QTAILQ_FIRST(&s->objects));
    s->session = 0;
    usb_mtp_data_free(s->data_in);
    s->data_in = NULL;
    usb_mtp_data_free(s->data_out);
    s->data_out = NULL;
    g_free(s->result);
    s->result = NULL;
}

static void usb_mtp_handle_control(USBDevice *dev, USBPacket *p,
                                   int request, int value, int index,
                                   int length, uint8_t *data)
{
    int ret;

    ret = usb_desc_handle_control(dev, p, request, value, index, length, data);
    if (ret >= 0) {
        return;
    }

    trace_usb_mtp_stall(dev->addr, "unknown control request");
    p->status = USB_RET_STALL;
}

static void usb_mtp_cancel_packet(USBDevice *dev, USBPacket *p)
{
    /* we don't use async packets, so this should never be called */
    fprintf(stderr, "%s\n", __func__);
}

static void usb_mtp_handle_data(USBDevice *dev, USBPacket *p)
{
    MTPState *s = USB_MTP(dev);
    MTPControl cmd;
    mtp_container container;
    uint32_t params[5];
    int i, rc;

    switch (p->ep->nr) {
    case EP_DATA_IN:
        if (s->data_out != NULL) {
            /* guest bug */
            trace_usb_mtp_stall(s->dev.addr, "awaiting data-out");
            p->status = USB_RET_STALL;
            return;
        }
        if (p->iov.size < sizeof(container)) {
            trace_usb_mtp_stall(s->dev.addr, "packet too small");
            p->status = USB_RET_STALL;
            return;
        }
        if (s->data_in !=  NULL) {
            MTPData *d = s->data_in;
            uint64_t dlen = d->length - d->offset;
            if (d->first) {
                trace_usb_mtp_data_in(s->dev.addr, d->trans, d->length);
                if (d->length + sizeof(container) > 0xFFFFFFFF) {
                    container.length = cpu_to_le32(0xFFFFFFFF);
                } else {
                    container.length =
                        cpu_to_le32(d->length + sizeof(container));
                }
                container.type   = cpu_to_le16(TYPE_DATA);
                container.code   = cpu_to_le16(d->code);
                container.trans  = cpu_to_le32(d->trans);
                usb_packet_copy(p, &container, sizeof(container));
                d->first = false;
                if (dlen > p->iov.size - sizeof(container)) {
                    dlen = p->iov.size - sizeof(container);
                }
            } else {
                if (dlen > p->iov.size) {
                    dlen = p->iov.size;
                }
            }
            if (d->fd == -1) {
                usb_packet_copy(p, d->data + d->offset, dlen);
            } else {
                if (d->alloc < p->iov.size) {
                    d->alloc = p->iov.size;
                    d->data = g_realloc(d->data, d->alloc);
                }
                rc = read(d->fd, d->data, dlen);
                if (rc != dlen) {
                    memset(d->data, 0, dlen);
                    s->result->code = RES_INCOMPLETE_TRANSFER;
                }
                usb_packet_copy(p, d->data, dlen);
            }
            d->offset += dlen;
            if (d->offset == d->length) {
                usb_mtp_data_free(s->data_in);
                s->data_in = NULL;
            }
        } else if (s->result != NULL) {
            MTPControl *r = s->result;
            int length = sizeof(container) + r->argc * sizeof(uint32_t);
            if (r->code == RES_OK) {
                trace_usb_mtp_success(s->dev.addr, r->trans,
                                      (r->argc > 0) ? r->argv[0] : 0,
                                      (r->argc > 1) ? r->argv[1] : 0);
            } else {
                trace_usb_mtp_error(s->dev.addr, r->code, r->trans,
                                    (r->argc > 0) ? r->argv[0] : 0,
                                    (r->argc > 1) ? r->argv[1] : 0);
            }
            container.length = cpu_to_le32(length);
            container.type   = cpu_to_le16(TYPE_RESPONSE);
            container.code   = cpu_to_le16(r->code);
            container.trans  = cpu_to_le32(r->trans);
            for (i = 0; i < r->argc; i++) {
                params[i] = cpu_to_le32(r->argv[i]);
            }
            usb_packet_copy(p, &container, sizeof(container));
            usb_packet_copy(p, &params, length - sizeof(container));
            g_free(s->result);
            s->result = NULL;
        }
        break;
    case EP_DATA_OUT:
        if (p->iov.size < sizeof(container)) {
            trace_usb_mtp_stall(s->dev.addr, "packet too small");
            p->status = USB_RET_STALL;
            return;
        }
        usb_packet_copy(p, &container, sizeof(container));
        switch (le16_to_cpu(container.type)) {
        case TYPE_COMMAND:
            if (s->data_in || s->data_out || s->result) {
                trace_usb_mtp_stall(s->dev.addr, "transaction inflight");
                p->status = USB_RET_STALL;
                return;
            }
            cmd.code = le16_to_cpu(container.code);
            cmd.argc = (le32_to_cpu(container.length) - sizeof(container))
                / sizeof(uint32_t);
            cmd.trans = le32_to_cpu(container.trans);
            if (cmd.argc > ARRAY_SIZE(cmd.argv)) {
                cmd.argc = ARRAY_SIZE(cmd.argv);
            }
            if (p->iov.size < sizeof(container) + cmd.argc * sizeof(uint32_t)) {
                trace_usb_mtp_stall(s->dev.addr, "packet too small");
                p->status = USB_RET_STALL;
                return;
            }
            usb_packet_copy(p, &params, cmd.argc * sizeof(uint32_t));
            for (i = 0; i < cmd.argc; i++) {
                cmd.argv[i] = le32_to_cpu(params[i]);
            }
            trace_usb_mtp_command(s->dev.addr, cmd.code, cmd.trans,
                                  (cmd.argc > 0) ? cmd.argv[0] : 0,
                                  (cmd.argc > 1) ? cmd.argv[1] : 0,
                                  (cmd.argc > 2) ? cmd.argv[2] : 0,
                                  (cmd.argc > 3) ? cmd.argv[3] : 0,
                                  (cmd.argc > 4) ? cmd.argv[4] : 0);
            usb_mtp_command(s, &cmd);
            break;
        default:
            /* not needed as long as the mtp device is read-only */
            p->status = USB_RET_STALL;
            return;
        }
        break;
    case EP_EVENT:
#ifdef CONFIG_INOTIFY1
        if (!QTAILQ_EMPTY(&s->events)) {
            struct MTPMonEntry *e = QTAILQ_LAST(&s->events, events);
            uint32_t handle;
            int len = sizeof(container) + sizeof(uint32_t);

            if (p->iov.size < len) {
                trace_usb_mtp_stall(s->dev.addr,
                                    "packet too small to send event");
                p->status = USB_RET_STALL;
                return;
            }

            QTAILQ_REMOVE(&s->events, e, next);
            container.length = cpu_to_le32(len);
            container.type = cpu_to_le32(TYPE_EVENT);
            container.code = cpu_to_le16(e->event);
            container.trans = 0; /* no trans specific events */
            handle = cpu_to_le32(e->handle);
            usb_packet_copy(p, &container, sizeof(container));
            usb_packet_copy(p, &handle, sizeof(uint32_t));
            g_free(e);
            return;
        }
#endif
        p->status = USB_RET_NAK;
        return;
    default:
        trace_usb_mtp_stall(s->dev.addr, "invalid endpoint");
        p->status = USB_RET_STALL;
        return;
    }

    if (p->actual_length == 0) {
        trace_usb_mtp_nak(s->dev.addr, p->ep->nr);
        p->status = USB_RET_NAK;
        return;
    } else {
        trace_usb_mtp_xfer(s->dev.addr, p->ep->nr, p->actual_length,
                           p->iov.size);
        return;
    }
}

static void usb_mtp_realize(USBDevice *dev, Error **errp)
{
    MTPState *s = USB_MTP(dev);

    usb_desc_create_serial(dev);
    usb_desc_init(dev);
    QTAILQ_INIT(&s->objects);
    if (s->desc == NULL) {
        if (s->root == NULL) {
            error_setg(errp, "usb-mtp: x-root property must be configured");
            return;
        }
        s->desc = strrchr(s->root, '/');
        if (s->desc && s->desc[0]) {
            s->desc = g_strdup(s->desc + 1);
        } else {
            s->desc = g_strdup("none");
        }
    }
}

static const VMStateDescription vmstate_usb_mtp = {
    .name = "usb-mtp",
    .unmigratable = 1,
    .version_id = 1,
    .minimum_version_id = 1,
    .fields = (VMStateField[]) {
        VMSTATE_USB_DEVICE(dev, MTPState),
        VMSTATE_END_OF_LIST()
    }
};

static Property mtp_properties[] = {
    DEFINE_PROP_STRING("x-root", MTPState, root),
    DEFINE_PROP_STRING("desc", MTPState, desc),
    DEFINE_PROP_END_OF_LIST(),
};

static void usb_mtp_class_initfn(ObjectClass *klass, void *data)
{
    DeviceClass *dc = DEVICE_CLASS(klass);
    USBDeviceClass *uc = USB_DEVICE_CLASS(klass);

    uc->realize        = usb_mtp_realize;
    uc->product_desc   = "QEMU USB MTP";
    uc->usb_desc       = &desc;
    uc->cancel_packet  = usb_mtp_cancel_packet;
    uc->handle_attach  = usb_desc_attach;
    uc->handle_reset   = usb_mtp_handle_reset;
    uc->handle_control = usb_mtp_handle_control;
    uc->handle_data    = usb_mtp_handle_data;
    dc->fw_name = "mtp";
    dc->vmsd = &vmstate_usb_mtp;
    dc->props = mtp_properties;
}

static TypeInfo mtp_info = {
    .name          = TYPE_USB_MTP,
    .parent        = TYPE_USB_DEVICE,
    .instance_size = sizeof(MTPState),
    .class_init    = usb_mtp_class_initfn,
};

static void usb_mtp_register_types(void)
{
    type_register_static(&mtp_info);
}

type_init(usb_mtp_register_types)<|MERGE_RESOLUTION|>--- conflicted
+++ resolved
@@ -17,10 +17,6 @@
 #include <sys/statvfs.h>
 #ifdef CONFIG_INOTIFY1
 #include <sys/inotify.h>
-<<<<<<< HEAD
-#include "qapi/error.h"
-=======
->>>>>>> 7124ccf8
 #include "qemu/main-loop.h"
 #endif
 
@@ -80,8 +76,6 @@
     EVT_OBJ_ADDED                  = 0x4002,
     EVT_OBJ_REMOVED                = 0x4003,
     EVT_OBJ_INFO_CHANGED           = 0x4007,
-<<<<<<< HEAD
-=======
 
     /* object properties */
     PROP_STORAGE_ID                = 0xDC01,
@@ -98,7 +92,6 @@
     DATA_TYPE_UINT64  = 0x0008,
     DATA_TYPE_UINT128 = 0x000a,
     DATA_TYPE_STRING  = 0xffff,
->>>>>>> 7124ccf8
 };
 
 typedef struct {
