--- conflicted
+++ resolved
@@ -2049,14 +2049,8 @@
                 for (j = 0; regs->size != 0; j++, regs++) {
                     xen_pt_config_reg_init(s, reg_grp_entry, regs, &err);
                     if (err) {
-<<<<<<< HEAD
-                        error_append_hint(&err, "Failed to initialize %d/%zu"
-                                " reg 0x%x in grp_type = 0x%x (%d/%zu)",
-                                j, ARRAY_SIZE(xen_pt_emu_reg_grps[i].emu_regs),
-=======
                         error_append_hint(&err, "Failed to init register %d"
                                 " offsets 0x%x in grp_type = 0x%x (%d/%zu)", j,
->>>>>>> 7124ccf8
                                 regs->offset, xen_pt_emu_reg_grps[i].grp_type,
                                 i, ARRAY_SIZE(xen_pt_emu_reg_grps));
                         error_propagate(errp, err);
