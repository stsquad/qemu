/*
 * TI OMAP processors GPIO emulation.
 *
 * Copyright (C) 2006-2008 Andrzej Zaborowski  <balrog@zabor.org>
 * Copyright (C) 2007-2009 Nokia Corporation
 *
 * This program is free software; you can redistribute it and/or
 * modify it under the terms of the GNU General Public License as
 * published by the Free Software Foundation; either version 2 or
 * (at your option) version 3 of the License.
 *
 * This program is distributed in the hope that it will be useful,
 * but WITHOUT ANY WARRANTY; without even the implied warranty of
 * MERCHANTABILITY or FITNESS FOR A PARTICULAR PURPOSE.  See the
 * GNU General Public License for more details.
 *
 * You should have received a copy of the GNU General Public License along
 * with this program; if not, see <http://www.gnu.org/licenses/>.
 */

#include "hw.h"
#include "omap.h"
#include "sysbus.h"

struct omap_gpio_s {
    qemu_irq irq;
    qemu_irq handler[16];

    uint16_t inputs;
    uint16_t outputs;
    uint16_t dir;
    uint16_t edge;
    uint16_t mask;
    uint16_t ints;
    uint16_t pins;
};

struct omap_gpif_s {
    SysBusDevice busdev;
    int mpu_model;
    void *clk;
    struct omap_gpio_s omap1;
};

/* General-Purpose I/O of OMAP1 */
static void omap_gpio_set(void *opaque, int line, int level)
{
<<<<<<< HEAD
    struct omap_gpio_s *s = &((struct omap_gpif_s *)opaque)->omap1;
=======
    struct omap_gpio_s *s = &((struct omap_gpif_s *) opaque)->omap1;
>>>>>>> 927d7217
    uint16_t prev = s->inputs;

    if (level)
        s->inputs |= 1 << line;
    else
        s->inputs &= ~(1 << line);

    if (((s->edge & s->inputs & ~prev) | (~s->edge & ~s->inputs & prev)) &
        (1 << line) & s->dir & ~s->mask) {
        s->ints |= 1 << line;
        qemu_irq_raise(s->irq);
    }
}

static uint32_t omap_gpio_read(void *opaque, target_phys_addr_t addr)
{
    struct omap_gpio_s *s = (struct omap_gpio_s *) opaque;
    int offset = addr & OMAP_MPUI_REG_MASK;

    switch (offset) {
    case 0x00:	/* DATA_INPUT */
        return s->inputs & s->pins;

    case 0x04:	/* DATA_OUTPUT */
        return s->outputs;

    case 0x08:	/* DIRECTION_CONTROL */
        return s->dir;

    case 0x0c:	/* INTERRUPT_CONTROL */
        return s->edge;

    case 0x10:	/* INTERRUPT_MASK */
        return s->mask;

    case 0x14:	/* INTERRUPT_STATUS */
        return s->ints;

    case 0x18:	/* PIN_CONTROL (not in OMAP310) */
        OMAP_BAD_REG(addr);
        return s->pins;
    }

    OMAP_BAD_REG(addr);
    return 0;
}

static void omap_gpio_write(void *opaque, target_phys_addr_t addr,
                            uint32_t value)
{
    struct omap_gpio_s *s = (struct omap_gpio_s *) opaque;
    int offset = addr & OMAP_MPUI_REG_MASK;
    uint16_t diff;
    int ln;

    switch (offset) {
    case 0x00:	/* DATA_INPUT */
        OMAP_RO_REG(addr);
        return;

    case 0x04:	/* DATA_OUTPUT */
        diff = (s->outputs ^ value) & ~s->dir;
        s->outputs = value;
        while ((ln = ffs(diff))) {
            ln --;
            if (s->handler[ln])
                qemu_set_irq(s->handler[ln], (value >> ln) & 1);
            diff &= ~(1 << ln);
        }
        break;

    case 0x08:	/* DIRECTION_CONTROL */
        diff = s->outputs & (s->dir ^ value);
        s->dir = value;

        value = s->outputs & ~s->dir;
        while ((ln = ffs(diff))) {
            ln --;
            if (s->handler[ln])
                qemu_set_irq(s->handler[ln], (value >> ln) & 1);
            diff &= ~(1 << ln);
        }
        break;

    case 0x0c:	/* INTERRUPT_CONTROL */
        s->edge = value;
        break;

    case 0x10:	/* INTERRUPT_MASK */
        s->mask = value;
        break;

    case 0x14:	/* INTERRUPT_STATUS */
        s->ints &= ~value;
        if (!s->ints)
            qemu_irq_lower(s->irq);
        break;

    case 0x18:	/* PIN_CONTROL (not in OMAP310 TRM) */
        OMAP_BAD_REG(addr);
        s->pins = value;
        break;

    default:
        OMAP_BAD_REG(addr);
        return;
    }
}

/* *Some* sources say the memory region is 32-bit.  */
static CPUReadMemoryFunc * const omap_gpio_readfn[] = {
    omap_badwidth_read16,
    omap_gpio_read,
    omap_badwidth_read16,
};

static CPUWriteMemoryFunc * const omap_gpio_writefn[] = {
    omap_badwidth_write16,
    omap_gpio_write,
    omap_badwidth_write16,
};

static void omap_gpio_reset(struct omap_gpio_s *s)
{
    s->inputs = 0;
    s->outputs = ~0;
    s->dir = ~0;
    s->edge = ~0;
    s->mask = ~0;
    s->ints = 0;
    s->pins = ~0;
}

struct omap2_gpio_s {
    qemu_irq irq[2];
    qemu_irq wkup;
    qemu_irq *handler;

    uint8_t revision;
    uint8_t config[2];
    uint32_t inputs;
    uint32_t outputs;
    uint32_t dir;
    uint32_t level[2];
    uint32_t edge[2];
    uint32_t mask[2];
    uint32_t wumask;
    uint32_t ints[2];
    uint32_t debounce;
    uint8_t delay;
};

struct omap2_gpif_s {
    SysBusDevice busdev;
    int mpu_model;
    void *iclk;
    void *fclk[6];
    int modulecount;
    struct omap2_gpio_s *modules;
    qemu_irq *handler;
    int autoidle;
    int gpo;
};

/* General-Purpose Interface of OMAP2/3 */
static inline void omap2_gpio_module_int_update(struct omap2_gpio_s *s,
                                                int line)
{
    qemu_set_irq(s->irq[line], s->ints[line] & s->mask[line]);
}

static void omap2_gpio_module_wake(struct omap2_gpio_s *s, int line)
{
    if (!(s->config[0] & (1 << 2)))			/* ENAWAKEUP */
        return;
    if (!(s->config[0] & (3 << 3)))			/* Force Idle */
        return;
    if (!(s->wumask & (1 << line)))
        return;

    qemu_irq_raise(s->wkup);
}

static inline void omap2_gpio_module_out_update(struct omap2_gpio_s *s,
                                                uint32_t diff)
{
    int ln;

    s->outputs ^= diff;
    diff &= ~s->dir;
    while ((ln = ffs(diff))) {
        ln --;
        qemu_set_irq(s->handler[ln], (s->outputs >> ln) & 1);
        diff &= ~(1 << ln);
    }
}

static void omap2_gpio_module_level_update(struct omap2_gpio_s *s, int line)
{
    s->ints[line] |= s->dir &
            ((s->inputs & s->level[1]) | (~s->inputs & s->level[0]));
    omap2_gpio_module_int_update(s, line);
}

static inline void omap2_gpio_module_int(struct omap2_gpio_s *s, int line)
{
    s->ints[0] |= 1 << line;
    omap2_gpio_module_int_update(s, 0);
    s->ints[1] |= 1 << line;
    omap2_gpio_module_int_update(s, 1);
    omap2_gpio_module_wake(s, line);
}

static void omap2_gpio_set(void *opaque, int line, int level)
{
    struct omap2_gpif_s *p = opaque;
    struct omap2_gpio_s *s = &p->modules[line >> 5];
<<<<<<< HEAD
=======

>>>>>>> 927d7217
    line &= 31;
    if (level) {
        if (s->dir & (1 << line) & ((~s->inputs & s->edge[0]) | s->level[1]))
            omap2_gpio_module_int(s, line);
        s->inputs |= 1 << line;
    } else {
        if (s->dir & (1 << line) & ((s->inputs & s->edge[1]) | s->level[0]))
            omap2_gpio_module_int(s, line);
        s->inputs &= ~(1 << line);
    }
}

static void omap2_gpio_module_reset(struct omap2_gpio_s *s)
{
    s->config[0] = 0;
    s->config[1] = 2;
    s->ints[0] = 0;
    s->ints[1] = 0;
    s->mask[0] = 0;
    s->mask[1] = 0;
    s->wumask = 0;
    s->dir = ~0;
    s->level[0] = 0;
    s->level[1] = 0;
    s->edge[0] = 0;
    s->edge[1] = 0;
    s->debounce = 0;
    s->delay = 0;
}

static uint32_t omap2_gpio_module_read(void *opaque, target_phys_addr_t addr)
{
    struct omap2_gpio_s *s = (struct omap2_gpio_s *) opaque;

    switch (addr) {
    case 0x00:	/* GPIO_REVISION */
        return s->revision;

    case 0x10:	/* GPIO_SYSCONFIG */
        return s->config[0];

    case 0x14:	/* GPIO_SYSSTATUS */
        return 0x01;

    case 0x18:	/* GPIO_IRQSTATUS1 */
        return s->ints[0];

    case 0x1c:	/* GPIO_IRQENABLE1 */
    case 0x60:	/* GPIO_CLEARIRQENABLE1 */
    case 0x64:	/* GPIO_SETIRQENABLE1 */
        return s->mask[0];

    case 0x20:	/* GPIO_WAKEUPENABLE */
    case 0x80:	/* GPIO_CLEARWKUENA */
    case 0x84:	/* GPIO_SETWKUENA */
        return s->wumask;

    case 0x28:	/* GPIO_IRQSTATUS2 */
        return s->ints[1];

    case 0x2c:	/* GPIO_IRQENABLE2 */
    case 0x70:	/* GPIO_CLEARIRQENABLE2 */
    case 0x74:	/* GPIO_SETIREQNEABLE2 */
        return s->mask[1];

    case 0x30:	/* GPIO_CTRL */
        return s->config[1];

    case 0x34:	/* GPIO_OE */
        return s->dir;

    case 0x38:	/* GPIO_DATAIN */
        return s->inputs;

    case 0x3c:	/* GPIO_DATAOUT */
    case 0x90:	/* GPIO_CLEARDATAOUT */
    case 0x94:	/* GPIO_SETDATAOUT */
        return s->outputs;

    case 0x40:	/* GPIO_LEVELDETECT0 */
        return s->level[0];

    case 0x44:	/* GPIO_LEVELDETECT1 */
        return s->level[1];

    case 0x48:	/* GPIO_RISINGDETECT */
        return s->edge[0];

    case 0x4c:	/* GPIO_FALLINGDETECT */
        return s->edge[1];

    case 0x50:	/* GPIO_DEBOUNCENABLE */
        return s->debounce;

    case 0x54:	/* GPIO_DEBOUNCINGTIME */
        return s->delay;
    }

    OMAP_BAD_REG(addr);
    return 0;
}

static void omap2_gpio_module_write(void *opaque, target_phys_addr_t addr,
                                    uint32_t value)
{
    struct omap2_gpio_s *s = (struct omap2_gpio_s *) opaque;
    uint32_t diff;
    int ln;

    switch (addr) {
    case 0x00:	/* GPIO_REVISION */
    case 0x14:	/* GPIO_SYSSTATUS */
    case 0x38:	/* GPIO_DATAIN */
        /* read-only, ignore quietly */
        break;

    case 0x10:	/* GPIO_SYSCONFIG */
        if (((value >> 3) & 3) == 3)
            fprintf(stderr, "%s: bad IDLEMODE value\n", __FUNCTION__);
        if (value & 2)
            omap2_gpio_module_reset(s);
        s->config[0] = value & 0x1d;
        break;

    case 0x18:	/* GPIO_IRQSTATUS1 */
        if (s->ints[0] & value) {
            s->ints[0] &= ~value;
            omap2_gpio_module_level_update(s, 0);
        }
        break;

    case 0x1c:	/* GPIO_IRQENABLE1 */
        s->mask[0] = value;
        omap2_gpio_module_int_update(s, 0);
        break;

    case 0x20:	/* GPIO_WAKEUPENABLE */
        s->wumask = value;
        break;

    case 0x28:	/* GPIO_IRQSTATUS2 */
        if (s->ints[1] & value) {
            s->ints[1] &= ~value;
            omap2_gpio_module_level_update(s, 1);
        }
        break;

    case 0x2c:	/* GPIO_IRQENABLE2 */
        s->mask[1] = value;
        omap2_gpio_module_int_update(s, 1);
        break;

    case 0x30:	/* GPIO_CTRL */
        s->config[1] = value & 7;
        break;

    case 0x34:	/* GPIO_OE */
        diff = s->outputs & (s->dir ^ value);
        s->dir = value;

        value = s->outputs & ~s->dir;
        while ((ln = ffs(diff))) {
            diff &= ~(1 <<-- ln);
            qemu_set_irq(s->handler[ln], (value >> ln) & 1);
        }

        omap2_gpio_module_level_update(s, 0);
        omap2_gpio_module_level_update(s, 1);
        break;

    case 0x3c:	/* GPIO_DATAOUT */
        omap2_gpio_module_out_update(s, s->outputs ^ value);
        break;

    case 0x40:	/* GPIO_LEVELDETECT0 */
        s->level[0] = value;
        omap2_gpio_module_level_update(s, 0);
        omap2_gpio_module_level_update(s, 1);
        break;

    case 0x44:	/* GPIO_LEVELDETECT1 */
        s->level[1] = value;
        omap2_gpio_module_level_update(s, 0);
        omap2_gpio_module_level_update(s, 1);
        break;

    case 0x48:	/* GPIO_RISINGDETECT */
        s->edge[0] = value;
        break;

    case 0x4c:	/* GPIO_FALLINGDETECT */
        s->edge[1] = value;
        break;

    case 0x50:	/* GPIO_DEBOUNCENABLE */
        s->debounce = value;
        break;

    case 0x54:	/* GPIO_DEBOUNCINGTIME */
        s->delay = value;
        break;

    case 0x60:	/* GPIO_CLEARIRQENABLE1 */
        s->mask[0] &= ~value;
        omap2_gpio_module_int_update(s, 0);
        break;

    case 0x64:	/* GPIO_SETIRQENABLE1 */
        s->mask[0] |= value;
        omap2_gpio_module_int_update(s, 0);
        break;

    case 0x70:	/* GPIO_CLEARIRQENABLE2 */
        s->mask[1] &= ~value;
        omap2_gpio_module_int_update(s, 1);
        break;

    case 0x74:	/* GPIO_SETIREQNEABLE2 */
        s->mask[1] |= value;
        omap2_gpio_module_int_update(s, 1);
        break;

    case 0x80:	/* GPIO_CLEARWKUENA */
        s->wumask &= ~value;
        break;

    case 0x84:	/* GPIO_SETWKUENA */
        s->wumask |= value;
        break;

    case 0x90:	/* GPIO_CLEARDATAOUT */
        omap2_gpio_module_out_update(s, s->outputs & value);
        break;

    case 0x94:	/* GPIO_SETDATAOUT */
        omap2_gpio_module_out_update(s, ~s->outputs & value);
        break;

    default:
        OMAP_BAD_REG(addr);
        return;
    }
}

static uint32_t omap2_gpio_module_readp(void *opaque, target_phys_addr_t addr)
{
    return omap2_gpio_module_readp(opaque, addr) >> ((addr & 3) << 3);
}

static void omap2_gpio_module_writep(void *opaque, target_phys_addr_t addr,
                                     uint32_t value)
{
    uint32_t cur = 0;
    uint32_t mask = 0xffff;

    switch (addr & ~3) {
    case 0x00:	/* GPIO_REVISION */
    case 0x14:	/* GPIO_SYSSTATUS */
    case 0x38:	/* GPIO_DATAIN */
        /* read-only, ignore quietly */
        break;

    case 0x10:	/* GPIO_SYSCONFIG */
    case 0x1c:	/* GPIO_IRQENABLE1 */
    case 0x20:	/* GPIO_WAKEUPENABLE */
    case 0x2c:	/* GPIO_IRQENABLE2 */
    case 0x30:	/* GPIO_CTRL */
    case 0x34:	/* GPIO_OE */
    case 0x3c:	/* GPIO_DATAOUT */
    case 0x40:	/* GPIO_LEVELDETECT0 */
    case 0x44:	/* GPIO_LEVELDETECT1 */
    case 0x48:	/* GPIO_RISINGDETECT */
    case 0x4c:	/* GPIO_FALLINGDETECT */
    case 0x50:	/* GPIO_DEBOUNCENABLE */
    case 0x54:	/* GPIO_DEBOUNCINGTIME */
        cur = omap2_gpio_module_read(opaque, addr & ~3) &
                ~(mask << ((addr & 3) << 3));

        /* Fall through.  */
    case 0x18:	/* GPIO_IRQSTATUS1 */
    case 0x28:	/* GPIO_IRQSTATUS2 */
    case 0x60:	/* GPIO_CLEARIRQENABLE1 */
    case 0x64:	/* GPIO_SETIRQENABLE1 */
    case 0x70:	/* GPIO_CLEARIRQENABLE2 */
    case 0x74:	/* GPIO_SETIREQNEABLE2 */
    case 0x80:	/* GPIO_CLEARWKUENA */
    case 0x84:	/* GPIO_SETWKUENA */
    case 0x90:	/* GPIO_CLEARDATAOUT */
    case 0x94:	/* GPIO_SETDATAOUT */
        value <<= (addr & 3) << 3;
        omap2_gpio_module_write(opaque, addr, cur | value);
        break;

    default:
        OMAP_BAD_REG(addr);
        return;
    }
}

static CPUReadMemoryFunc * const omap2_gpio_module_readfn[] = {
    omap2_gpio_module_readp,
    omap2_gpio_module_readp,
    omap2_gpio_module_read,
};

static CPUWriteMemoryFunc * const omap2_gpio_module_writefn[] = {
    omap2_gpio_module_writep,
    omap2_gpio_module_writep,
    omap2_gpio_module_write,
};

static void omap_gpif_reset(DeviceState *dev)
{
    struct omap_gpif_s *s = FROM_SYSBUS(struct omap_gpif_s,
<<<<<<< HEAD
                                        sysbus_from_qdev(dev));
=======
                    sysbus_from_qdev(dev));
>>>>>>> 927d7217
    omap_gpio_reset(&s->omap1);
}

static void omap2_gpif_reset(DeviceState *dev)
{
    int i;
    struct omap2_gpif_s *s = FROM_SYSBUS(struct omap2_gpif_s,
<<<<<<< HEAD
                                        sysbus_from_qdev(dev));
=======
                    sysbus_from_qdev(dev));
>>>>>>> 927d7217
    for (i = 0; i < s->modulecount; i++) {
        omap2_gpio_module_reset(&s->modules[i]);
    }
    s->autoidle = 0;
    s->gpo = 0;
}

static uint32_t omap2_gpif_top_read(void *opaque, target_phys_addr_t addr)
{
    struct omap2_gpif_s *s = (struct omap2_gpif_s *) opaque;

    switch (addr) {
    case 0x00:	/* IPGENERICOCPSPL_REVISION */
        return 0x18;

    case 0x10:	/* IPGENERICOCPSPL_SYSCONFIG */
        return s->autoidle;

    case 0x14:	/* IPGENERICOCPSPL_SYSSTATUS */
        return 0x01;

    case 0x18:	/* IPGENERICOCPSPL_IRQSTATUS */
        return 0x00;

    case 0x40:	/* IPGENERICOCPSPL_GPO */
        return s->gpo;

    case 0x50:	/* IPGENERICOCPSPL_GPI */
        return 0x00;
    }

    OMAP_BAD_REG(addr);
    return 0;
}

static void omap2_gpif_top_write(void *opaque, target_phys_addr_t addr,
<<<<<<< HEAD
                                 uint32_t value)
=======
                uint32_t value)
>>>>>>> 927d7217
{
    struct omap2_gpif_s *s = (struct omap2_gpif_s *) opaque;

    switch (addr) {
    case 0x00:	/* IPGENERICOCPSPL_REVISION */
    case 0x14:	/* IPGENERICOCPSPL_SYSSTATUS */
    case 0x18:	/* IPGENERICOCPSPL_IRQSTATUS */
    case 0x50:	/* IPGENERICOCPSPL_GPI */
        OMAP_RO_REG(addr);
        break;

    case 0x10:	/* IPGENERICOCPSPL_SYSCONFIG */
        if (value & (1 << 1))					/* SOFTRESET */
            omap2_gpif_reset(&s->busdev.qdev);
        s->autoidle = value & 1;
        break;

    case 0x40:	/* IPGENERICOCPSPL_GPO */
        s->gpo = value & 1;
        break;

    default:
        OMAP_BAD_REG(addr);
        return;
    }
}

static CPUReadMemoryFunc * const omap2_gpif_top_readfn[] = {
    omap2_gpif_top_read,
    omap2_gpif_top_read,
    omap2_gpif_top_read,
};

static CPUWriteMemoryFunc * const omap2_gpif_top_writefn[] = {
    omap2_gpif_top_write,
    omap2_gpif_top_write,
    omap2_gpif_top_write,
};

static int omap_gpio_init(SysBusDevice *dev)
{
    struct omap_gpif_s *s = FROM_SYSBUS(struct omap_gpif_s, dev);
    if (!s->clk) {
        hw_error("omap-gpio: clk not connected\n");
    }
    qdev_init_gpio_in(&dev->qdev, omap_gpio_set, 16);
    qdev_init_gpio_out(&dev->qdev, s->omap1.handler, 16);
    sysbus_init_irq(dev, &s->omap1.irq);
    sysbus_init_mmio(dev, 0x1000,
<<<<<<< HEAD
                     cpu_register_io_memory(omap_gpio_readfn,
                                            omap_gpio_writefn,
                                            &s->omap1,
                                            DEVICE_NATIVE_ENDIAN));
=======
                    cpu_register_io_memory(omap_gpio_readfn,
                                    omap_gpio_writefn,
                                    &s->omap1,
                                    DEVICE_NATIVE_ENDIAN));
>>>>>>> 927d7217
    return 0;
}

static int omap2_gpio_init(SysBusDevice *dev)
{
    int i;
    struct omap2_gpif_s *s = FROM_SYSBUS(struct omap2_gpif_s, dev);
    if (!s->iclk) {
        hw_error("omap2-gpio: iclk not connected\n");
    }
    if (s->mpu_model < omap3430) {
        s->modulecount = (s->mpu_model < omap2430) ? 4 : 5;
        sysbus_init_mmio(dev, 0x1000,
<<<<<<< HEAD
                         cpu_register_io_memory(omap2_gpif_top_readfn,
                                                omap2_gpif_top_writefn, s,
                                                DEVICE_NATIVE_ENDIAN));
=======
                        cpu_register_io_memory(omap2_gpif_top_readfn,
                                        omap2_gpif_top_writefn, s,
                                        DEVICE_NATIVE_ENDIAN));
>>>>>>> 927d7217
    } else {
        s->modulecount = 6;
    }
    s->modules = qemu_mallocz(s->modulecount * sizeof(struct omap2_gpio_s));
    s->handler = qemu_mallocz(s->modulecount * 32 * sizeof(qemu_irq));
<<<<<<< HEAD
    qdev_init_gpio_in(&dev->qdev, omap2_gpio_module_set, s->modulecount * 32);
=======
    qdev_init_gpio_in(&dev->qdev, omap2_gpio_set, s->modulecount * 32);
>>>>>>> 927d7217
    qdev_init_gpio_out(&dev->qdev, s->handler, s->modulecount * 32);
    for (i = 0; i < s->modulecount; i++) {
        struct omap2_gpio_s *m = &s->modules[i];
        if (!s->fclk[i]) {
            hw_error("omap2-gpio: fclk%d not connected\n", i);
        }
        m->revision = (s->mpu_model < omap3430) ? 0x18 : 0x25;
        m->handler = &s->handler[i * 32];
        sysbus_init_irq(dev, &m->irq[0]); /* mpu irq */
        sysbus_init_irq(dev, &m->irq[1]); /* dsp irq */
        sysbus_init_irq(dev, &m->wkup);
        sysbus_init_mmio(dev, 0x1000,
<<<<<<< HEAD
                         cpu_register_io_memory(omap2_gpio_module_readfn,
                                                omap2_gpio_module_writefn,
                                                m, DEVICE_NATIVE_ENDIAN));
=======
                        cpu_register_io_memory(omap2_gpio_module_readfn,
                                        omap2_gpio_module_writefn,
                                        m, DEVICE_NATIVE_ENDIAN));
>>>>>>> 927d7217
    }
    return 0;
}

/* Using qdev pointer properties for the clocks is not ideal.
 * qdev should support a generic means of defining a 'port' with
 * an arbitrary interface for connecting two devices. Then we
 * could reframe the omap clock API in terms of clock ports,
 * and get some type safety. For now the best qdev provides is
 * passing an arbitrary pointer.
 * (It's not possible to pass in the string which is the clock
 * name, because this device does not have the necessary information
 * (ie the struct omap_mpu_state_s*) to do the clockname to pointer
 * translation.)
 */

static SysBusDeviceInfo omap_gpio_info = {
    .init = omap_gpio_init,
    .qdev.name = "omap-gpio",
    .qdev.size = sizeof(struct omap_gpif_s),
    .qdev.reset = omap_gpif_reset,
    .qdev.props = (Property[]) {
        DEFINE_PROP_INT32("mpu_model", struct omap_gpif_s, mpu_model, 0),
        DEFINE_PROP_PTR("clk", struct omap_gpif_s, clk),
        DEFINE_PROP_END_OF_LIST()
    }
};

static SysBusDeviceInfo omap2_gpio_info = {
    .init = omap2_gpio_init,
    .qdev.name = "omap2-gpio",
    .qdev.size = sizeof(struct omap2_gpif_s),
    .qdev.reset = omap2_gpif_reset,
    .qdev.props = (Property[]) {
        DEFINE_PROP_INT32("mpu_model", struct omap2_gpif_s, mpu_model, 0),
        DEFINE_PROP_PTR("iclk", struct omap2_gpif_s, iclk),
        DEFINE_PROP_PTR("fclk0", struct omap2_gpif_s, fclk[0]),
        DEFINE_PROP_PTR("fclk1", struct omap2_gpif_s, fclk[1]),
        DEFINE_PROP_PTR("fclk2", struct omap2_gpif_s, fclk[2]),
        DEFINE_PROP_PTR("fclk3", struct omap2_gpif_s, fclk[3]),
        DEFINE_PROP_PTR("fclk4", struct omap2_gpif_s, fclk[4]),
        DEFINE_PROP_PTR("fclk5", struct omap2_gpif_s, fclk[5]),
        DEFINE_PROP_END_OF_LIST()
    }
};

static void omap_gpio_register_device(void)
{
    sysbus_register_withprop(&omap_gpio_info);
    sysbus_register_withprop(&omap2_gpio_info);
}

device_init(omap_gpio_register_device)<|MERGE_RESOLUTION|>--- conflicted
+++ resolved
@@ -45,11 +45,7 @@
 /* General-Purpose I/O of OMAP1 */
 static void omap_gpio_set(void *opaque, int line, int level)
 {
-<<<<<<< HEAD
-    struct omap_gpio_s *s = &((struct omap_gpif_s *)opaque)->omap1;
-=======
     struct omap_gpio_s *s = &((struct omap_gpif_s *) opaque)->omap1;
->>>>>>> 927d7217
     uint16_t prev = s->inputs;
 
     if (level)
@@ -267,10 +263,7 @@
 {
     struct omap2_gpif_s *p = opaque;
     struct omap2_gpio_s *s = &p->modules[line >> 5];
-<<<<<<< HEAD
-=======
-
->>>>>>> 927d7217
+
     line &= 31;
     if (level) {
         if (s->dir & (1 << line) & ((~s->inputs & s->edge[0]) | s->level[1]))
@@ -585,11 +578,7 @@
 static void omap_gpif_reset(DeviceState *dev)
 {
     struct omap_gpif_s *s = FROM_SYSBUS(struct omap_gpif_s,
-<<<<<<< HEAD
-                                        sysbus_from_qdev(dev));
-=======
                     sysbus_from_qdev(dev));
->>>>>>> 927d7217
     omap_gpio_reset(&s->omap1);
 }
 
@@ -597,11 +586,7 @@
 {
     int i;
     struct omap2_gpif_s *s = FROM_SYSBUS(struct omap2_gpif_s,
-<<<<<<< HEAD
-                                        sysbus_from_qdev(dev));
-=======
                     sysbus_from_qdev(dev));
->>>>>>> 927d7217
     for (i = 0; i < s->modulecount; i++) {
         omap2_gpio_module_reset(&s->modules[i]);
     }
@@ -638,11 +623,7 @@
 }
 
 static void omap2_gpif_top_write(void *opaque, target_phys_addr_t addr,
-<<<<<<< HEAD
-                                 uint32_t value)
-=======
                 uint32_t value)
->>>>>>> 927d7217
 {
     struct omap2_gpif_s *s = (struct omap2_gpif_s *) opaque;
 
@@ -692,17 +673,10 @@
     qdev_init_gpio_out(&dev->qdev, s->omap1.handler, 16);
     sysbus_init_irq(dev, &s->omap1.irq);
     sysbus_init_mmio(dev, 0x1000,
-<<<<<<< HEAD
-                     cpu_register_io_memory(omap_gpio_readfn,
-                                            omap_gpio_writefn,
-                                            &s->omap1,
-                                            DEVICE_NATIVE_ENDIAN));
-=======
                     cpu_register_io_memory(omap_gpio_readfn,
                                     omap_gpio_writefn,
                                     &s->omap1,
                                     DEVICE_NATIVE_ENDIAN));
->>>>>>> 927d7217
     return 0;
 }
 
@@ -716,25 +690,15 @@
     if (s->mpu_model < omap3430) {
         s->modulecount = (s->mpu_model < omap2430) ? 4 : 5;
         sysbus_init_mmio(dev, 0x1000,
-<<<<<<< HEAD
-                         cpu_register_io_memory(omap2_gpif_top_readfn,
-                                                omap2_gpif_top_writefn, s,
-                                                DEVICE_NATIVE_ENDIAN));
-=======
                         cpu_register_io_memory(omap2_gpif_top_readfn,
                                         omap2_gpif_top_writefn, s,
                                         DEVICE_NATIVE_ENDIAN));
->>>>>>> 927d7217
     } else {
         s->modulecount = 6;
     }
     s->modules = qemu_mallocz(s->modulecount * sizeof(struct omap2_gpio_s));
     s->handler = qemu_mallocz(s->modulecount * 32 * sizeof(qemu_irq));
-<<<<<<< HEAD
-    qdev_init_gpio_in(&dev->qdev, omap2_gpio_module_set, s->modulecount * 32);
-=======
     qdev_init_gpio_in(&dev->qdev, omap2_gpio_set, s->modulecount * 32);
->>>>>>> 927d7217
     qdev_init_gpio_out(&dev->qdev, s->handler, s->modulecount * 32);
     for (i = 0; i < s->modulecount; i++) {
         struct omap2_gpio_s *m = &s->modules[i];
@@ -747,15 +711,9 @@
         sysbus_init_irq(dev, &m->irq[1]); /* dsp irq */
         sysbus_init_irq(dev, &m->wkup);
         sysbus_init_mmio(dev, 0x1000,
-<<<<<<< HEAD
-                         cpu_register_io_memory(omap2_gpio_module_readfn,
-                                                omap2_gpio_module_writefn,
-                                                m, DEVICE_NATIVE_ENDIAN));
-=======
                         cpu_register_io_memory(omap2_gpio_module_readfn,
                                         omap2_gpio_module_writefn,
                                         m, DEVICE_NATIVE_ENDIAN));
->>>>>>> 927d7217
     }
     return 0;
 }
