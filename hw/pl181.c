/*
 * Arm PrimeCell PL181 MultiMedia Card Interface
 *
 * Copyright (c) 2007 CodeSourcery.
 * Written by Paul Brook
 *
 * This code is licensed under the GPL.
 */

#include "blockdev.h"
#include "sysbus.h"
#include "sd.h"

//#define DEBUG_PL181 1

#ifdef DEBUG_PL181
#define DPRINTF(fmt, ...) \
do { printf("pl181: " fmt , ## __VA_ARGS__); } while (0)
#else
#define DPRINTF(fmt, ...) do {} while(0)
#endif

#define PL181_FIFO_LEN 16

typedef struct {
    SysBusDevice busdev;
    MemoryRegion iomem;
    SDState *card;
    uint32_t clock;
    uint32_t power;
    uint32_t cmdarg;
    uint32_t cmd;
    uint32_t datatimer;
    uint32_t datalength;
    uint32_t respcmd;
    uint32_t response[4];
    uint32_t datactrl;
    uint32_t datacnt;
    uint32_t status;
    uint32_t mask[2];
    int32_t fifo_pos;
    int32_t fifo_len;
    /* The linux 2.6.21 driver is buggy, and misbehaves if new data arrives
       while it is reading the FIFO.  We hack around this be defering
       subsequent transfers until after the driver polls the status word.
       http://www.arm.linux.org.uk/developer/patches/viewpatch.php?id=4446/1
     */
    int32_t linux_hack;
    uint32_t fifo[PL181_FIFO_LEN];
    qemu_irq irq[2];
    /* GPIO outputs for 'card is readonly' and 'card inserted' */
    qemu_irq cardstatus[2];
} pl181_state;

static const VMStateDescription vmstate_pl181 = {
    .name = "pl181",
    .version_id = 1,
    .minimum_version_id = 1,
    .fields = (VMStateField[]) {
        VMSTATE_UINT32(clock, pl181_state),
        VMSTATE_UINT32(power, pl181_state),
        VMSTATE_UINT32(cmdarg, pl181_state),
        VMSTATE_UINT32(cmd, pl181_state),
        VMSTATE_UINT32(datatimer, pl181_state),
        VMSTATE_UINT32(datalength, pl181_state),
        VMSTATE_UINT32(respcmd, pl181_state),
        VMSTATE_UINT32_ARRAY(response, pl181_state, 4),
        VMSTATE_UINT32(datactrl, pl181_state),
        VMSTATE_UINT32(datacnt, pl181_state),
        VMSTATE_UINT32(status, pl181_state),
        VMSTATE_UINT32_ARRAY(mask, pl181_state, 2),
        VMSTATE_INT32(fifo_pos, pl181_state),
        VMSTATE_INT32(fifo_len, pl181_state),
        VMSTATE_INT32(linux_hack, pl181_state),
        VMSTATE_UINT32_ARRAY(fifo, pl181_state, PL181_FIFO_LEN),
        VMSTATE_END_OF_LIST()
    }
};

#define PL181_CMD_INDEX     0x3f
#define PL181_CMD_RESPONSE  (1 << 6)
#define PL181_CMD_LONGRESP  (1 << 7)
#define PL181_CMD_INTERRUPT (1 << 8)
#define PL181_CMD_PENDING   (1 << 9)
#define PL181_CMD_ENABLE    (1 << 10)

#define PL181_DATA_ENABLE             (1 << 0)
#define PL181_DATA_DIRECTION          (1 << 1)
#define PL181_DATA_MODE               (1 << 2)
#define PL181_DATA_DMAENABLE          (1 << 3)

#define PL181_STATUS_CMDCRCFAIL       (1 << 0)
#define PL181_STATUS_DATACRCFAIL      (1 << 1)
#define PL181_STATUS_CMDTIMEOUT       (1 << 2)
#define PL181_STATUS_DATATIMEOUT      (1 << 3)
#define PL181_STATUS_TXUNDERRUN       (1 << 4)
#define PL181_STATUS_RXOVERRUN        (1 << 5)
#define PL181_STATUS_CMDRESPEND       (1 << 6)
#define PL181_STATUS_CMDSENT          (1 << 7)
#define PL181_STATUS_DATAEND          (1 << 8)
#define PL181_STATUS_DATABLOCKEND     (1 << 10)
#define PL181_STATUS_CMDACTIVE        (1 << 11)
#define PL181_STATUS_TXACTIVE         (1 << 12)
#define PL181_STATUS_RXACTIVE         (1 << 13)
#define PL181_STATUS_TXFIFOHALFEMPTY  (1 << 14)
#define PL181_STATUS_RXFIFOHALFFULL   (1 << 15)
#define PL181_STATUS_TXFIFOFULL       (1 << 16)
#define PL181_STATUS_RXFIFOFULL       (1 << 17)
#define PL181_STATUS_TXFIFOEMPTY      (1 << 18)
#define PL181_STATUS_RXFIFOEMPTY      (1 << 19)
#define PL181_STATUS_TXDATAAVLBL      (1 << 20)
#define PL181_STATUS_RXDATAAVLBL      (1 << 21)

#define PL181_STATUS_TX_FIFO (PL181_STATUS_TXACTIVE \
                             |PL181_STATUS_TXFIFOHALFEMPTY \
                             |PL181_STATUS_TXFIFOFULL \
                             |PL181_STATUS_TXFIFOEMPTY \
                             |PL181_STATUS_TXDATAAVLBL)
#define PL181_STATUS_RX_FIFO (PL181_STATUS_RXACTIVE \
                             |PL181_STATUS_RXFIFOHALFFULL \
                             |PL181_STATUS_RXFIFOFULL \
                             |PL181_STATUS_RXFIFOEMPTY \
                             |PL181_STATUS_RXDATAAVLBL)

static const unsigned char pl181_id[] =
{ 0x81, 0x11, 0x04, 0x00, 0x0d, 0xf0, 0x05, 0xb1 };

static void pl181_update(pl181_state *s)
{
    int i;
    for (i = 0; i < 2; i++) {
        qemu_set_irq(s->irq[i], (s->status & s->mask[i]) != 0);
    }
}

static void pl181_fifo_push(pl181_state *s, uint32_t value)
{
    int n;

    if (s->fifo_len == PL181_FIFO_LEN) {
        fprintf(stderr, "pl181: FIFO overflow\n");
        return;
    }
    n = (s->fifo_pos + s->fifo_len) & (PL181_FIFO_LEN - 1);
    s->fifo_len++;
    s->fifo[n] = value;
    DPRINTF("FIFO push %08x\n", (int)value);
}

static uint32_t pl181_fifo_pop(pl181_state *s)
{
    uint32_t value;

    if (s->fifo_len == 0) {
        fprintf(stderr, "pl181: FIFO underflow\n");
        return 0;
    }
    value = s->fifo[s->fifo_pos];
    s->fifo_len--;
    s->fifo_pos = (s->fifo_pos + 1) & (PL181_FIFO_LEN - 1);
    DPRINTF("FIFO pop %08x\n", (int)value);
    return value;
}

static void pl181_send_command(pl181_state *s)
{
    SDRequest request;
    uint8_t response[16];
    int rlen;

    request.cmd = s->cmd & PL181_CMD_INDEX;
    request.arg = s->cmdarg;
    DPRINTF("Command %d %08x\n", request.cmd, request.arg);
    rlen = sd_do_command(s->card, &request, response);
    if (rlen < 0)
        goto error;
    if (s->cmd & PL181_CMD_RESPONSE) {
#define RWORD(n) ((response[n] << 24) | (response[n + 1] << 16) \
                  | (response[n + 2] << 8) | response[n + 3])
        if (rlen == 0 || (rlen == 4 && (s->cmd & PL181_CMD_LONGRESP)))
            goto error;
        if (rlen != 4 && rlen != 16)
            goto error;
        s->response[0] = RWORD(0);
        if (rlen == 4) {
            s->response[1] = s->response[2] = s->response[3] = 0;
        } else {
            s->response[1] = RWORD(4);
            s->response[2] = RWORD(8);
            s->response[3] = RWORD(12) & ~1;
        }
        DPRINTF("Response received\n");
        s->status |= PL181_STATUS_CMDRESPEND;
#undef RWORD
    } else {
        DPRINTF("Command sent\n");
        s->status |= PL181_STATUS_CMDSENT;
    }
    return;

error:
    DPRINTF("Timeout\n");
    s->status |= PL181_STATUS_CMDTIMEOUT;
}

/* Transfer data between the card and the FIFO.  This is complicated by
   the FIFO holding 32-bit words and the card taking data in single byte
   chunks.  FIFO bytes are transferred in little-endian order.  */

static void pl181_fifo_run(pl181_state *s)
{
    uint32_t bits;
    uint32_t value = 0;
    int n;
    int is_read;

    is_read = (s->datactrl & PL181_DATA_DIRECTION) != 0;
    if (s->datacnt != 0 && (!is_read || sd_data_ready(s->card))
            && !s->linux_hack) {
        if (is_read) {
            n = 0;
            while (s->datacnt && s->fifo_len < PL181_FIFO_LEN) {
                value |= (uint32_t)sd_read_data(s->card) << (n * 8);
                s->datacnt--;
                n++;
                if (n == 4) {
                    pl181_fifo_push(s, value);
                    n = 0;
                    value = 0;
                }
            }
            if (n != 0) {
                pl181_fifo_push(s, value);
            }
        } else { /* write */
            n = 0;
            while (s->datacnt > 0 && (s->fifo_len > 0 || n > 0)) {
                if (n == 0) {
                    value = pl181_fifo_pop(s);
                    n = 4;
                }
                n--;
                s->datacnt--;
                sd_write_data(s->card, value & 0xff);
                value >>= 8;
            }
        }
    }
    s->status &= ~(PL181_STATUS_RX_FIFO | PL181_STATUS_TX_FIFO);
    if (s->datacnt == 0) {
        s->status |= PL181_STATUS_DATAEND;
        /* HACK: */
        s->status |= PL181_STATUS_DATABLOCKEND;
        DPRINTF("Transfer Complete\n");
    }
    if (s->datacnt == 0 && s->fifo_len == 0) {
        s->datactrl &= ~PL181_DATA_ENABLE;
        DPRINTF("Data engine idle\n");
    } else {
        /* Update FIFO bits.  */
        bits = PL181_STATUS_TXACTIVE | PL181_STATUS_RXACTIVE;
        if (s->fifo_len == 0) {
            bits |= PL181_STATUS_TXFIFOEMPTY;
            bits |= PL181_STATUS_RXFIFOEMPTY;
        } else {
            bits |= PL181_STATUS_TXDATAAVLBL;
            bits |= PL181_STATUS_RXDATAAVLBL;
        }
        if (s->fifo_len == 16) {
            bits |= PL181_STATUS_TXFIFOFULL;
            bits |= PL181_STATUS_RXFIFOFULL;
        }
        if (s->fifo_len <= 8) {
            bits |= PL181_STATUS_TXFIFOHALFEMPTY;
        }
        if (s->fifo_len >= 8) {
            bits |= PL181_STATUS_RXFIFOHALFFULL;
        }
        if (s->datactrl & PL181_DATA_DIRECTION) {
            bits &= PL181_STATUS_RX_FIFO;
        } else {
            bits &= PL181_STATUS_TX_FIFO;
        }
        s->status |= bits;
    }
}

static uint64_t pl181_read(void *opaque, target_phys_addr_t offset,
                           unsigned size)
{
    pl181_state *s = (pl181_state *)opaque;
    uint32_t tmp;

    if (offset >= 0xfe0 && offset < 0x1000) {
        return pl181_id[(offset - 0xfe0) >> 2];
    }
    switch (offset) {
    case 0x00: /* Power */
        return s->power;
    case 0x04: /* Clock */
        return s->clock;
    case 0x08: /* Argument */
        return s->cmdarg;
    case 0x0c: /* Command */
        return s->cmd;
    case 0x10: /* RespCmd */
        return s->respcmd;
    case 0x14: /* Response0 */
        return s->response[0];
    case 0x18: /* Response1 */
        return s->response[1];
    case 0x1c: /* Response2 */
        return s->response[2];
    case 0x20: /* Response3 */
        return s->response[3];
    case 0x24: /* DataTimer */
        return s->datatimer;
    case 0x28: /* DataLength */
        return s->datalength;
    case 0x2c: /* DataCtrl */
        return s->datactrl;
    case 0x30: /* DataCnt */
        return s->datacnt;
    case 0x34: /* Status */
        tmp = s->status;
        if (s->linux_hack) {
            s->linux_hack = 0;
            pl181_fifo_run(s);
            pl181_update(s);
        }
        return tmp;
    case 0x3c: /* Mask0 */
        return s->mask[0];
    case 0x40: /* Mask1 */
        return s->mask[1];
    case 0x48: /* FifoCnt */
        /* The documentation is somewhat vague about exactly what FifoCnt
           does.  On real hardware it appears to be when decrememnted
           when a word is transferred between the FIFO and the serial
           data engine.  DataCnt is decremented after each byte is
           transferred between the serial engine and the card.
           We don't emulate this level of detail, so both can be the same.  */
        tmp = (s->datacnt + 3) >> 2;
        if (s->linux_hack) {
            s->linux_hack = 0;
            pl181_fifo_run(s);
            pl181_update(s);
        }
        return tmp;
    case 0x80: case 0x84: case 0x88: case 0x8c: /* FifoData */
    case 0x90: case 0x94: case 0x98: case 0x9c:
    case 0xa0: case 0xa4: case 0xa8: case 0xac:
    case 0xb0: case 0xb4: case 0xb8: case 0xbc:
        if (s->fifo_len == 0) {
            fprintf(stderr, "pl181: Unexpected FIFO read\n");
            return 0;
        } else {
            uint32_t value;
            value = pl181_fifo_pop(s);
            s->linux_hack = 1;
            pl181_fifo_run(s);
            pl181_update(s);
            return value;
        }
    default:
        hw_error("pl181_read: Bad offset %x\n", (int)offset);
        return 0;
    }
}

static void pl181_write(void *opaque, target_phys_addr_t offset,
                        uint64_t value, unsigned size)
{
    pl181_state *s = (pl181_state *)opaque;

    switch (offset) {
    case 0x00: /* Power */
        s->power = value & 0xff;
        break;
    case 0x04: /* Clock */
        s->clock = value & 0xff;
        break;
    case 0x08: /* Argument */
        s->cmdarg = value;
        break;
    case 0x0c: /* Command */
        s->cmd = value;
        if (s->cmd & PL181_CMD_ENABLE) {
            if (s->cmd & PL181_CMD_INTERRUPT) {
                fprintf(stderr, "pl181: Interrupt mode not implemented\n");
                abort();
            } if (s->cmd & PL181_CMD_PENDING) {
                fprintf(stderr, "pl181: Pending commands not implemented\n");
                abort();
            } else {
                pl181_send_command(s);
                pl181_fifo_run(s);
            }
            /* The command has completed one way or the other.  */
            s->cmd &= ~PL181_CMD_ENABLE;
        }
        break;
    case 0x24: /* DataTimer */
        s->datatimer = value;
        break;
    case 0x28: /* DataLength */
        s->datalength = value & 0xffff;
        break;
    case 0x2c: /* DataCtrl */
        s->datactrl = value & 0xff;
        if (value & PL181_DATA_ENABLE) {
            s->datacnt = s->datalength;
            pl181_fifo_run(s);
        }
        break;
    case 0x38: /* Clear */
        s->status &= ~(value & 0x7ff);
        break;
    case 0x3c: /* Mask0 */
        s->mask[0] = value;
        break;
    case 0x40: /* Mask1 */
        s->mask[1] = value;
        break;
    case 0x80: case 0x84: case 0x88: case 0x8c: /* FifoData */
    case 0x90: case 0x94: case 0x98: case 0x9c:
    case 0xa0: case 0xa4: case 0xa8: case 0xac:
    case 0xb0: case 0xb4: case 0xb8: case 0xbc:
        if (s->datacnt == 0) {
            fprintf(stderr, "pl181: Unexpected FIFO write\n");
        } else {
            pl181_fifo_push(s, value);
            pl181_fifo_run(s);
        }
        break;
    default:
        hw_error("pl181_write: Bad offset %x\n", (int)offset);
    }
    pl181_update(s);
}

static const MemoryRegionOps pl181_ops = {
    .read = pl181_read,
    .write = pl181_write,
    .endianness = DEVICE_NATIVE_ENDIAN,
};

static void pl181_reset(DeviceState *d)
{
    pl181_state *s = DO_UPCAST(pl181_state, busdev.qdev, d);

    s->power = 0;
    s->cmdarg = 0;
    s->cmd = 0;
    s->datatimer = 0;
    s->datalength = 0;
    s->respcmd = 0;
    s->response[0] = 0;
    s->response[1] = 0;
    s->response[2] = 0;
    s->response[3] = 0;
    s->datatimer = 0;
    s->datalength = 0;
    s->datactrl = 0;
    s->datacnt = 0;
    s->status = 0;
    s->linux_hack = 0;
    s->mask[0] = 0;
    s->mask[1] = 0;

    /* We can assume our GPIO outputs have been wired up now */
    sd_set_cb(s->card, s->cardstatus[0], s->cardstatus[1]);
}

static int pl181_init(SysBusDevice *dev)
{
    pl181_state *s = FROM_SYSBUS(pl181_state, dev);
    DriveInfo *dinfo;

    memory_region_init_io(&s->iomem, &pl181_ops, s, "pl181", 0x1000);
    sysbus_init_mmio(dev, &s->iomem);
    sysbus_init_irq(dev, &s->irq[0]);
    sysbus_init_irq(dev, &s->irq[1]);
    qdev_init_gpio_out(&s->busdev.qdev, s->cardstatus, 2);
    dinfo = drive_get_next(IF_SD);
<<<<<<< HEAD
    s->card = sd_init(dinfo ? dinfo->bdrv : NULL, 0, 0);
    qemu_register_reset(pl181_reset, s);
    pl181_reset(s);
    /* ??? Save/restore.  */
=======
    s->card = sd_init(dinfo ? dinfo->bdrv : NULL, 0);
>>>>>>> c47f3223
    return 0;
}

static SysBusDeviceInfo pl181_info = {
    .init = pl181_init,
    .qdev.name = "pl181",
    .qdev.size = sizeof(pl181_state),
    .qdev.vmsd = &vmstate_pl181,
    .qdev.reset = pl181_reset,
    .qdev.no_user = 1,
};

static void pl181_register_devices(void)
{
    sysbus_register_withprop(&pl181_info);
}

device_init(pl181_register_devices)<|MERGE_RESOLUTION|>--- conflicted
+++ resolved
@@ -483,14 +483,7 @@
     sysbus_init_irq(dev, &s->irq[1]);
     qdev_init_gpio_out(&s->busdev.qdev, s->cardstatus, 2);
     dinfo = drive_get_next(IF_SD);
-<<<<<<< HEAD
     s->card = sd_init(dinfo ? dinfo->bdrv : NULL, 0, 0);
-    qemu_register_reset(pl181_reset, s);
-    pl181_reset(s);
-    /* ??? Save/restore.  */
-=======
-    s->card = sd_init(dinfo ? dinfo->bdrv : NULL, 0);
->>>>>>> c47f3223
     return 0;
 }
 
