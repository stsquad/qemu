--- conflicted
+++ resolved
@@ -20,16 +20,10 @@
  *  Copyright (C) 2008, Red Hat, Amit Shah (amit.shah@redhat.com)
  *  Copyright (C) 2008, IBM, Muli Ben-Yehuda (muli@il.ibm.com)
  */
-<<<<<<< HEAD
-#include "qemu/osdep.h"
-#include "qapi/error.h"
-#include <sys/mman.h>
-=======
 
 #include "qemu/osdep.h"
 #include <linux/kvm.h>
 #include "qapi/error.h"
->>>>>>> 7124ccf8
 #include "hw/hw.h"
 #include "hw/i386/pc.h"
 #include "qemu/error-report.h"
@@ -42,11 +36,6 @@
 #include "hw/pci/msi.h"
 #include "kvm_i386.h"
 #include "hw/pci/pci-assign.h"
-<<<<<<< HEAD
-
-#define MSIX_PAGE_SIZE 0x1000
-=======
->>>>>>> 7124ccf8
 
 /* From linux/ioport.h */
 #define IORESOURCE_IO       0x00000100  /* Resource type */
@@ -987,11 +976,7 @@
     if (ctrl_byte & PCI_MSI_FLAGS_ENABLE) {
         int virq;
 
-<<<<<<< HEAD
-        virq = kvm_irqchip_add_msi_route(kvm_state, msg, pci_dev);
-=======
         virq = kvm_irqchip_add_msi_route(kvm_state, 0, pci_dev);
->>>>>>> 7124ccf8
         if (virq < 0) {
             perror("assigned_dev_update_msi: kvm_irqchip_add_msi_route");
             return;
@@ -1030,10 +1015,7 @@
 
     kvm_irqchip_update_msi_route(kvm_state, assigned_dev->msi_virq[0],
                                  msi_get_message(pci_dev, 0), pci_dev);
-<<<<<<< HEAD
-=======
     kvm_irqchip_commit_routes(kvm_state);
->>>>>>> 7124ccf8
 }
 
 static bool assigned_dev_msix_masked(MSIXTableEntry *entry)
@@ -1096,13 +1078,7 @@
             continue;
         }
 
-<<<<<<< HEAD
-        msg.address = entry->addr_lo | ((uint64_t)entry->addr_hi << 32);
-        msg.data = entry->data;
-        r = kvm_irqchip_add_msi_route(kvm_state, msg, pci_dev);
-=======
         r = kvm_irqchip_add_msi_route(kvm_state, i, pci_dev);
->>>>>>> 7124ccf8
         if (r < 0) {
             return r;
         }
@@ -1505,11 +1481,7 @@
          * error bits, leave the rest. */
         status = pci_get_long(pci_dev->config + pos + PCI_X_STATUS);
         status &= ~(PCI_X_STATUS_BUS | PCI_X_STATUS_DEVFN);
-<<<<<<< HEAD
-        status |= pci_requester_id(pci_dev);
-=======
         status |= pci_get_bdf(pci_dev);
->>>>>>> 7124ccf8
         status &= ~(PCI_X_STATUS_SPL_DISC | PCI_X_STATUS_UNX_SPL |
                     PCI_X_STATUS_SPL_ERR);
         pci_set_long(pci_dev->config + pos + PCI_X_STATUS, status);
@@ -1922,11 +1894,4 @@
     pci_assign_dev_load_option_rom(&dev->dev, OBJECT(dev), &size,
                                    dev->host.domain, dev->host.bus,
                                    dev->host.slot, dev->host.function);
-<<<<<<< HEAD
-
-    if (!size) {
-        error_report("pci-assign: Invalid ROM.");
-    }
-=======
->>>>>>> 7124ccf8
 }