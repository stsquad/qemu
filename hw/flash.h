--- conflicted
+++ resolved
@@ -36,12 +36,6 @@
 #define NAND_MFR_MICRON		0x2c
 
 /* onenand.c */
-<<<<<<< HEAD
-DeviceState *onenand_init(BlockDriverState *bdrv,
-                          uint16_t man_id, uint16_t dev_id, uint16_t ver_id,
-                          int regshift, qemu_irq irq);
-=======
->>>>>>> f0fb8b71
 void *onenand_raw_otp(DeviceState *onenand_device);
 
 /* ecc.c */
