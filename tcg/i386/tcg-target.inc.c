/*
 * Tiny Code Generator for QEMU
 *
 * Copyright (c) 2008 Fabrice Bellard
 *
 * Permission is hereby granted, free of charge, to any person obtaining a copy
 * of this software and associated documentation files (the "Software"), to deal
 * in the Software without restriction, including without limitation the rights
 * to use, copy, modify, merge, publish, distribute, sublicense, and/or sell
 * copies of the Software, and to permit persons to whom the Software is
 * furnished to do so, subject to the following conditions:
 *
 * The above copyright notice and this permission notice shall be included in
 * all copies or substantial portions of the Software.
 *
 * THE SOFTWARE IS PROVIDED "AS IS", WITHOUT WARRANTY OF ANY KIND, EXPRESS OR
 * IMPLIED, INCLUDING BUT NOT LIMITED TO THE WARRANTIES OF MERCHANTABILITY,
 * FITNESS FOR A PARTICULAR PURPOSE AND NONINFRINGEMENT. IN NO EVENT SHALL
 * THE AUTHORS OR COPYRIGHT HOLDERS BE LIABLE FOR ANY CLAIM, DAMAGES OR OTHER
 * LIABILITY, WHETHER IN AN ACTION OF CONTRACT, TORT OR OTHERWISE, ARISING FROM,
 * OUT OF OR IN CONNECTION WITH THE SOFTWARE OR THE USE OR OTHER DEALINGS IN
 * THE SOFTWARE.
 */

#include "tcg-pool.inc.c"

#ifdef CONFIG_DEBUG_TCG
static const char * const tcg_target_reg_names[TCG_TARGET_NB_REGS] = {
#if TCG_TARGET_REG_BITS == 64
    "%rax", "%rcx", "%rdx", "%rbx", "%rsp", "%rbp", "%rsi", "%rdi",
#else
    "%eax", "%ecx", "%edx", "%ebx", "%esp", "%ebp", "%esi", "%edi",
#endif
    "%r8",  "%r9",  "%r10", "%r11", "%r12", "%r13", "%r14", "%r15",
    "%xmm0", "%xmm1", "%xmm2", "%xmm3", "%xmm4", "%xmm5", "%xmm6", "%xmm7",
#if TCG_TARGET_REG_BITS == 64
    "%xmm8", "%xmm9", "%xmm10", "%xmm11",
    "%xmm12", "%xmm13", "%xmm14", "%xmm15",
#endif
};
#endif

static const int tcg_target_reg_alloc_order[] = {
#if TCG_TARGET_REG_BITS == 64
    TCG_REG_RBP,
    TCG_REG_RBX,
    TCG_REG_R12,
    TCG_REG_R13,
    TCG_REG_R14,
    TCG_REG_R15,
    TCG_REG_R10,
    TCG_REG_R11,
    TCG_REG_R9,
    TCG_REG_R8,
    TCG_REG_RCX,
    TCG_REG_RDX,
    TCG_REG_RSI,
    TCG_REG_RDI,
    TCG_REG_RAX,
#else
    TCG_REG_EBX,
    TCG_REG_ESI,
    TCG_REG_EDI,
    TCG_REG_EBP,
    TCG_REG_ECX,
    TCG_REG_EDX,
    TCG_REG_EAX,
#endif
    TCG_REG_XMM0,
    TCG_REG_XMM1,
    TCG_REG_XMM2,
    TCG_REG_XMM3,
    TCG_REG_XMM4,
    TCG_REG_XMM5,
#ifndef _WIN64
    /* The Win64 ABI has xmm6-xmm15 as caller-saves, and we do not save
       any of them.  Therefore only allow xmm0-xmm5 to be allocated.  */
    TCG_REG_XMM6,
    TCG_REG_XMM7,
#if TCG_TARGET_REG_BITS == 64
    TCG_REG_XMM8,
    TCG_REG_XMM9,
    TCG_REG_XMM10,
    TCG_REG_XMM11,
    TCG_REG_XMM12,
    TCG_REG_XMM13,
    TCG_REG_XMM14,
    TCG_REG_XMM15,
#endif
#endif
};

static const int tcg_target_call_iarg_regs[] = {
#if TCG_TARGET_REG_BITS == 64
#if defined(_WIN64)
    TCG_REG_RCX,
    TCG_REG_RDX,
#else
    TCG_REG_RDI,
    TCG_REG_RSI,
    TCG_REG_RDX,
    TCG_REG_RCX,
#endif
    TCG_REG_R8,
    TCG_REG_R9,
#else
    /* 32 bit mode uses stack based calling convention (GCC default). */
#endif
};

static const int tcg_target_call_oarg_regs[] = {
    TCG_REG_EAX,
#if TCG_TARGET_REG_BITS == 32
    TCG_REG_EDX
#endif
};

/* Constants we accept.  */
#define TCG_CT_CONST_S32 0x100
#define TCG_CT_CONST_U32 0x200
#define TCG_CT_CONST_I32 0x400
#define TCG_CT_CONST_WSZ 0x800

/* Registers used with L constraint, which are the first argument
   registers on x86_64, and two random call clobbered registers on
   i386. */
#if TCG_TARGET_REG_BITS == 64
# define TCG_REG_L0 tcg_target_call_iarg_regs[0]
# define TCG_REG_L1 tcg_target_call_iarg_regs[1]
#else
# define TCG_REG_L0 TCG_REG_EAX
# define TCG_REG_L1 TCG_REG_EDX
#endif

/* The host compiler should supply <cpuid.h> to enable runtime features
   detection, as we're not going to go so far as our own inline assembly.
   If not available, default values will be assumed.  */
#if defined(CONFIG_CPUID_H)
#include "qemu/cpuid.h"
#endif

/* For 64-bit, we always know that CMOV is available.  */
#if TCG_TARGET_REG_BITS == 64
# define have_cmov 1
#elif defined(CONFIG_CPUID_H)
static bool have_cmov;
#else
# define have_cmov 0
#endif

/* We need these symbols in tcg-target.h, and we can't properly conditionalize
   it there.  Therefore we always define the variable.  */
bool have_bmi1;
bool have_popcnt;
bool have_avx1;
bool have_avx2;

#ifdef CONFIG_CPUID_H
static bool have_movbe;
static bool have_bmi2;
static bool have_lzcnt;
#else
# define have_movbe 0
# define have_bmi2 0
# define have_lzcnt 0
#endif

static tcg_insn_unit *tb_ret_addr;

static void patch_reloc(tcg_insn_unit *code_ptr, int type,
                        intptr_t value, intptr_t addend)
{
    value += addend;
    switch(type) {
    case R_386_PC32:
        value -= (uintptr_t)code_ptr;
        if (value != (int32_t)value) {
            tcg_abort();
        }
        /* FALLTHRU */
    case R_386_32:
        tcg_patch32(code_ptr, value);
        break;
    case R_386_PC8:
        value -= (uintptr_t)code_ptr;
        if (value != (int8_t)value) {
            tcg_abort();
        }
        tcg_patch8(code_ptr, value);
        break;
    default:
        tcg_abort();
    }
}

#if TCG_TARGET_REG_BITS == 64
#define ALL_GENERAL_REGS   0x0000ffffu
#define ALL_VECTOR_REGS    0xffff0000u
#else
#define ALL_GENERAL_REGS   0x000000ffu
#define ALL_VECTOR_REGS    0x00ff0000u
#endif

/* parse target specific constraints */
static const char *target_parse_constraint(TCGArgConstraint *ct,
                                           const char *ct_str, TCGType type)
{
    switch(*ct_str++) {
    case 'a':
        ct->ct |= TCG_CT_REG;
        tcg_regset_set_reg(ct->u.regs, TCG_REG_EAX);
        break;
    case 'b':
        ct->ct |= TCG_CT_REG;
        tcg_regset_set_reg(ct->u.regs, TCG_REG_EBX);
        break;
    case 'c':
        ct->ct |= TCG_CT_REG;
        tcg_regset_set_reg(ct->u.regs, TCG_REG_ECX);
        break;
    case 'd':
        ct->ct |= TCG_CT_REG;
        tcg_regset_set_reg(ct->u.regs, TCG_REG_EDX);
        break;
    case 'S':
        ct->ct |= TCG_CT_REG;
        tcg_regset_set_reg(ct->u.regs, TCG_REG_ESI);
        break;
    case 'D':
        ct->ct |= TCG_CT_REG;
        tcg_regset_set_reg(ct->u.regs, TCG_REG_EDI);
        break;
    case 'q':
        /* A register that can be used as a byte operand.  */
        ct->ct |= TCG_CT_REG;
        ct->u.regs = TCG_TARGET_REG_BITS == 64 ? 0xffff : 0xf;
        break;
    case 'Q':
        /* A register with an addressable second byte (e.g. %ah).  */
        ct->ct |= TCG_CT_REG;
        ct->u.regs = 0xf;
        break;
    case 'r':
        /* A general register.  */
        ct->ct |= TCG_CT_REG;
        ct->u.regs |= ALL_GENERAL_REGS;
        break;
    case 'W':
        /* With TZCNT/LZCNT, we can have operand-size as an input.  */
        ct->ct |= TCG_CT_CONST_WSZ;
        break;
    case 'x':
        /* A vector register.  */
        ct->ct |= TCG_CT_REG;
        ct->u.regs |= ALL_VECTOR_REGS;
        break;

        /* qemu_ld/st address constraint */
    case 'L':
        ct->ct |= TCG_CT_REG;
        ct->u.regs = TCG_TARGET_REG_BITS == 64 ? 0xffff : 0xff;
        tcg_regset_reset_reg(ct->u.regs, TCG_REG_L0);
        tcg_regset_reset_reg(ct->u.regs, TCG_REG_L1);
        break;

    case 'e':
        ct->ct |= (type == TCG_TYPE_I32 ? TCG_CT_CONST : TCG_CT_CONST_S32);
        break;
    case 'Z':
        ct->ct |= (type == TCG_TYPE_I32 ? TCG_CT_CONST : TCG_CT_CONST_U32);
        break;
    case 'I':
        ct->ct |= (type == TCG_TYPE_I32 ? TCG_CT_CONST : TCG_CT_CONST_I32);
        break;

    default:
        return NULL;
    }
    return ct_str;
}

/* test if a constant matches the constraint */
static inline int tcg_target_const_match(tcg_target_long val, TCGType type,
                                         const TCGArgConstraint *arg_ct)
{
    int ct = arg_ct->ct;
    if (ct & TCG_CT_CONST) {
        return 1;
    }
    if ((ct & TCG_CT_CONST_S32) && val == (int32_t)val) {
        return 1;
    }
    if ((ct & TCG_CT_CONST_U32) && val == (uint32_t)val) {
        return 1;
    }
    if ((ct & TCG_CT_CONST_I32) && ~val == (int32_t)~val) {
        return 1;
    }
    if ((ct & TCG_CT_CONST_WSZ) && val == (type == TCG_TYPE_I32 ? 32 : 64)) {
        return 1;
    }
    return 0;
}

# define LOWREGMASK(x)	((x) & 7)

#define P_EXT		0x100		/* 0x0f opcode prefix */
#define P_EXT38         0x200           /* 0x0f 0x38 opcode prefix */
#define P_DATA16        0x400           /* 0x66 opcode prefix */
#if TCG_TARGET_REG_BITS == 64
# define P_ADDR32       0x800           /* 0x67 opcode prefix */
# define P_REXW         0x1000          /* Set REX.W = 1 */
# define P_REXB_R       0x2000          /* REG field as byte register */
# define P_REXB_RM      0x4000          /* R/M field as byte register */
# define P_GS           0x8000          /* gs segment override */
#else
# define P_ADDR32	0
# define P_REXW		0
# define P_REXB_R	0
# define P_REXB_RM	0
# define P_GS           0
#endif
#define P_EXT3A         0x10000         /* 0x0f 0x3a opcode prefix */
#define P_SIMDF3        0x20000         /* 0xf3 opcode prefix */
#define P_SIMDF2        0x40000         /* 0xf2 opcode prefix */
#define P_VEXL          0x80000         /* Set VEX.L = 1 */

#define OPC_ARITH_EvIz	(0x81)
#define OPC_ARITH_EvIb	(0x83)
#define OPC_ARITH_GvEv	(0x03)		/* ... plus (ARITH_FOO << 3) */
#define OPC_ANDN        (0xf2 | P_EXT38)
#define OPC_ADD_GvEv	(OPC_ARITH_GvEv | (ARITH_ADD << 3))
#define OPC_AND_GvEv    (OPC_ARITH_GvEv | (ARITH_AND << 3))
#define OPC_BLENDPS     (0x0c | P_EXT3A | P_DATA16)
#define OPC_BSF         (0xbc | P_EXT)
#define OPC_BSR         (0xbd | P_EXT)
#define OPC_BSWAP	(0xc8 | P_EXT)
#define OPC_CALL_Jz	(0xe8)
#define OPC_CMOVCC      (0x40 | P_EXT)  /* ... plus condition code */
#define OPC_CMP_GvEv	(OPC_ARITH_GvEv | (ARITH_CMP << 3))
#define OPC_DEC_r32	(0x48)
#define OPC_IMUL_GvEv	(0xaf | P_EXT)
#define OPC_IMUL_GvEvIb	(0x6b)
#define OPC_IMUL_GvEvIz	(0x69)
#define OPC_INC_r32	(0x40)
#define OPC_JCC_long	(0x80 | P_EXT)	/* ... plus condition code */
#define OPC_JCC_short	(0x70)		/* ... plus condition code */
#define OPC_JMP_long	(0xe9)
#define OPC_JMP_short	(0xeb)
#define OPC_LEA         (0x8d)
#define OPC_LZCNT       (0xbd | P_EXT | P_SIMDF3)
#define OPC_MOVB_EvGv	(0x88)		/* stores, more or less */
#define OPC_MOVL_EvGv	(0x89)		/* stores, more or less */
#define OPC_MOVL_GvEv	(0x8b)		/* loads, more or less */
#define OPC_MOVB_EvIz   (0xc6)
#define OPC_MOVL_EvIz	(0xc7)
#define OPC_MOVL_Iv     (0xb8)
#define OPC_MOVBE_GyMy  (0xf0 | P_EXT38)
#define OPC_MOVBE_MyGy  (0xf1 | P_EXT38)
#define OPC_MOVD_VyEy   (0x6e | P_EXT | P_DATA16)
#define OPC_MOVD_EyVy   (0x7e | P_EXT | P_DATA16)
#define OPC_MOVDDUP     (0x12 | P_EXT | P_SIMDF2)
#define OPC_MOVDQA_VxWx (0x6f | P_EXT | P_DATA16)
#define OPC_MOVDQA_WxVx (0x7f | P_EXT | P_DATA16)
#define OPC_MOVDQU_VxWx (0x6f | P_EXT | P_SIMDF3)
#define OPC_MOVDQU_WxVx (0x7f | P_EXT | P_SIMDF3)
#define OPC_MOVQ_VqWq   (0x7e | P_EXT | P_SIMDF3)
#define OPC_MOVQ_WqVq   (0xd6 | P_EXT | P_DATA16)
#define OPC_MOVSBL	(0xbe | P_EXT)
#define OPC_MOVSWL	(0xbf | P_EXT)
#define OPC_MOVSLQ	(0x63 | P_REXW)
#define OPC_MOVZBL	(0xb6 | P_EXT)
#define OPC_MOVZWL	(0xb7 | P_EXT)
#define OPC_PACKSSDW    (0x6b | P_EXT | P_DATA16)
#define OPC_PACKSSWB    (0x63 | P_EXT | P_DATA16)
#define OPC_PACKUSDW    (0x2b | P_EXT38 | P_DATA16)
#define OPC_PACKUSWB    (0x67 | P_EXT | P_DATA16)
#define OPC_PADDB       (0xfc | P_EXT | P_DATA16)
#define OPC_PADDW       (0xfd | P_EXT | P_DATA16)
#define OPC_PADDD       (0xfe | P_EXT | P_DATA16)
#define OPC_PADDQ       (0xd4 | P_EXT | P_DATA16)
#define OPC_PAND        (0xdb | P_EXT | P_DATA16)
#define OPC_PANDN       (0xdf | P_EXT | P_DATA16)
#define OPC_PBLENDW     (0x0e | P_EXT3A | P_DATA16)
#define OPC_PCMPEQB     (0x74 | P_EXT | P_DATA16)
#define OPC_PCMPEQW     (0x75 | P_EXT | P_DATA16)
#define OPC_PCMPEQD     (0x76 | P_EXT | P_DATA16)
#define OPC_PCMPEQQ     (0x29 | P_EXT38 | P_DATA16)
#define OPC_PCMPGTB     (0x64 | P_EXT | P_DATA16)
#define OPC_PCMPGTW     (0x65 | P_EXT | P_DATA16)
#define OPC_PCMPGTD     (0x66 | P_EXT | P_DATA16)
#define OPC_PCMPGTQ     (0x37 | P_EXT38 | P_DATA16)
#define OPC_PMOVSXBW    (0x20 | P_EXT38 | P_DATA16)
#define OPC_PMOVSXWD    (0x23 | P_EXT38 | P_DATA16)
#define OPC_PMOVSXDQ    (0x25 | P_EXT38 | P_DATA16)
#define OPC_PMOVZXBW    (0x30 | P_EXT38 | P_DATA16)
#define OPC_PMOVZXWD    (0x33 | P_EXT38 | P_DATA16)
#define OPC_PMOVZXDQ    (0x35 | P_EXT38 | P_DATA16)
#define OPC_PMULLW      (0xd5 | P_EXT | P_DATA16)
#define OPC_PMULLD      (0x40 | P_EXT38 | P_DATA16)
#define OPC_POR         (0xeb | P_EXT | P_DATA16)
#define OPC_PSHUFB      (0x00 | P_EXT38 | P_DATA16)
#define OPC_PSHUFD      (0x70 | P_EXT | P_DATA16)
#define OPC_PSHUFLW     (0x70 | P_EXT | P_SIMDF2)
#define OPC_PSHUFHW     (0x70 | P_EXT | P_SIMDF3)
#define OPC_PSHIFTW_Ib  (0x71 | P_EXT | P_DATA16) /* /2 /6 /4 */
#define OPC_PSHIFTD_Ib  (0x72 | P_EXT | P_DATA16) /* /2 /6 /4 */
#define OPC_PSHIFTQ_Ib  (0x73 | P_EXT | P_DATA16) /* /2 /6 /4 */
#define OPC_PSUBB       (0xf8 | P_EXT | P_DATA16)
#define OPC_PSUBW       (0xf9 | P_EXT | P_DATA16)
#define OPC_PSUBD       (0xfa | P_EXT | P_DATA16)
#define OPC_PSUBQ       (0xfb | P_EXT | P_DATA16)
#define OPC_PUNPCKLBW   (0x60 | P_EXT | P_DATA16)
#define OPC_PUNPCKLWD   (0x61 | P_EXT | P_DATA16)
#define OPC_PUNPCKLDQ   (0x62 | P_EXT | P_DATA16)
#define OPC_PUNPCKLQDQ  (0x6c | P_EXT | P_DATA16)
#define OPC_PUNPCKHBW   (0x68 | P_EXT | P_DATA16)
#define OPC_PUNPCKHWD   (0x69 | P_EXT | P_DATA16)
#define OPC_PUNPCKHDQ   (0x6a | P_EXT | P_DATA16)
#define OPC_PUNPCKHQDQ  (0x6d | P_EXT | P_DATA16)
#define OPC_PXOR        (0xef | P_EXT | P_DATA16)
#define OPC_POP_r32	(0x58)
#define OPC_POPCNT      (0xb8 | P_EXT | P_SIMDF3)
#define OPC_PUSH_r32	(0x50)
#define OPC_PUSH_Iv	(0x68)
#define OPC_PUSH_Ib	(0x6a)
#define OPC_RET		(0xc3)
#define OPC_SETCC	(0x90 | P_EXT | P_REXB_RM) /* ... plus cc */
#define OPC_SHIFT_1	(0xd1)
#define OPC_SHIFT_Ib	(0xc1)
#define OPC_SHIFT_cl	(0xd3)
#define OPC_SARX        (0xf7 | P_EXT38 | P_SIMDF3)
#define OPC_SHUFPS      (0xc6 | P_EXT)
#define OPC_SHLX        (0xf7 | P_EXT38 | P_DATA16)
#define OPC_SHRX        (0xf7 | P_EXT38 | P_SIMDF2)
#define OPC_TESTL	(0x85)
#define OPC_TZCNT       (0xbc | P_EXT | P_SIMDF3)
#define OPC_UD2         (0x0b | P_EXT)
#define OPC_VPBLENDD    (0x02 | P_EXT3A | P_DATA16)
#define OPC_VPBLENDVB   (0x4c | P_EXT3A | P_DATA16)
#define OPC_VPBROADCASTB (0x78 | P_EXT38 | P_DATA16)
#define OPC_VPBROADCASTW (0x79 | P_EXT38 | P_DATA16)
#define OPC_VPBROADCASTD (0x58 | P_EXT38 | P_DATA16)
#define OPC_VPBROADCASTQ (0x59 | P_EXT38 | P_DATA16)
#define OPC_VPERMQ      (0x00 | P_EXT3A | P_DATA16 | P_REXW)
#define OPC_VPERM2I128  (0x46 | P_EXT3A | P_DATA16 | P_VEXL)
#define OPC_VZEROUPPER  (0x77 | P_EXT)
#define OPC_XCHG_ax_r32	(0x90)

#define OPC_GRP3_Ev	(0xf7)
#define OPC_GRP5	(0xff)
#define OPC_GRP14       (0x73 | P_EXT | P_DATA16)

/* Group 1 opcode extensions for 0x80-0x83.
   These are also used as modifiers for OPC_ARITH.  */
#define ARITH_ADD 0
#define ARITH_OR  1
#define ARITH_ADC 2
#define ARITH_SBB 3
#define ARITH_AND 4
#define ARITH_SUB 5
#define ARITH_XOR 6
#define ARITH_CMP 7

/* Group 2 opcode extensions for 0xc0, 0xc1, 0xd0-0xd3.  */
#define SHIFT_ROL 0
#define SHIFT_ROR 1
#define SHIFT_SHL 4
#define SHIFT_SHR 5
#define SHIFT_SAR 7

/* Group 3 opcode extensions for 0xf6, 0xf7.  To be used with OPC_GRP3.  */
#define EXT3_NOT   2
#define EXT3_NEG   3
#define EXT3_MUL   4
#define EXT3_IMUL  5
#define EXT3_DIV   6
#define EXT3_IDIV  7

/* Group 5 opcode extensions for 0xff.  To be used with OPC_GRP5.  */
#define EXT5_INC_Ev	0
#define EXT5_DEC_Ev	1
#define EXT5_CALLN_Ev	2
#define EXT5_JMPN_Ev	4

/* Condition codes to be added to OPC_JCC_{long,short}.  */
#define JCC_JMP (-1)
#define JCC_JO  0x0
#define JCC_JNO 0x1
#define JCC_JB  0x2
#define JCC_JAE 0x3
#define JCC_JE  0x4
#define JCC_JNE 0x5
#define JCC_JBE 0x6
#define JCC_JA  0x7
#define JCC_JS  0x8
#define JCC_JNS 0x9
#define JCC_JP  0xa
#define JCC_JNP 0xb
#define JCC_JL  0xc
#define JCC_JGE 0xd
#define JCC_JLE 0xe
#define JCC_JG  0xf

static const uint8_t tcg_cond_to_jcc[] = {
    [TCG_COND_EQ] = JCC_JE,
    [TCG_COND_NE] = JCC_JNE,
    [TCG_COND_LT] = JCC_JL,
    [TCG_COND_GE] = JCC_JGE,
    [TCG_COND_LE] = JCC_JLE,
    [TCG_COND_GT] = JCC_JG,
    [TCG_COND_LTU] = JCC_JB,
    [TCG_COND_GEU] = JCC_JAE,
    [TCG_COND_LEU] = JCC_JBE,
    [TCG_COND_GTU] = JCC_JA,
};

#if TCG_TARGET_REG_BITS == 64
static void tcg_out_opc(TCGContext *s, int opc, int r, int rm, int x)
{
    int rex;

    if (opc & P_GS) {
        tcg_out8(s, 0x65);
    }
    if (opc & P_DATA16) {
        /* We should never be asking for both 16 and 64-bit operation.  */
        tcg_debug_assert((opc & P_REXW) == 0);
        tcg_out8(s, 0x66);
    }
    if (opc & P_ADDR32) {
        tcg_out8(s, 0x67);
    }
    if (opc & P_SIMDF3) {
        tcg_out8(s, 0xf3);
    } else if (opc & P_SIMDF2) {
        tcg_out8(s, 0xf2);
    }

    rex = 0;
    rex |= (opc & P_REXW) ? 0x8 : 0x0;  /* REX.W */
    rex |= (r & 8) >> 1;                /* REX.R */
    rex |= (x & 8) >> 2;                /* REX.X */
    rex |= (rm & 8) >> 3;               /* REX.B */

    /* P_REXB_{R,RM} indicates that the given register is the low byte.
       For %[abcd]l we need no REX prefix, but for %{si,di,bp,sp}l we do,
       as otherwise the encoding indicates %[abcd]h.  Note that the values
       that are ORed in merely indicate that the REX byte must be present;
       those bits get discarded in output.  */
    rex |= opc & (r >= 4 ? P_REXB_R : 0);
    rex |= opc & (rm >= 4 ? P_REXB_RM : 0);

    if (rex) {
        tcg_out8(s, (uint8_t)(rex | 0x40));
    }

    if (opc & (P_EXT | P_EXT38 | P_EXT3A)) {
        tcg_out8(s, 0x0f);
        if (opc & P_EXT38) {
            tcg_out8(s, 0x38);
        } else if (opc & P_EXT3A) {
            tcg_out8(s, 0x3a);
        }
    }

    tcg_out8(s, opc);
}
#else
static void tcg_out_opc(TCGContext *s, int opc)
{
    if (opc & P_DATA16) {
        tcg_out8(s, 0x66);
    }
    if (opc & P_SIMDF3) {
        tcg_out8(s, 0xf3);
    } else if (opc & P_SIMDF2) {
        tcg_out8(s, 0xf2);
    }
    if (opc & (P_EXT | P_EXT38 | P_EXT3A)) {
        tcg_out8(s, 0x0f);
        if (opc & P_EXT38) {
            tcg_out8(s, 0x38);
        } else if (opc & P_EXT3A) {
            tcg_out8(s, 0x3a);
        }
    }
    tcg_out8(s, opc);
}
/* Discard the register arguments to tcg_out_opc early, so as not to penalize
   the 32-bit compilation paths.  This method works with all versions of gcc,
   whereas relying on optimization may not be able to exclude them.  */
#define tcg_out_opc(s, opc, r, rm, x)  (tcg_out_opc)(s, opc)
#endif

static void tcg_out_modrm(TCGContext *s, int opc, int r, int rm)
{
    tcg_out_opc(s, opc, r, rm, 0);
    tcg_out8(s, 0xc0 | (LOWREGMASK(r) << 3) | LOWREGMASK(rm));
}

static void tcg_out_vex_opc(TCGContext *s, int opc, int r, int v,
                            int rm, int index)
{
    int tmp;

    /* Use the two byte form if possible, which cannot encode
       VEX.W, VEX.B, VEX.X, or an m-mmmm field other than P_EXT.  */
    if ((opc & (P_EXT | P_EXT38 | P_EXT3A | P_REXW)) == P_EXT
        && ((rm | index) & 8) == 0) {
        /* Two byte VEX prefix.  */
        tcg_out8(s, 0xc5);

        tmp = (r & 8 ? 0 : 0x80);              /* VEX.R */
    } else {
        /* Three byte VEX prefix.  */
        tcg_out8(s, 0xc4);

        /* VEX.m-mmmm */
        if (opc & P_EXT3A) {
            tmp = 3;
        } else if (opc & P_EXT38) {
            tmp = 2;
        } else if (opc & P_EXT) {
            tmp = 1;
        } else {
            g_assert_not_reached();
        }
        tmp |= (r & 8 ? 0 : 0x80);             /* VEX.R */
        tmp |= (index & 8 ? 0 : 0x40);         /* VEX.X */
        tmp |= (rm & 8 ? 0 : 0x20);            /* VEX.B */
        tcg_out8(s, tmp);

        tmp = (opc & P_REXW ? 0x80 : 0);       /* VEX.W */
    }

    tmp |= (opc & P_VEXL ? 0x04 : 0);      /* VEX.L */
    /* VEX.pp */
    if (opc & P_DATA16) {
        tmp |= 1;                          /* 0x66 */
    } else if (opc & P_SIMDF3) {
        tmp |= 2;                          /* 0xf3 */
    } else if (opc & P_SIMDF2) {
        tmp |= 3;                          /* 0xf2 */
    }
    tmp |= (~v & 15) << 3;                 /* VEX.vvvv */
    tcg_out8(s, tmp);
    tcg_out8(s, opc);
}

static void tcg_out_vex_modrm(TCGContext *s, int opc, int r, int v, int rm)
{
    tcg_out_vex_opc(s, opc, r, v, rm, 0);
    tcg_out8(s, 0xc0 | (LOWREGMASK(r) << 3) | LOWREGMASK(rm));
}

/* Output an opcode with a full "rm + (index<<shift) + offset" address mode.
   We handle either RM and INDEX missing with a negative value.  In 64-bit
   mode for absolute addresses, ~RM is the size of the immediate operand
   that will follow the instruction.  */

static void tcg_out_sib_offset(TCGContext *s, int r, int rm, int index,
                               int shift, intptr_t offset)
{
    int mod, len;

    if (index < 0 && rm < 0) {
        if (TCG_TARGET_REG_BITS == 64) {
            /* Try for a rip-relative addressing mode.  This has replaced
               the 32-bit-mode absolute addressing encoding.  */
            intptr_t pc = (intptr_t)s->code_ptr + 5 + ~rm;
            intptr_t disp = offset - pc;
            if (disp == (int32_t)disp) {
                tcg_out8(s, (LOWREGMASK(r) << 3) | 5);
                tcg_out32(s, disp);
                return;
            }

            /* Try for an absolute address encoding.  This requires the
               use of the MODRM+SIB encoding and is therefore larger than
               rip-relative addressing.  */
            if (offset == (int32_t)offset) {
                tcg_out8(s, (LOWREGMASK(r) << 3) | 4);
                tcg_out8(s, (4 << 3) | 5);
                tcg_out32(s, offset);
                return;
            }

            /* ??? The memory isn't directly addressable.  */
            g_assert_not_reached();
        } else {
            /* Absolute address.  */
            tcg_out8(s, (r << 3) | 5);
            tcg_out32(s, offset);
            return;
        }
    }

    /* Find the length of the immediate addend.  Note that the encoding
       that would be used for (%ebp) indicates absolute addressing.  */
    if (rm < 0) {
        mod = 0, len = 4, rm = 5;
    } else if (offset == 0 && LOWREGMASK(rm) != TCG_REG_EBP) {
        mod = 0, len = 0;
    } else if (offset == (int8_t)offset) {
        mod = 0x40, len = 1;
    } else {
        mod = 0x80, len = 4;
    }

    /* Use a single byte MODRM format if possible.  Note that the encoding
       that would be used for %esp is the escape to the two byte form.  */
    if (index < 0 && LOWREGMASK(rm) != TCG_REG_ESP) {
        /* Single byte MODRM format.  */
        tcg_out8(s, mod | (LOWREGMASK(r) << 3) | LOWREGMASK(rm));
    } else {
        /* Two byte MODRM+SIB format.  */

        /* Note that the encoding that would place %esp into the index
           field indicates no index register.  In 64-bit mode, the REX.X
           bit counts, so %r12 can be used as the index.  */
        if (index < 0) {
            index = 4;
        } else {
            tcg_debug_assert(index != TCG_REG_ESP);
        }

        tcg_out8(s, mod | (LOWREGMASK(r) << 3) | 4);
        tcg_out8(s, (shift << 6) | (LOWREGMASK(index) << 3) | LOWREGMASK(rm));
    }

    if (len == 1) {
        tcg_out8(s, offset);
    } else if (len == 4) {
        tcg_out32(s, offset);
    }
}

static void tcg_out_modrm_sib_offset(TCGContext *s, int opc, int r, int rm,
                                     int index, int shift, intptr_t offset)
{
    tcg_out_opc(s, opc, r, rm < 0 ? 0 : rm, index < 0 ? 0 : index);
    tcg_out_sib_offset(s, r, rm, index, shift, offset);
}

static void tcg_out_vex_modrm_sib_offset(TCGContext *s, int opc, int r, int v,
                                         int rm, int index, int shift,
                                         intptr_t offset)
{
    tcg_out_vex_opc(s, opc, r, v, rm < 0 ? 0 : rm, index < 0 ? 0 : index);
    tcg_out_sib_offset(s, r, rm, index, shift, offset);
}

/* A simplification of the above with no index or shift.  */
static inline void tcg_out_modrm_offset(TCGContext *s, int opc, int r,
                                        int rm, intptr_t offset)
{
    tcg_out_modrm_sib_offset(s, opc, r, rm, -1, 0, offset);
}

static inline void tcg_out_vex_modrm_offset(TCGContext *s, int opc, int r,
                                            int v, int rm, intptr_t offset)
{
    tcg_out_vex_modrm_sib_offset(s, opc, r, v, rm, -1, 0, offset);
}

/* Output an opcode with an expected reference to the constant pool.  */
static inline void tcg_out_modrm_pool(TCGContext *s, int opc, int r)
{
    tcg_out_opc(s, opc, r, 0, 0);
    /* Absolute for 32-bit, pc-relative for 64-bit.  */
    tcg_out8(s, LOWREGMASK(r) << 3 | 5);
    tcg_out32(s, 0);
}

/* Output an opcode with an expected reference to the constant pool.  */
static inline void tcg_out_vex_modrm_pool(TCGContext *s, int opc, int r)
{
    tcg_out_vex_opc(s, opc, r, 0, 0, 0);
    /* Absolute for 32-bit, pc-relative for 64-bit.  */
    tcg_out8(s, LOWREGMASK(r) << 3 | 5);
    tcg_out32(s, 0);
}

/* Generate dest op= src.  Uses the same ARITH_* codes as tgen_arithi.  */
static inline void tgen_arithr(TCGContext *s, int subop, int dest, int src)
{
    /* Propagate an opcode prefix, such as P_REXW.  */
    int ext = subop & ~0x7;
    subop &= 0x7;

    tcg_out_modrm(s, OPC_ARITH_GvEv + (subop << 3) + ext, dest, src);
}

static void tcg_out_mov(TCGContext *s, TCGType type, TCGReg ret, TCGReg arg)
{
    int rexw = 0;

    if (arg == ret) {
        return;
    }
    switch (type) {
    case TCG_TYPE_I64:
        rexw = P_REXW;
        /* fallthru */
    case TCG_TYPE_I32:
        if (ret < 16) {
            if (arg < 16) {
                tcg_out_modrm(s, OPC_MOVL_GvEv + rexw, ret, arg);
            } else {
                tcg_out_vex_modrm(s, OPC_MOVD_EyVy + rexw, arg, 0, ret);
            }
        } else {
            if (arg < 16) {
                tcg_out_vex_modrm(s, OPC_MOVD_VyEy + rexw, ret, 0, arg);
            } else {
                tcg_out_vex_modrm(s, OPC_MOVQ_VqWq, ret, 0, arg);
            }
        }
        break;

    case TCG_TYPE_V64:
        tcg_debug_assert(ret >= 16 && arg >= 16);
        tcg_out_vex_modrm(s, OPC_MOVQ_VqWq, ret, 0, arg);
        break;
    case TCG_TYPE_V128:
        tcg_debug_assert(ret >= 16 && arg >= 16);
        tcg_out_vex_modrm(s, OPC_MOVDQA_VxWx, ret, 0, arg);
        break;
    case TCG_TYPE_V256:
        tcg_debug_assert(ret >= 16 && arg >= 16);
        tcg_out_vex_modrm(s, OPC_MOVDQA_VxWx | P_VEXL, ret, 0, arg);
        break;

    default:
        g_assert_not_reached();
    }
}

static void tcg_out_dup_vec(TCGContext *s, TCGType type, unsigned vece,
                            TCGReg r, TCGReg a)
{
    if (have_avx2) {
        static const int dup_insn[4] = {
            OPC_VPBROADCASTB, OPC_VPBROADCASTW,
            OPC_VPBROADCASTD, OPC_VPBROADCASTQ,
        };
        int vex_l = (type == TCG_TYPE_V256 ? P_VEXL : 0);
        tcg_out_vex_modrm(s, dup_insn[vece] + vex_l, r, 0, a);
    } else {
        switch (vece) {
        case MO_8:
            /* ??? With zero in a register, use PSHUFB.  */
            tcg_out_vex_modrm(s, OPC_PUNPCKLBW, r, a, a);
            a = r;
            /* FALLTHRU */
        case MO_16:
            tcg_out_vex_modrm(s, OPC_PUNPCKLWD, r, a, a);
            a = r;
            /* FALLTHRU */
        case MO_32:
            tcg_out_vex_modrm(s, OPC_PSHUFD, r, 0, a);
            /* imm8 operand: all output lanes selected from input lane 0.  */
            tcg_out8(s, 0);
            break;
        case MO_64:
            tcg_out_vex_modrm(s, OPC_PUNPCKLQDQ, r, a, a);
            break;
        default:
            g_assert_not_reached();
        }
    }
}

static void tcg_out_dupi_vec(TCGContext *s, TCGType type,
                             TCGReg ret, tcg_target_long arg)
{
    int vex_l = (type == TCG_TYPE_V256 ? P_VEXL : 0);

    if (arg == 0) {
        tcg_out_vex_modrm(s, OPC_PXOR, ret, ret, ret);
        return;
    }
    if (arg == -1) {
        tcg_out_vex_modrm(s, OPC_PCMPEQB + vex_l, ret, ret, ret);
        return;
    }

    if (TCG_TARGET_REG_BITS == 64) {
        if (type == TCG_TYPE_V64) {
            tcg_out_vex_modrm_pool(s, OPC_MOVQ_VqWq, ret);
        } else if (have_avx2) {
            tcg_out_vex_modrm_pool(s, OPC_VPBROADCASTQ + vex_l, ret);
        } else {
            tcg_out_vex_modrm_pool(s, OPC_MOVDDUP, ret);
        }
        new_pool_label(s, arg, R_386_PC32, s->code_ptr - 4, -4);
    } else if (have_avx2) {
        tcg_out_vex_modrm_pool(s, OPC_VPBROADCASTD + vex_l, ret);
        new_pool_label(s, arg, R_386_32, s->code_ptr - 4, 0);
    } else {
        tcg_out_vex_modrm_pool(s, OPC_MOVD_VyEy, ret);
        new_pool_label(s, arg, R_386_32, s->code_ptr - 4, 0);
        tcg_out_dup_vec(s, type, MO_32, ret, ret);
    }
}

static void tcg_out_movi(TCGContext *s, TCGType type,
                         TCGReg ret, tcg_target_long arg)
{
    tcg_target_long diff;

    switch (type) {
    case TCG_TYPE_I32:
#if TCG_TARGET_REG_BITS == 64
    case TCG_TYPE_I64:
#endif
        if (ret < 16) {
            break;
        }
        /* fallthru */
    case TCG_TYPE_V64:
    case TCG_TYPE_V128:
    case TCG_TYPE_V256:
        tcg_debug_assert(ret >= 16);
        tcg_out_dupi_vec(s, type, ret, arg);
        return;
    default:
        g_assert_not_reached();
    }

    if (arg == 0) {
        tgen_arithr(s, ARITH_XOR, ret, ret);
        return;
    }
    if (arg == (uint32_t)arg || type == TCG_TYPE_I32) {
        tcg_out_opc(s, OPC_MOVL_Iv + LOWREGMASK(ret), 0, ret, 0);
        tcg_out32(s, arg);
        return;
    }
    if (arg == (int32_t)arg) {
        tcg_out_modrm(s, OPC_MOVL_EvIz + P_REXW, 0, ret);
        tcg_out32(s, arg);
        return;
    }

    /* Try a 7 byte pc-relative lea before the 10 byte movq.  */
    diff = arg - ((uintptr_t)s->code_ptr + 7);
    if (diff == (int32_t)diff) {
        tcg_out_opc(s, OPC_LEA | P_REXW, ret, 0, 0);
        tcg_out8(s, (LOWREGMASK(ret) << 3) | 5);
        tcg_out32(s, diff);
        return;
    }

    tcg_out_opc(s, OPC_MOVL_Iv + P_REXW + LOWREGMASK(ret), 0, ret, 0);
    tcg_out64(s, arg);
}

static inline void tcg_out_pushi(TCGContext *s, tcg_target_long val)
{
    if (val == (int8_t)val) {
        tcg_out_opc(s, OPC_PUSH_Ib, 0, 0, 0);
        tcg_out8(s, val);
    } else if (val == (int32_t)val) {
        tcg_out_opc(s, OPC_PUSH_Iv, 0, 0, 0);
        tcg_out32(s, val);
    } else {
        tcg_abort();
    }
}

static inline void tcg_out_mb(TCGContext *s, TCGArg a0)
{
    /* Given the strength of x86 memory ordering, we only need care for
       store-load ordering.  Experimentally, "lock orl $0,0(%esp)" is
       faster than "mfence", so don't bother with the sse insn.  */
    if (a0 & TCG_MO_ST_LD) {
        tcg_out8(s, 0xf0);
        tcg_out_modrm_offset(s, OPC_ARITH_EvIb, ARITH_OR, TCG_REG_ESP, 0);
        tcg_out8(s, 0);
    }
}

static inline void tcg_out_push(TCGContext *s, int reg)
{
    tcg_out_opc(s, OPC_PUSH_r32 + LOWREGMASK(reg), 0, reg, 0);
}

static inline void tcg_out_pop(TCGContext *s, int reg)
{
    tcg_out_opc(s, OPC_POP_r32 + LOWREGMASK(reg), 0, reg, 0);
}

static void tcg_out_ld(TCGContext *s, TCGType type, TCGReg ret,
                       TCGReg arg1, intptr_t arg2)
{
    switch (type) {
    case TCG_TYPE_I32:
        if (ret < 16) {
            tcg_out_modrm_offset(s, OPC_MOVL_GvEv, ret, arg1, arg2);
        } else {
            tcg_out_vex_modrm_offset(s, OPC_MOVD_VyEy, ret, 0, arg1, arg2);
        }
        break;
    case TCG_TYPE_I64:
        if (ret < 16) {
            tcg_out_modrm_offset(s, OPC_MOVL_GvEv | P_REXW, ret, arg1, arg2);
            break;
        }
        /* FALLTHRU */
    case TCG_TYPE_V64:
        tcg_debug_assert(ret >= 16);
        tcg_out_vex_modrm_offset(s, OPC_MOVQ_VqWq, ret, 0, arg1, arg2);
        break;
    case TCG_TYPE_V128:
        tcg_debug_assert(ret >= 16);
        tcg_out_vex_modrm_offset(s, OPC_MOVDQU_VxWx, ret, 0, arg1, arg2);
        break;
    case TCG_TYPE_V256:
        tcg_debug_assert(ret >= 16);
        tcg_out_vex_modrm_offset(s, OPC_MOVDQU_VxWx | P_VEXL,
                                 ret, 0, arg1, arg2);
        break;
    default:
        g_assert_not_reached();
    }
}

static void tcg_out_st(TCGContext *s, TCGType type, TCGReg arg,
                       TCGReg arg1, intptr_t arg2)
{
    switch (type) {
    case TCG_TYPE_I32:
        if (arg < 16) {
            tcg_out_modrm_offset(s, OPC_MOVL_EvGv, arg, arg1, arg2);
        } else {
            tcg_out_vex_modrm_offset(s, OPC_MOVD_EyVy, arg, 0, arg1, arg2);
        }
        break;
    case TCG_TYPE_I64:
        if (arg < 16) {
            tcg_out_modrm_offset(s, OPC_MOVL_EvGv | P_REXW, arg, arg1, arg2);
            break;
        }
        /* FALLTHRU */
    case TCG_TYPE_V64:
        tcg_debug_assert(arg >= 16);
        tcg_out_vex_modrm_offset(s, OPC_MOVQ_WqVq, arg, 0, arg1, arg2);
        break;
    case TCG_TYPE_V128:
        tcg_debug_assert(arg >= 16);
        tcg_out_vex_modrm_offset(s, OPC_MOVDQU_WxVx, arg, 0, arg1, arg2);
        break;
    case TCG_TYPE_V256:
        tcg_debug_assert(arg >= 16);
        tcg_out_vex_modrm_offset(s, OPC_MOVDQU_WxVx | P_VEXL,
                                 arg, 0, arg1, arg2);
        break;
    default:
        g_assert_not_reached();
    }
}

static bool tcg_out_sti(TCGContext *s, TCGType type, TCGArg val,
                        TCGReg base, intptr_t ofs)
{
    int rexw = 0;
    if (TCG_TARGET_REG_BITS == 64 && type == TCG_TYPE_I64) {
        if (val != (int32_t)val) {
            return false;
        }
        rexw = P_REXW;
    } else if (type != TCG_TYPE_I32) {
        return false;
    }
    tcg_out_modrm_offset(s, OPC_MOVL_EvIz | rexw, 0, base, ofs);
    tcg_out32(s, val);
    return true;
}

static void tcg_out_shifti(TCGContext *s, int subopc, int reg, int count)
{
    /* Propagate an opcode prefix, such as P_DATA16.  */
    int ext = subopc & ~0x7;
    subopc &= 0x7;

    if (count == 1) {
        tcg_out_modrm(s, OPC_SHIFT_1 + ext, subopc, reg);
    } else {
        tcg_out_modrm(s, OPC_SHIFT_Ib + ext, subopc, reg);
        tcg_out8(s, count);
    }
}

static inline void tcg_out_bswap32(TCGContext *s, int reg)
{
    tcg_out_opc(s, OPC_BSWAP + LOWREGMASK(reg), 0, reg, 0);
}

static inline void tcg_out_rolw_8(TCGContext *s, int reg)
{
    tcg_out_shifti(s, SHIFT_ROL + P_DATA16, reg, 8);
}

static inline void tcg_out_ext8u(TCGContext *s, int dest, int src)
{
    /* movzbl */
    tcg_debug_assert(src < 4 || TCG_TARGET_REG_BITS == 64);
    tcg_out_modrm(s, OPC_MOVZBL + P_REXB_RM, dest, src);
}

static void tcg_out_ext8s(TCGContext *s, int dest, int src, int rexw)
{
    /* movsbl */
    tcg_debug_assert(src < 4 || TCG_TARGET_REG_BITS == 64);
    tcg_out_modrm(s, OPC_MOVSBL + P_REXB_RM + rexw, dest, src);
}

static inline void tcg_out_ext16u(TCGContext *s, int dest, int src)
{
    /* movzwl */
    tcg_out_modrm(s, OPC_MOVZWL, dest, src);
}

static inline void tcg_out_ext16s(TCGContext *s, int dest, int src, int rexw)
{
    /* movsw[lq] */
    tcg_out_modrm(s, OPC_MOVSWL + rexw, dest, src);
}

static inline void tcg_out_ext32u(TCGContext *s, int dest, int src)
{
    /* 32-bit mov zero extends.  */
    tcg_out_modrm(s, OPC_MOVL_GvEv, dest, src);
}

static inline void tcg_out_ext32s(TCGContext *s, int dest, int src)
{
    tcg_out_modrm(s, OPC_MOVSLQ, dest, src);
}

static inline void tcg_out_bswap64(TCGContext *s, int reg)
{
    tcg_out_opc(s, OPC_BSWAP + P_REXW + LOWREGMASK(reg), 0, reg, 0);
}

static void tgen_arithi(TCGContext *s, int c, int r0,
                        tcg_target_long val, int cf)
{
    int rexw = 0;

    if (TCG_TARGET_REG_BITS == 64) {
        rexw = c & -8;
        c &= 7;
    }

    /* ??? While INC is 2 bytes shorter than ADDL $1, they also induce
       partial flags update stalls on Pentium4 and are not recommended
       by current Intel optimization manuals.  */
    if (!cf && (c == ARITH_ADD || c == ARITH_SUB) && (val == 1 || val == -1)) {
        int is_inc = (c == ARITH_ADD) ^ (val < 0);
        if (TCG_TARGET_REG_BITS == 64) {
            /* The single-byte increment encodings are re-tasked as the
               REX prefixes.  Use the MODRM encoding.  */
            tcg_out_modrm(s, OPC_GRP5 + rexw,
                          (is_inc ? EXT5_INC_Ev : EXT5_DEC_Ev), r0);
        } else {
            tcg_out8(s, (is_inc ? OPC_INC_r32 : OPC_DEC_r32) + r0);
        }
        return;
    }

    if (c == ARITH_AND) {
        if (TCG_TARGET_REG_BITS == 64) {
            if (val == 0xffffffffu) {
                tcg_out_ext32u(s, r0, r0);
                return;
            }
            if (val == (uint32_t)val) {
                /* AND with no high bits set can use a 32-bit operation.  */
                rexw = 0;
            }
        }
        if (val == 0xffu && (r0 < 4 || TCG_TARGET_REG_BITS == 64)) {
            tcg_out_ext8u(s, r0, r0);
            return;
        }
        if (val == 0xffffu) {
            tcg_out_ext16u(s, r0, r0);
            return;
        }
    }

    if (val == (int8_t)val) {
        tcg_out_modrm(s, OPC_ARITH_EvIb + rexw, c, r0);
        tcg_out8(s, val);
        return;
    }
    if (rexw == 0 || val == (int32_t)val) {
        tcg_out_modrm(s, OPC_ARITH_EvIz + rexw, c, r0);
        tcg_out32(s, val);
        return;
    }

    tcg_abort();
}

static void tcg_out_addi(TCGContext *s, int reg, tcg_target_long val)
{
    if (val != 0) {
        tgen_arithi(s, ARITH_ADD + P_REXW, reg, val, 0);
    }
}

/* Use SMALL != 0 to force a short forward branch.  */
static void tcg_out_jxx(TCGContext *s, int opc, TCGLabel *l, int small)
{
    int32_t val, val1;

    if (l->has_value) {
        val = tcg_pcrel_diff(s, l->u.value_ptr);
        val1 = val - 2;
        if ((int8_t)val1 == val1) {
            if (opc == -1) {
                tcg_out8(s, OPC_JMP_short);
            } else {
                tcg_out8(s, OPC_JCC_short + opc);
            }
            tcg_out8(s, val1);
        } else {
            if (small) {
                tcg_abort();
            }
            if (opc == -1) {
                tcg_out8(s, OPC_JMP_long);
                tcg_out32(s, val - 5);
            } else {
                tcg_out_opc(s, OPC_JCC_long + opc, 0, 0, 0);
                tcg_out32(s, val - 6);
            }
        }
    } else if (small) {
        if (opc == -1) {
            tcg_out8(s, OPC_JMP_short);
        } else {
            tcg_out8(s, OPC_JCC_short + opc);
        }
        tcg_out_reloc(s, s->code_ptr, R_386_PC8, l, -1);
        s->code_ptr += 1;
    } else {
        if (opc == -1) {
            tcg_out8(s, OPC_JMP_long);
        } else {
            tcg_out_opc(s, OPC_JCC_long + opc, 0, 0, 0);
        }
        tcg_out_reloc(s, s->code_ptr, R_386_PC32, l, -4);
        s->code_ptr += 4;
    }
}

static void tcg_out_cmp(TCGContext *s, TCGArg arg1, TCGArg arg2,
                        int const_arg2, int rexw)
{
    if (const_arg2) {
        if (arg2 == 0) {
            /* test r, r */
            tcg_out_modrm(s, OPC_TESTL + rexw, arg1, arg1);
        } else {
            tgen_arithi(s, ARITH_CMP + rexw, arg1, arg2, 0);
        }
    } else {
        tgen_arithr(s, ARITH_CMP + rexw, arg1, arg2);
    }
}

static void tcg_out_brcond32(TCGContext *s, TCGCond cond,
                             TCGArg arg1, TCGArg arg2, int const_arg2,
                             TCGLabel *label, int small)
{
    tcg_out_cmp(s, arg1, arg2, const_arg2, 0);
    tcg_out_jxx(s, tcg_cond_to_jcc[cond], label, small);
}

#if TCG_TARGET_REG_BITS == 64
static void tcg_out_brcond64(TCGContext *s, TCGCond cond,
                             TCGArg arg1, TCGArg arg2, int const_arg2,
                             TCGLabel *label, int small)
{
    tcg_out_cmp(s, arg1, arg2, const_arg2, P_REXW);
    tcg_out_jxx(s, tcg_cond_to_jcc[cond], label, small);
}
#else
/* XXX: we implement it at the target level to avoid having to
   handle cross basic blocks temporaries */
static void tcg_out_brcond2(TCGContext *s, const TCGArg *args,
                            const int *const_args, int small)
{
    TCGLabel *label_next = gen_new_label();
    TCGLabel *label_this = arg_label(args[5]);

    switch(args[4]) {
    case TCG_COND_EQ:
        tcg_out_brcond32(s, TCG_COND_NE, args[0], args[2], const_args[2],
                         label_next, 1);
        tcg_out_brcond32(s, TCG_COND_EQ, args[1], args[3], const_args[3],
                         label_this, small);
        break;
    case TCG_COND_NE:
        tcg_out_brcond32(s, TCG_COND_NE, args[0], args[2], const_args[2],
                         label_this, small);
        tcg_out_brcond32(s, TCG_COND_NE, args[1], args[3], const_args[3],
                         label_this, small);
        break;
    case TCG_COND_LT:
        tcg_out_brcond32(s, TCG_COND_LT, args[1], args[3], const_args[3],
                         label_this, small);
        tcg_out_jxx(s, JCC_JNE, label_next, 1);
        tcg_out_brcond32(s, TCG_COND_LTU, args[0], args[2], const_args[2],
                         label_this, small);
        break;
    case TCG_COND_LE:
        tcg_out_brcond32(s, TCG_COND_LT, args[1], args[3], const_args[3],
                         label_this, small);
        tcg_out_jxx(s, JCC_JNE, label_next, 1);
        tcg_out_brcond32(s, TCG_COND_LEU, args[0], args[2], const_args[2],
                         label_this, small);
        break;
    case TCG_COND_GT:
        tcg_out_brcond32(s, TCG_COND_GT, args[1], args[3], const_args[3],
                         label_this, small);
        tcg_out_jxx(s, JCC_JNE, label_next, 1);
        tcg_out_brcond32(s, TCG_COND_GTU, args[0], args[2], const_args[2],
                         label_this, small);
        break;
    case TCG_COND_GE:
        tcg_out_brcond32(s, TCG_COND_GT, args[1], args[3], const_args[3],
                         label_this, small);
        tcg_out_jxx(s, JCC_JNE, label_next, 1);
        tcg_out_brcond32(s, TCG_COND_GEU, args[0], args[2], const_args[2],
                         label_this, small);
        break;
    case TCG_COND_LTU:
        tcg_out_brcond32(s, TCG_COND_LTU, args[1], args[3], const_args[3],
                         label_this, small);
        tcg_out_jxx(s, JCC_JNE, label_next, 1);
        tcg_out_brcond32(s, TCG_COND_LTU, args[0], args[2], const_args[2],
                         label_this, small);
        break;
    case TCG_COND_LEU:
        tcg_out_brcond32(s, TCG_COND_LTU, args[1], args[3], const_args[3],
                         label_this, small);
        tcg_out_jxx(s, JCC_JNE, label_next, 1);
        tcg_out_brcond32(s, TCG_COND_LEU, args[0], args[2], const_args[2],
                         label_this, small);
        break;
    case TCG_COND_GTU:
        tcg_out_brcond32(s, TCG_COND_GTU, args[1], args[3], const_args[3],
                         label_this, small);
        tcg_out_jxx(s, JCC_JNE, label_next, 1);
        tcg_out_brcond32(s, TCG_COND_GTU, args[0], args[2], const_args[2],
                         label_this, small);
        break;
    case TCG_COND_GEU:
        tcg_out_brcond32(s, TCG_COND_GTU, args[1], args[3], const_args[3],
                         label_this, small);
        tcg_out_jxx(s, JCC_JNE, label_next, 1);
        tcg_out_brcond32(s, TCG_COND_GEU, args[0], args[2], const_args[2],
                         label_this, small);
        break;
    default:
        tcg_abort();
    }
    tcg_out_label(s, label_next, s->code_ptr);
}
#endif

static void tcg_out_setcond32(TCGContext *s, TCGCond cond, TCGArg dest,
                              TCGArg arg1, TCGArg arg2, int const_arg2)
{
    tcg_out_cmp(s, arg1, arg2, const_arg2, 0);
    tcg_out_modrm(s, OPC_SETCC | tcg_cond_to_jcc[cond], 0, dest);
    tcg_out_ext8u(s, dest, dest);
}

#if TCG_TARGET_REG_BITS == 64
static void tcg_out_setcond64(TCGContext *s, TCGCond cond, TCGArg dest,
                              TCGArg arg1, TCGArg arg2, int const_arg2)
{
    tcg_out_cmp(s, arg1, arg2, const_arg2, P_REXW);
    tcg_out_modrm(s, OPC_SETCC | tcg_cond_to_jcc[cond], 0, dest);
    tcg_out_ext8u(s, dest, dest);
}
#else
static void tcg_out_setcond2(TCGContext *s, const TCGArg *args,
                             const int *const_args)
{
    TCGArg new_args[6];
    TCGLabel *label_true, *label_over;

    memcpy(new_args, args+1, 5*sizeof(TCGArg));

    if (args[0] == args[1] || args[0] == args[2]
        || (!const_args[3] && args[0] == args[3])
        || (!const_args[4] && args[0] == args[4])) {
        /* When the destination overlaps with one of the argument
           registers, don't do anything tricky.  */
        label_true = gen_new_label();
        label_over = gen_new_label();

        new_args[5] = label_arg(label_true);
        tcg_out_brcond2(s, new_args, const_args+1, 1);

        tcg_out_movi(s, TCG_TYPE_I32, args[0], 0);
        tcg_out_jxx(s, JCC_JMP, label_over, 1);
        tcg_out_label(s, label_true, s->code_ptr);

        tcg_out_movi(s, TCG_TYPE_I32, args[0], 1);
        tcg_out_label(s, label_over, s->code_ptr);
    } else {
        /* When the destination does not overlap one of the arguments,
           clear the destination first, jump if cond false, and emit an
           increment in the true case.  This results in smaller code.  */

        tcg_out_movi(s, TCG_TYPE_I32, args[0], 0);

        label_over = gen_new_label();
        new_args[4] = tcg_invert_cond(new_args[4]);
        new_args[5] = label_arg(label_over);
        tcg_out_brcond2(s, new_args, const_args+1, 1);

        tgen_arithi(s, ARITH_ADD, args[0], 1, 0);
        tcg_out_label(s, label_over, s->code_ptr);
    }
}
#endif

static void tcg_out_cmov(TCGContext *s, TCGCond cond, int rexw,
                         TCGReg dest, TCGReg v1)
{
    if (have_cmov) {
        tcg_out_modrm(s, OPC_CMOVCC | tcg_cond_to_jcc[cond] | rexw, dest, v1);
    } else {
        TCGLabel *over = gen_new_label();
        tcg_out_jxx(s, tcg_cond_to_jcc[tcg_invert_cond(cond)], over, 1);
        tcg_out_mov(s, TCG_TYPE_I32, dest, v1);
        tcg_out_label(s, over, s->code_ptr);
    }
}

static void tcg_out_movcond32(TCGContext *s, TCGCond cond, TCGReg dest,
                              TCGReg c1, TCGArg c2, int const_c2,
                              TCGReg v1)
{
    tcg_out_cmp(s, c1, c2, const_c2, 0);
    tcg_out_cmov(s, cond, 0, dest, v1);
}

#if TCG_TARGET_REG_BITS == 64
static void tcg_out_movcond64(TCGContext *s, TCGCond cond, TCGReg dest,
                              TCGReg c1, TCGArg c2, int const_c2,
                              TCGReg v1)
{
    tcg_out_cmp(s, c1, c2, const_c2, P_REXW);
    tcg_out_cmov(s, cond, P_REXW, dest, v1);
}
#endif

static void tcg_out_ctz(TCGContext *s, int rexw, TCGReg dest, TCGReg arg1,
                        TCGArg arg2, bool const_a2)
{
    if (have_bmi1) {
        tcg_out_modrm(s, OPC_TZCNT + rexw, dest, arg1);
        if (const_a2) {
            tcg_debug_assert(arg2 == (rexw ? 64 : 32));
        } else {
            tcg_debug_assert(dest != arg2);
            tcg_out_cmov(s, TCG_COND_LTU, rexw, dest, arg2);
        }
    } else {
        tcg_debug_assert(dest != arg2);
        tcg_out_modrm(s, OPC_BSF + rexw, dest, arg1);
        tcg_out_cmov(s, TCG_COND_EQ, rexw, dest, arg2);
    }
}

static void tcg_out_clz(TCGContext *s, int rexw, TCGReg dest, TCGReg arg1,
                        TCGArg arg2, bool const_a2)
{
    if (have_lzcnt) {
        tcg_out_modrm(s, OPC_LZCNT + rexw, dest, arg1);
        if (const_a2) {
            tcg_debug_assert(arg2 == (rexw ? 64 : 32));
        } else {
            tcg_debug_assert(dest != arg2);
            tcg_out_cmov(s, TCG_COND_LTU, rexw, dest, arg2);
        }
    } else {
        tcg_debug_assert(!const_a2);
        tcg_debug_assert(dest != arg1);
        tcg_debug_assert(dest != arg2);

        /* Recall that the output of BSR is the index not the count.  */
        tcg_out_modrm(s, OPC_BSR + rexw, dest, arg1);
        tgen_arithi(s, ARITH_XOR + rexw, dest, rexw ? 63 : 31, 0);

        /* Since we have destroyed the flags from BSR, we have to re-test.  */
        tcg_out_cmp(s, arg1, 0, 1, rexw);
        tcg_out_cmov(s, TCG_COND_EQ, rexw, dest, arg2);
    }
}

static void tcg_out_branch(TCGContext *s, int call, tcg_insn_unit *dest)
{
    intptr_t disp = tcg_pcrel_diff(s, dest) - 5;

    if (disp == (int32_t)disp) {
        tcg_out_opc(s, call ? OPC_CALL_Jz : OPC_JMP_long, 0, 0, 0);
        tcg_out32(s, disp);
    } else {
        /* rip-relative addressing into the constant pool.
           This is 6 + 8 = 14 bytes, as compared to using an
           an immediate load 10 + 6 = 16 bytes, plus we may
           be able to re-use the pool constant for more calls.  */
        tcg_out_opc(s, OPC_GRP5, 0, 0, 0);
        tcg_out8(s, (call ? EXT5_CALLN_Ev : EXT5_JMPN_Ev) << 3 | 5);
        new_pool_label(s, (uintptr_t)dest, R_386_PC32, s->code_ptr, -4);
        tcg_out32(s, 0);
    }
}

static inline void tcg_out_call(TCGContext *s, tcg_insn_unit *dest)
{
    tcg_out_branch(s, 1, dest);
}

static void tcg_out_jmp(TCGContext *s, tcg_insn_unit *dest)
{
    tcg_out_branch(s, 0, dest);
}

static void tcg_out_nopn(TCGContext *s, int n)
{
    int i;
    /* Emit 1 or 2 operand size prefixes for the standard one byte nop,
     * "xchg %eax,%eax", forming "xchg %ax,%ax". All cores accept the
     * duplicate prefix, and all of the interesting recent cores can
     * decode and discard the duplicates in a single cycle.
     */
    tcg_debug_assert(n >= 1);
    for (i = 1; i < n; ++i) {
        tcg_out8(s, 0x66);
    }
    tcg_out8(s, 0x90);
}

#if defined(CONFIG_SOFTMMU)
#include "tcg-ldst.inc.c"

/* helper signature: helper_ret_ld_mmu(CPUState *env, target_ulong addr,
 *                                     int mmu_idx, uintptr_t ra)
 */
static void * const qemu_ld_helpers[16] = {
    [MO_UB]   = helper_ret_ldub_mmu,
    [MO_LEUW] = helper_le_lduw_mmu,
    [MO_LEUL] = helper_le_ldul_mmu,
    [MO_LEQ]  = helper_le_ldq_mmu,
    [MO_BEUW] = helper_be_lduw_mmu,
    [MO_BEUL] = helper_be_ldul_mmu,
    [MO_BEQ]  = helper_be_ldq_mmu,
};

/* helper signature: helper_ret_st_mmu(CPUState *env, target_ulong addr,
 *                                     uintxx_t val, int mmu_idx, uintptr_t ra)
 */
static void * const qemu_st_helpers[16] = {
    [MO_UB]   = helper_ret_stb_mmu,
    [MO_LEUW] = helper_le_stw_mmu,
    [MO_LEUL] = helper_le_stl_mmu,
    [MO_LEQ]  = helper_le_stq_mmu,
    [MO_BEUW] = helper_be_stw_mmu,
    [MO_BEUL] = helper_be_stl_mmu,
    [MO_BEQ]  = helper_be_stq_mmu,
};

/* Perform the TLB load and compare.

   Inputs:
   ADDRLO and ADDRHI contain the low and high part of the address.

   MEM_INDEX and S_BITS are the memory context and log2 size of the load.

   WHICH is the offset into the CPUTLBEntry structure of the slot to read.
   This should be offsetof addr_read or addr_write.

   Outputs:
   LABEL_PTRS is filled with 1 (32-bit addresses) or 2 (64-bit addresses)
   positions of the displacements of forward jumps to the TLB miss case.

   Second argument register is loaded with the low part of the address.
   In the TLB hit case, it has been adjusted as indicated by the TLB
   and so is a host address.  In the TLB miss case, it continues to
   hold a guest address.

   First argument register is clobbered.  */

static inline void tcg_out_tlb_load(TCGContext *s, TCGReg addrlo, TCGReg addrhi,
                                    int mem_index, TCGMemOp opc,
                                    tcg_insn_unit **label_ptr, int which)
{
    const TCGReg r0 = TCG_REG_L0;
    const TCGReg r1 = TCG_REG_L1;
    TCGType ttype = TCG_TYPE_I32;
    TCGType tlbtype = TCG_TYPE_I32;
    int trexw = 0, hrexw = 0, tlbrexw = 0;
    unsigned a_bits = get_alignment_bits(opc);
    unsigned s_bits = opc & MO_SIZE;
    unsigned a_mask = (1 << a_bits) - 1;
    unsigned s_mask = (1 << s_bits) - 1;
    target_ulong tlb_mask;

    if (TCG_TARGET_REG_BITS == 64) {
        if (TARGET_LONG_BITS == 64) {
            ttype = TCG_TYPE_I64;
            trexw = P_REXW;
        }
        if (TCG_TYPE_PTR == TCG_TYPE_I64) {
            hrexw = P_REXW;
            if (TARGET_PAGE_BITS + CPU_TLB_DYN_MAX_BITS > 32) {
                tlbtype = TCG_TYPE_I64;
                tlbrexw = P_REXW;
            }
        }
    }

    tcg_out_mov(s, tlbtype, r0, addrlo);
    tcg_out_shifti(s, SHIFT_SHR + tlbrexw, r0,
                   TARGET_PAGE_BITS - CPU_TLB_ENTRY_BITS);

    tcg_out_modrm_offset(s, OPC_AND_GvEv + trexw, r0, TCG_AREG0,
                         offsetof(CPUArchState, tlb_mask[mem_index]));

    tcg_out_modrm_offset(s, OPC_ADD_GvEv + hrexw, r0, TCG_AREG0,
                         offsetof(CPUArchState, tlb_table[mem_index]));

    /* If the required alignment is at least as large as the access, simply
       copy the address and mask.  For lesser alignments, check that we don't
       cross pages for the complete access.  */
    if (a_bits >= s_bits) {
        tcg_out_mov(s, ttype, r1, addrlo);
    } else {
        tcg_out_modrm_offset(s, OPC_LEA + trexw, r1, addrlo, s_mask - a_mask);
    }
    tlb_mask = (target_ulong)TARGET_PAGE_MASK | a_mask;
    tgen_arithi(s, ARITH_AND + trexw, r1, tlb_mask, 0);

    /* cmp 0(r0), r1 */
    tcg_out_modrm_offset(s, OPC_CMP_GvEv + trexw, r1, r0, which);

    /* Prepare for both the fast path add of the tlb addend, and the slow
       path function argument setup.  There are two cases worth note:
       For 32-bit guest and x86_64 host, MOVL zero-extends the guest address
       before the fastpath ADDQ below.  For 64-bit guest and x32 host, MOVQ
       copies the entire guest address for the slow path, while truncation
       for the 32-bit host happens with the fastpath ADDL below.  */
    tcg_out_mov(s, ttype, r1, addrlo);

    /* jne slow_path */
    tcg_out_opc(s, OPC_JCC_long + JCC_JNE, 0, 0, 0);
    label_ptr[0] = s->code_ptr;
    s->code_ptr += 4;

    if (TARGET_LONG_BITS > TCG_TARGET_REG_BITS) {
        /* cmp 4(r0), addrhi */
        tcg_out_modrm_offset(s, OPC_CMP_GvEv, addrhi, r0, which + 4);

        /* jne slow_path */
        tcg_out_opc(s, OPC_JCC_long + JCC_JNE, 0, 0, 0);
        label_ptr[1] = s->code_ptr;
        s->code_ptr += 4;
    }

    /* TLB Hit.  */

    /* add addend(r0), r1 */
    tcg_out_modrm_offset(s, OPC_ADD_GvEv + hrexw, r1, r0,
<<<<<<< HEAD
                         offsetof(CPUTLBEntry, addend) - which);

#ifdef CONFIG_PLUGIN
    if (opc & MO_HADDR) {
        tcg_out_st(s, TCG_TYPE_PTR, r1, TCG_AREG0,
                   offsetof(CPUArchState, hostaddr));
    }
#endif
=======
                         offsetof(CPUTLBEntry, addend));
>>>>>>> 034cb9cd
}

/*
 * Record the context of a call to the out of line helper code for the slow path
 * for a load or store, so that we can later generate the correct helper code
 */
static void add_qemu_ldst_label(TCGContext *s, bool is_ld, TCGMemOpIdx oi,
                                TCGReg datalo, TCGReg datahi,
                                TCGReg addrlo, TCGReg addrhi,
                                tcg_insn_unit *raddr,
                                tcg_insn_unit **label_ptr)
{
    TCGLabelQemuLdst *label = new_ldst_label(s);

    label->is_ld = is_ld;
    label->oi = oi;
    label->datalo_reg = datalo;
    label->datahi_reg = datahi;
    label->addrlo_reg = addrlo;
    label->addrhi_reg = addrhi;
    label->raddr = raddr;
    label->label_ptr[0] = label_ptr[0];
    if (TARGET_LONG_BITS > TCG_TARGET_REG_BITS) {
        label->label_ptr[1] = label_ptr[1];
    }
}

/*
 * Generate code for the slow path for a load at the end of block
 */
static void tcg_out_qemu_ld_slow_path(TCGContext *s, TCGLabelQemuLdst *l)
{
    TCGMemOpIdx oi = l->oi;
    TCGMemOp opc = get_memop(oi);
    TCGReg data_reg;
    tcg_insn_unit **label_ptr = &l->label_ptr[0];

    /* resolve label address */
    tcg_patch32(label_ptr[0], s->code_ptr - label_ptr[0] - 4);
    if (TARGET_LONG_BITS > TCG_TARGET_REG_BITS) {
        tcg_patch32(label_ptr[1], s->code_ptr - label_ptr[1] - 4);
    }

    if (TCG_TARGET_REG_BITS == 32) {
        int ofs = 0;

        tcg_out_st(s, TCG_TYPE_PTR, TCG_AREG0, TCG_REG_ESP, ofs);
        ofs += 4;

        tcg_out_st(s, TCG_TYPE_I32, l->addrlo_reg, TCG_REG_ESP, ofs);
        ofs += 4;

        if (TARGET_LONG_BITS == 64) {
            tcg_out_st(s, TCG_TYPE_I32, l->addrhi_reg, TCG_REG_ESP, ofs);
            ofs += 4;
        }

        tcg_out_sti(s, TCG_TYPE_I32, oi, TCG_REG_ESP, ofs);
        ofs += 4;

        tcg_out_sti(s, TCG_TYPE_PTR, (uintptr_t)l->raddr, TCG_REG_ESP, ofs);
    } else {
        tcg_out_mov(s, TCG_TYPE_PTR, tcg_target_call_iarg_regs[0], TCG_AREG0);
        /* The second argument is already loaded with addrlo.  */
        tcg_out_movi(s, TCG_TYPE_I32, tcg_target_call_iarg_regs[2], oi);
        tcg_out_movi(s, TCG_TYPE_PTR, tcg_target_call_iarg_regs[3],
                     (uintptr_t)l->raddr);
    }

    tcg_out_call(s, qemu_ld_helpers[opc & (MO_BSWAP | MO_SIZE)]);

    data_reg = l->datalo_reg;
    switch (opc & MO_SSIZE) {
    case MO_SB:
        tcg_out_ext8s(s, data_reg, TCG_REG_EAX, P_REXW);
        break;
    case MO_SW:
        tcg_out_ext16s(s, data_reg, TCG_REG_EAX, P_REXW);
        break;
#if TCG_TARGET_REG_BITS == 64
    case MO_SL:
        tcg_out_ext32s(s, data_reg, TCG_REG_EAX);
        break;
#endif
    case MO_UB:
    case MO_UW:
        /* Note that the helpers have zero-extended to tcg_target_long.  */
    case MO_UL:
        tcg_out_mov(s, TCG_TYPE_I32, data_reg, TCG_REG_EAX);
        break;
    case MO_Q:
        if (TCG_TARGET_REG_BITS == 64) {
            tcg_out_mov(s, TCG_TYPE_I64, data_reg, TCG_REG_RAX);
        } else if (data_reg == TCG_REG_EDX) {
            /* xchg %edx, %eax */
            tcg_out_opc(s, OPC_XCHG_ax_r32 + TCG_REG_EDX, 0, 0, 0);
            tcg_out_mov(s, TCG_TYPE_I32, l->datahi_reg, TCG_REG_EAX);
        } else {
            tcg_out_mov(s, TCG_TYPE_I32, data_reg, TCG_REG_EAX);
            tcg_out_mov(s, TCG_TYPE_I32, l->datahi_reg, TCG_REG_EDX);
        }
        break;
    default:
        tcg_abort();
    }

    /* Jump to the code corresponding to next IR of qemu_st */
    tcg_out_jmp(s, l->raddr);
}

/*
 * Generate code for the slow path for a store at the end of block
 */
static void tcg_out_qemu_st_slow_path(TCGContext *s, TCGLabelQemuLdst *l)
{
    TCGMemOpIdx oi = l->oi;
    TCGMemOp opc = get_memop(oi);
    TCGMemOp s_bits = opc & MO_SIZE;
    tcg_insn_unit **label_ptr = &l->label_ptr[0];
    TCGReg retaddr;

    /* resolve label address */
    tcg_patch32(label_ptr[0], s->code_ptr - label_ptr[0] - 4);
    if (TARGET_LONG_BITS > TCG_TARGET_REG_BITS) {
        tcg_patch32(label_ptr[1], s->code_ptr - label_ptr[1] - 4);
    }

    if (TCG_TARGET_REG_BITS == 32) {
        int ofs = 0;

        tcg_out_st(s, TCG_TYPE_PTR, TCG_AREG0, TCG_REG_ESP, ofs);
        ofs += 4;

        tcg_out_st(s, TCG_TYPE_I32, l->addrlo_reg, TCG_REG_ESP, ofs);
        ofs += 4;

        if (TARGET_LONG_BITS == 64) {
            tcg_out_st(s, TCG_TYPE_I32, l->addrhi_reg, TCG_REG_ESP, ofs);
            ofs += 4;
        }

        tcg_out_st(s, TCG_TYPE_I32, l->datalo_reg, TCG_REG_ESP, ofs);
        ofs += 4;

        if (s_bits == MO_64) {
            tcg_out_st(s, TCG_TYPE_I32, l->datahi_reg, TCG_REG_ESP, ofs);
            ofs += 4;
        }

        tcg_out_sti(s, TCG_TYPE_I32, oi, TCG_REG_ESP, ofs);
        ofs += 4;

        retaddr = TCG_REG_EAX;
        tcg_out_movi(s, TCG_TYPE_PTR, retaddr, (uintptr_t)l->raddr);
        tcg_out_st(s, TCG_TYPE_PTR, retaddr, TCG_REG_ESP, ofs);
    } else {
        tcg_out_mov(s, TCG_TYPE_PTR, tcg_target_call_iarg_regs[0], TCG_AREG0);
        /* The second argument is already loaded with addrlo.  */
        tcg_out_mov(s, (s_bits == MO_64 ? TCG_TYPE_I64 : TCG_TYPE_I32),
                    tcg_target_call_iarg_regs[2], l->datalo_reg);
        tcg_out_movi(s, TCG_TYPE_I32, tcg_target_call_iarg_regs[3], oi);

        if (ARRAY_SIZE(tcg_target_call_iarg_regs) > 4) {
            retaddr = tcg_target_call_iarg_regs[4];
            tcg_out_movi(s, TCG_TYPE_PTR, retaddr, (uintptr_t)l->raddr);
        } else {
            retaddr = TCG_REG_RAX;
            tcg_out_movi(s, TCG_TYPE_PTR, retaddr, (uintptr_t)l->raddr);
            tcg_out_st(s, TCG_TYPE_PTR, retaddr, TCG_REG_ESP,
                       TCG_TARGET_CALL_STACK_OFFSET);
        }
    }

    /* "Tail call" to the helper, with the return address back inline.  */
    tcg_out_push(s, retaddr);
    tcg_out_jmp(s, qemu_st_helpers[opc & (MO_BSWAP | MO_SIZE)]);
}
#elif defined(__x86_64__) && defined(__linux__)
# include <asm/prctl.h>
# include <sys/prctl.h>

int arch_prctl(int code, unsigned long addr);

static int guest_base_flags;
static inline void setup_guest_base_seg(void)
{
    if (arch_prctl(ARCH_SET_GS, guest_base) == 0) {
        guest_base_flags = P_GS;
    }
}
#else
# define guest_base_flags 0
static inline void setup_guest_base_seg(void) { }
#endif /* SOFTMMU */

static void tcg_out_qemu_ld_direct(TCGContext *s, TCGReg datalo, TCGReg datahi,
                                   TCGReg base, int index, intptr_t ofs,
                                   int seg, TCGMemOp memop)
{
    const TCGMemOp real_bswap = memop & MO_BSWAP;
    TCGMemOp bswap = real_bswap;
    int movop = OPC_MOVL_GvEv;

    if (have_movbe && real_bswap) {
        bswap = 0;
        movop = OPC_MOVBE_GyMy;
    }

    switch (memop & MO_SSIZE) {
    case MO_UB:
        tcg_out_modrm_sib_offset(s, OPC_MOVZBL + seg, datalo,
                                 base, index, 0, ofs);
        break;
    case MO_SB:
        tcg_out_modrm_sib_offset(s, OPC_MOVSBL + P_REXW + seg, datalo,
                                 base, index, 0, ofs);
        break;
    case MO_UW:
        tcg_out_modrm_sib_offset(s, OPC_MOVZWL + seg, datalo,
                                 base, index, 0, ofs);
        if (real_bswap) {
            tcg_out_rolw_8(s, datalo);
        }
        break;
    case MO_SW:
        if (real_bswap) {
            if (have_movbe) {
                tcg_out_modrm_sib_offset(s, OPC_MOVBE_GyMy + P_DATA16 + seg,
                                         datalo, base, index, 0, ofs);
            } else {
                tcg_out_modrm_sib_offset(s, OPC_MOVZWL + seg, datalo,
                                         base, index, 0, ofs);
                tcg_out_rolw_8(s, datalo);
            }
            tcg_out_modrm(s, OPC_MOVSWL + P_REXW, datalo, datalo);
        } else {
            tcg_out_modrm_sib_offset(s, OPC_MOVSWL + P_REXW + seg,
                                     datalo, base, index, 0, ofs);
        }
        break;
    case MO_UL:
        tcg_out_modrm_sib_offset(s, movop + seg, datalo, base, index, 0, ofs);
        if (bswap) {
            tcg_out_bswap32(s, datalo);
        }
        break;
#if TCG_TARGET_REG_BITS == 64
    case MO_SL:
        if (real_bswap) {
            tcg_out_modrm_sib_offset(s, movop + seg, datalo,
                                     base, index, 0, ofs);
            if (bswap) {
                tcg_out_bswap32(s, datalo);
            }
            tcg_out_ext32s(s, datalo, datalo);
        } else {
            tcg_out_modrm_sib_offset(s, OPC_MOVSLQ + seg, datalo,
                                     base, index, 0, ofs);
        }
        break;
#endif
    case MO_Q:
        if (TCG_TARGET_REG_BITS == 64) {
            tcg_out_modrm_sib_offset(s, movop + P_REXW + seg, datalo,
                                     base, index, 0, ofs);
            if (bswap) {
                tcg_out_bswap64(s, datalo);
            }
        } else {
            if (real_bswap) {
                int t = datalo;
                datalo = datahi;
                datahi = t;
            }
            if (base != datalo) {
                tcg_out_modrm_sib_offset(s, movop + seg, datalo,
                                         base, index, 0, ofs);
                tcg_out_modrm_sib_offset(s, movop + seg, datahi,
                                         base, index, 0, ofs + 4);
            } else {
                tcg_out_modrm_sib_offset(s, movop + seg, datahi,
                                         base, index, 0, ofs + 4);
                tcg_out_modrm_sib_offset(s, movop + seg, datalo,
                                         base, index, 0, ofs);
            }
            if (bswap) {
                tcg_out_bswap32(s, datalo);
                tcg_out_bswap32(s, datahi);
            }
        }
        break;
    default:
        tcg_abort();
    }
}

/* XXX: qemu_ld and qemu_st could be modified to clobber only EDX and
   EAX. It will be useful once fixed registers globals are less
   common. */
static void tcg_out_qemu_ld(TCGContext *s, const TCGArg *args, bool is64)
{
    TCGReg datalo, datahi, addrlo;
    TCGReg addrhi __attribute__((unused));
    TCGMemOpIdx oi;
    TCGMemOp opc;
#if defined(CONFIG_SOFTMMU)
    int mem_index;
    tcg_insn_unit *label_ptr[2];
#endif

    datalo = *args++;
    datahi = (TCG_TARGET_REG_BITS == 32 && is64 ? *args++ : 0);
    addrlo = *args++;
    addrhi = (TARGET_LONG_BITS > TCG_TARGET_REG_BITS ? *args++ : 0);
    oi = *args++;
    opc = get_memop(oi);

#if defined(CONFIG_SOFTMMU)
    mem_index = get_mmuidx(oi);

    tcg_out_tlb_load(s, addrlo, addrhi, mem_index, opc,
                     label_ptr, offsetof(CPUTLBEntry, addr_read));

    /* TLB Hit.  */
    tcg_out_qemu_ld_direct(s, datalo, datahi, TCG_REG_L1, -1, 0, 0, opc);

    /* Record the current context of a load into ldst label */
    add_qemu_ldst_label(s, true, oi, datalo, datahi, addrlo, addrhi,
                        s->code_ptr, label_ptr);
#else
    {
        int32_t offset = guest_base;
        TCGReg base = addrlo;
        int index = -1;
        int seg = 0;

        /* For a 32-bit guest, the high 32 bits may contain garbage.
           We can do this with the ADDR32 prefix if we're not using
           a guest base, or when using segmentation.  Otherwise we
           need to zero-extend manually.  */
        if (guest_base == 0 || guest_base_flags) {
            seg = guest_base_flags;
            offset = 0;
            if (TCG_TARGET_REG_BITS > TARGET_LONG_BITS) {
                seg |= P_ADDR32;
            }
        } else if (TCG_TARGET_REG_BITS == 64) {
            if (TARGET_LONG_BITS == 32) {
                tcg_out_ext32u(s, TCG_REG_L0, base);
                base = TCG_REG_L0;
            }
            if (offset != guest_base) {
                tcg_out_movi(s, TCG_TYPE_I64, TCG_REG_L1, guest_base);
                index = TCG_REG_L1;
                offset = 0;
            }
        }

        tcg_out_qemu_ld_direct(s, datalo, datahi,
                               base, index, offset, seg, opc);
    }
#endif
}

static void tcg_out_qemu_st_direct(TCGContext *s, TCGReg datalo, TCGReg datahi,
                                   TCGReg base, intptr_t ofs, int seg,
                                   TCGMemOp memop)
{
    /* ??? Ideally we wouldn't need a scratch register.  For user-only,
       we could perform the bswap twice to restore the original value
       instead of moving to the scratch.  But as it is, the L constraint
       means that TCG_REG_L0 is definitely free here.  */
    const TCGReg scratch = TCG_REG_L0;
    const TCGMemOp real_bswap = memop & MO_BSWAP;
    TCGMemOp bswap = real_bswap;
    int movop = OPC_MOVL_EvGv;

    if (have_movbe && real_bswap) {
        bswap = 0;
        movop = OPC_MOVBE_MyGy;
    }

    switch (memop & MO_SIZE) {
    case MO_8:
        /* In 32-bit mode, 8-bit stores can only happen from [abcd]x.
           Use the scratch register if necessary.  */
        if (TCG_TARGET_REG_BITS == 32 && datalo >= 4) {
            tcg_out_mov(s, TCG_TYPE_I32, scratch, datalo);
            datalo = scratch;
        }
        tcg_out_modrm_offset(s, OPC_MOVB_EvGv + P_REXB_R + seg,
                             datalo, base, ofs);
        break;
    case MO_16:
        if (bswap) {
            tcg_out_mov(s, TCG_TYPE_I32, scratch, datalo);
            tcg_out_rolw_8(s, scratch);
            datalo = scratch;
        }
        tcg_out_modrm_offset(s, movop + P_DATA16 + seg, datalo, base, ofs);
        break;
    case MO_32:
        if (bswap) {
            tcg_out_mov(s, TCG_TYPE_I32, scratch, datalo);
            tcg_out_bswap32(s, scratch);
            datalo = scratch;
        }
        tcg_out_modrm_offset(s, movop + seg, datalo, base, ofs);
        break;
    case MO_64:
        if (TCG_TARGET_REG_BITS == 64) {
            if (bswap) {
                tcg_out_mov(s, TCG_TYPE_I64, scratch, datalo);
                tcg_out_bswap64(s, scratch);
                datalo = scratch;
            }
            tcg_out_modrm_offset(s, movop + P_REXW + seg, datalo, base, ofs);
        } else if (bswap) {
            tcg_out_mov(s, TCG_TYPE_I32, scratch, datahi);
            tcg_out_bswap32(s, scratch);
            tcg_out_modrm_offset(s, OPC_MOVL_EvGv + seg, scratch, base, ofs);
            tcg_out_mov(s, TCG_TYPE_I32, scratch, datalo);
            tcg_out_bswap32(s, scratch);
            tcg_out_modrm_offset(s, OPC_MOVL_EvGv + seg, scratch, base, ofs+4);
        } else {
            if (real_bswap) {
                int t = datalo;
                datalo = datahi;
                datahi = t;
            }
            tcg_out_modrm_offset(s, movop + seg, datalo, base, ofs);
            tcg_out_modrm_offset(s, movop + seg, datahi, base, ofs+4);
        }
        break;
    default:
        tcg_abort();
    }
}

static void tcg_out_qemu_st(TCGContext *s, const TCGArg *args, bool is64)
{
    TCGReg datalo, datahi, addrlo;
    TCGReg addrhi __attribute__((unused));
    TCGMemOpIdx oi;
    TCGMemOp opc;
#if defined(CONFIG_SOFTMMU)
    int mem_index;
    tcg_insn_unit *label_ptr[2];
#endif

    datalo = *args++;
    datahi = (TCG_TARGET_REG_BITS == 32 && is64 ? *args++ : 0);
    addrlo = *args++;
    addrhi = (TARGET_LONG_BITS > TCG_TARGET_REG_BITS ? *args++ : 0);
    oi = *args++;
    opc = get_memop(oi);

#if defined(CONFIG_SOFTMMU)
    mem_index = get_mmuidx(oi);

    tcg_out_tlb_load(s, addrlo, addrhi, mem_index, opc,
                     label_ptr, offsetof(CPUTLBEntry, addr_write));

    /* TLB Hit.  */
    tcg_out_qemu_st_direct(s, datalo, datahi, TCG_REG_L1, 0, 0, opc);

    /* Record the current context of a store into ldst label */
    add_qemu_ldst_label(s, false, oi, datalo, datahi, addrlo, addrhi,
                        s->code_ptr, label_ptr);
#else
    {
        int32_t offset = guest_base;
        TCGReg base = addrlo;
        int seg = 0;

        /* See comment in tcg_out_qemu_ld re zero-extension of addrlo.  */
        if (guest_base == 0 || guest_base_flags) {
            seg = guest_base_flags;
            offset = 0;
            if (TCG_TARGET_REG_BITS > TARGET_LONG_BITS) {
                seg |= P_ADDR32;
            }
        } else if (TCG_TARGET_REG_BITS == 64) {
            /* ??? Note that we can't use the same SIB addressing scheme
               as for loads, since we require L0 free for bswap.  */
            if (offset != guest_base) {
                if (TARGET_LONG_BITS == 32) {
                    tcg_out_ext32u(s, TCG_REG_L0, base);
                    base = TCG_REG_L0;
                }
                tcg_out_movi(s, TCG_TYPE_I64, TCG_REG_L1, guest_base);
                tgen_arithr(s, ARITH_ADD + P_REXW, TCG_REG_L1, base);
                base = TCG_REG_L1;
                offset = 0;
            } else if (TARGET_LONG_BITS == 32) {
                tcg_out_ext32u(s, TCG_REG_L1, base);
                base = TCG_REG_L1;
            }
        }

        tcg_out_qemu_st_direct(s, datalo, datahi, base, offset, seg, opc);
    }
#endif
}

static inline void tcg_out_op(TCGContext *s, TCGOpcode opc,
                              const TCGArg *args, const int *const_args)
{
    TCGArg a0, a1, a2;
    int c, const_a2, vexop, rexw = 0;

#if TCG_TARGET_REG_BITS == 64
# define OP_32_64(x) \
        case glue(glue(INDEX_op_, x), _i64): \
            rexw = P_REXW; /* FALLTHRU */    \
        case glue(glue(INDEX_op_, x), _i32)
#else
# define OP_32_64(x) \
        case glue(glue(INDEX_op_, x), _i32)
#endif

    /* Hoist the loads of the most common arguments.  */
    a0 = args[0];
    a1 = args[1];
    a2 = args[2];
    const_a2 = const_args[2];

    switch (opc) {
    case INDEX_op_exit_tb:
        /* Reuse the zeroing that exists for goto_ptr.  */
        if (a0 == 0) {
            tcg_out_jmp(s, s->code_gen_epilogue);
        } else {
            tcg_out_movi(s, TCG_TYPE_PTR, TCG_REG_EAX, a0);
            tcg_out_jmp(s, tb_ret_addr);
        }
        break;
    case INDEX_op_goto_tb:
        if (s->tb_jmp_insn_offset) {
            /* direct jump method */
            int gap;
            /* jump displacement must be aligned for atomic patching;
             * see if we need to add extra nops before jump
             */
            gap = tcg_pcrel_diff(s, QEMU_ALIGN_PTR_UP(s->code_ptr + 1, 4));
            if (gap != 1) {
                tcg_out_nopn(s, gap - 1);
            }
            tcg_out8(s, OPC_JMP_long); /* jmp im */
            s->tb_jmp_insn_offset[a0] = tcg_current_code_size(s);
            tcg_out32(s, 0);
        } else {
            /* indirect jump method */
            tcg_out_modrm_offset(s, OPC_GRP5, EXT5_JMPN_Ev, -1,
                                 (intptr_t)(s->tb_jmp_target_addr + a0));
        }
        set_jmp_reset_offset(s, a0);
        break;
    case INDEX_op_goto_ptr:
        /* jmp to the given host address (could be epilogue) */
        tcg_out_modrm(s, OPC_GRP5, EXT5_JMPN_Ev, a0);
        break;
    case INDEX_op_br:
        tcg_out_jxx(s, JCC_JMP, arg_label(a0), 0);
        break;
    OP_32_64(ld8u):
        /* Note that we can ignore REXW for the zero-extend to 64-bit.  */
        tcg_out_modrm_offset(s, OPC_MOVZBL, a0, a1, a2);
        break;
    OP_32_64(ld8s):
        tcg_out_modrm_offset(s, OPC_MOVSBL + rexw, a0, a1, a2);
        break;
    OP_32_64(ld16u):
        /* Note that we can ignore REXW for the zero-extend to 64-bit.  */
        tcg_out_modrm_offset(s, OPC_MOVZWL, a0, a1, a2);
        break;
    OP_32_64(ld16s):
        tcg_out_modrm_offset(s, OPC_MOVSWL + rexw, a0, a1, a2);
        break;
#if TCG_TARGET_REG_BITS == 64
    case INDEX_op_ld32u_i64:
#endif
    case INDEX_op_ld_i32:
        tcg_out_ld(s, TCG_TYPE_I32, a0, a1, a2);
        break;

    OP_32_64(st8):
        if (const_args[0]) {
            tcg_out_modrm_offset(s, OPC_MOVB_EvIz, 0, a1, a2);
            tcg_out8(s, a0);
        } else {
            tcg_out_modrm_offset(s, OPC_MOVB_EvGv | P_REXB_R, a0, a1, a2);
        }
        break;
    OP_32_64(st16):
        if (const_args[0]) {
            tcg_out_modrm_offset(s, OPC_MOVL_EvIz | P_DATA16, 0, a1, a2);
            tcg_out16(s, a0);
        } else {
            tcg_out_modrm_offset(s, OPC_MOVL_EvGv | P_DATA16, a0, a1, a2);
        }
        break;
#if TCG_TARGET_REG_BITS == 64
    case INDEX_op_st32_i64:
#endif
    case INDEX_op_st_i32:
        if (const_args[0]) {
            tcg_out_modrm_offset(s, OPC_MOVL_EvIz, 0, a1, a2);
            tcg_out32(s, a0);
        } else {
            tcg_out_st(s, TCG_TYPE_I32, a0, a1, a2);
        }
        break;

    OP_32_64(add):
        /* For 3-operand addition, use LEA.  */
        if (a0 != a1) {
            TCGArg c3 = 0;
            if (const_a2) {
                c3 = a2, a2 = -1;
            } else if (a0 == a2) {
                /* Watch out for dest = src + dest, since we've removed
                   the matching constraint on the add.  */
                tgen_arithr(s, ARITH_ADD + rexw, a0, a1);
                break;
            }

            tcg_out_modrm_sib_offset(s, OPC_LEA + rexw, a0, a1, a2, 0, c3);
            break;
        }
        c = ARITH_ADD;
        goto gen_arith;
    OP_32_64(sub):
        c = ARITH_SUB;
        goto gen_arith;
    OP_32_64(and):
        c = ARITH_AND;
        goto gen_arith;
    OP_32_64(or):
        c = ARITH_OR;
        goto gen_arith;
    OP_32_64(xor):
        c = ARITH_XOR;
        goto gen_arith;
    gen_arith:
        if (const_a2) {
            tgen_arithi(s, c + rexw, a0, a2, 0);
        } else {
            tgen_arithr(s, c + rexw, a0, a2);
        }
        break;

    OP_32_64(andc):
        if (const_a2) {
            tcg_out_mov(s, rexw ? TCG_TYPE_I64 : TCG_TYPE_I32, a0, a1);
            tgen_arithi(s, ARITH_AND + rexw, a0, ~a2, 0);
        } else {
            tcg_out_vex_modrm(s, OPC_ANDN + rexw, a0, a2, a1);
        }
        break;

    OP_32_64(mul):
        if (const_a2) {
            int32_t val;
            val = a2;
            if (val == (int8_t)val) {
                tcg_out_modrm(s, OPC_IMUL_GvEvIb + rexw, a0, a0);
                tcg_out8(s, val);
            } else {
                tcg_out_modrm(s, OPC_IMUL_GvEvIz + rexw, a0, a0);
                tcg_out32(s, val);
            }
        } else {
            tcg_out_modrm(s, OPC_IMUL_GvEv + rexw, a0, a2);
        }
        break;

    OP_32_64(div2):
        tcg_out_modrm(s, OPC_GRP3_Ev + rexw, EXT3_IDIV, args[4]);
        break;
    OP_32_64(divu2):
        tcg_out_modrm(s, OPC_GRP3_Ev + rexw, EXT3_DIV, args[4]);
        break;

    OP_32_64(shl):
        /* For small constant 3-operand shift, use LEA.  */
        if (const_a2 && a0 != a1 && (a2 - 1) < 3) {
            if (a2 - 1 == 0) {
                /* shl $1,a1,a0 -> lea (a1,a1),a0 */
                tcg_out_modrm_sib_offset(s, OPC_LEA + rexw, a0, a1, a1, 0, 0);
            } else {
                /* shl $n,a1,a0 -> lea 0(,a1,n),a0 */
                tcg_out_modrm_sib_offset(s, OPC_LEA + rexw, a0, -1, a1, a2, 0);
            }
            break;
        }
        c = SHIFT_SHL;
        vexop = OPC_SHLX;
        goto gen_shift_maybe_vex;
    OP_32_64(shr):
        c = SHIFT_SHR;
        vexop = OPC_SHRX;
        goto gen_shift_maybe_vex;
    OP_32_64(sar):
        c = SHIFT_SAR;
        vexop = OPC_SARX;
        goto gen_shift_maybe_vex;
    OP_32_64(rotl):
        c = SHIFT_ROL;
        goto gen_shift;
    OP_32_64(rotr):
        c = SHIFT_ROR;
        goto gen_shift;
    gen_shift_maybe_vex:
        if (have_bmi2) {
            if (!const_a2) {
                tcg_out_vex_modrm(s, vexop + rexw, a0, a2, a1);
                break;
            }
            tcg_out_mov(s, rexw ? TCG_TYPE_I64 : TCG_TYPE_I32, a0, a1);
        }
        /* FALLTHRU */
    gen_shift:
        if (const_a2) {
            tcg_out_shifti(s, c + rexw, a0, a2);
        } else {
            tcg_out_modrm(s, OPC_SHIFT_cl + rexw, c, a0);
        }
        break;

    OP_32_64(ctz):
        tcg_out_ctz(s, rexw, args[0], args[1], args[2], const_args[2]);
        break;
    OP_32_64(clz):
        tcg_out_clz(s, rexw, args[0], args[1], args[2], const_args[2]);
        break;
    OP_32_64(ctpop):
        tcg_out_modrm(s, OPC_POPCNT + rexw, a0, a1);
        break;

    case INDEX_op_brcond_i32:
        tcg_out_brcond32(s, a2, a0, a1, const_args[1], arg_label(args[3]), 0);
        break;
    case INDEX_op_setcond_i32:
        tcg_out_setcond32(s, args[3], a0, a1, a2, const_a2);
        break;
    case INDEX_op_movcond_i32:
        tcg_out_movcond32(s, args[5], a0, a1, a2, const_a2, args[3]);
        break;

    OP_32_64(bswap16):
        tcg_out_rolw_8(s, a0);
        break;
    OP_32_64(bswap32):
        tcg_out_bswap32(s, a0);
        break;

    OP_32_64(neg):
        tcg_out_modrm(s, OPC_GRP3_Ev + rexw, EXT3_NEG, a0);
        break;
    OP_32_64(not):
        tcg_out_modrm(s, OPC_GRP3_Ev + rexw, EXT3_NOT, a0);
        break;

    OP_32_64(ext8s):
        tcg_out_ext8s(s, a0, a1, rexw);
        break;
    OP_32_64(ext16s):
        tcg_out_ext16s(s, a0, a1, rexw);
        break;
    OP_32_64(ext8u):
        tcg_out_ext8u(s, a0, a1);
        break;
    OP_32_64(ext16u):
        tcg_out_ext16u(s, a0, a1);
        break;

    case INDEX_op_qemu_ld_i32:
        tcg_out_qemu_ld(s, args, 0);
        break;
    case INDEX_op_qemu_ld_i64:
        tcg_out_qemu_ld(s, args, 1);
        break;
    case INDEX_op_qemu_st_i32:
        tcg_out_qemu_st(s, args, 0);
        break;
    case INDEX_op_qemu_st_i64:
        tcg_out_qemu_st(s, args, 1);
        break;

    OP_32_64(mulu2):
        tcg_out_modrm(s, OPC_GRP3_Ev + rexw, EXT3_MUL, args[3]);
        break;
    OP_32_64(muls2):
        tcg_out_modrm(s, OPC_GRP3_Ev + rexw, EXT3_IMUL, args[3]);
        break;
    OP_32_64(add2):
        if (const_args[4]) {
            tgen_arithi(s, ARITH_ADD + rexw, a0, args[4], 1);
        } else {
            tgen_arithr(s, ARITH_ADD + rexw, a0, args[4]);
        }
        if (const_args[5]) {
            tgen_arithi(s, ARITH_ADC + rexw, a1, args[5], 1);
        } else {
            tgen_arithr(s, ARITH_ADC + rexw, a1, args[5]);
        }
        break;
    OP_32_64(sub2):
        if (const_args[4]) {
            tgen_arithi(s, ARITH_SUB + rexw, a0, args[4], 1);
        } else {
            tgen_arithr(s, ARITH_SUB + rexw, a0, args[4]);
        }
        if (const_args[5]) {
            tgen_arithi(s, ARITH_SBB + rexw, a1, args[5], 1);
        } else {
            tgen_arithr(s, ARITH_SBB + rexw, a1, args[5]);
        }
        break;

#if TCG_TARGET_REG_BITS == 32
    case INDEX_op_brcond2_i32:
        tcg_out_brcond2(s, args, const_args, 0);
        break;
    case INDEX_op_setcond2_i32:
        tcg_out_setcond2(s, args, const_args);
        break;
#else /* TCG_TARGET_REG_BITS == 64 */
    case INDEX_op_ld32s_i64:
        tcg_out_modrm_offset(s, OPC_MOVSLQ, a0, a1, a2);
        break;
    case INDEX_op_ld_i64:
        tcg_out_ld(s, TCG_TYPE_I64, a0, a1, a2);
        break;
    case INDEX_op_st_i64:
        if (const_args[0]) {
            tcg_out_modrm_offset(s, OPC_MOVL_EvIz | P_REXW, 0, a1, a2);
            tcg_out32(s, a0);
        } else {
            tcg_out_st(s, TCG_TYPE_I64, a0, a1, a2);
        }
        break;

    case INDEX_op_brcond_i64:
        tcg_out_brcond64(s, a2, a0, a1, const_args[1], arg_label(args[3]), 0);
        break;
    case INDEX_op_setcond_i64:
        tcg_out_setcond64(s, args[3], a0, a1, a2, const_a2);
        break;
    case INDEX_op_movcond_i64:
        tcg_out_movcond64(s, args[5], a0, a1, a2, const_a2, args[3]);
        break;

    case INDEX_op_bswap64_i64:
        tcg_out_bswap64(s, a0);
        break;
    case INDEX_op_extu_i32_i64:
    case INDEX_op_ext32u_i64:
        tcg_out_ext32u(s, a0, a1);
        break;
    case INDEX_op_ext_i32_i64:
    case INDEX_op_ext32s_i64:
        tcg_out_ext32s(s, a0, a1);
        break;
#endif

    OP_32_64(deposit):
        if (args[3] == 0 && args[4] == 8) {
            /* load bits 0..7 */
            tcg_out_modrm(s, OPC_MOVB_EvGv | P_REXB_R | P_REXB_RM, a2, a0);
        } else if (args[3] == 8 && args[4] == 8) {
            /* load bits 8..15 */
            tcg_out_modrm(s, OPC_MOVB_EvGv, a2, a0 + 4);
        } else if (args[3] == 0 && args[4] == 16) {
            /* load bits 0..15 */
            tcg_out_modrm(s, OPC_MOVL_EvGv | P_DATA16, a2, a0);
        } else {
            tcg_abort();
        }
        break;

    case INDEX_op_extract_i64:
        if (a2 + args[3] == 32) {
            /* This is a 32-bit zero-extending right shift.  */
            tcg_out_mov(s, TCG_TYPE_I32, a0, a1);
            tcg_out_shifti(s, SHIFT_SHR, a0, a2);
            break;
        }
        /* FALLTHRU */
    case INDEX_op_extract_i32:
        /* On the off-chance that we can use the high-byte registers.
           Otherwise we emit the same ext16 + shift pattern that we
           would have gotten from the normal tcg-op.c expansion.  */
        tcg_debug_assert(a2 == 8 && args[3] == 8);
        if (a1 < 4 && a0 < 8) {
            tcg_out_modrm(s, OPC_MOVZBL, a0, a1 + 4);
        } else {
            tcg_out_ext16u(s, a0, a1);
            tcg_out_shifti(s, SHIFT_SHR, a0, 8);
        }
        break;

    case INDEX_op_sextract_i32:
        /* We don't implement sextract_i64, as we cannot sign-extend to
           64-bits without using the REX prefix that explicitly excludes
           access to the high-byte registers.  */
        tcg_debug_assert(a2 == 8 && args[3] == 8);
        if (a1 < 4 && a0 < 8) {
            tcg_out_modrm(s, OPC_MOVSBL, a0, a1 + 4);
        } else {
            tcg_out_ext16s(s, a0, a1, 0);
            tcg_out_shifti(s, SHIFT_SAR, a0, 8);
        }
        break;

    case INDEX_op_mb:
        tcg_out_mb(s, a0);
        break;
    case INDEX_op_mov_i32:  /* Always emitted via tcg_out_mov.  */
    case INDEX_op_mov_i64:
    case INDEX_op_mov_vec:
    case INDEX_op_movi_i32: /* Always emitted via tcg_out_movi.  */
    case INDEX_op_movi_i64:
    case INDEX_op_dupi_vec:
    case INDEX_op_call:     /* Always emitted via tcg_out_call.  */
    default:
        tcg_abort();
    }

#undef OP_32_64
}

static void tcg_out_vec_op(TCGContext *s, TCGOpcode opc,
                           unsigned vecl, unsigned vece,
                           const TCGArg *args, const int *const_args)
{
    static int const add_insn[4] = {
        OPC_PADDB, OPC_PADDW, OPC_PADDD, OPC_PADDQ
    };
    static int const sub_insn[4] = {
        OPC_PSUBB, OPC_PSUBW, OPC_PSUBD, OPC_PSUBQ
    };
    static int const mul_insn[4] = {
        OPC_UD2, OPC_PMULLW, OPC_PMULLD, OPC_UD2
    };
    static int const shift_imm_insn[4] = {
        OPC_UD2, OPC_PSHIFTW_Ib, OPC_PSHIFTD_Ib, OPC_PSHIFTQ_Ib
    };
    static int const cmpeq_insn[4] = {
        OPC_PCMPEQB, OPC_PCMPEQW, OPC_PCMPEQD, OPC_PCMPEQQ
    };
    static int const cmpgt_insn[4] = {
        OPC_PCMPGTB, OPC_PCMPGTW, OPC_PCMPGTD, OPC_PCMPGTQ
    };
    static int const punpckl_insn[4] = {
        OPC_PUNPCKLBW, OPC_PUNPCKLWD, OPC_PUNPCKLDQ, OPC_PUNPCKLQDQ
    };
    static int const punpckh_insn[4] = {
        OPC_PUNPCKHBW, OPC_PUNPCKHWD, OPC_PUNPCKHDQ, OPC_PUNPCKHQDQ
    };
    static int const packss_insn[4] = {
        OPC_PACKSSWB, OPC_PACKSSDW, OPC_UD2, OPC_UD2
    };
    static int const packus_insn[4] = {
        OPC_PACKUSWB, OPC_PACKUSDW, OPC_UD2, OPC_UD2
    };

    TCGType type = vecl + TCG_TYPE_V64;
    int insn, sub;
    TCGArg a0, a1, a2;

    a0 = args[0];
    a1 = args[1];
    a2 = args[2];

    switch (opc) {
    case INDEX_op_add_vec:
        insn = add_insn[vece];
        goto gen_simd;
    case INDEX_op_sub_vec:
        insn = sub_insn[vece];
        goto gen_simd;
    case INDEX_op_mul_vec:
        insn = mul_insn[vece];
        goto gen_simd;
    case INDEX_op_and_vec:
        insn = OPC_PAND;
        goto gen_simd;
    case INDEX_op_or_vec:
        insn = OPC_POR;
        goto gen_simd;
    case INDEX_op_xor_vec:
        insn = OPC_PXOR;
        goto gen_simd;
    case INDEX_op_x86_punpckl_vec:
        insn = punpckl_insn[vece];
        goto gen_simd;
    case INDEX_op_x86_punpckh_vec:
        insn = punpckh_insn[vece];
        goto gen_simd;
    case INDEX_op_x86_packss_vec:
        insn = packss_insn[vece];
        goto gen_simd;
    case INDEX_op_x86_packus_vec:
        insn = packus_insn[vece];
        goto gen_simd;
#if TCG_TARGET_REG_BITS == 32
    case INDEX_op_dup2_vec:
        /* Constraints have already placed both 32-bit inputs in xmm regs.  */
        insn = OPC_PUNPCKLDQ;
        goto gen_simd;
#endif
    gen_simd:
        tcg_debug_assert(insn != OPC_UD2);
        if (type == TCG_TYPE_V256) {
            insn |= P_VEXL;
        }
        tcg_out_vex_modrm(s, insn, a0, a1, a2);
        break;

    case INDEX_op_cmp_vec:
        sub = args[3];
        if (sub == TCG_COND_EQ) {
            insn = cmpeq_insn[vece];
        } else if (sub == TCG_COND_GT) {
            insn = cmpgt_insn[vece];
        } else {
            g_assert_not_reached();
        }
        goto gen_simd;

    case INDEX_op_andc_vec:
        insn = OPC_PANDN;
        if (type == TCG_TYPE_V256) {
            insn |= P_VEXL;
        }
        tcg_out_vex_modrm(s, insn, a0, a2, a1);
        break;

    case INDEX_op_shli_vec:
        sub = 6;
        goto gen_shift;
    case INDEX_op_shri_vec:
        sub = 2;
        goto gen_shift;
    case INDEX_op_sari_vec:
        tcg_debug_assert(vece != MO_64);
        sub = 4;
    gen_shift:
        tcg_debug_assert(vece != MO_8);
        insn = shift_imm_insn[vece];
        if (type == TCG_TYPE_V256) {
            insn |= P_VEXL;
        }
        tcg_out_vex_modrm(s, insn, sub, a0, a1);
        tcg_out8(s, a2);
        break;

    case INDEX_op_ld_vec:
        tcg_out_ld(s, type, a0, a1, a2);
        break;
    case INDEX_op_st_vec:
        tcg_out_st(s, type, a0, a1, a2);
        break;
    case INDEX_op_dup_vec:
        tcg_out_dup_vec(s, type, vece, a0, a1);
        break;

    case INDEX_op_x86_shufps_vec:
        insn = OPC_SHUFPS;
        sub = args[3];
        goto gen_simd_imm8;
    case INDEX_op_x86_blend_vec:
        if (vece == MO_16) {
            insn = OPC_PBLENDW;
        } else if (vece == MO_32) {
            insn = (have_avx2 ? OPC_VPBLENDD : OPC_BLENDPS);
        } else {
            g_assert_not_reached();
        }
        sub = args[3];
        goto gen_simd_imm8;
    case INDEX_op_x86_vperm2i128_vec:
        insn = OPC_VPERM2I128;
        sub = args[3];
        goto gen_simd_imm8;
    gen_simd_imm8:
        if (type == TCG_TYPE_V256) {
            insn |= P_VEXL;
        }
        tcg_out_vex_modrm(s, insn, a0, a1, a2);
        tcg_out8(s, sub);
        break;

    case INDEX_op_x86_vpblendvb_vec:
        insn = OPC_VPBLENDVB;
        if (type == TCG_TYPE_V256) {
            insn |= P_VEXL;
        }
        tcg_out_vex_modrm(s, insn, a0, a1, a2);
        tcg_out8(s, args[3] << 4);
        break;

    case INDEX_op_x86_psrldq_vec:
        tcg_out_vex_modrm(s, OPC_GRP14, 3, a0, a1);
        tcg_out8(s, a2);
        break;

    default:
        g_assert_not_reached();
    }
}

static const TCGTargetOpDef *tcg_target_op_def(TCGOpcode op)
{
    static const TCGTargetOpDef r = { .args_ct_str = { "r" } };
    static const TCGTargetOpDef ri_r = { .args_ct_str = { "ri", "r" } };
    static const TCGTargetOpDef re_r = { .args_ct_str = { "re", "r" } };
    static const TCGTargetOpDef qi_r = { .args_ct_str = { "qi", "r" } };
    static const TCGTargetOpDef r_r = { .args_ct_str = { "r", "r" } };
    static const TCGTargetOpDef r_q = { .args_ct_str = { "r", "q" } };
    static const TCGTargetOpDef r_re = { .args_ct_str = { "r", "re" } };
    static const TCGTargetOpDef r_0 = { .args_ct_str = { "r", "0" } };
    static const TCGTargetOpDef r_r_ri = { .args_ct_str = { "r", "r", "ri" } };
    static const TCGTargetOpDef r_r_re = { .args_ct_str = { "r", "r", "re" } };
    static const TCGTargetOpDef r_0_re = { .args_ct_str = { "r", "0", "re" } };
    static const TCGTargetOpDef r_0_ci = { .args_ct_str = { "r", "0", "ci" } };
    static const TCGTargetOpDef r_L = { .args_ct_str = { "r", "L" } };
    static const TCGTargetOpDef L_L = { .args_ct_str = { "L", "L" } };
    static const TCGTargetOpDef r_L_L = { .args_ct_str = { "r", "L", "L" } };
    static const TCGTargetOpDef r_r_L = { .args_ct_str = { "r", "r", "L" } };
    static const TCGTargetOpDef L_L_L = { .args_ct_str = { "L", "L", "L" } };
    static const TCGTargetOpDef r_r_L_L
        = { .args_ct_str = { "r", "r", "L", "L" } };
    static const TCGTargetOpDef L_L_L_L
        = { .args_ct_str = { "L", "L", "L", "L" } };
    static const TCGTargetOpDef x_x = { .args_ct_str = { "x", "x" } };
    static const TCGTargetOpDef x_x_x = { .args_ct_str = { "x", "x", "x" } };
    static const TCGTargetOpDef x_x_x_x
        = { .args_ct_str = { "x", "x", "x", "x" } };
    static const TCGTargetOpDef x_r = { .args_ct_str = { "x", "r" } };

    switch (op) {
    case INDEX_op_goto_ptr:
        return &r;

    case INDEX_op_ld8u_i32:
    case INDEX_op_ld8u_i64:
    case INDEX_op_ld8s_i32:
    case INDEX_op_ld8s_i64:
    case INDEX_op_ld16u_i32:
    case INDEX_op_ld16u_i64:
    case INDEX_op_ld16s_i32:
    case INDEX_op_ld16s_i64:
    case INDEX_op_ld_i32:
    case INDEX_op_ld32u_i64:
    case INDEX_op_ld32s_i64:
    case INDEX_op_ld_i64:
        return &r_r;

    case INDEX_op_st8_i32:
    case INDEX_op_st8_i64:
        return &qi_r;
    case INDEX_op_st16_i32:
    case INDEX_op_st16_i64:
    case INDEX_op_st_i32:
    case INDEX_op_st32_i64:
        return &ri_r;
    case INDEX_op_st_i64:
        return &re_r;

    case INDEX_op_add_i32:
    case INDEX_op_add_i64:
        return &r_r_re;
    case INDEX_op_sub_i32:
    case INDEX_op_sub_i64:
    case INDEX_op_mul_i32:
    case INDEX_op_mul_i64:
    case INDEX_op_or_i32:
    case INDEX_op_or_i64:
    case INDEX_op_xor_i32:
    case INDEX_op_xor_i64:
        return &r_0_re;

    case INDEX_op_and_i32:
    case INDEX_op_and_i64:
        {
            static const TCGTargetOpDef and
                = { .args_ct_str = { "r", "0", "reZ" } };
            return &and;
        }
        break;
    case INDEX_op_andc_i32:
    case INDEX_op_andc_i64:
        {
            static const TCGTargetOpDef andc
                = { .args_ct_str = { "r", "r", "rI" } };
            return &andc;
        }
        break;

    case INDEX_op_shl_i32:
    case INDEX_op_shl_i64:
    case INDEX_op_shr_i32:
    case INDEX_op_shr_i64:
    case INDEX_op_sar_i32:
    case INDEX_op_sar_i64:
        return have_bmi2 ? &r_r_ri : &r_0_ci;
    case INDEX_op_rotl_i32:
    case INDEX_op_rotl_i64:
    case INDEX_op_rotr_i32:
    case INDEX_op_rotr_i64:
        return &r_0_ci;

    case INDEX_op_brcond_i32:
    case INDEX_op_brcond_i64:
        return &r_re;

    case INDEX_op_bswap16_i32:
    case INDEX_op_bswap16_i64:
    case INDEX_op_bswap32_i32:
    case INDEX_op_bswap32_i64:
    case INDEX_op_bswap64_i64:
    case INDEX_op_neg_i32:
    case INDEX_op_neg_i64:
    case INDEX_op_not_i32:
    case INDEX_op_not_i64:
        return &r_0;

    case INDEX_op_ext8s_i32:
    case INDEX_op_ext8s_i64:
    case INDEX_op_ext8u_i32:
    case INDEX_op_ext8u_i64:
        return &r_q;
    case INDEX_op_ext16s_i32:
    case INDEX_op_ext16s_i64:
    case INDEX_op_ext16u_i32:
    case INDEX_op_ext16u_i64:
    case INDEX_op_ext32s_i64:
    case INDEX_op_ext32u_i64:
    case INDEX_op_ext_i32_i64:
    case INDEX_op_extu_i32_i64:
    case INDEX_op_extract_i32:
    case INDEX_op_extract_i64:
    case INDEX_op_sextract_i32:
    case INDEX_op_ctpop_i32:
    case INDEX_op_ctpop_i64:
        return &r_r;

    case INDEX_op_deposit_i32:
    case INDEX_op_deposit_i64:
        {
            static const TCGTargetOpDef dep
                = { .args_ct_str = { "Q", "0", "Q" } };
            return &dep;
        }
    case INDEX_op_setcond_i32:
    case INDEX_op_setcond_i64:
        {
            static const TCGTargetOpDef setc
                = { .args_ct_str = { "q", "r", "re" } };
            return &setc;
        }
    case INDEX_op_movcond_i32:
    case INDEX_op_movcond_i64:
        {
            static const TCGTargetOpDef movc
                = { .args_ct_str = { "r", "r", "re", "r", "0" } };
            return &movc;
        }
    case INDEX_op_div2_i32:
    case INDEX_op_div2_i64:
    case INDEX_op_divu2_i32:
    case INDEX_op_divu2_i64:
        {
            static const TCGTargetOpDef div2
                = { .args_ct_str = { "a", "d", "0", "1", "r" } };
            return &div2;
        }
    case INDEX_op_mulu2_i32:
    case INDEX_op_mulu2_i64:
    case INDEX_op_muls2_i32:
    case INDEX_op_muls2_i64:
        {
            static const TCGTargetOpDef mul2
                = { .args_ct_str = { "a", "d", "a", "r" } };
            return &mul2;
        }
    case INDEX_op_add2_i32:
    case INDEX_op_add2_i64:
    case INDEX_op_sub2_i32:
    case INDEX_op_sub2_i64:
        {
            static const TCGTargetOpDef arith2
                = { .args_ct_str = { "r", "r", "0", "1", "re", "re" } };
            return &arith2;
        }
    case INDEX_op_ctz_i32:
    case INDEX_op_ctz_i64:
        {
            static const TCGTargetOpDef ctz[2] = {
                { .args_ct_str = { "&r", "r", "r" } },
                { .args_ct_str = { "&r", "r", "rW" } },
            };
            return &ctz[have_bmi1];
        }
    case INDEX_op_clz_i32:
    case INDEX_op_clz_i64:
        {
            static const TCGTargetOpDef clz[2] = {
                { .args_ct_str = { "&r", "r", "r" } },
                { .args_ct_str = { "&r", "r", "rW" } },
            };
            return &clz[have_lzcnt];
        }

    case INDEX_op_qemu_ld_i32:
        return TARGET_LONG_BITS <= TCG_TARGET_REG_BITS ? &r_L : &r_L_L;
    case INDEX_op_qemu_st_i32:
        return TARGET_LONG_BITS <= TCG_TARGET_REG_BITS ? &L_L : &L_L_L;
    case INDEX_op_qemu_ld_i64:
        return (TCG_TARGET_REG_BITS == 64 ? &r_L
                : TARGET_LONG_BITS <= TCG_TARGET_REG_BITS ? &r_r_L
                : &r_r_L_L);
    case INDEX_op_qemu_st_i64:
        return (TCG_TARGET_REG_BITS == 64 ? &L_L
                : TARGET_LONG_BITS <= TCG_TARGET_REG_BITS ? &L_L_L
                : &L_L_L_L);

    case INDEX_op_brcond2_i32:
        {
            static const TCGTargetOpDef b2
                = { .args_ct_str = { "r", "r", "ri", "ri" } };
            return &b2;
        }
    case INDEX_op_setcond2_i32:
        {
            static const TCGTargetOpDef s2
                = { .args_ct_str = { "r", "r", "r", "ri", "ri" } };
            return &s2;
        }

    case INDEX_op_ld_vec:
    case INDEX_op_st_vec:
        return &x_r;

    case INDEX_op_add_vec:
    case INDEX_op_sub_vec:
    case INDEX_op_mul_vec:
    case INDEX_op_and_vec:
    case INDEX_op_or_vec:
    case INDEX_op_xor_vec:
    case INDEX_op_andc_vec:
    case INDEX_op_cmp_vec:
    case INDEX_op_x86_shufps_vec:
    case INDEX_op_x86_blend_vec:
    case INDEX_op_x86_packss_vec:
    case INDEX_op_x86_packus_vec:
    case INDEX_op_x86_vperm2i128_vec:
    case INDEX_op_x86_punpckl_vec:
    case INDEX_op_x86_punpckh_vec:
#if TCG_TARGET_REG_BITS == 32
    case INDEX_op_dup2_vec:
#endif
        return &x_x_x;
    case INDEX_op_dup_vec:
    case INDEX_op_shli_vec:
    case INDEX_op_shri_vec:
    case INDEX_op_sari_vec:
    case INDEX_op_x86_psrldq_vec:
        return &x_x;
    case INDEX_op_x86_vpblendvb_vec:
        return &x_x_x_x;

    default:
        break;
    }
    return NULL;
}

int tcg_can_emit_vec_op(TCGOpcode opc, TCGType type, unsigned vece)
{
    switch (opc) {
    case INDEX_op_add_vec:
    case INDEX_op_sub_vec:
    case INDEX_op_and_vec:
    case INDEX_op_or_vec:
    case INDEX_op_xor_vec:
    case INDEX_op_andc_vec:
        return 1;
    case INDEX_op_cmp_vec:
        return -1;

    case INDEX_op_shli_vec:
    case INDEX_op_shri_vec:
        /* We must expand the operation for MO_8.  */
        return vece == MO_8 ? -1 : 1;

    case INDEX_op_sari_vec:
        /* We must expand the operation for MO_8.  */
        if (vece == MO_8) {
            return -1;
        }
        /* We can emulate this for MO_64, but it does not pay off
           unless we're producing at least 4 values.  */
        if (vece == MO_64) {
            return type >= TCG_TYPE_V256 ? -1 : 0;
        }
        return 1;

    case INDEX_op_mul_vec:
        if (vece == MO_8) {
            /* We can expand the operation for MO_8.  */
            return -1;
        }
        if (vece == MO_64) {
            return 0;
        }
        return 1;

    default:
        return 0;
    }
}

void tcg_expand_vec_op(TCGOpcode opc, TCGType type, unsigned vece,
                       TCGArg a0, ...)
{
    va_list va;
    TCGArg a1, a2;
    TCGv_vec v0, t1, t2, t3, t4;

    va_start(va, a0);
    v0 = temp_tcgv_vec(arg_temp(a0));

    switch (opc) {
    case INDEX_op_shli_vec:
    case INDEX_op_shri_vec:
        tcg_debug_assert(vece == MO_8);
        a1 = va_arg(va, TCGArg);
        a2 = va_arg(va, TCGArg);
        /* Unpack to W, shift, and repack.  Tricky bits:
           (1) Use punpck*bw x,x to produce DDCCBBAA,
               i.e. duplicate in other half of the 16-bit lane.
           (2) For right-shift, add 8 so that the high half of
               the lane becomes zero.  For left-shift, we must
               shift up and down again.
           (3) Step 2 leaves high half zero such that PACKUSWB
               (pack with unsigned saturation) does not modify
               the quantity.  */
        t1 = tcg_temp_new_vec(type);
        t2 = tcg_temp_new_vec(type);
        vec_gen_3(INDEX_op_x86_punpckl_vec, type, MO_8,
                  tcgv_vec_arg(t1), a1, a1);
        vec_gen_3(INDEX_op_x86_punpckh_vec, type, MO_8,
                  tcgv_vec_arg(t2), a1, a1);
        if (opc == INDEX_op_shri_vec) {
            vec_gen_3(INDEX_op_shri_vec, type, MO_16,
                     tcgv_vec_arg(t1), tcgv_vec_arg(t1), a2 + 8);
            vec_gen_3(INDEX_op_shri_vec, type, MO_16,
                     tcgv_vec_arg(t2), tcgv_vec_arg(t2), a2 + 8);
        } else {
            vec_gen_3(INDEX_op_shli_vec, type, MO_16,
                     tcgv_vec_arg(t1), tcgv_vec_arg(t1), a2 + 8);
            vec_gen_3(INDEX_op_shli_vec, type, MO_16,
                     tcgv_vec_arg(t2), tcgv_vec_arg(t2), a2 + 8);
            vec_gen_3(INDEX_op_shri_vec, type, MO_16,
                     tcgv_vec_arg(t1), tcgv_vec_arg(t1), 8);
            vec_gen_3(INDEX_op_shri_vec, type, MO_16,
                     tcgv_vec_arg(t2), tcgv_vec_arg(t2), 8);
        }
        vec_gen_3(INDEX_op_x86_packus_vec, type, MO_8,
                 a0, tcgv_vec_arg(t1), tcgv_vec_arg(t2));
        tcg_temp_free_vec(t1);
        tcg_temp_free_vec(t2);
        break;

    case INDEX_op_sari_vec:
        a1 = va_arg(va, TCGArg);
        a2 = va_arg(va, TCGArg);
        if (vece == MO_8) {
            /* Unpack to W, shift, and repack, as above.  */
            t1 = tcg_temp_new_vec(type);
            t2 = tcg_temp_new_vec(type);
            vec_gen_3(INDEX_op_x86_punpckl_vec, type, MO_8,
                      tcgv_vec_arg(t1), a1, a1);
            vec_gen_3(INDEX_op_x86_punpckh_vec, type, MO_8,
                      tcgv_vec_arg(t2), a1, a1);
            vec_gen_3(INDEX_op_sari_vec, type, MO_16,
                      tcgv_vec_arg(t1), tcgv_vec_arg(t1), a2 + 8);
            vec_gen_3(INDEX_op_sari_vec, type, MO_16,
                      tcgv_vec_arg(t2), tcgv_vec_arg(t2), a2 + 8);
            vec_gen_3(INDEX_op_x86_packss_vec, type, MO_8,
                      a0, tcgv_vec_arg(t1), tcgv_vec_arg(t2));
            tcg_temp_free_vec(t1);
            tcg_temp_free_vec(t2);
            break;
        }
        tcg_debug_assert(vece == MO_64);
        /* MO_64: If the shift is <= 32, we can emulate the sign extend by
           performing an arithmetic 32-bit shift and overwriting the high
           half of the result (note that the ISA says shift of 32 is valid). */
        if (a2 <= 32) {
            t1 = tcg_temp_new_vec(type);
            vec_gen_3(INDEX_op_sari_vec, type, MO_32, tcgv_vec_arg(t1), a1, a2);
            vec_gen_3(INDEX_op_shri_vec, type, MO_64, a0, a1, a2);
            vec_gen_4(INDEX_op_x86_blend_vec, type, MO_32,
                      a0, a0, tcgv_vec_arg(t1), 0xaa);
            tcg_temp_free_vec(t1);
            break;
        }
        /* Otherwise we will need to use a compare vs 0 to produce the
           sign-extend, shift and merge.  */
        t1 = tcg_temp_new_vec(type);
        t2 = tcg_const_zeros_vec(type);
        vec_gen_4(INDEX_op_cmp_vec, type, MO_64,
                  tcgv_vec_arg(t1), tcgv_vec_arg(t2), a1, TCG_COND_GT);
        tcg_temp_free_vec(t2);
        vec_gen_3(INDEX_op_shri_vec, type, MO_64, a0, a1, a2);
        vec_gen_3(INDEX_op_shli_vec, type, MO_64,
                  tcgv_vec_arg(t1), tcgv_vec_arg(t1), 64 - a2);
        vec_gen_3(INDEX_op_or_vec, type, MO_64, a0, a0, tcgv_vec_arg(t1));
        tcg_temp_free_vec(t1);
        break;

    case INDEX_op_mul_vec:
        tcg_debug_assert(vece == MO_8);
        a1 = va_arg(va, TCGArg);
        a2 = va_arg(va, TCGArg);
        switch (type) {
        case TCG_TYPE_V64:
            t1 = tcg_temp_new_vec(TCG_TYPE_V128);
            t2 = tcg_temp_new_vec(TCG_TYPE_V128);
            tcg_gen_dup16i_vec(t2, 0);
            vec_gen_3(INDEX_op_x86_punpckl_vec, TCG_TYPE_V128, MO_8,
                      tcgv_vec_arg(t1), a1, tcgv_vec_arg(t2));
            vec_gen_3(INDEX_op_x86_punpckl_vec, TCG_TYPE_V128, MO_8,
                      tcgv_vec_arg(t2), tcgv_vec_arg(t2), a2);
            tcg_gen_mul_vec(MO_16, t1, t1, t2);
            tcg_gen_shri_vec(MO_16, t1, t1, 8);
            vec_gen_3(INDEX_op_x86_packus_vec, TCG_TYPE_V128, MO_8,
                      a0, tcgv_vec_arg(t1), tcgv_vec_arg(t1));
            tcg_temp_free_vec(t1);
            tcg_temp_free_vec(t2);
            break;

        case TCG_TYPE_V128:
            t1 = tcg_temp_new_vec(TCG_TYPE_V128);
            t2 = tcg_temp_new_vec(TCG_TYPE_V128);
            t3 = tcg_temp_new_vec(TCG_TYPE_V128);
            t4 = tcg_temp_new_vec(TCG_TYPE_V128);
            tcg_gen_dup16i_vec(t4, 0);
            vec_gen_3(INDEX_op_x86_punpckl_vec, TCG_TYPE_V128, MO_8,
                      tcgv_vec_arg(t1), a1, tcgv_vec_arg(t4));
            vec_gen_3(INDEX_op_x86_punpckl_vec, TCG_TYPE_V128, MO_8,
                      tcgv_vec_arg(t2), tcgv_vec_arg(t4), a2);
            vec_gen_3(INDEX_op_x86_punpckh_vec, TCG_TYPE_V128, MO_8,
                      tcgv_vec_arg(t3), a1, tcgv_vec_arg(t4));
            vec_gen_3(INDEX_op_x86_punpckh_vec, TCG_TYPE_V128, MO_8,
                      tcgv_vec_arg(t4), tcgv_vec_arg(t4), a2);
            tcg_gen_mul_vec(MO_16, t1, t1, t2);
            tcg_gen_mul_vec(MO_16, t3, t3, t4);
            tcg_gen_shri_vec(MO_16, t1, t1, 8);
            tcg_gen_shri_vec(MO_16, t3, t3, 8);
            vec_gen_3(INDEX_op_x86_packus_vec, TCG_TYPE_V128, MO_8,
                      a0, tcgv_vec_arg(t1), tcgv_vec_arg(t3));
            tcg_temp_free_vec(t1);
            tcg_temp_free_vec(t2);
            tcg_temp_free_vec(t3);
            tcg_temp_free_vec(t4);
            break;

        case TCG_TYPE_V256:
            t1 = tcg_temp_new_vec(TCG_TYPE_V256);
            t2 = tcg_temp_new_vec(TCG_TYPE_V256);
            t3 = tcg_temp_new_vec(TCG_TYPE_V256);
            t4 = tcg_temp_new_vec(TCG_TYPE_V256);
            tcg_gen_dup16i_vec(t4, 0);
            /* a1: A[0-7] ... D[0-7]; a2: W[0-7] ... Z[0-7]
               t1: extends of B[0-7], D[0-7]
               t2: extends of X[0-7], Z[0-7]
               t3: extends of A[0-7], C[0-7]
               t4: extends of W[0-7], Y[0-7].  */
            vec_gen_3(INDEX_op_x86_punpckl_vec, TCG_TYPE_V256, MO_8,
                      tcgv_vec_arg(t1), a1, tcgv_vec_arg(t4));
            vec_gen_3(INDEX_op_x86_punpckl_vec, TCG_TYPE_V256, MO_8,
                      tcgv_vec_arg(t2), tcgv_vec_arg(t4), a2);
            vec_gen_3(INDEX_op_x86_punpckh_vec, TCG_TYPE_V256, MO_8,
                      tcgv_vec_arg(t3), a1, tcgv_vec_arg(t4));
            vec_gen_3(INDEX_op_x86_punpckh_vec, TCG_TYPE_V256, MO_8,
                      tcgv_vec_arg(t4), tcgv_vec_arg(t4), a2);
            /* t1: BX DZ; t2: AW CY.  */
            tcg_gen_mul_vec(MO_16, t1, t1, t2);
            tcg_gen_mul_vec(MO_16, t3, t3, t4);
            tcg_gen_shri_vec(MO_16, t1, t1, 8);
            tcg_gen_shri_vec(MO_16, t3, t3, 8);
            /* a0: AW BX CY DZ.  */
            vec_gen_3(INDEX_op_x86_packus_vec, TCG_TYPE_V256, MO_8,
                      a0, tcgv_vec_arg(t1), tcgv_vec_arg(t3));
            tcg_temp_free_vec(t1);
            tcg_temp_free_vec(t2);
            tcg_temp_free_vec(t3);
            tcg_temp_free_vec(t4);
            break;

        default:
            g_assert_not_reached();
        }
        break;

    case INDEX_op_cmp_vec:
        {
            enum {
                NEED_SWAP = 1,
                NEED_INV  = 2,
                NEED_BIAS = 4
            };
            static const uint8_t fixups[16] = {
                [0 ... 15] = -1,
                [TCG_COND_EQ] = 0,
                [TCG_COND_NE] = NEED_INV,
                [TCG_COND_GT] = 0,
                [TCG_COND_LT] = NEED_SWAP,
                [TCG_COND_LE] = NEED_INV,
                [TCG_COND_GE] = NEED_SWAP | NEED_INV,
                [TCG_COND_GTU] = NEED_BIAS,
                [TCG_COND_LTU] = NEED_BIAS | NEED_SWAP,
                [TCG_COND_LEU] = NEED_BIAS | NEED_INV,
                [TCG_COND_GEU] = NEED_BIAS | NEED_SWAP | NEED_INV,
            };

            TCGCond cond;
            uint8_t fixup;

            a1 = va_arg(va, TCGArg);
            a2 = va_arg(va, TCGArg);
            cond = va_arg(va, TCGArg);
            fixup = fixups[cond & 15];
            tcg_debug_assert(fixup != 0xff);

            if (fixup & NEED_INV) {
                cond = tcg_invert_cond(cond);
            }
            if (fixup & NEED_SWAP) {
                TCGArg t;
                t = a1, a1 = a2, a2 = t;
                cond = tcg_swap_cond(cond);
            }

            t1 = t2 = NULL;
            if (fixup & NEED_BIAS) {
                t1 = tcg_temp_new_vec(type);
                t2 = tcg_temp_new_vec(type);
                tcg_gen_dupi_vec(vece, t2, 1ull << ((8 << vece) - 1));
                tcg_gen_sub_vec(vece, t1, temp_tcgv_vec(arg_temp(a1)), t2);
                tcg_gen_sub_vec(vece, t2, temp_tcgv_vec(arg_temp(a2)), t2);
                a1 = tcgv_vec_arg(t1);
                a2 = tcgv_vec_arg(t2);
                cond = tcg_signed_cond(cond);
            }

            tcg_debug_assert(cond == TCG_COND_EQ || cond == TCG_COND_GT);
            vec_gen_4(INDEX_op_cmp_vec, type, vece, a0, a1, a2, cond);

            if (fixup & NEED_BIAS) {
                tcg_temp_free_vec(t1);
                tcg_temp_free_vec(t2);
            }
            if (fixup & NEED_INV) {
                tcg_gen_not_vec(vece, v0, v0);
            }
        }
        break;

    default:
        break;
    }

    va_end(va);
}

static const int tcg_target_callee_save_regs[] = {
#if TCG_TARGET_REG_BITS == 64
    TCG_REG_RBP,
    TCG_REG_RBX,
#if defined(_WIN64)
    TCG_REG_RDI,
    TCG_REG_RSI,
#endif
    TCG_REG_R12,
    TCG_REG_R13,
    TCG_REG_R14, /* Currently used for the global env. */
    TCG_REG_R15,
#else
    TCG_REG_EBP, /* Currently used for the global env. */
    TCG_REG_EBX,
    TCG_REG_ESI,
    TCG_REG_EDI,
#endif
};

/* Compute frame size via macros, to share between tcg_target_qemu_prologue
   and tcg_register_jit.  */

#define PUSH_SIZE \
    ((1 + ARRAY_SIZE(tcg_target_callee_save_regs)) \
     * (TCG_TARGET_REG_BITS / 8))

#define FRAME_SIZE \
    ((PUSH_SIZE \
      + TCG_STATIC_CALL_ARGS_SIZE \
      + CPU_TEMP_BUF_NLONGS * sizeof(long) \
      + TCG_TARGET_STACK_ALIGN - 1) \
     & ~(TCG_TARGET_STACK_ALIGN - 1))

/* Generate global QEMU prologue and epilogue code */
static void tcg_target_qemu_prologue(TCGContext *s)
{
    int i, stack_addend;

    /* TB prologue */

    /* Reserve some stack space, also for TCG temps.  */
    stack_addend = FRAME_SIZE - PUSH_SIZE;
    tcg_set_frame(s, TCG_REG_CALL_STACK, TCG_STATIC_CALL_ARGS_SIZE,
                  CPU_TEMP_BUF_NLONGS * sizeof(long));

    /* Save all callee saved registers.  */
    for (i = 0; i < ARRAY_SIZE(tcg_target_callee_save_regs); i++) {
        tcg_out_push(s, tcg_target_callee_save_regs[i]);
    }

#if TCG_TARGET_REG_BITS == 32
    tcg_out_ld(s, TCG_TYPE_PTR, TCG_AREG0, TCG_REG_ESP,
               (ARRAY_SIZE(tcg_target_callee_save_regs) + 1) * 4);
    tcg_out_addi(s, TCG_REG_ESP, -stack_addend);
    /* jmp *tb.  */
    tcg_out_modrm_offset(s, OPC_GRP5, EXT5_JMPN_Ev, TCG_REG_ESP,
		         (ARRAY_SIZE(tcg_target_callee_save_regs) + 2) * 4
			 + stack_addend);
#else
    tcg_out_mov(s, TCG_TYPE_PTR, TCG_AREG0, tcg_target_call_iarg_regs[0]);
    tcg_out_addi(s, TCG_REG_ESP, -stack_addend);
    /* jmp *tb.  */
    tcg_out_modrm(s, OPC_GRP5, EXT5_JMPN_Ev, tcg_target_call_iarg_regs[1]);
#endif

    /*
     * Return path for goto_ptr. Set return value to 0, a-la exit_tb,
     * and fall through to the rest of the epilogue.
     */
    s->code_gen_epilogue = s->code_ptr;
    tcg_out_movi(s, TCG_TYPE_REG, TCG_REG_EAX, 0);

    /* TB epilogue */
    tb_ret_addr = s->code_ptr;

    tcg_out_addi(s, TCG_REG_CALL_STACK, stack_addend);

    if (have_avx2) {
        tcg_out_vex_opc(s, OPC_VZEROUPPER, 0, 0, 0, 0);
    }
    for (i = ARRAY_SIZE(tcg_target_callee_save_regs) - 1; i >= 0; i--) {
        tcg_out_pop(s, tcg_target_callee_save_regs[i]);
    }
    tcg_out_opc(s, OPC_RET, 0, 0, 0);

#if !defined(CONFIG_SOFTMMU)
    /* Try to set up a segment register to point to guest_base.  */
    if (guest_base) {
        setup_guest_base_seg();
    }
#endif
}

static void tcg_out_nop_fill(tcg_insn_unit *p, int count)
{
    memset(p, 0x90, count);
}

static void tcg_target_init(TCGContext *s)
{
#ifdef CONFIG_CPUID_H
    unsigned a, b, c, d, b7 = 0;
    int max = __get_cpuid_max(0, 0);

    if (max >= 7) {
        /* BMI1 is available on AMD Piledriver and Intel Haswell CPUs.  */
        __cpuid_count(7, 0, a, b7, c, d);
        have_bmi1 = (b7 & bit_BMI) != 0;
        have_bmi2 = (b7 & bit_BMI2) != 0;
    }

    if (max >= 1) {
        __cpuid(1, a, b, c, d);
#ifndef have_cmov
        /* For 32-bit, 99% certainty that we're running on hardware that
           supports cmov, but we still need to check.  In case cmov is not
           available, we'll use a small forward branch.  */
        have_cmov = (d & bit_CMOV) != 0;
#endif

        /* MOVBE is only available on Intel Atom and Haswell CPUs, so we
           need to probe for it.  */
        have_movbe = (c & bit_MOVBE) != 0;
        have_popcnt = (c & bit_POPCNT) != 0;

        /* There are a number of things we must check before we can be
           sure of not hitting invalid opcode.  */
        if (c & bit_OSXSAVE) {
            unsigned xcrl, xcrh;
            /* The xgetbv instruction is not available to older versions of
             * the assembler, so we encode the instruction manually.
             */
            asm(".byte 0x0f, 0x01, 0xd0" : "=a" (xcrl), "=d" (xcrh) : "c" (0));
            if ((xcrl & 6) == 6) {
                have_avx1 = (c & bit_AVX) != 0;
                have_avx2 = (b7 & bit_AVX2) != 0;
            }
        }
    }

    max = __get_cpuid_max(0x8000000, 0);
    if (max >= 1) {
        __cpuid(0x80000001, a, b, c, d);
        /* LZCNT was introduced with AMD Barcelona and Intel Haswell CPUs.  */
        have_lzcnt = (c & bit_LZCNT) != 0;
    }
#endif /* CONFIG_CPUID_H */

    tcg_target_available_regs[TCG_TYPE_I32] = ALL_GENERAL_REGS;
    if (TCG_TARGET_REG_BITS == 64) {
        tcg_target_available_regs[TCG_TYPE_I64] = ALL_GENERAL_REGS;
    }
    if (have_avx1) {
        tcg_target_available_regs[TCG_TYPE_V64] = ALL_VECTOR_REGS;
        tcg_target_available_regs[TCG_TYPE_V128] = ALL_VECTOR_REGS;
    }
    if (have_avx2) {
        tcg_target_available_regs[TCG_TYPE_V256] = ALL_VECTOR_REGS;
    }

    tcg_target_call_clobber_regs = ALL_VECTOR_REGS;
    tcg_regset_set_reg(tcg_target_call_clobber_regs, TCG_REG_EAX);
    tcg_regset_set_reg(tcg_target_call_clobber_regs, TCG_REG_EDX);
    tcg_regset_set_reg(tcg_target_call_clobber_regs, TCG_REG_ECX);
    if (TCG_TARGET_REG_BITS == 64) {
#if !defined(_WIN64)
        tcg_regset_set_reg(tcg_target_call_clobber_regs, TCG_REG_RDI);
        tcg_regset_set_reg(tcg_target_call_clobber_regs, TCG_REG_RSI);
#endif
        tcg_regset_set_reg(tcg_target_call_clobber_regs, TCG_REG_R8);
        tcg_regset_set_reg(tcg_target_call_clobber_regs, TCG_REG_R9);
        tcg_regset_set_reg(tcg_target_call_clobber_regs, TCG_REG_R10);
        tcg_regset_set_reg(tcg_target_call_clobber_regs, TCG_REG_R11);
    }

    s->reserved_regs = 0;
    tcg_regset_set_reg(s->reserved_regs, TCG_REG_CALL_STACK);
}

typedef struct {
    DebugFrameHeader h;
    uint8_t fde_def_cfa[4];
    uint8_t fde_reg_ofs[14];
} DebugFrame;

/* We're expecting a 2 byte uleb128 encoded value.  */
QEMU_BUILD_BUG_ON(FRAME_SIZE >= (1 << 14));

#if !defined(__ELF__)
    /* Host machine without ELF. */
#elif TCG_TARGET_REG_BITS == 64
#define ELF_HOST_MACHINE EM_X86_64
static const DebugFrame debug_frame = {
    .h.cie.len = sizeof(DebugFrameCIE)-4, /* length after .len member */
    .h.cie.id = -1,
    .h.cie.version = 1,
    .h.cie.code_align = 1,
    .h.cie.data_align = 0x78,             /* sleb128 -8 */
    .h.cie.return_column = 16,

    /* Total FDE size does not include the "len" member.  */
    .h.fde.len = sizeof(DebugFrame) - offsetof(DebugFrame, h.fde.cie_offset),

    .fde_def_cfa = {
        12, 7,                          /* DW_CFA_def_cfa %rsp, ... */
        (FRAME_SIZE & 0x7f) | 0x80,     /* ... uleb128 FRAME_SIZE */
        (FRAME_SIZE >> 7)
    },
    .fde_reg_ofs = {
        0x90, 1,                        /* DW_CFA_offset, %rip, -8 */
        /* The following ordering must match tcg_target_callee_save_regs.  */
        0x86, 2,                        /* DW_CFA_offset, %rbp, -16 */
        0x83, 3,                        /* DW_CFA_offset, %rbx, -24 */
        0x8c, 4,                        /* DW_CFA_offset, %r12, -32 */
        0x8d, 5,                        /* DW_CFA_offset, %r13, -40 */
        0x8e, 6,                        /* DW_CFA_offset, %r14, -48 */
        0x8f, 7,                        /* DW_CFA_offset, %r15, -56 */
    }
};
#else
#define ELF_HOST_MACHINE EM_386
static const DebugFrame debug_frame = {
    .h.cie.len = sizeof(DebugFrameCIE)-4, /* length after .len member */
    .h.cie.id = -1,
    .h.cie.version = 1,
    .h.cie.code_align = 1,
    .h.cie.data_align = 0x7c,             /* sleb128 -4 */
    .h.cie.return_column = 8,

    /* Total FDE size does not include the "len" member.  */
    .h.fde.len = sizeof(DebugFrame) - offsetof(DebugFrame, h.fde.cie_offset),

    .fde_def_cfa = {
        12, 4,                          /* DW_CFA_def_cfa %esp, ... */
        (FRAME_SIZE & 0x7f) | 0x80,     /* ... uleb128 FRAME_SIZE */
        (FRAME_SIZE >> 7)
    },
    .fde_reg_ofs = {
        0x88, 1,                        /* DW_CFA_offset, %eip, -4 */
        /* The following ordering must match tcg_target_callee_save_regs.  */
        0x85, 2,                        /* DW_CFA_offset, %ebp, -8 */
        0x83, 3,                        /* DW_CFA_offset, %ebx, -12 */
        0x86, 4,                        /* DW_CFA_offset, %esi, -16 */
        0x87, 5,                        /* DW_CFA_offset, %edi, -20 */
    }
};
#endif

#if defined(ELF_HOST_MACHINE)
void tcg_register_jit(void *buf, size_t buf_size)
{
    tcg_register_jit_int(buf, buf_size, &debug_frame, sizeof(debug_frame));
}
#endif<|MERGE_RESOLUTION|>--- conflicted
+++ resolved
@@ -1684,8 +1684,7 @@
 
     /* add addend(r0), r1 */
     tcg_out_modrm_offset(s, OPC_ADD_GvEv + hrexw, r1, r0,
-<<<<<<< HEAD
-                         offsetof(CPUTLBEntry, addend) - which);
+                         offsetof(CPUTLBEntry, addend));
 
 #ifdef CONFIG_PLUGIN
     if (opc & MO_HADDR) {
@@ -1693,9 +1692,6 @@
                    offsetof(CPUArchState, hostaddr));
     }
 #endif
-=======
-                         offsetof(CPUTLBEntry, addend));
->>>>>>> 034cb9cd
 }
 
 /*
