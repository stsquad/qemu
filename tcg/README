--- conflicted
+++ resolved
@@ -320,7 +320,6 @@
   dest = (t1 & ~0x0f00) | ((t2 << 8) & 0x0f00)
 
 * extrl_i64_i32 t0, t1
-<<<<<<< HEAD
 
 For 64-bit hosts only, extract the low 32-bits of input T1 and place it
 into 32-bit output T0.  Depending on the host, this may be a simple move,
@@ -328,15 +327,6 @@
 
 * extrh_i64_i32 t0, t1
 
-=======
-
-For 64-bit hosts only, extract the low 32-bits of input T1 and place it
-into 32-bit output T0.  Depending on the host, this may be a simple move,
-or may require additional canonicalization.
-
-* extrh_i64_i32 t0, t1
-
->>>>>>> 7124ccf8
 For 64-bit hosts only, extract the high 32-bits of input T1 and place it
 into 32-bit output T0.  Depending on the host, this may be a simple shift,
 or may require additional canonicalization.
@@ -505,11 +495,7 @@
 few specific operations must be implemented to allow it (see add2_i32,
 sub2_i32, brcond2_i32).
 
-<<<<<<< HEAD
-On a 64 bit target, the values are transfered between 32 and 64-bit
-=======
 On a 64 bit target, the values are transferred between 32 and 64-bit
->>>>>>> 7124ccf8
 registers using the following ops:
 - trunc_shr_i64_i32
 - ext_i32_i64
