--- conflicted
+++ resolved
@@ -15,42 +15,6 @@
 from qapi import *
 import re
 
-<<<<<<< HEAD
-
-def gen_command_decl(name, arg_type, ret_type):
-    return mcgen('''
-%(c_type)s qmp_%(c_name)s(%(params)s);
-''',
-                 c_type=(ret_type and ret_type.c_type()) or 'void',
-                 c_name=c_name(name),
-                 params=gen_params(arg_type, 'Error **errp'))
-
-
-def gen_call(name, arg_type, ret_type):
-    ret = ''
-
-    argstr = ''
-    if arg_type:
-        assert not arg_type.variants
-        for memb in arg_type.members:
-            if memb.optional:
-                argstr += 'arg.has_%s, ' % c_name(memb.name)
-            argstr += 'arg.%s, ' % c_name(memb.name)
-
-    lhs = ''
-    if ret_type:
-        lhs = 'retval = '
-
-    ret = mcgen('''
-
-    %(lhs)sqmp_%(c_name)s(%(args)s&err);
-''',
-                c_name=c_name(name), args=argstr, lhs=lhs)
-    if ret_type:
-        ret += gen_err_check()
-        ret += mcgen('''
-
-=======
 
 def gen_command_decl(name, arg_type, boxed, ret_type):
     return mcgen('''
@@ -90,7 +54,6 @@
         goto out;
     }
 
->>>>>>> 7124ccf8
     qmp_marshal_output_%(c_name)s(retval, ret, &err);
 ''',
                      c_name=ret_type.c_name())
@@ -103,26 +66,6 @@
 static void qmp_marshal_output_%(c_name)s(%(c_type)s ret_in, QObject **ret_out, Error **errp)
 {
     Error *err = NULL;
-<<<<<<< HEAD
-    QmpOutputVisitor *qov = qmp_output_visitor_new();
-    QapiDeallocVisitor *qdv;
-    Visitor *v;
-
-    v = qmp_output_get_visitor(qov);
-    visit_type_%(c_name)s(v, "unused", &ret_in, &err);
-    if (err) {
-        goto out;
-    }
-    *ret_out = qmp_output_get_qobject(qov);
-
-out:
-    error_propagate(errp, err);
-    qmp_output_visitor_cleanup(qov);
-    qdv = qapi_dealloc_visitor_new();
-    v = qapi_dealloc_get_visitor(qdv);
-    visit_type_%(c_name)s(v, "unused", &ret_in, NULL);
-    qapi_dealloc_visitor_cleanup(qdv);
-=======
     Visitor *v;
 
     v = qobject_output_visitor_new(ret_out);
@@ -135,21 +78,13 @@
     v = qapi_dealloc_visitor_new();
     visit_type_%(c_name)s(v, "unused", &ret_in, NULL);
     visit_free(v);
->>>>>>> 7124ccf8
 }
 ''',
                  c_type=ret_type.c_type(), c_name=ret_type.c_name())
 
 
 def gen_marshal_proto(name):
-<<<<<<< HEAD
-    ret = 'void qmp_marshal_%s(QDict *args, QObject **ret, Error **errp)' % c_name(name)
-    if not middle_mode:
-        ret = 'static ' + ret
-    return ret
-=======
     return 'void qmp_marshal_%s(QDict *args, QObject **ret, Error **errp)' % c_name(name)
->>>>>>> 7124ccf8
 
 
 def gen_marshal_decl(name):
@@ -158,14 +93,10 @@
 ''',
                  proto=gen_marshal_proto(name))
 
-<<<<<<< HEAD
-=======
 
 def gen_marshal(name, arg_type, boxed, ret_type):
     have_args = arg_type and not arg_type.is_empty()
->>>>>>> 7124ccf8
-
-def gen_marshal(name, arg_type, ret_type):
+
     ret = mcgen('''
 
 %(proto)s
@@ -180,31 +111,15 @@
 ''',
                      c_type=ret_type.c_type())
 
-<<<<<<< HEAD
-    if arg_type and arg_type.members:
-        ret += mcgen('''
-    QmpInputVisitor *qiv = qmp_input_visitor_new_strict(QOBJECT(args));
-    QapiDeallocVisitor *qdv;
-=======
     if have_args:
         visit_members = ('visit_type_%s_members(v, &arg, &err);'
                          % arg_type.c_name())
         ret += mcgen('''
->>>>>>> 7124ccf8
     Visitor *v;
     %(c_name)s arg = {0};
 
-    v = qmp_input_get_visitor(qiv);
-    visit_type_%(c_name)s_members(v, &arg, &err);
-    if (err) {
-        goto out;
-    }
 ''',
                      c_name=arg_type.c_name())
-<<<<<<< HEAD
-
-=======
->>>>>>> 7124ccf8
     else:
         visit_members = ''
         ret += mcgen('''
@@ -214,12 +129,6 @@
 ''')
         push_indent()
 
-<<<<<<< HEAD
-    ret += gen_call(name, arg_type, ret_type)
-
-    # 'goto out' produced above for arg_type, and by gen_call() for ret_type
-    if (arg_type and arg_type.members) or ret_type:
-=======
     ret += mcgen('''
     v = qobject_input_visitor_new(QOBJECT(args), true);
     visit_start_struct(v, NULL, NULL, 0, &err);
@@ -239,7 +148,6 @@
 
     if not have_args:
         pop_indent()
->>>>>>> 7124ccf8
         ret += mcgen('''
     }
 ''')
@@ -252,20 +160,6 @@
     error_propagate(errp, err);
     visit_free(v);
 ''')
-<<<<<<< HEAD
-    ret += mcgen('''
-    error_propagate(errp, err);
-''')
-    if arg_type and arg_type.members:
-        ret += mcgen('''
-    qmp_input_visitor_cleanup(qiv);
-    qdv = qapi_dealloc_visitor_new();
-    v = qapi_dealloc_get_visitor(qdv);
-    visit_type_%(c_name)s_members(v, &arg, NULL);
-    qapi_dealloc_visitor_cleanup(qdv);
-''',
-                     c_name=arg_type.c_name())
-=======
 
     if have_args:
         visit_members = ('visit_type_%s_members(v, &arg, NULL);'
@@ -291,7 +185,6 @@
         ret += mcgen('''
     }
 ''')
->>>>>>> 7124ccf8
 
     ret += mcgen('''
 }
@@ -341,40 +234,11 @@
         self._visited_ret_types = set()
 
     def visit_end(self):
-<<<<<<< HEAD
-        if not middle_mode:
-            self.defn += gen_registry(self._regy)
-=======
         self.defn += gen_registry(self._regy)
->>>>>>> 7124ccf8
         self._regy = None
         self._visited_ret_types = None
 
     def visit_command(self, name, info, arg_type, ret_type,
-<<<<<<< HEAD
-                      gen, success_response):
-        if not gen:
-            return
-        self.decl += gen_command_decl(name, arg_type, ret_type)
-        if ret_type and ret_type not in self._visited_ret_types:
-            self._visited_ret_types.add(ret_type)
-            self.defn += gen_marshal_output(ret_type)
-        if middle_mode:
-            self.decl += gen_marshal_decl(name)
-        self.defn += gen_marshal(name, arg_type, ret_type)
-        if not middle_mode:
-            self._regy += gen_register_command(name, success_response)
-
-
-middle_mode = False
-
-(input_file, output_dir, do_c, do_h, prefix, opts) = \
-    parse_command_line("m", ["middle"])
-
-for o, a in opts:
-    if o in ("-m", "--middle"):
-        middle_mode = True
-=======
                       gen, success_response, boxed):
         if not gen:
             return
@@ -388,7 +252,6 @@
 
 
 (input_file, output_dir, do_c, do_h, prefix, opts) = parse_command_line()
->>>>>>> 7124ccf8
 
 c_comment = '''
 /*
