"""
This python script adds a new gdb command, "dump-guest-memory". It
should be loaded with "source dump-guest-memory.py" at the (gdb)
prompt.

Copyright (C) 2013, Red Hat, Inc.

Authors:
   Laszlo Ersek <lersek@redhat.com>
   Janosch Frank <frankja@linux.vnet.ibm.com>

This work is licensed under the terms of the GNU GPL, version 2 or later. See
the COPYING file in the top-level directory.
"""

import ctypes

UINTPTR_T = gdb.lookup_type("uintptr_t")

TARGET_PAGE_SIZE = 0x1000
TARGET_PAGE_MASK = 0xFFFFFFFFFFFFF000

# Special value for e_phnum. This indicates that the real number of
# program headers is too large to fit into e_phnum. Instead the real
# value is in the field sh_info of section 0.
PN_XNUM = 0xFFFF

EV_CURRENT = 1

ELFCLASS32 = 1
ELFCLASS64 = 2

ELFDATA2LSB = 1
ELFDATA2MSB = 2

ET_CORE = 4

PT_LOAD = 1
PT_NOTE = 4

EM_386 = 3
EM_PPC = 20
EM_PPC64 = 21
EM_S390 = 22
EM_AARCH = 183
EM_X86_64 = 62

class ELF(object):
    """Representation of a ELF file."""

    def __init__(self, arch):
        self.ehdr = None
        self.notes = []
        self.segments = []
        self.notes_size = 0
<<<<<<< HEAD
        self.endianess = None
        self.elfclass = ELFCLASS64

        if arch == 'aarch64-le':
            self.endianess = ELFDATA2LSB
            self.elfclass = ELFCLASS64
            self.ehdr = get_arch_ehdr(self.endianess, self.elfclass)
            self.ehdr.e_machine = EM_AARCH

        elif arch == 'aarch64-be':
            self.endianess = ELFDATA2MSB
            self.ehdr = get_arch_ehdr(self.endianess, self.elfclass)
            self.ehdr.e_machine = EM_AARCH

        elif arch == 'X86_64':
            self.endianess = ELFDATA2LSB
            self.ehdr = get_arch_ehdr(self.endianess, self.elfclass)
            self.ehdr.e_machine = EM_X86_64

        elif arch == '386':
            self.endianess = ELFDATA2LSB
            self.elfclass = ELFCLASS32
            self.ehdr = get_arch_ehdr(self.endianess, self.elfclass)
            self.ehdr.e_machine = EM_386

        elif arch == 's390':
            self.endianess = ELFDATA2MSB
            self.ehdr = get_arch_ehdr(self.endianess, self.elfclass)
            self.ehdr.e_machine = EM_S390

        elif arch == 'ppc64-le':
            self.endianess = ELFDATA2LSB
            self.ehdr = get_arch_ehdr(self.endianess, self.elfclass)
            self.ehdr.e_machine = EM_PPC64

        elif arch == 'ppc64-be':
            self.endianess = ELFDATA2MSB
            self.ehdr = get_arch_ehdr(self.endianess, self.elfclass)
=======
        self.endianness = None
        self.elfclass = ELFCLASS64

        if arch == 'aarch64-le':
            self.endianness = ELFDATA2LSB
            self.elfclass = ELFCLASS64
            self.ehdr = get_arch_ehdr(self.endianness, self.elfclass)
            self.ehdr.e_machine = EM_AARCH

        elif arch == 'aarch64-be':
            self.endianness = ELFDATA2MSB
            self.ehdr = get_arch_ehdr(self.endianness, self.elfclass)
            self.ehdr.e_machine = EM_AARCH

        elif arch == 'X86_64':
            self.endianness = ELFDATA2LSB
            self.ehdr = get_arch_ehdr(self.endianness, self.elfclass)
            self.ehdr.e_machine = EM_X86_64

        elif arch == '386':
            self.endianness = ELFDATA2LSB
            self.elfclass = ELFCLASS32
            self.ehdr = get_arch_ehdr(self.endianness, self.elfclass)
            self.ehdr.e_machine = EM_386

        elif arch == 's390':
            self.endianness = ELFDATA2MSB
            self.ehdr = get_arch_ehdr(self.endianness, self.elfclass)
            self.ehdr.e_machine = EM_S390

        elif arch == 'ppc64-le':
            self.endianness = ELFDATA2LSB
            self.ehdr = get_arch_ehdr(self.endianness, self.elfclass)
            self.ehdr.e_machine = EM_PPC64

        elif arch == 'ppc64-be':
            self.endianness = ELFDATA2MSB
            self.ehdr = get_arch_ehdr(self.endianness, self.elfclass)
>>>>>>> 7124ccf8
            self.ehdr.e_machine = EM_PPC64

        else:
            raise gdb.GdbError("No valid arch type specified.\n"
                               "Currently supported types:\n"
                               "aarch64-be, aarch64-le, X86_64, 386, s390, "
                               "ppc64-be, ppc64-le")

        self.add_segment(PT_NOTE, 0, 0)

    def add_note(self, n_name, n_desc, n_type):
        """Adds a note to the ELF."""

<<<<<<< HEAD
        note = get_arch_note(self.endianess, len(n_name), len(n_desc))
=======
        note = get_arch_note(self.endianness, len(n_name), len(n_desc))
>>>>>>> 7124ccf8
        note.n_namesz = len(n_name) + 1
        note.n_descsz = len(n_desc)
        note.n_name = n_name.encode()
        note.n_type = n_type

        # Desc needs to be 4 byte aligned (although the 64bit spec
        # specifies 8 byte). When defining n_desc as uint32 it will be
        # automatically aligned but we need the memmove to copy the
        # string into it.
        ctypes.memmove(note.n_desc, n_desc.encode(), len(n_desc))

        self.notes.append(note)
        self.segments[0].p_filesz += ctypes.sizeof(note)
        self.segments[0].p_memsz += ctypes.sizeof(note)

    def add_segment(self, p_type, p_paddr, p_size):
        """Adds a segment to the elf."""

<<<<<<< HEAD
        phdr = get_arch_phdr(self.endianess, self.elfclass)
=======
        phdr = get_arch_phdr(self.endianness, self.elfclass)
>>>>>>> 7124ccf8
        phdr.p_type = p_type
        phdr.p_paddr = p_paddr
        phdr.p_filesz = p_size
        phdr.p_memsz = p_size
        self.segments.append(phdr)
        self.ehdr.e_phnum += 1

    def to_file(self, elf_file):
        """Writes all ELF structures to the the passed file.

        Structure:
        Ehdr
        Segment 0:PT_NOTE
        Segment 1:PT_LOAD
        Segment N:PT_LOAD
        Note    0..N
        Dump contents
        """
        elf_file.write(self.ehdr)
        off = ctypes.sizeof(self.ehdr) + \
              len(self.segments) * ctypes.sizeof(self.segments[0])

        for phdr in self.segments:
            phdr.p_offset = off
            elf_file.write(phdr)
            off += phdr.p_filesz

        for note in self.notes:
            elf_file.write(note)


<<<<<<< HEAD
def get_arch_note(endianess, len_name, len_desc):
    """Returns a Note class with the specified endianess."""

    if endianess == ELFDATA2LSB:
=======
def get_arch_note(endianness, len_name, len_desc):
    """Returns a Note class with the specified endianness."""

    if endianness == ELFDATA2LSB:
>>>>>>> 7124ccf8
        superclass = ctypes.LittleEndianStructure
    else:
        superclass = ctypes.BigEndianStructure

    len_name = len_name + 1

    class Note(superclass):
        """Represents an ELF note, includes the content."""

        _fields_ = [("n_namesz", ctypes.c_uint32),
                    ("n_descsz", ctypes.c_uint32),
                    ("n_type", ctypes.c_uint32),
                    ("n_name", ctypes.c_char * len_name),
                    ("n_desc", ctypes.c_uint32 * ((len_desc + 3) // 4))]
    return Note()


class Ident(ctypes.Structure):
    """Represents the ELF ident array in the ehdr structure."""

    _fields_ = [('ei_mag0', ctypes.c_ubyte),
                ('ei_mag1', ctypes.c_ubyte),
                ('ei_mag2', ctypes.c_ubyte),
                ('ei_mag3', ctypes.c_ubyte),
                ('ei_class', ctypes.c_ubyte),
                ('ei_data', ctypes.c_ubyte),
                ('ei_version', ctypes.c_ubyte),
                ('ei_osabi', ctypes.c_ubyte),
                ('ei_abiversion', ctypes.c_ubyte),
                ('ei_pad', ctypes.c_ubyte * 7)]

<<<<<<< HEAD
    def __init__(self, endianess, elfclass):
=======
    def __init__(self, endianness, elfclass):
>>>>>>> 7124ccf8
        self.ei_mag0 = 0x7F
        self.ei_mag1 = ord('E')
        self.ei_mag2 = ord('L')
        self.ei_mag3 = ord('F')
        self.ei_class = elfclass
<<<<<<< HEAD
        self.ei_data = endianess
        self.ei_version = EV_CURRENT


def get_arch_ehdr(endianess, elfclass):
    """Returns a EHDR64 class with the specified endianess."""

    if endianess == ELFDATA2LSB:
=======
        self.ei_data = endianness
        self.ei_version = EV_CURRENT


def get_arch_ehdr(endianness, elfclass):
    """Returns a EHDR64 class with the specified endianness."""

    if endianness == ELFDATA2LSB:
>>>>>>> 7124ccf8
        superclass = ctypes.LittleEndianStructure
    else:
        superclass = ctypes.BigEndianStructure

    class EHDR64(superclass):
        """Represents the 64 bit ELF header struct."""

        _fields_ = [('e_ident', Ident),
                    ('e_type', ctypes.c_uint16),
                    ('e_machine', ctypes.c_uint16),
                    ('e_version', ctypes.c_uint32),
                    ('e_entry', ctypes.c_uint64),
                    ('e_phoff', ctypes.c_uint64),
                    ('e_shoff', ctypes.c_uint64),
                    ('e_flags', ctypes.c_uint32),
                    ('e_ehsize', ctypes.c_uint16),
                    ('e_phentsize', ctypes.c_uint16),
                    ('e_phnum', ctypes.c_uint16),
                    ('e_shentsize', ctypes.c_uint16),
                    ('e_shnum', ctypes.c_uint16),
                    ('e_shstrndx', ctypes.c_uint16)]

        def __init__(self):
            super(superclass, self).__init__()
<<<<<<< HEAD
            self.e_ident = Ident(endianess, elfclass)
=======
            self.e_ident = Ident(endianness, elfclass)
>>>>>>> 7124ccf8
            self.e_type = ET_CORE
            self.e_version = EV_CURRENT
            self.e_ehsize = ctypes.sizeof(self)
            self.e_phoff = ctypes.sizeof(self)
<<<<<<< HEAD
            self.e_phentsize = ctypes.sizeof(get_arch_phdr(endianess, elfclass))
=======
            self.e_phentsize = ctypes.sizeof(get_arch_phdr(endianness, elfclass))
>>>>>>> 7124ccf8
            self.e_phnum = 0


    class EHDR32(superclass):
        """Represents the 32 bit ELF header struct."""

        _fields_ = [('e_ident', Ident),
                    ('e_type', ctypes.c_uint16),
                    ('e_machine', ctypes.c_uint16),
                    ('e_version', ctypes.c_uint32),
                    ('e_entry', ctypes.c_uint32),
                    ('e_phoff', ctypes.c_uint32),
                    ('e_shoff', ctypes.c_uint32),
                    ('e_flags', ctypes.c_uint32),
                    ('e_ehsize', ctypes.c_uint16),
                    ('e_phentsize', ctypes.c_uint16),
                    ('e_phnum', ctypes.c_uint16),
                    ('e_shentsize', ctypes.c_uint16),
                    ('e_shnum', ctypes.c_uint16),
                    ('e_shstrndx', ctypes.c_uint16)]

        def __init__(self):
            super(superclass, self).__init__()
<<<<<<< HEAD
            self.e_ident = Ident(endianess, elfclass)
=======
            self.e_ident = Ident(endianness, elfclass)
>>>>>>> 7124ccf8
            self.e_type = ET_CORE
            self.e_version = EV_CURRENT
            self.e_ehsize = ctypes.sizeof(self)
            self.e_phoff = ctypes.sizeof(self)
<<<<<<< HEAD
            self.e_phentsize = ctypes.sizeof(get_arch_phdr(endianess, elfclass))
=======
            self.e_phentsize = ctypes.sizeof(get_arch_phdr(endianness, elfclass))
>>>>>>> 7124ccf8
            self.e_phnum = 0

    # End get_arch_ehdr
    if elfclass == ELFCLASS64:
        return EHDR64()
    else:
        return EHDR32()


<<<<<<< HEAD
def get_arch_phdr(endianess, elfclass):
    """Returns a 32 or 64 bit PHDR class with the specified endianess."""

    if endianess == ELFDATA2LSB:
=======
def get_arch_phdr(endianness, elfclass):
    """Returns a 32 or 64 bit PHDR class with the specified endianness."""

    if endianness == ELFDATA2LSB:
>>>>>>> 7124ccf8
        superclass = ctypes.LittleEndianStructure
    else:
        superclass = ctypes.BigEndianStructure

    class PHDR64(superclass):
        """Represents the 64 bit ELF program header struct."""

        _fields_ = [('p_type', ctypes.c_uint32),
                    ('p_flags', ctypes.c_uint32),
                    ('p_offset', ctypes.c_uint64),
                    ('p_vaddr', ctypes.c_uint64),
                    ('p_paddr', ctypes.c_uint64),
                    ('p_filesz', ctypes.c_uint64),
                    ('p_memsz', ctypes.c_uint64),
                    ('p_align', ctypes.c_uint64)]

    class PHDR32(superclass):
        """Represents the 32 bit ELF program header struct."""

        _fields_ = [('p_type', ctypes.c_uint32),
                    ('p_offset', ctypes.c_uint32),
                    ('p_vaddr', ctypes.c_uint32),
                    ('p_paddr', ctypes.c_uint32),
                    ('p_filesz', ctypes.c_uint32),
                    ('p_memsz', ctypes.c_uint32),
                    ('p_flags', ctypes.c_uint32),
                    ('p_align', ctypes.c_uint32)]

    # End get_arch_phdr
    if elfclass == ELFCLASS64:
        return PHDR64()
    else:
        return PHDR32()


def int128_get64(val):
    """Returns low 64bit part of Int128 struct."""

    assert val["hi"] == 0
    return val["lo"]


def qlist_foreach(head, field_str):
    """Generator for qlists."""

    var_p = head["lh_first"]
    while var_p != 0:
        var = var_p.dereference()
        var_p = var[field_str]["le_next"]
        yield var


<<<<<<< HEAD
def qemu_get_ram_block(ram_addr):
    """Returns the RAMBlock struct to which the given address belongs."""

    ram_blocks = gdb.parse_and_eval("ram_list.blocks")

    for block in qlist_foreach(ram_blocks, "next"):
        if (ram_addr - block["offset"]) < block["used_length"]:
            return block

    raise gdb.GdbError("Bad ram offset %x" % ram_addr)


def qemu_get_ram_ptr(ram_addr):
    """Returns qemu vaddr for given guest physical address."""

    block = qemu_get_ram_block(ram_addr)
    return block["host"] + (ram_addr - block["offset"])
=======
def qemu_map_ram_ptr(block, offset):
    """Returns qemu vaddr for given guest physical address."""

    return block["host"] + offset
>>>>>>> 7124ccf8


def memory_region_get_ram_ptr(memory_region):
    if memory_region["alias"] != 0:
        return (memory_region_get_ram_ptr(memory_region["alias"].dereference())
                + memory_region["alias_offset"])

<<<<<<< HEAD
    return qemu_get_ram_ptr(memory_region["ram_block"]["offset"])
=======
    return qemu_map_ram_ptr(memory_region["ram_block"], 0)
>>>>>>> 7124ccf8


def get_guest_phys_blocks():
    """Returns a list of ram blocks.

    Each block entry contains:
    'target_start': guest block phys start address
    'target_end':   guest block phys end address
    'host_addr':    qemu vaddr of the block's start
    """

    guest_phys_blocks = []

    print("guest RAM blocks:")
    print("target_start     target_end       host_addr        message "
          "count")
    print("---------------- ---------------- ---------------- ------- "
          "-----")

    current_map_p = gdb.parse_and_eval("address_space_memory.current_map")
    current_map = current_map_p.dereference()

    # Conversion to int is needed for python 3
    # compatibility. Otherwise range doesn't cast the value itself and
    # breaks.
    for cur in range(int(current_map["nr"])):
        flat_range = (current_map["ranges"] + cur).dereference()
        memory_region = flat_range["mr"].dereference()

        # we only care about RAM
        if not memory_region["ram"]:
            continue

        section_size = int128_get64(flat_range["addr"]["size"])
        target_start = int128_get64(flat_range["addr"]["start"])
        target_end = target_start + section_size
        host_addr = (memory_region_get_ram_ptr(memory_region)
                     + flat_range["offset_in_region"])
        predecessor = None

        # find continuity in guest physical address space
        if len(guest_phys_blocks) > 0:
            predecessor = guest_phys_blocks[-1]
            predecessor_size = (predecessor["target_end"] -
                                predecessor["target_start"])

            # the memory API guarantees monotonically increasing
            # traversal
            assert predecessor["target_end"] <= target_start

            # we want continuity in both guest-physical and
            # host-virtual memory
            if (predecessor["target_end"] < target_start or
                predecessor["host_addr"] + predecessor_size != host_addr):
                predecessor = None

        if predecessor is None:
            # isolated mapping, add it to the list
            guest_phys_blocks.append({"target_start": target_start,
                                      "target_end":   target_end,
                                      "host_addr":    host_addr})
            message = "added"
        else:
            # expand predecessor until @target_end; predecessor's
            # start doesn't change
            predecessor["target_end"] = target_end
            message = "joined"

        print("%016x %016x %016x %-7s %5u" %
              (target_start, target_end, host_addr.cast(UINTPTR_T),
               message, len(guest_phys_blocks)))

    return guest_phys_blocks


# The leading docstring doesn't have idiomatic Python formatting. It is
# printed by gdb's "help" command (the first line is printed in the
# "help data" summary), and it should match how other help texts look in
# gdb.
class DumpGuestMemory(gdb.Command):
    """Extract guest vmcore from qemu process coredump.

The two required arguments are FILE and ARCH:
FILE identifies the target file to write the guest vmcore to.
ARCH specifies the architecture for which the core will be generated.

This GDB command reimplements the dump-guest-memory QMP command in
python, using the representation of guest memory as captured in the qemu
coredump. The qemu process that has been dumped must have had the
command line option "-machine dump-guest-core=on" which is the default.

For simplicity, the "paging", "begin" and "end" parameters of the QMP
command are not supported -- no attempt is made to get the guest's
internal paging structures (ie. paging=false is hard-wired), and guest
memory is always fully dumped.

Currently aarch64-be, aarch64-le, X86_64, 386, s390, ppc64-be,
ppc64-le guests are supported.

The CORE/NT_PRSTATUS and QEMU notes (that is, the VCPUs' statuses) are
not written to the vmcore. Preparing these would require context that is
only present in the KVM host kernel module when the guest is alive. A
fake ELF note is written instead, only to keep the ELF parser of "crash"
happy.

Dependent on how busted the qemu process was at the time of the
coredump, this command might produce unpredictable results. If qemu
deliberately called abort(), or it was dumped in response to a signal at
a halfway fortunate point, then its coredump should be in reasonable
shape and this command should mostly work."""

    def __init__(self):
        super(DumpGuestMemory, self).__init__("dump-guest-memory",
                                              gdb.COMMAND_DATA,
                                              gdb.COMPLETE_FILENAME)
        self.elf = None
        self.guest_phys_blocks = None

    def dump_init(self, vmcore):
        """Prepares and writes ELF structures to core file."""

        # Needed to make crash happy, data for more useful notes is
        # not available in a qemu core.
        self.elf.add_note("NONE", "EMPTY", 0)

        # We should never reach PN_XNUM for paging=false dumps,
        # there's just a handful of discontiguous ranges after
        # merging.
        # The constant is needed to account for the PT_NOTE segment.
        phdr_num = len(self.guest_phys_blocks) + 1
        assert phdr_num < PN_XNUM

        for block in self.guest_phys_blocks:
            block_size = block["target_end"] - block["target_start"]
            self.elf.add_segment(PT_LOAD, block["target_start"], block_size)

        self.elf.to_file(vmcore)

    def dump_iterate(self, vmcore):
        """Writes guest core to file."""

        qemu_core = gdb.inferiors()[0]
        for block in self.guest_phys_blocks:
            cur = block["host_addr"]
            left = block["target_end"] - block["target_start"]
            print("dumping range at %016x for length %016x" %
                  (cur.cast(UINTPTR_T), left))

            while left > 0:
                chunk_size = min(TARGET_PAGE_SIZE, left)
                chunk = qemu_core.read_memory(cur, chunk_size)
                vmcore.write(chunk)
                cur += chunk_size
                left -= chunk_size

    def invoke(self, args, from_tty):
        """Handles command invocation from gdb."""

        # Unwittingly pressing the Enter key after the command should
        # not dump the same multi-gig coredump to the same file.
        self.dont_repeat()

        argv = gdb.string_to_argv(args)
        if len(argv) != 2:
            raise gdb.GdbError("usage: dump-guest-memory FILE ARCH")

        self.elf = ELF(argv[1])
        self.guest_phys_blocks = get_guest_phys_blocks()

        with open(argv[0], "wb") as vmcore:
            self.dump_init(vmcore)
            self.dump_iterate(vmcore)

DumpGuestMemory()<|MERGE_RESOLUTION|>--- conflicted
+++ resolved
@@ -53,46 +53,6 @@
         self.notes = []
         self.segments = []
         self.notes_size = 0
-<<<<<<< HEAD
-        self.endianess = None
-        self.elfclass = ELFCLASS64
-
-        if arch == 'aarch64-le':
-            self.endianess = ELFDATA2LSB
-            self.elfclass = ELFCLASS64
-            self.ehdr = get_arch_ehdr(self.endianess, self.elfclass)
-            self.ehdr.e_machine = EM_AARCH
-
-        elif arch == 'aarch64-be':
-            self.endianess = ELFDATA2MSB
-            self.ehdr = get_arch_ehdr(self.endianess, self.elfclass)
-            self.ehdr.e_machine = EM_AARCH
-
-        elif arch == 'X86_64':
-            self.endianess = ELFDATA2LSB
-            self.ehdr = get_arch_ehdr(self.endianess, self.elfclass)
-            self.ehdr.e_machine = EM_X86_64
-
-        elif arch == '386':
-            self.endianess = ELFDATA2LSB
-            self.elfclass = ELFCLASS32
-            self.ehdr = get_arch_ehdr(self.endianess, self.elfclass)
-            self.ehdr.e_machine = EM_386
-
-        elif arch == 's390':
-            self.endianess = ELFDATA2MSB
-            self.ehdr = get_arch_ehdr(self.endianess, self.elfclass)
-            self.ehdr.e_machine = EM_S390
-
-        elif arch == 'ppc64-le':
-            self.endianess = ELFDATA2LSB
-            self.ehdr = get_arch_ehdr(self.endianess, self.elfclass)
-            self.ehdr.e_machine = EM_PPC64
-
-        elif arch == 'ppc64-be':
-            self.endianess = ELFDATA2MSB
-            self.ehdr = get_arch_ehdr(self.endianess, self.elfclass)
-=======
         self.endianness = None
         self.elfclass = ELFCLASS64
 
@@ -131,7 +91,6 @@
         elif arch == 'ppc64-be':
             self.endianness = ELFDATA2MSB
             self.ehdr = get_arch_ehdr(self.endianness, self.elfclass)
->>>>>>> 7124ccf8
             self.ehdr.e_machine = EM_PPC64
 
         else:
@@ -145,11 +104,7 @@
     def add_note(self, n_name, n_desc, n_type):
         """Adds a note to the ELF."""
 
-<<<<<<< HEAD
-        note = get_arch_note(self.endianess, len(n_name), len(n_desc))
-=======
         note = get_arch_note(self.endianness, len(n_name), len(n_desc))
->>>>>>> 7124ccf8
         note.n_namesz = len(n_name) + 1
         note.n_descsz = len(n_desc)
         note.n_name = n_name.encode()
@@ -168,11 +123,7 @@
     def add_segment(self, p_type, p_paddr, p_size):
         """Adds a segment to the elf."""
 
-<<<<<<< HEAD
-        phdr = get_arch_phdr(self.endianess, self.elfclass)
-=======
         phdr = get_arch_phdr(self.endianness, self.elfclass)
->>>>>>> 7124ccf8
         phdr.p_type = p_type
         phdr.p_paddr = p_paddr
         phdr.p_filesz = p_size
@@ -204,17 +155,10 @@
             elf_file.write(note)
 
 
-<<<<<<< HEAD
-def get_arch_note(endianess, len_name, len_desc):
-    """Returns a Note class with the specified endianess."""
-
-    if endianess == ELFDATA2LSB:
-=======
 def get_arch_note(endianness, len_name, len_desc):
     """Returns a Note class with the specified endianness."""
 
     if endianness == ELFDATA2LSB:
->>>>>>> 7124ccf8
         superclass = ctypes.LittleEndianStructure
     else:
         superclass = ctypes.BigEndianStructure
@@ -246,26 +190,12 @@
                 ('ei_abiversion', ctypes.c_ubyte),
                 ('ei_pad', ctypes.c_ubyte * 7)]
 
-<<<<<<< HEAD
-    def __init__(self, endianess, elfclass):
-=======
     def __init__(self, endianness, elfclass):
->>>>>>> 7124ccf8
         self.ei_mag0 = 0x7F
         self.ei_mag1 = ord('E')
         self.ei_mag2 = ord('L')
         self.ei_mag3 = ord('F')
         self.ei_class = elfclass
-<<<<<<< HEAD
-        self.ei_data = endianess
-        self.ei_version = EV_CURRENT
-
-
-def get_arch_ehdr(endianess, elfclass):
-    """Returns a EHDR64 class with the specified endianess."""
-
-    if endianess == ELFDATA2LSB:
-=======
         self.ei_data = endianness
         self.ei_version = EV_CURRENT
 
@@ -274,7 +204,6 @@
     """Returns a EHDR64 class with the specified endianness."""
 
     if endianness == ELFDATA2LSB:
->>>>>>> 7124ccf8
         superclass = ctypes.LittleEndianStructure
     else:
         superclass = ctypes.BigEndianStructure
@@ -299,20 +228,12 @@
 
         def __init__(self):
             super(superclass, self).__init__()
-<<<<<<< HEAD
-            self.e_ident = Ident(endianess, elfclass)
-=======
             self.e_ident = Ident(endianness, elfclass)
->>>>>>> 7124ccf8
             self.e_type = ET_CORE
             self.e_version = EV_CURRENT
             self.e_ehsize = ctypes.sizeof(self)
             self.e_phoff = ctypes.sizeof(self)
-<<<<<<< HEAD
-            self.e_phentsize = ctypes.sizeof(get_arch_phdr(endianess, elfclass))
-=======
             self.e_phentsize = ctypes.sizeof(get_arch_phdr(endianness, elfclass))
->>>>>>> 7124ccf8
             self.e_phnum = 0
 
 
@@ -336,20 +257,12 @@
 
         def __init__(self):
             super(superclass, self).__init__()
-<<<<<<< HEAD
-            self.e_ident = Ident(endianess, elfclass)
-=======
             self.e_ident = Ident(endianness, elfclass)
->>>>>>> 7124ccf8
             self.e_type = ET_CORE
             self.e_version = EV_CURRENT
             self.e_ehsize = ctypes.sizeof(self)
             self.e_phoff = ctypes.sizeof(self)
-<<<<<<< HEAD
-            self.e_phentsize = ctypes.sizeof(get_arch_phdr(endianess, elfclass))
-=======
             self.e_phentsize = ctypes.sizeof(get_arch_phdr(endianness, elfclass))
->>>>>>> 7124ccf8
             self.e_phnum = 0
 
     # End get_arch_ehdr
@@ -359,17 +272,10 @@
         return EHDR32()
 
 
-<<<<<<< HEAD
-def get_arch_phdr(endianess, elfclass):
-    """Returns a 32 or 64 bit PHDR class with the specified endianess."""
-
-    if endianess == ELFDATA2LSB:
-=======
 def get_arch_phdr(endianness, elfclass):
     """Returns a 32 or 64 bit PHDR class with the specified endianness."""
 
     if endianness == ELFDATA2LSB:
->>>>>>> 7124ccf8
         superclass = ctypes.LittleEndianStructure
     else:
         superclass = ctypes.BigEndianStructure
@@ -422,30 +328,10 @@
         yield var
 
 
-<<<<<<< HEAD
-def qemu_get_ram_block(ram_addr):
-    """Returns the RAMBlock struct to which the given address belongs."""
-
-    ram_blocks = gdb.parse_and_eval("ram_list.blocks")
-
-    for block in qlist_foreach(ram_blocks, "next"):
-        if (ram_addr - block["offset"]) < block["used_length"]:
-            return block
-
-    raise gdb.GdbError("Bad ram offset %x" % ram_addr)
-
-
-def qemu_get_ram_ptr(ram_addr):
-    """Returns qemu vaddr for given guest physical address."""
-
-    block = qemu_get_ram_block(ram_addr)
-    return block["host"] + (ram_addr - block["offset"])
-=======
 def qemu_map_ram_ptr(block, offset):
     """Returns qemu vaddr for given guest physical address."""
 
     return block["host"] + offset
->>>>>>> 7124ccf8
 
 
 def memory_region_get_ram_ptr(memory_region):
@@ -453,11 +339,7 @@
         return (memory_region_get_ram_ptr(memory_region["alias"].dereference())
                 + memory_region["alias_offset"])
 
-<<<<<<< HEAD
-    return qemu_get_ram_ptr(memory_region["ram_block"]["offset"])
-=======
     return qemu_map_ram_ptr(memory_region["ram_block"], 0)
->>>>>>> 7124ccf8
 
 
 def get_guest_phys_blocks():
