--- conflicted
+++ resolved
@@ -47,17 +47,11 @@
     if base:
         ret += mcgen('''
     visit_type_%(c_type)s_members(v, (%(c_type)s *)obj, &err);
-<<<<<<< HEAD
+    if (err) {
+        goto out;
+    }
 ''',
                      c_type=base.c_name())
-        ret += gen_err_check()
-=======
-    if (err) {
-        goto out;
-    }
-''',
-                     c_type=base.c_name())
->>>>>>> 7124ccf8
 
     for memb in members:
         if memb.optional:
@@ -68,19 +62,12 @@
             push_indent()
         ret += mcgen('''
     visit_type_%(c_type)s(v, "%(name)s", &obj->%(c_name)s, &err);
-<<<<<<< HEAD
+    if (err) {
+        goto out;
+    }
 ''',
                      c_type=memb.type.c_name(), name=memb.name,
                      c_name=c_name(memb.name))
-        ret += gen_err_check()
-=======
-    if (err) {
-        goto out;
-    }
-''',
-                     c_type=memb.type.c_name(), name=memb.name,
-                     c_name=c_name(memb.name))
->>>>>>> 7124ccf8
         if memb.optional:
             pop_indent()
             ret += mcgen('''
@@ -125,13 +112,6 @@
 
 
 def gen_visit_list(name, element_type):
-<<<<<<< HEAD
-    # FIXME: if *obj is NULL on entry, and the first visit_next_list()
-    # assigns to *obj, while a later one fails, we should clean up *obj
-    # rather than leaving it non-NULL. As currently written, the caller must
-    # call qapi_free_FOOList() to avoid a memory leak of the partial FOOList.
-=======
->>>>>>> 7124ccf8
     return mcgen('''
 
 void visit_type_%(c_name)s(Visitor *v, const char *name, %(c_name)s **obj, Error **errp)
@@ -140,25 +120,11 @@
     %(c_name)s *tail;
     size_t size = sizeof(**obj);
 
-<<<<<<< HEAD
-    visit_start_list(v, name, &err);
-=======
     visit_start_list(v, name, (GenericList **)obj, size, &err);
->>>>>>> 7124ccf8
-    if (err) {
-        goto out;
-    }
-
-<<<<<<< HEAD
-    for (prev = (GenericList **)obj;
-         !err && (i = visit_next_list(v, prev, sizeof(**obj))) != NULL;
-         prev = &i) {
-        %(c_name)s *native_i = (%(c_name)s *)i;
-        visit_type_%(c_elt_type)s(v, NULL, &native_i->value, &err);
-    }
-
-    visit_end_list(v);
-=======
+    if (err) {
+        goto out;
+    }
+
     for (tail = *obj; tail;
          tail = (%(c_name)s *)visit_next_list(v, (GenericList *)tail, size)) {
         visit_type_%(c_elt_type)s(v, NULL, &tail->value, &err);
@@ -172,7 +138,6 @@
         qapi_free_%(c_name)s(*obj);
         *obj = NULL;
     }
->>>>>>> 7124ccf8
 out:
     error_propagate(errp, err);
 }
@@ -191,18 +156,6 @@
 }
 ''',
                  c_name=c_name(name))
-<<<<<<< HEAD
-
-
-def gen_visit_alternate(name, variants):
-    promote_int = 'true'
-    ret = ''
-    for var in variants.variants:
-        if var.type.alternate_qtype() == 'QTYPE_QINT':
-            promote_int = 'false'
-
-    ret += mcgen('''
-=======
 
 
 def gen_visit_alternate(name, variants):
@@ -283,57 +236,11 @@
 
 def gen_visit_object(name, base, members, variants):
     return mcgen('''
->>>>>>> 7124ccf8
 
 void visit_type_%(c_name)s(Visitor *v, const char *name, %(c_name)s **obj, Error **errp)
 {
     Error *err = NULL;
 
-<<<<<<< HEAD
-    visit_start_alternate(v, name, (GenericAlternate **)obj, sizeof(**obj),
-                          %(promote_int)s, &err);
-    if (err) {
-        goto out;
-    }
-    switch ((*obj)->type) {
-''',
-                 c_name=c_name(name), promote_int=promote_int)
-
-    for var in variants.variants:
-        ret += mcgen('''
-    case %(case)s:
-''',
-                     case=var.type.alternate_qtype())
-        if isinstance(var.type, QAPISchemaObjectType):
-            ret += mcgen('''
-        visit_start_struct(v, name, NULL, 0, &err);
-        if (err) {
-            break;
-        }
-        visit_type_%(c_type)s_members(v, &(*obj)->u.%(c_name)s, &err);
-        error_propagate(errp, err);
-        err = NULL;
-        visit_end_struct(v, &err);
-''',
-                         c_type=var.type.c_name(),
-                         c_name=c_name(var.name))
-        else:
-            ret += mcgen('''
-        visit_type_%(c_type)s(v, name, &(*obj)->u.%(c_name)s, &err);
-''',
-                         c_type=var.type.c_name(),
-                         c_name=c_name(var.name))
-        ret += mcgen('''
-        break;
-''')
-
-    ret += mcgen('''
-    default:
-        error_setg(&err, QERR_INVALID_PARAMETER_TYPE, name ? name : "null",
-                   "%(name)s");
-    }
-    visit_end_alternate(v);
-=======
     visit_start_struct(v, name, (void **)obj, sizeof(%(c_name)s), &err);
     if (err) {
         goto out;
@@ -352,46 +259,10 @@
         qapi_free_%(c_name)s(*obj);
         *obj = NULL;
     }
->>>>>>> 7124ccf8
 out:
     error_propagate(errp, err);
 }
 ''',
-<<<<<<< HEAD
-                 name=name)
-
-    return ret
-
-
-def gen_visit_object(name, base, members, variants):
-    # FIXME: if *obj is NULL on entry, and visit_start_struct() assigns to
-    # *obj, but then visit_type_FOO_members() fails, we should clean up *obj
-    # rather than leaving it non-NULL. As currently written, the caller must
-    # call qapi_free_FOO() to avoid a memory leak of the partial FOO.
-    return mcgen('''
-
-void visit_type_%(c_name)s(Visitor *v, const char *name, %(c_name)s **obj, Error **errp)
-{
-    Error *err = NULL;
-
-    visit_start_struct(v, name, (void **)obj, sizeof(%(c_name)s), &err);
-    if (err) {
-        goto out;
-    }
-    if (!*obj) {
-        goto out_obj;
-    }
-    visit_type_%(c_name)s_members(v, *obj, &err);
-    error_propagate(errp, err);
-    err = NULL;
-out_obj:
-    visit_end_struct(v, &err);
-out:
-    error_propagate(errp, err);
-}
-''',
-=======
->>>>>>> 7124ccf8
                  c_name=c_name(name))
 
 
