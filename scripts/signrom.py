--- conflicted
+++ resolved
@@ -23,28 +23,6 @@
 
 size_byte = ord(fin.read(1))
 fin.seek(0)
-<<<<<<< HEAD
-
-if size_byte == 0:
-    # If the caller left the size field blank then we will fill it in,
-    # also rounding the whole input to a multiple of 512 bytes.
-    data = fin.read()
-    # +1 because we need a byte to store the checksum.
-    size = len(data) + 1
-    # Round up to next multiple of 512.
-    size += 511
-    size -= size % 512
-    if size >= 65536:
-        sys.exit("%s: option ROM size too large" % sys.argv[1])
-    # size-1 because a final byte is added below to store the checksum.
-    data = data.ljust(size-1, '\0')
-    data = data[:2] + chr(size/512) + data[3:]
-else:
-    # Otherwise the input file specifies the size so use it.
-    # -1 because we overwrite the last byte of the file with the checksum.
-    size = size_byte * 512 - 1
-    data = fin.read(size)
-=======
 data = fin.read()
 
 size = size_byte * 512
@@ -60,7 +38,6 @@
     if ord(data[-1:]) != 0:
         sys.stderr.write('WARNING: ROM includes nonzero checksum\n')
     data = data[:size-1]
->>>>>>> 7124ccf8
 
 fout.write(data)
 
