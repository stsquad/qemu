/*
 * QEMU x86 CPU
 *
 * Copyright (c) 2012 SUSE LINUX Products GmbH
 *
 * This library is free software; you can redistribute it and/or
 * modify it under the terms of the GNU Lesser General Public
 * License as published by the Free Software Foundation; either
 * version 2.1 of the License, or (at your option) any later version.
 *
 * This library is distributed in the hope that it will be useful,
 * but WITHOUT ANY WARRANTY; without even the implied warranty of
 * MERCHANTABILITY or FITNESS FOR A PARTICULAR PURPOSE.  See the GNU
 * Lesser General Public License for more details.
 *
 * You should have received a copy of the GNU Lesser General Public
 * License along with this library; if not, see
 * <http://www.gnu.org/licenses/lgpl-2.1.html>
 */
#ifndef QEMU_I386_CPU_QOM_H
#define QEMU_I386_CPU_QOM_H

#include "qom/cpu.h"
<<<<<<< HEAD
#include "cpu.h"
=======
>>>>>>> 7124ccf8
#include "qemu/notify.h"

#ifdef TARGET_X86_64
#define TYPE_X86_CPU "x86_64-cpu"
#else
#define TYPE_X86_CPU "i386-cpu"
#endif

#define X86_CPU_CLASS(klass) \
    OBJECT_CLASS_CHECK(X86CPUClass, (klass), TYPE_X86_CPU)
#define X86_CPU(obj) \
    OBJECT_CHECK(X86CPU, (obj), TYPE_X86_CPU)
#define X86_CPU_GET_CLASS(obj) \
    OBJECT_GET_CLASS(X86CPUClass, (obj), TYPE_X86_CPU)

/**
 * X86CPUDefinition:
 *
 * CPU model definition data that was not converted to QOM per-subclass
 * property defaults yet.
 */
typedef struct X86CPUDefinition X86CPUDefinition;

/**
 * X86CPUClass:
 * @cpu_def: CPU model definition
 * @kvm_required: Whether CPU model requires KVM to be enabled.
 * @parent_realize: The parent class' realize handler.
 * @parent_reset: The parent class' reset handler.
 *
 * An x86 CPU model or family.
 */
typedef struct X86CPUClass {
    /*< private >*/
    CPUClass parent_class;
    /*< public >*/

    /* Should be eventually replaced by subclass-specific property defaults. */
    X86CPUDefinition *cpu_def;

    bool kvm_required;

    /* Optional description of CPU model.
     * If unavailable, cpu_def->model_id is used */
    const char *model_description;

    DeviceRealize parent_realize;
    DeviceUnrealize parent_unrealize;
    void (*parent_reset)(CPUState *cpu);
} X86CPUClass;

<<<<<<< HEAD
/**
 * X86CPU:
 * @env: #CPUX86State
 * @migratable: If set, only migratable flags will be accepted when "enforce"
 * mode is used, and only migratable flags will be included in the "host"
 * CPU model.
 *
 * An x86 CPU.
 */
typedef struct X86CPU {
    /*< private >*/
    CPUState parent_obj;
    /*< public >*/

    CPUX86State env;

    bool hyperv_vapic;
    bool hyperv_relaxed_timing;
    int hyperv_spinlock_attempts;
    char *hyperv_vendor_id;
    bool hyperv_time;
    bool hyperv_crash;
    bool hyperv_reset;
    bool hyperv_vpindex;
    bool hyperv_runtime;
    bool hyperv_synic;
    bool hyperv_stimer;
    bool check_cpuid;
    bool enforce_cpuid;
    bool expose_kvm;
    bool migratable;
    bool host_features;
    int64_t apic_id;

    /* if true the CPUID code directly forward host cache leaves to the guest */
    bool cache_info_passthrough;

    /* Features that were filtered out because of missing host capabilities */
    uint32_t filtered_features[FEATURE_WORDS];

    /* Enable PMU CPUID bits. This can't be enabled by default yet because
     * it doesn't have ABI stability guarantees, as it passes all PMU CPUID
     * bits returned by GET_SUPPORTED_CPUID (that depend on host CPU and kernel
     * capabilities) directly to the guest.
     */
    bool enable_pmu;

    /* in order to simplify APIC support, we leave this pointer to the
       user */
    struct DeviceState *apic_state;
    struct MemoryRegion *cpu_as_root, *cpu_as_mem, *smram;
    Notifier machine_done;
} X86CPU;

static inline X86CPU *x86_env_get_cpu(CPUX86State *env)
{
    return container_of(env, X86CPU, env);
}

#define ENV_GET_CPU(e) CPU(x86_env_get_cpu(e))

#define ENV_OFFSET offsetof(X86CPU, env)

#ifndef CONFIG_USER_ONLY
extern struct VMStateDescription vmstate_x86_cpu;
#endif

/**
 * x86_cpu_do_interrupt:
 * @cpu: vCPU the interrupt is to be handled by.
 */
void x86_cpu_do_interrupt(CPUState *cpu);
bool x86_cpu_exec_interrupt(CPUState *cpu, int int_req);

int x86_cpu_write_elf64_note(WriteCoreDumpFunction f, CPUState *cpu,
                             int cpuid, void *opaque);
int x86_cpu_write_elf32_note(WriteCoreDumpFunction f, CPUState *cpu,
                             int cpuid, void *opaque);
int x86_cpu_write_elf64_qemunote(WriteCoreDumpFunction f, CPUState *cpu,
                                 void *opaque);
int x86_cpu_write_elf32_qemunote(WriteCoreDumpFunction f, CPUState *cpu,
                                 void *opaque);

void x86_cpu_get_memory_mapping(CPUState *cpu, MemoryMappingList *list,
                                Error **errp);

void x86_cpu_dump_state(CPUState *cs, FILE *f, fprintf_function cpu_fprintf,
                        int flags);

hwaddr x86_cpu_get_phys_page_debug(CPUState *cpu, vaddr addr);

int x86_cpu_gdb_read_register(CPUState *cpu, uint8_t *buf, int reg);
int x86_cpu_gdb_write_register(CPUState *cpu, uint8_t *buf, int reg);

void x86_cpu_exec_enter(CPUState *cpu);
void x86_cpu_exec_exit(CPUState *cpu);
=======
typedef struct X86CPU X86CPU;
>>>>>>> 7124ccf8

#endif<|MERGE_RESOLUTION|>--- conflicted
+++ resolved
@@ -21,10 +21,6 @@
 #define QEMU_I386_CPU_QOM_H
 
 #include "qom/cpu.h"
-<<<<<<< HEAD
-#include "cpu.h"
-=======
->>>>>>> 7124ccf8
 #include "qemu/notify.h"
 
 #ifdef TARGET_X86_64
@@ -76,105 +72,6 @@
     void (*parent_reset)(CPUState *cpu);
 } X86CPUClass;
 
-<<<<<<< HEAD
-/**
- * X86CPU:
- * @env: #CPUX86State
- * @migratable: If set, only migratable flags will be accepted when "enforce"
- * mode is used, and only migratable flags will be included in the "host"
- * CPU model.
- *
- * An x86 CPU.
- */
-typedef struct X86CPU {
-    /*< private >*/
-    CPUState parent_obj;
-    /*< public >*/
-
-    CPUX86State env;
-
-    bool hyperv_vapic;
-    bool hyperv_relaxed_timing;
-    int hyperv_spinlock_attempts;
-    char *hyperv_vendor_id;
-    bool hyperv_time;
-    bool hyperv_crash;
-    bool hyperv_reset;
-    bool hyperv_vpindex;
-    bool hyperv_runtime;
-    bool hyperv_synic;
-    bool hyperv_stimer;
-    bool check_cpuid;
-    bool enforce_cpuid;
-    bool expose_kvm;
-    bool migratable;
-    bool host_features;
-    int64_t apic_id;
-
-    /* if true the CPUID code directly forward host cache leaves to the guest */
-    bool cache_info_passthrough;
-
-    /* Features that were filtered out because of missing host capabilities */
-    uint32_t filtered_features[FEATURE_WORDS];
-
-    /* Enable PMU CPUID bits. This can't be enabled by default yet because
-     * it doesn't have ABI stability guarantees, as it passes all PMU CPUID
-     * bits returned by GET_SUPPORTED_CPUID (that depend on host CPU and kernel
-     * capabilities) directly to the guest.
-     */
-    bool enable_pmu;
-
-    /* in order to simplify APIC support, we leave this pointer to the
-       user */
-    struct DeviceState *apic_state;
-    struct MemoryRegion *cpu_as_root, *cpu_as_mem, *smram;
-    Notifier machine_done;
-} X86CPU;
-
-static inline X86CPU *x86_env_get_cpu(CPUX86State *env)
-{
-    return container_of(env, X86CPU, env);
-}
-
-#define ENV_GET_CPU(e) CPU(x86_env_get_cpu(e))
-
-#define ENV_OFFSET offsetof(X86CPU, env)
-
-#ifndef CONFIG_USER_ONLY
-extern struct VMStateDescription vmstate_x86_cpu;
-#endif
-
-/**
- * x86_cpu_do_interrupt:
- * @cpu: vCPU the interrupt is to be handled by.
- */
-void x86_cpu_do_interrupt(CPUState *cpu);
-bool x86_cpu_exec_interrupt(CPUState *cpu, int int_req);
-
-int x86_cpu_write_elf64_note(WriteCoreDumpFunction f, CPUState *cpu,
-                             int cpuid, void *opaque);
-int x86_cpu_write_elf32_note(WriteCoreDumpFunction f, CPUState *cpu,
-                             int cpuid, void *opaque);
-int x86_cpu_write_elf64_qemunote(WriteCoreDumpFunction f, CPUState *cpu,
-                                 void *opaque);
-int x86_cpu_write_elf32_qemunote(WriteCoreDumpFunction f, CPUState *cpu,
-                                 void *opaque);
-
-void x86_cpu_get_memory_mapping(CPUState *cpu, MemoryMappingList *list,
-                                Error **errp);
-
-void x86_cpu_dump_state(CPUState *cs, FILE *f, fprintf_function cpu_fprintf,
-                        int flags);
-
-hwaddr x86_cpu_get_phys_page_debug(CPUState *cpu, vaddr addr);
-
-int x86_cpu_gdb_read_register(CPUState *cpu, uint8_t *buf, int reg);
-int x86_cpu_gdb_write_register(CPUState *cpu, uint8_t *buf, int reg);
-
-void x86_cpu_exec_enter(CPUState *cpu);
-void x86_cpu_exec_exit(CPUState *cpu);
-=======
 typedef struct X86CPU X86CPU;
->>>>>>> 7124ccf8
 
 #endif