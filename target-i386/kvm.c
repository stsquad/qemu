/*
 * QEMU KVM support
 *
 * Copyright (C) 2006-2008 Qumranet Technologies
 * Copyright IBM, Corp. 2008
 *
 * Authors:
 *  Anthony Liguori   <aliguori@us.ibm.com>
 *
 * This work is licensed under the terms of the GNU GPL, version 2 or later.
 * See the COPYING file in the top-level directory.
 *
 */

#include <sys/types.h>
#include <sys/ioctl.h>
#include <sys/mman.h>
#include <sys/utsname.h>

#include <linux/kvm.h>

#include "qemu-common.h"
#include "sysemu.h"
#include "kvm.h"
#include "cpu.h"
#include "gdbstub.h"
#include "host-utils.h"
#include "hw/pc.h"
#include "hw/apic.h"
#include "ioport.h"
#include "kvm_x86.h"

#ifdef CONFIG_KVM_PARA
#include <linux/kvm_para.h>
#endif
//
//#define DEBUG_KVM

#ifdef DEBUG_KVM
#define DPRINTF(fmt, ...) \
    do { fprintf(stderr, fmt, ## __VA_ARGS__); } while (0)
#else
#define DPRINTF(fmt, ...) \
    do { } while (0)
#endif

#define MSR_KVM_WALL_CLOCK  0x11
#define MSR_KVM_SYSTEM_TIME 0x12

#ifndef BUS_MCEERR_AR
#define BUS_MCEERR_AR 4
#endif
#ifndef BUS_MCEERR_AO
#define BUS_MCEERR_AO 5
#endif

static int lm_capable_kernel;

#ifdef KVM_CAP_EXT_CPUID

static struct kvm_cpuid2 *try_get_cpuid(KVMState *s, int max)
{
    struct kvm_cpuid2 *cpuid;
    int r, size;

    size = sizeof(*cpuid) + max * sizeof(*cpuid->entries);
    cpuid = (struct kvm_cpuid2 *)qemu_mallocz(size);
    cpuid->nent = max;
    r = kvm_ioctl(s, KVM_GET_SUPPORTED_CPUID, cpuid);
    if (r == 0 && cpuid->nent >= max) {
        r = -E2BIG;
    }
    if (r < 0) {
        if (r == -E2BIG) {
            qemu_free(cpuid);
            return NULL;
        } else {
            fprintf(stderr, "KVM_GET_SUPPORTED_CPUID failed: %s\n",
                    strerror(-r));
            exit(1);
        }
    }
    return cpuid;
}

uint32_t kvm_arch_get_supported_cpuid(CPUState *env, uint32_t function,
                                      uint32_t index, int reg)
{
    struct kvm_cpuid2 *cpuid;
    int i, max;
    uint32_t ret = 0;
    uint32_t cpuid_1_edx;

    if (!kvm_check_extension(env->kvm_state, KVM_CAP_EXT_CPUID)) {
        return -1U;
    }

    max = 1;
    while ((cpuid = try_get_cpuid(env->kvm_state, max)) == NULL) {
        max *= 2;
    }

    for (i = 0; i < cpuid->nent; ++i) {
        if (cpuid->entries[i].function == function &&
            cpuid->entries[i].index == index) {
            switch (reg) {
            case R_EAX:
                ret = cpuid->entries[i].eax;
                break;
            case R_EBX:
                ret = cpuid->entries[i].ebx;
                break;
            case R_ECX:
                ret = cpuid->entries[i].ecx;
                break;
            case R_EDX:
                ret = cpuid->entries[i].edx;
                switch (function) {
                case 1:
                    /* KVM before 2.6.30 misreports the following features */
                    ret |= CPUID_MTRR | CPUID_PAT | CPUID_MCE | CPUID_MCA;
                    break;
                case 0x80000001:
                    /* On Intel, kvm returns cpuid according to the Intel spec,
                     * so add missing bits according to the AMD spec:
                     */
                    cpuid_1_edx = kvm_arch_get_supported_cpuid(env, 1, 0, R_EDX);
                    ret |= cpuid_1_edx & 0x183f7ff;
                    break;
                }
                break;
            }
        }
    }

    qemu_free(cpuid);

    return ret;
}

#else

uint32_t kvm_arch_get_supported_cpuid(CPUState *env, uint32_t function,
                                      uint32_t index, int reg)
{
    return -1U;
}

#endif

#ifdef CONFIG_KVM_PARA
struct kvm_para_features {
        int cap;
        int feature;
} para_features[] = {
#ifdef KVM_CAP_CLOCKSOURCE
        { KVM_CAP_CLOCKSOURCE, KVM_FEATURE_CLOCKSOURCE },
#endif
#ifdef KVM_CAP_NOP_IO_DELAY
        { KVM_CAP_NOP_IO_DELAY, KVM_FEATURE_NOP_IO_DELAY },
#endif
#ifdef KVM_CAP_PV_MMU
        { KVM_CAP_PV_MMU, KVM_FEATURE_MMU_OP },
#endif
#ifdef KVM_CAP_ASYNC_PF
        { KVM_CAP_ASYNC_PF, KVM_FEATURE_ASYNC_PF },
#endif
        { -1, -1 }
};

static int get_para_features(CPUState *env)
{
        int i, features = 0;

        for (i = 0; i < ARRAY_SIZE(para_features) - 1; i++) {
                if (kvm_check_extension(env->kvm_state, para_features[i].cap))
                        features |= (1 << para_features[i].feature);
        }

        return features;
}
#endif

#ifdef KVM_CAP_MCE
static int kvm_get_mce_cap_supported(KVMState *s, uint64_t *mce_cap,
                                     int *max_banks)
{
    int r;

    r = kvm_check_extension(s, KVM_CAP_MCE);
    if (r > 0) {
        *max_banks = r;
        return kvm_ioctl(s, KVM_X86_GET_MCE_CAP_SUPPORTED, mce_cap);
    }
    return -ENOSYS;
}

static int kvm_setup_mce(CPUState *env, uint64_t *mcg_cap)
{
    return kvm_vcpu_ioctl(env, KVM_X86_SETUP_MCE, mcg_cap);
}

static int kvm_set_mce(CPUState *env, struct kvm_x86_mce *m)
{
    return kvm_vcpu_ioctl(env, KVM_X86_SET_MCE, m);
}

static int kvm_get_msr(CPUState *env, struct kvm_msr_entry *msrs, int n)
{
    struct kvm_msrs *kmsrs = qemu_malloc(sizeof *kmsrs + n * sizeof *msrs);
    int r;

    kmsrs->nmsrs = n;
    memcpy(kmsrs->entries, msrs, n * sizeof *msrs);
    r = kvm_vcpu_ioctl(env, KVM_GET_MSRS, kmsrs);
    memcpy(msrs, kmsrs->entries, n * sizeof *msrs);
    free(kmsrs);
    return r;
}

/* FIXME: kill this and kvm_get_msr, use env->mcg_status instead */
static int kvm_mce_in_progress(CPUState *env)
{
    struct kvm_msr_entry msr_mcg_status = {
        .index = MSR_MCG_STATUS,
    };
    int r;

    r = kvm_get_msr(env, &msr_mcg_status, 1);
    if (r == -1 || r == 0) {
        fprintf(stderr, "Failed to get MCE status\n");
        return 0;
    }
    return !!(msr_mcg_status.data & MCG_STATUS_MCIP);
}

struct kvm_x86_mce_data
{
    CPUState *env;
    struct kvm_x86_mce *mce;
    int abort_on_error;
};

static void kvm_do_inject_x86_mce(void *_data)
{
    struct kvm_x86_mce_data *data = _data;
    int r;

    /* If there is an MCE exception being processed, ignore this SRAO MCE */
    if ((data->env->mcg_cap & MCG_SER_P) &&
        !(data->mce->status & MCI_STATUS_AR)) {
        if (kvm_mce_in_progress(data->env)) {
            return;
        }
    }

    r = kvm_set_mce(data->env, data->mce);
    if (r < 0) {
        perror("kvm_set_mce FAILED");
        if (data->abort_on_error) {
            abort();
        }
    }
}

static void kvm_inject_x86_mce_on(CPUState *env, struct kvm_x86_mce *mce,
                                  int flag)
{
    struct kvm_x86_mce_data data = {
        .env = env,
        .mce = mce,
        .abort_on_error = (flag & ABORT_ON_ERROR),
    };

    if (!env->mcg_cap) {
        fprintf(stderr, "MCE support is not enabled!\n");
        return;
    }

    run_on_cpu(env, kvm_do_inject_x86_mce, &data);
}

static void kvm_mce_broadcast_rest(CPUState *env);
#endif

void kvm_inject_x86_mce(CPUState *cenv, int bank, uint64_t status,
                        uint64_t mcg_status, uint64_t addr, uint64_t misc,
                        int flag)
{
#ifdef KVM_CAP_MCE
    struct kvm_x86_mce mce = {
        .bank = bank,
        .status = status,
        .mcg_status = mcg_status,
        .addr = addr,
        .misc = misc,
    };

    if (flag & MCE_BROADCAST) {
        kvm_mce_broadcast_rest(cenv);
    }

<<<<<<< HEAD
    on_vcpu(cenv, kvm_do_inject_x86_mce, &data);
=======
    kvm_inject_x86_mce_on(cenv, &mce, flag);
>>>>>>> 7cc2cc3e
#else
    if (flag & ABORT_ON_ERROR) {
        abort();
    }
#endif
}

static int _kvm_arch_init_vcpu(CPUState *env);

int kvm_arch_init_vcpu(CPUState *env)
{
    int r;
    struct {
        struct kvm_cpuid2 cpuid;
        struct kvm_cpuid_entry2 entries[100];
    } __attribute__((packed)) cpuid_data;
    uint32_t limit, i, j, cpuid_i;
    uint32_t unused;
    struct kvm_cpuid_entry2 *c;
#ifdef KVM_CPUID_SIGNATURE
    uint32_t signature[3];
#endif

    r = _kvm_arch_init_vcpu(env);
    if (r < 0) {
        return r;
    }

#ifdef OBSOLETE_KVM_IMPL

    env->mp_state = KVM_MP_STATE_RUNNABLE;

#endif

    env->cpuid_features &= kvm_arch_get_supported_cpuid(env, 1, 0, R_EDX);

    i = env->cpuid_ext_features & CPUID_EXT_HYPERVISOR;
    env->cpuid_ext_features &= kvm_arch_get_supported_cpuid(env, 1, 0, R_ECX);
    env->cpuid_ext_features |= i;

    env->cpuid_ext2_features &= kvm_arch_get_supported_cpuid(env, 0x80000001,
                                                             0, R_EDX);
    env->cpuid_ext3_features &= kvm_arch_get_supported_cpuid(env, 0x80000001,
                                                             0, R_ECX);
    env->cpuid_svm_features  &= kvm_arch_get_supported_cpuid(env, 0x8000000A,
                                                             0, R_EDX);


    cpuid_i = 0;

#ifdef CONFIG_KVM_PARA
    /* Paravirtualization CPUIDs */
    memcpy(signature, "KVMKVMKVM\0\0\0", 12);
    c = &cpuid_data.entries[cpuid_i++];
    memset(c, 0, sizeof(*c));
    c->function = KVM_CPUID_SIGNATURE;
    c->eax = 0;
    c->ebx = signature[0];
    c->ecx = signature[1];
    c->edx = signature[2];

    c = &cpuid_data.entries[cpuid_i++];
    memset(c, 0, sizeof(*c));
    c->function = KVM_CPUID_FEATURES;
    c->eax = env->cpuid_kvm_features & get_para_features(env);
#endif

    cpu_x86_cpuid(env, 0, 0, &limit, &unused, &unused, &unused);

    for (i = 0; i <= limit; i++) {
        c = &cpuid_data.entries[cpuid_i++];

        switch (i) {
        case 2: {
            /* Keep reading function 2 till all the input is received */
            int times;

            c->function = i;
            c->flags = KVM_CPUID_FLAG_STATEFUL_FUNC |
                       KVM_CPUID_FLAG_STATE_READ_NEXT;
            cpu_x86_cpuid(env, i, 0, &c->eax, &c->ebx, &c->ecx, &c->edx);
            times = c->eax & 0xff;

            for (j = 1; j < times; ++j) {
                c = &cpuid_data.entries[cpuid_i++];
                c->function = i;
                c->flags = KVM_CPUID_FLAG_STATEFUL_FUNC;
                cpu_x86_cpuid(env, i, 0, &c->eax, &c->ebx, &c->ecx, &c->edx);
            }
            break;
        }
        case 4:
        case 0xb:
        case 0xd:
            for (j = 0; ; j++) {
                c->function = i;
                c->flags = KVM_CPUID_FLAG_SIGNIFCANT_INDEX;
                c->index = j;
                cpu_x86_cpuid(env, i, j, &c->eax, &c->ebx, &c->ecx, &c->edx);

                if (i == 4 && c->eax == 0)
                    break;
                if (i == 0xb && !(c->ecx & 0xff00))
                    break;
                if (i == 0xd && c->eax == 0)
                    break;

                c = &cpuid_data.entries[cpuid_i++];
            }
            break;
        default:
            c->function = i;
            c->flags = 0;
            cpu_x86_cpuid(env, i, 0, &c->eax, &c->ebx, &c->ecx, &c->edx);
            break;
        }
    }
    cpu_x86_cpuid(env, 0x80000000, 0, &limit, &unused, &unused, &unused);

    for (i = 0x80000000; i <= limit; i++) {
        c = &cpuid_data.entries[cpuid_i++];

        c->function = i;
        c->flags = 0;
        cpu_x86_cpuid(env, i, 0, &c->eax, &c->ebx, &c->ecx, &c->edx);
    }

    cpuid_data.cpuid.nent = cpuid_i;

#ifdef KVM_CAP_MCE
    if (((env->cpuid_version >> 8)&0xF) >= 6
        && (env->cpuid_features&(CPUID_MCE|CPUID_MCA)) == (CPUID_MCE|CPUID_MCA)
        && kvm_check_extension(env->kvm_state, KVM_CAP_MCE) > 0) {
        uint64_t mcg_cap;
        int banks;

        if (kvm_get_mce_cap_supported(env->kvm_state, &mcg_cap, &banks))
            perror("kvm_get_mce_cap_supported FAILED");
        else {
            if (banks > MCE_BANKS_DEF)
                banks = MCE_BANKS_DEF;
            mcg_cap &= MCE_CAP_DEF;
            mcg_cap |= banks;
            if (kvm_setup_mce(env, &mcg_cap))
                perror("kvm_setup_mce FAILED");
            else
                env->mcg_cap = mcg_cap;
        }
    }
#endif

    return kvm_vcpu_ioctl(env, KVM_SET_CPUID2, &cpuid_data);
}

static void kvm_clear_vapic(CPUState *env)
{
#ifdef KVM_SET_VAPIC_ADDR
    struct kvm_vapic_addr va = {
        .vapic_addr = 0,
    };

    kvm_vcpu_ioctl(env, KVM_SET_VAPIC_ADDR, &va);
#endif
}

void kvm_arch_reset_vcpu(CPUState *env)
{
    kvm_clear_vapic(env);
    env->exception_injected = -1;
    env->interrupt_injected = -1;
    env->nmi_injected = 0;
    env->nmi_pending = 0;
    /* Legal xcr0 for loading */
    env->xcr0 = 1;
    if (kvm_irqchip_in_kernel()) {
        env->mp_state = cpu_is_bsp(env) ? KVM_MP_STATE_RUNNABLE :
                                          KVM_MP_STATE_UNINITIALIZED;
    } else {
        env->mp_state = KVM_MP_STATE_RUNNABLE;
    }
}

int has_msr_star;
int has_msr_hsave_pa;

static void kvm_supported_msrs(CPUState *env)
{
    static int kvm_supported_msrs;
    int ret;

    /* first time */
    if (kvm_supported_msrs == 0) {
        struct kvm_msr_list msr_list, *kvm_msr_list;

        kvm_supported_msrs = -1;

        /* Obtain MSR list from KVM.  These are the MSRs that we must
         * save/restore */
        msr_list.nmsrs = 0;
        ret = kvm_ioctl(env->kvm_state, KVM_GET_MSR_INDEX_LIST, &msr_list);
        if (ret < 0 && ret != -E2BIG) {
            return;
        }
        /* Old kernel modules had a bug and could write beyond the provided
           memory. Allocate at least a safe amount of 1K. */
        kvm_msr_list = qemu_mallocz(MAX(1024, sizeof(msr_list) +
                                              msr_list.nmsrs *
                                              sizeof(msr_list.indices[0])));

        kvm_msr_list->nmsrs = msr_list.nmsrs;
        ret = kvm_ioctl(env->kvm_state, KVM_GET_MSR_INDEX_LIST, kvm_msr_list);
        if (ret >= 0) {
            int i;

            for (i = 0; i < kvm_msr_list->nmsrs; i++) {
                if (kvm_msr_list->indices[i] == MSR_STAR) {
                    has_msr_star = 1;
                    continue;
                }
                if (kvm_msr_list->indices[i] == MSR_VM_HSAVE_PA) {
                    has_msr_hsave_pa = 1;
                    continue;
                }
            }
        }

        free(kvm_msr_list);
    }

    return;
}

static int kvm_has_msr_hsave_pa(CPUState *env)
{
    kvm_supported_msrs(env);
    return has_msr_hsave_pa;
}

static int kvm_has_msr_star(CPUState *env)
{
    kvm_supported_msrs(env);
    return has_msr_star;
}

#ifdef OBSOLETE_KVM_IMPL
static int kvm_init_identity_map_page(KVMState *s)
{
#ifdef KVM_CAP_SET_IDENTITY_MAP_ADDR
    int ret;
    uint64_t addr = 0xfffbc000;

    if (!kvm_check_extension(s, KVM_CAP_SET_IDENTITY_MAP_ADDR)) {
        return 0;
    }

    ret = kvm_vm_ioctl(s, KVM_SET_IDENTITY_MAP_ADDR, &addr);
    if (ret < 0) {
        fprintf(stderr, "kvm_set_identity_map_addr: %s\n", strerror(ret));
        return ret;
    }
#endif
    return 0;
}

int kvm_arch_init(KVMState *s, int smp_cpus)
{
    int ret;

    struct utsname utsname;

    uname(&utsname);
    lm_capable_kernel = strcmp(utsname.machine, "x86_64") == 0;

    /* create vm86 tss.  KVM uses vm86 mode to emulate 16-bit code
     * directly.  In order to use vm86 mode, a TSS is needed.  Since this
     * must be part of guest physical memory, we need to allocate it.  Older
     * versions of KVM just assumed that it would be at the end of physical
     * memory but that doesn't work with more than 4GB of memory.  We simply
     * refuse to work with those older versions of KVM. */
    ret = kvm_check_extension(s, KVM_CAP_SET_TSS_ADDR);
    if (ret <= 0) {
        fprintf(stderr, "kvm does not support KVM_CAP_SET_TSS_ADDR\n");
        return ret;
    }

    /* this address is 3 pages before the bios, and the bios should present
     * as unavaible memory.  FIXME, need to ensure the e820 map deals with
     * this?
     */
    /*
     * Tell fw_cfg to notify the BIOS to reserve the range.
     */
    if (e820_add_entry(0xfffbc000, 0x4000, E820_RESERVED) < 0) {
        perror("e820_add_entry() table is full");
        exit(1);
    }
    ret = kvm_vm_ioctl(s, KVM_SET_TSS_ADDR, 0xfffbd000);
    if (ret < 0) {
        return ret;
    }

    return kvm_init_identity_map_page(s);
}

#endif
                    
static void set_v8086_seg(struct kvm_segment *lhs, const SegmentCache *rhs)
{
    lhs->selector = rhs->selector;
    lhs->base = rhs->base;
    lhs->limit = rhs->limit;
    lhs->type = 3;
    lhs->present = 1;
    lhs->dpl = 3;
    lhs->db = 0;
    lhs->s = 1;
    lhs->l = 0;
    lhs->g = 0;
    lhs->avl = 0;
    lhs->unusable = 0;
}

static void set_seg(struct kvm_segment *lhs, const SegmentCache *rhs)
{
    unsigned flags = rhs->flags;
    lhs->selector = rhs->selector;
    lhs->base = rhs->base;
    lhs->limit = rhs->limit;
    lhs->type = (flags >> DESC_TYPE_SHIFT) & 15;
    lhs->present = (flags & DESC_P_MASK) != 0;
    lhs->dpl = rhs->selector & 3;
    lhs->db = (flags >> DESC_B_SHIFT) & 1;
    lhs->s = (flags & DESC_S_MASK) != 0;
    lhs->l = (flags >> DESC_L_SHIFT) & 1;
    lhs->g = (flags & DESC_G_MASK) != 0;
    lhs->avl = (flags & DESC_AVL_MASK) != 0;
    lhs->unusable = 0;
}

static void get_seg(SegmentCache *lhs, const struct kvm_segment *rhs)
{
    lhs->selector = rhs->selector;
    lhs->base = rhs->base;
    lhs->limit = rhs->limit;
    lhs->flags =
	(rhs->type << DESC_TYPE_SHIFT)
	| (rhs->present * DESC_P_MASK)
	| (rhs->dpl << DESC_DPL_SHIFT)
	| (rhs->db << DESC_B_SHIFT)
	| (rhs->s * DESC_S_MASK)
	| (rhs->l << DESC_L_SHIFT)
	| (rhs->g * DESC_G_MASK)
	| (rhs->avl * DESC_AVL_MASK);
}


static void kvm_getput_reg(__u64 *kvm_reg, target_ulong *qemu_reg, int set)
{
    if (set)
        *kvm_reg = *qemu_reg;
    else
        *qemu_reg = *kvm_reg;
}

static int kvm_getput_regs(CPUState *env, int set)
{
    struct kvm_regs regs;
    int ret = 0;

    if (!set) {
        ret = kvm_vcpu_ioctl(env, KVM_GET_REGS, &regs);
        if (ret < 0)
            return ret;
    }

    kvm_getput_reg(&regs.rax, &env->regs[R_EAX], set);
    kvm_getput_reg(&regs.rbx, &env->regs[R_EBX], set);
    kvm_getput_reg(&regs.rcx, &env->regs[R_ECX], set);
    kvm_getput_reg(&regs.rdx, &env->regs[R_EDX], set);
    kvm_getput_reg(&regs.rsi, &env->regs[R_ESI], set);
    kvm_getput_reg(&regs.rdi, &env->regs[R_EDI], set);
    kvm_getput_reg(&regs.rsp, &env->regs[R_ESP], set);
    kvm_getput_reg(&regs.rbp, &env->regs[R_EBP], set);
#ifdef TARGET_X86_64
    kvm_getput_reg(&regs.r8, &env->regs[8], set);
    kvm_getput_reg(&regs.r9, &env->regs[9], set);
    kvm_getput_reg(&regs.r10, &env->regs[10], set);
    kvm_getput_reg(&regs.r11, &env->regs[11], set);
    kvm_getput_reg(&regs.r12, &env->regs[12], set);
    kvm_getput_reg(&regs.r13, &env->regs[13], set);
    kvm_getput_reg(&regs.r14, &env->regs[14], set);
    kvm_getput_reg(&regs.r15, &env->regs[15], set);
#endif

    kvm_getput_reg(&regs.rflags, &env->eflags, set);
    kvm_getput_reg(&regs.rip, &env->eip, set);

    if (set)
        ret = kvm_vcpu_ioctl(env, KVM_SET_REGS, &regs);

    return ret;
}

static int kvm_put_fpu(CPUState *env)
{
    struct kvm_fpu fpu;
    int i;

    memset(&fpu, 0, sizeof fpu);
    fpu.fsw = env->fpus & ~(7 << 11);
    fpu.fsw |= (env->fpstt & 7) << 11;
    fpu.fcw = env->fpuc;
    for (i = 0; i < 8; ++i)
	fpu.ftwx |= (!env->fptags[i]) << i;
    memcpy(fpu.fpr, env->fpregs, sizeof env->fpregs);
    memcpy(fpu.xmm, env->xmm_regs, sizeof env->xmm_regs);
    fpu.mxcsr = env->mxcsr;

    return kvm_vcpu_ioctl(env, KVM_SET_FPU, &fpu);
}

#ifdef KVM_CAP_XSAVE
#define XSAVE_CWD_RIP     2
#define XSAVE_CWD_RDP     4
#define XSAVE_MXCSR       6
#define XSAVE_ST_SPACE    8
#define XSAVE_XMM_SPACE   40
#define XSAVE_XSTATE_BV   128
#define XSAVE_YMMH_SPACE  144
#endif

static int kvm_put_xsave(CPUState *env)
{
#ifdef KVM_CAP_XSAVE
    int i, r;
    struct kvm_xsave* xsave;
    uint16_t cwd, swd, twd, fop;

    if (!kvm_has_xsave())
        return kvm_put_fpu(env);

    xsave = qemu_memalign(4096, sizeof(struct kvm_xsave));
    memset(xsave, 0, sizeof(struct kvm_xsave));
    cwd = swd = twd = fop = 0;
    swd = env->fpus & ~(7 << 11);
    swd |= (env->fpstt & 7) << 11;
    cwd = env->fpuc;
    for (i = 0; i < 8; ++i)
        twd |= (!env->fptags[i]) << i;
    xsave->region[0] = (uint32_t)(swd << 16) + cwd;
    xsave->region[1] = (uint32_t)(fop << 16) + twd;
    memcpy(&xsave->region[XSAVE_ST_SPACE], env->fpregs,
            sizeof env->fpregs);
    memcpy(&xsave->region[XSAVE_XMM_SPACE], env->xmm_regs,
            sizeof env->xmm_regs);
    xsave->region[XSAVE_MXCSR] = env->mxcsr;
    *(uint64_t *)&xsave->region[XSAVE_XSTATE_BV] = env->xstate_bv;
    memcpy(&xsave->region[XSAVE_YMMH_SPACE], env->ymmh_regs,
            sizeof env->ymmh_regs);
    r = kvm_vcpu_ioctl(env, KVM_SET_XSAVE, xsave);
    qemu_free(xsave);
    return r;
#else
    return kvm_put_fpu(env);
#endif
}

static int kvm_put_xcrs(CPUState *env)
{
#ifdef KVM_CAP_XCRS
    struct kvm_xcrs xcrs;

    if (!kvm_has_xcrs())
        return 0;

    xcrs.nr_xcrs = 1;
    xcrs.flags = 0;
    xcrs.xcrs[0].xcr = 0;
    xcrs.xcrs[0].value = env->xcr0;
    return kvm_vcpu_ioctl(env, KVM_SET_XCRS, &xcrs);
#else
    return 0;
#endif
}

static int kvm_put_sregs(CPUState *env)
{
    struct kvm_sregs sregs;

    memset(sregs.interrupt_bitmap, 0, sizeof(sregs.interrupt_bitmap));
    if (env->interrupt_injected >= 0) {
        sregs.interrupt_bitmap[env->interrupt_injected / 64] |=
                (uint64_t)1 << (env->interrupt_injected % 64);
    }

    if ((env->eflags & VM_MASK)) {
	    set_v8086_seg(&sregs.cs, &env->segs[R_CS]);
	    set_v8086_seg(&sregs.ds, &env->segs[R_DS]);
	    set_v8086_seg(&sregs.es, &env->segs[R_ES]);
	    set_v8086_seg(&sregs.fs, &env->segs[R_FS]);
	    set_v8086_seg(&sregs.gs, &env->segs[R_GS]);
	    set_v8086_seg(&sregs.ss, &env->segs[R_SS]);
    } else {
	    set_seg(&sregs.cs, &env->segs[R_CS]);
	    set_seg(&sregs.ds, &env->segs[R_DS]);
	    set_seg(&sregs.es, &env->segs[R_ES]);
	    set_seg(&sregs.fs, &env->segs[R_FS]);
	    set_seg(&sregs.gs, &env->segs[R_GS]);
	    set_seg(&sregs.ss, &env->segs[R_SS]);

	    if (env->cr[0] & CR0_PE_MASK) {
		/* force ss cpl to cs cpl */
		sregs.ss.selector = (sregs.ss.selector & ~3) |
			(sregs.cs.selector & 3);
		sregs.ss.dpl = sregs.ss.selector & 3;
	    }
    }

    set_seg(&sregs.tr, &env->tr);
    set_seg(&sregs.ldt, &env->ldt);

    sregs.idt.limit = env->idt.limit;
    sregs.idt.base = env->idt.base;
    sregs.gdt.limit = env->gdt.limit;
    sregs.gdt.base = env->gdt.base;

    sregs.cr0 = env->cr[0];
    sregs.cr2 = env->cr[2];
    sregs.cr3 = env->cr[3];
    sregs.cr4 = env->cr[4];

    sregs.cr8 = cpu_get_apic_tpr(env->apic_state);
    sregs.apic_base = cpu_get_apic_base(env->apic_state);

    sregs.efer = env->efer;

    return kvm_vcpu_ioctl(env, KVM_SET_SREGS, &sregs);
}

static void kvm_msr_entry_set(struct kvm_msr_entry *entry,
                              uint32_t index, uint64_t value)
{
    entry->index = index;
    entry->data = value;
}

static int kvm_put_msrs(CPUState *env, int level)
{
    struct {
        struct kvm_msrs info;
        struct kvm_msr_entry entries[100];
    } msr_data;
    struct kvm_msr_entry *msrs = msr_data.entries;
    int n = 0;

    kvm_msr_entry_set(&msrs[n++], MSR_IA32_SYSENTER_CS, env->sysenter_cs);
    kvm_msr_entry_set(&msrs[n++], MSR_IA32_SYSENTER_ESP, env->sysenter_esp);
    kvm_msr_entry_set(&msrs[n++], MSR_IA32_SYSENTER_EIP, env->sysenter_eip);
    if (kvm_has_msr_star(env))
	kvm_msr_entry_set(&msrs[n++], MSR_STAR, env->star);
    if (kvm_has_msr_hsave_pa(env))
        kvm_msr_entry_set(&msrs[n++], MSR_VM_HSAVE_PA, env->vm_hsave);
#ifdef TARGET_X86_64
    if (lm_capable_kernel) {
        kvm_msr_entry_set(&msrs[n++], MSR_CSTAR, env->cstar);
        kvm_msr_entry_set(&msrs[n++], MSR_KERNELGSBASE, env->kernelgsbase);
        kvm_msr_entry_set(&msrs[n++], MSR_FMASK, env->fmask);
        kvm_msr_entry_set(&msrs[n++], MSR_LSTAR, env->lstar);
    }
#endif
    if (level == KVM_PUT_FULL_STATE) {
        /*
         * KVM is yet unable to synchronize TSC values of multiple VCPUs on
         * writeback. Until this is fixed, we only write the offset to SMP
         * guests after migration, desynchronizing the VCPUs, but avoiding
         * huge jump-backs that would occur without any writeback at all.
         */
        if (smp_cpus == 1 || env->tsc != 0) {
            kvm_msr_entry_set(&msrs[n++], MSR_IA32_TSC, env->tsc);
        }
        kvm_msr_entry_set(&msrs[n++], MSR_KVM_SYSTEM_TIME,
                          env->system_time_msr);
        kvm_msr_entry_set(&msrs[n++], MSR_KVM_WALL_CLOCK, env->wall_clock_msr);
#ifdef KVM_CAP_ASYNC_PF
        kvm_msr_entry_set(&msrs[n++], MSR_KVM_ASYNC_PF_EN, env->async_pf_en_msr);
#endif
    }
#ifdef KVM_CAP_MCE
    if (env->mcg_cap) {
        int i;
        if (level == KVM_PUT_RESET_STATE)
            kvm_msr_entry_set(&msrs[n++], MSR_MCG_STATUS, env->mcg_status);
        else if (level == KVM_PUT_FULL_STATE) {
            kvm_msr_entry_set(&msrs[n++], MSR_MCG_STATUS, env->mcg_status);
            kvm_msr_entry_set(&msrs[n++], MSR_MCG_CTL, env->mcg_ctl);
            for (i = 0; i < (env->mcg_cap & 0xff) * 4; i++)
                kvm_msr_entry_set(&msrs[n++], MSR_MC0_CTL + i, env->mce_banks[i]);
        }
    }
#endif

    msr_data.info.nmsrs = n;

    return kvm_vcpu_ioctl(env, KVM_SET_MSRS, &msr_data);

}

static int kvm_get_fpu(CPUState *env)
{
    struct kvm_fpu fpu;
    int i, ret;

    ret = kvm_vcpu_ioctl(env, KVM_GET_FPU, &fpu);
    if (ret < 0)
        return ret;

    env->fpstt = (fpu.fsw >> 11) & 7;
    env->fpus = fpu.fsw;
    env->fpuc = fpu.fcw;
    for (i = 0; i < 8; ++i)
	env->fptags[i] = !((fpu.ftwx >> i) & 1);
    memcpy(env->fpregs, fpu.fpr, sizeof env->fpregs);
    memcpy(env->xmm_regs, fpu.xmm, sizeof env->xmm_regs);
    env->mxcsr = fpu.mxcsr;

    return 0;
}

static int kvm_get_xsave(CPUState *env)
{
#ifdef KVM_CAP_XSAVE
    struct kvm_xsave* xsave;
    int ret, i;
    uint16_t cwd, swd, twd, fop;

    if (!kvm_has_xsave())
        return kvm_get_fpu(env);

    xsave = qemu_memalign(4096, sizeof(struct kvm_xsave));
    ret = kvm_vcpu_ioctl(env, KVM_GET_XSAVE, xsave);
    if (ret < 0) {
        qemu_free(xsave);
        return ret;
    }

    cwd = (uint16_t)xsave->region[0];
    swd = (uint16_t)(xsave->region[0] >> 16);
    twd = (uint16_t)xsave->region[1];
    fop = (uint16_t)(xsave->region[1] >> 16);
    env->fpstt = (swd >> 11) & 7;
    env->fpus = swd;
    env->fpuc = cwd;
    for (i = 0; i < 8; ++i)
        env->fptags[i] = !((twd >> i) & 1);
    env->mxcsr = xsave->region[XSAVE_MXCSR];
    memcpy(env->fpregs, &xsave->region[XSAVE_ST_SPACE],
            sizeof env->fpregs);
    memcpy(env->xmm_regs, &xsave->region[XSAVE_XMM_SPACE],
            sizeof env->xmm_regs);
    env->xstate_bv = *(uint64_t *)&xsave->region[XSAVE_XSTATE_BV];
    memcpy(env->ymmh_regs, &xsave->region[XSAVE_YMMH_SPACE],
            sizeof env->ymmh_regs);
    qemu_free(xsave);
    return 0;
#else
    return kvm_get_fpu(env);
#endif
}

static int kvm_get_xcrs(CPUState *env)
{
#ifdef KVM_CAP_XCRS
    int i, ret;
    struct kvm_xcrs xcrs;

    if (!kvm_has_xcrs())
        return 0;

    ret = kvm_vcpu_ioctl(env, KVM_GET_XCRS, &xcrs);
    if (ret < 0)
        return ret;

    for (i = 0; i < xcrs.nr_xcrs; i++)
        /* Only support xcr0 now */
        if (xcrs.xcrs[0].xcr == 0) {
            env->xcr0 = xcrs.xcrs[0].value;
            break;
        }
    return 0;
#else
    return 0;
#endif
}

static int kvm_get_sregs(CPUState *env)
{
    struct kvm_sregs sregs;
    uint32_t hflags;
    int bit, i, ret;

    ret = kvm_vcpu_ioctl(env, KVM_GET_SREGS, &sregs);
    if (ret < 0)
        return ret;

    /* There can only be one pending IRQ set in the bitmap at a time, so try
       to find it and save its number instead (-1 for none). */
    env->interrupt_injected = -1;
    for (i = 0; i < ARRAY_SIZE(sregs.interrupt_bitmap); i++) {
        if (sregs.interrupt_bitmap[i]) {
            bit = ctz64(sregs.interrupt_bitmap[i]);
            env->interrupt_injected = i * 64 + bit;
            break;
        }
    }

    get_seg(&env->segs[R_CS], &sregs.cs);
    get_seg(&env->segs[R_DS], &sregs.ds);
    get_seg(&env->segs[R_ES], &sregs.es);
    get_seg(&env->segs[R_FS], &sregs.fs);
    get_seg(&env->segs[R_GS], &sregs.gs);
    get_seg(&env->segs[R_SS], &sregs.ss);

    get_seg(&env->tr, &sregs.tr);
    get_seg(&env->ldt, &sregs.ldt);

    env->idt.limit = sregs.idt.limit;
    env->idt.base = sregs.idt.base;
    env->gdt.limit = sregs.gdt.limit;
    env->gdt.base = sregs.gdt.base;

    env->cr[0] = sregs.cr0;
    env->cr[2] = sregs.cr2;
    env->cr[3] = sregs.cr3;
    env->cr[4] = sregs.cr4;

    cpu_set_apic_base(env->apic_state, sregs.apic_base);

    env->efer = sregs.efer;
    //cpu_set_apic_tpr(env->apic_state, sregs.cr8);

#define HFLAG_COPY_MASK ~( \
			HF_CPL_MASK | HF_PE_MASK | HF_MP_MASK | HF_EM_MASK | \
			HF_TS_MASK | HF_TF_MASK | HF_VM_MASK | HF_IOPL_MASK | \
			HF_OSFXSR_MASK | HF_LMA_MASK | HF_CS32_MASK | \
			HF_SS32_MASK | HF_CS64_MASK | HF_ADDSEG_MASK)



    hflags = (env->segs[R_CS].flags >> DESC_DPL_SHIFT) & HF_CPL_MASK;
    hflags |= (env->cr[0] & CR0_PE_MASK) << (HF_PE_SHIFT - CR0_PE_SHIFT);
    hflags |= (env->cr[0] << (HF_MP_SHIFT - CR0_MP_SHIFT)) &
	    (HF_MP_MASK | HF_EM_MASK | HF_TS_MASK);
    hflags |= (env->eflags & (HF_TF_MASK | HF_VM_MASK | HF_IOPL_MASK));
    hflags |= (env->cr[4] & CR4_OSFXSR_MASK) <<
	    (HF_OSFXSR_SHIFT - CR4_OSFXSR_SHIFT);

    if (env->efer & MSR_EFER_LMA) {
        hflags |= HF_LMA_MASK;
    }

    if ((hflags & HF_LMA_MASK) && (env->segs[R_CS].flags & DESC_L_MASK)) {
        hflags |= HF_CS32_MASK | HF_SS32_MASK | HF_CS64_MASK;
    } else {
        hflags |= (env->segs[R_CS].flags & DESC_B_MASK) >>
		(DESC_B_SHIFT - HF_CS32_SHIFT);
        hflags |= (env->segs[R_SS].flags & DESC_B_MASK) >>
		(DESC_B_SHIFT - HF_SS32_SHIFT);
        if (!(env->cr[0] & CR0_PE_MASK) ||
                   (env->eflags & VM_MASK) ||
                   !(hflags & HF_CS32_MASK)) {
                hflags |= HF_ADDSEG_MASK;
            } else {
                hflags |= ((env->segs[R_DS].base |
                                env->segs[R_ES].base |
                                env->segs[R_SS].base) != 0) <<
                    HF_ADDSEG_SHIFT;
            }
    }
    env->hflags = (env->hflags & HFLAG_COPY_MASK) | hflags;

    return 0;
}

static int kvm_get_msrs(CPUState *env)
{
    struct {
        struct kvm_msrs info;
        struct kvm_msr_entry entries[100];
    } msr_data;
    struct kvm_msr_entry *msrs = msr_data.entries;
    int ret, i, n;

    n = 0;
    msrs[n++].index = MSR_IA32_SYSENTER_CS;
    msrs[n++].index = MSR_IA32_SYSENTER_ESP;
    msrs[n++].index = MSR_IA32_SYSENTER_EIP;
    if (kvm_has_msr_star(env))
	msrs[n++].index = MSR_STAR;
    if (kvm_has_msr_hsave_pa(env))
        msrs[n++].index = MSR_VM_HSAVE_PA;
    msrs[n++].index = MSR_IA32_TSC;
#ifdef TARGET_X86_64
    if (lm_capable_kernel) {
        msrs[n++].index = MSR_CSTAR;
        msrs[n++].index = MSR_KERNELGSBASE;
        msrs[n++].index = MSR_FMASK;
        msrs[n++].index = MSR_LSTAR;
    }
#endif
    msrs[n++].index = MSR_KVM_SYSTEM_TIME;
    msrs[n++].index = MSR_KVM_WALL_CLOCK;
#ifdef KVM_CAP_ASYNC_PF
    msrs[n++].index = MSR_KVM_ASYNC_PF_EN;
#endif

#ifdef KVM_CAP_MCE
    if (env->mcg_cap) {
        msrs[n++].index = MSR_MCG_STATUS;
        msrs[n++].index = MSR_MCG_CTL;
        for (i = 0; i < (env->mcg_cap & 0xff) * 4; i++)
            msrs[n++].index = MSR_MC0_CTL + i;
    }
#endif

    msr_data.info.nmsrs = n;
    ret = kvm_vcpu_ioctl(env, KVM_GET_MSRS, &msr_data);
    if (ret < 0)
        return ret;

    for (i = 0; i < ret; i++) {
        switch (msrs[i].index) {
        case MSR_IA32_SYSENTER_CS:
            env->sysenter_cs = msrs[i].data;
            break;
        case MSR_IA32_SYSENTER_ESP:
            env->sysenter_esp = msrs[i].data;
            break;
        case MSR_IA32_SYSENTER_EIP:
            env->sysenter_eip = msrs[i].data;
            break;
        case MSR_STAR:
            env->star = msrs[i].data;
            break;
#ifdef TARGET_X86_64
        case MSR_CSTAR:
            env->cstar = msrs[i].data;
            break;
        case MSR_KERNELGSBASE:
            env->kernelgsbase = msrs[i].data;
            break;
        case MSR_FMASK:
            env->fmask = msrs[i].data;
            break;
        case MSR_LSTAR:
            env->lstar = msrs[i].data;
            break;
#endif
        case MSR_IA32_TSC:
            env->tsc = msrs[i].data;
            break;
        case MSR_VM_HSAVE_PA:
            env->vm_hsave = msrs[i].data;
            break;
        case MSR_KVM_SYSTEM_TIME:
            env->system_time_msr = msrs[i].data;
            break;
        case MSR_KVM_WALL_CLOCK:
            env->wall_clock_msr = msrs[i].data;
            break;
#ifdef KVM_CAP_MCE
        case MSR_MCG_STATUS:
            env->mcg_status = msrs[i].data;
            break;
        case MSR_MCG_CTL:
            env->mcg_ctl = msrs[i].data;
            break;
#endif
        default:
#ifdef KVM_CAP_MCE
            if (msrs[i].index >= MSR_MC0_CTL &&
                msrs[i].index < MSR_MC0_CTL + (env->mcg_cap & 0xff) * 4) {
                env->mce_banks[msrs[i].index - MSR_MC0_CTL] = msrs[i].data;
            }
#endif
            break;
#ifdef KVM_CAP_ASYNC_PF
        case MSR_KVM_ASYNC_PF_EN:
            env->async_pf_en_msr = msrs[i].data;
            break;
#endif
        }
    }

    return 0;
}

#ifdef OBSOLETE_KVM_IMPL
static int kvm_put_mp_state(CPUState *env)
{
    struct kvm_mp_state mp_state = { .mp_state = env->mp_state };

    return kvm_vcpu_ioctl(env, KVM_SET_MP_STATE, &mp_state);
}

static int kvm_get_mp_state(CPUState *env)
{
    struct kvm_mp_state mp_state;
    int ret;

    ret = kvm_vcpu_ioctl(env, KVM_GET_MP_STATE, &mp_state);
    if (ret < 0) {
        return ret;
    }
    env->mp_state = mp_state.mp_state;
    return 0;
}
#endif

static int kvm_put_vcpu_events(CPUState *env, int level)
{
#ifdef KVM_CAP_VCPU_EVENTS
    struct kvm_vcpu_events events;

    if (!kvm_has_vcpu_events()) {
        return 0;
    }

    events.exception.injected = (env->exception_injected >= 0);
    events.exception.nr = env->exception_injected;
    events.exception.has_error_code = env->has_error_code;
    events.exception.error_code = env->error_code;

    events.interrupt.injected = (env->interrupt_injected >= 0);
    events.interrupt.nr = env->interrupt_injected;
    events.interrupt.soft = env->soft_interrupt;

    events.nmi.injected = env->nmi_injected;
    events.nmi.pending = env->nmi_pending;
    events.nmi.masked = !!(env->hflags2 & HF2_NMI_MASK);

    events.sipi_vector = env->sipi_vector;

    events.flags = 0;
    if (level >= KVM_PUT_RESET_STATE) {
        events.flags |=
            KVM_VCPUEVENT_VALID_NMI_PENDING | KVM_VCPUEVENT_VALID_SIPI_VECTOR;
    }

    return kvm_vcpu_ioctl(env, KVM_SET_VCPU_EVENTS, &events);
#else
    return 0;
#endif
}

static int kvm_get_vcpu_events(CPUState *env)
{
#ifdef KVM_CAP_VCPU_EVENTS
    struct kvm_vcpu_events events;
    int ret;

    if (!kvm_has_vcpu_events()) {
        return 0;
    }

    ret = kvm_vcpu_ioctl(env, KVM_GET_VCPU_EVENTS, &events);
    if (ret < 0) {
       return ret;
    }
    env->exception_injected =
       events.exception.injected ? events.exception.nr : -1;
    env->has_error_code = events.exception.has_error_code;
    env->error_code = events.exception.error_code;

    env->interrupt_injected =
        events.interrupt.injected ? events.interrupt.nr : -1;
    env->soft_interrupt = events.interrupt.soft;

    env->nmi_injected = events.nmi.injected;
    env->nmi_pending = events.nmi.pending;
    if (events.nmi.masked) {
        env->hflags2 |= HF2_NMI_MASK;
    } else {
        env->hflags2 &= ~HF2_NMI_MASK;
    }

    env->sipi_vector = events.sipi_vector;
#endif

    return 0;
}

static int kvm_guest_debug_workarounds(CPUState *env)
{
    int ret = 0;
#ifdef KVM_CAP_SET_GUEST_DEBUG
    unsigned long reinject_trap = 0;

    if (!kvm_has_vcpu_events()) {
        if (env->exception_injected == 1) {
            reinject_trap = KVM_GUESTDBG_INJECT_DB;
        } else if (env->exception_injected == 3) {
            reinject_trap = KVM_GUESTDBG_INJECT_BP;
        }
        env->exception_injected = -1;
    }

    /*
     * Kernels before KVM_CAP_X86_ROBUST_SINGLESTEP overwrote flags.TF
     * injected via SET_GUEST_DEBUG while updating GP regs. Work around this
     * by updating the debug state once again if single-stepping is on.
     * Another reason to call kvm_update_guest_debug here is a pending debug
     * trap raise by the guest. On kernels without SET_VCPU_EVENTS we have to
     * reinject them via SET_GUEST_DEBUG.
     */
    if (reinject_trap ||
        (!kvm_has_robust_singlestep() && env->singlestep_enabled)) {
        ret = kvm_update_guest_debug(env, reinject_trap);
    }
#endif /* KVM_CAP_SET_GUEST_DEBUG */
    return ret;
}

static int kvm_put_debugregs(CPUState *env)
{
#ifdef KVM_CAP_DEBUGREGS
    struct kvm_debugregs dbgregs;
    int i;

    if (!kvm_has_debugregs()) {
        return 0;
    }

    for (i = 0; i < 4; i++) {
        dbgregs.db[i] = env->dr[i];
    }
    dbgregs.dr6 = env->dr[6];
    dbgregs.dr7 = env->dr[7];
    dbgregs.flags = 0;

    return kvm_vcpu_ioctl(env, KVM_SET_DEBUGREGS, &dbgregs);
#else
    return 0;
#endif
}

static int kvm_get_debugregs(CPUState *env)
{
#ifdef KVM_CAP_DEBUGREGS
    struct kvm_debugregs dbgregs;
    int i, ret;

    if (!kvm_has_debugregs()) {
        return 0;
    }

    ret = kvm_vcpu_ioctl(env, KVM_GET_DEBUGREGS, &dbgregs);
    if (ret < 0) {
       return ret;
    }
    for (i = 0; i < 4; i++) {
        env->dr[i] = dbgregs.db[i];
    }
    env->dr[4] = env->dr[6] = dbgregs.dr6;
    env->dr[5] = env->dr[7] = dbgregs.dr7;
#endif

    return 0;
}

#ifdef OBSOLETE_KVM_IMPL
int kvm_arch_put_registers(CPUState *env, int level)
{
    int ret;

    assert(cpu_is_stopped(env) || qemu_cpu_self(env));

    ret = kvm_getput_regs(env, 1);
    if (ret < 0)
        return ret;

    ret = kvm_put_xsave(env);
    if (ret < 0)
        return ret;

    ret = kvm_put_xcrs(env);
    if (ret < 0)
        return ret;

    ret = kvm_put_sregs(env);
    if (ret < 0)
        return ret;

    ret = kvm_put_msrs(env, level);
    if (ret < 0)
        return ret;

    if (level >= KVM_PUT_RESET_STATE) {
        ret = kvm_put_mp_state(env);
        if (ret < 0)
            return ret;
    }

    ret = kvm_put_vcpu_events(env, level);
    if (ret < 0)
        return ret;

    /* must be last */
    ret = kvm_guest_debug_workarounds(env);
    if (ret < 0)
        return ret;

    ret = kvm_put_debugregs(env);
    if (ret < 0)
        return ret;

    return 0;
}

int kvm_arch_get_registers(CPUState *env)
{
    int ret;

    assert(cpu_is_stopped(env) || qemu_cpu_self(env));

    ret = kvm_getput_regs(env, 0);
    if (ret < 0)
        return ret;

    ret = kvm_get_xsave(env);
    if (ret < 0)
        return ret;

    ret = kvm_get_xcrs(env);
    if (ret < 0)
        return ret;

    ret = kvm_get_sregs(env);
    if (ret < 0)
        return ret;

    ret = kvm_get_msrs(env);
    if (ret < 0)
        return ret;

    ret = kvm_get_mp_state(env);
    if (ret < 0)
        return ret;

    ret = kvm_get_vcpu_events(env);
    if (ret < 0)
        return ret;

    ret = kvm_get_debugregs(env);
    if (ret < 0)
        return ret;

    return 0;
}

int kvm_arch_pre_run(CPUState *env, struct kvm_run *run)
{
    /* Inject NMI */
    if (env->interrupt_request & CPU_INTERRUPT_NMI) {
        env->interrupt_request &= ~CPU_INTERRUPT_NMI;
        DPRINTF("injected NMI\n");
        kvm_vcpu_ioctl(env, KVM_NMI);
    }

    /* Try to inject an interrupt if the guest can accept it */
    if (run->ready_for_interrupt_injection &&
        (env->interrupt_request & CPU_INTERRUPT_HARD) &&
        (env->eflags & IF_MASK)) {
        int irq;

        env->interrupt_request &= ~CPU_INTERRUPT_HARD;
        irq = cpu_get_pic_interrupt(env);
        if (irq >= 0) {
            struct kvm_interrupt intr;
            intr.irq = irq;
            /* FIXME: errors */
            DPRINTF("injected interrupt %d\n", irq);
            kvm_vcpu_ioctl(env, KVM_INTERRUPT, &intr);
        }
    }

    /* If we have an interrupt but the guest is not ready to receive an
     * interrupt, request an interrupt window exit.  This will
     * cause a return to userspace as soon as the guest is ready to
     * receive interrupts. */
    if ((env->interrupt_request & CPU_INTERRUPT_HARD))
        run->request_interrupt_window = 1;
    else
        run->request_interrupt_window = 0;

    DPRINTF("setting tpr\n");
    run->cr8 = cpu_get_apic_tpr(env->apic_state);

    return 0;
}
#endif

int kvm_arch_post_run(CPUState *env, struct kvm_run *run)
{
    if (run->if_flag)
        env->eflags |= IF_MASK;
    else
        env->eflags &= ~IF_MASK;
    
    cpu_set_apic_tpr(env->apic_state, run->cr8);
    cpu_set_apic_base(env->apic_state, run->apic_base);

    return 0;
}

#ifdef OBSOLETE_KVM_IMPL

int kvm_arch_process_irqchip_events(CPUState *env)
{
    if (env->interrupt_request & CPU_INTERRUPT_INIT) {
        kvm_cpu_synchronize_state(env);
        do_cpu_init(env);
        env->exception_index = EXCP_HALTED;
    }

    if (env->interrupt_request & CPU_INTERRUPT_SIPI) {
        kvm_cpu_synchronize_state(env);
        do_cpu_sipi(env);
    }

    return env->halted;
}

static int kvm_handle_halt(CPUState *env)
{
    if (!((env->interrupt_request & CPU_INTERRUPT_HARD) &&
          (env->eflags & IF_MASK)) &&
        !(env->interrupt_request & CPU_INTERRUPT_NMI)) {
        env->halted = 1;
        env->exception_index = EXCP_HLT;
        return 0;
    }

    return 1;
}

int kvm_arch_handle_exit(CPUState *env, struct kvm_run *run)
{
    int ret = 0;

    switch (run->exit_reason) {
    case KVM_EXIT_HLT:
        DPRINTF("handle_hlt\n");
        ret = kvm_handle_halt(env);
        break;
    }

    return ret;
}
#endif

#ifdef KVM_CAP_SET_GUEST_DEBUG
int kvm_arch_insert_sw_breakpoint(CPUState *env, struct kvm_sw_breakpoint *bp)
{
    static const uint8_t int3 = 0xcc;

    if (cpu_memory_rw_debug(env, bp->pc, (uint8_t *)&bp->saved_insn, 1, 0) ||
        cpu_memory_rw_debug(env, bp->pc, (uint8_t *)&int3, 1, 1))
        return -EINVAL;
    return 0;
}

int kvm_arch_remove_sw_breakpoint(CPUState *env, struct kvm_sw_breakpoint *bp)
{
    uint8_t int3;

    if (cpu_memory_rw_debug(env, bp->pc, &int3, 1, 0) || int3 != 0xcc ||
        cpu_memory_rw_debug(env, bp->pc, (uint8_t *)&bp->saved_insn, 1, 1))
        return -EINVAL;
    return 0;
}

static struct {
    target_ulong addr;
    int len;
    int type;
} hw_breakpoint[4];

static int nb_hw_breakpoint;

static int find_hw_breakpoint(target_ulong addr, int len, int type)
{
    int n;

    for (n = 0; n < nb_hw_breakpoint; n++)
        if (hw_breakpoint[n].addr == addr && hw_breakpoint[n].type == type &&
            (hw_breakpoint[n].len == len || len == -1))
            return n;
    return -1;
}

int kvm_arch_insert_hw_breakpoint(target_ulong addr,
                                  target_ulong len, int type)
{
    switch (type) {
    case GDB_BREAKPOINT_HW:
        len = 1;
        break;
    case GDB_WATCHPOINT_WRITE:
    case GDB_WATCHPOINT_ACCESS:
        switch (len) {
        case 1:
            break;
        case 2:
        case 4:
        case 8:
            if (addr & (len - 1))
                return -EINVAL;
            break;
        default:
            return -EINVAL;
        }
        break;
    default:
        return -ENOSYS;
    }

    if (nb_hw_breakpoint == 4)
        return -ENOBUFS;

    if (find_hw_breakpoint(addr, len, type) >= 0)
        return -EEXIST;

    hw_breakpoint[nb_hw_breakpoint].addr = addr;
    hw_breakpoint[nb_hw_breakpoint].len = len;
    hw_breakpoint[nb_hw_breakpoint].type = type;
    nb_hw_breakpoint++;

    return 0;
}

int kvm_arch_remove_hw_breakpoint(target_ulong addr,
                                  target_ulong len, int type)
{
    int n;

    n = find_hw_breakpoint(addr, (type == GDB_BREAKPOINT_HW) ? 1 : len, type);
    if (n < 0)
        return -ENOENT;

    nb_hw_breakpoint--;
    hw_breakpoint[n] = hw_breakpoint[nb_hw_breakpoint];

    return 0;
}

void kvm_arch_remove_all_hw_breakpoints(void)
{
    nb_hw_breakpoint = 0;
}

static CPUWatchpoint hw_watchpoint;

int kvm_arch_debug(struct kvm_debug_exit_arch *arch_info)
{
    int handle = 0;
    int n;

    if (arch_info->exception == 1) {
        if (arch_info->dr6 & (1 << 14)) {
            if (cpu_single_env->singlestep_enabled)
                handle = 1;
        } else {
            for (n = 0; n < 4; n++)
                if (arch_info->dr6 & (1 << n))
                    switch ((arch_info->dr7 >> (16 + n*4)) & 0x3) {
                    case 0x0:
                        handle = 1;
                        break;
                    case 0x1:
                        handle = 1;
                        cpu_single_env->watchpoint_hit = &hw_watchpoint;
                        hw_watchpoint.vaddr = hw_breakpoint[n].addr;
                        hw_watchpoint.flags = BP_MEM_WRITE;
                        break;
                    case 0x3:
                        handle = 1;
                        cpu_single_env->watchpoint_hit = &hw_watchpoint;
                        hw_watchpoint.vaddr = hw_breakpoint[n].addr;
                        hw_watchpoint.flags = BP_MEM_ACCESS;
                        break;
                    }
        }
    } else if (kvm_find_sw_breakpoint(cpu_single_env, arch_info->pc))
        handle = 1;

    if (!handle) {
        cpu_synchronize_state(cpu_single_env);
        assert(cpu_single_env->exception_injected == -1);

        cpu_single_env->exception_injected = arch_info->exception;
        cpu_single_env->has_error_code = 0;
    }

    return handle;
}

void kvm_arch_update_guest_debug(CPUState *env, struct kvm_guest_debug *dbg)
{
    const uint8_t type_code[] = {
        [GDB_BREAKPOINT_HW] = 0x0,
        [GDB_WATCHPOINT_WRITE] = 0x1,
        [GDB_WATCHPOINT_ACCESS] = 0x3
    };
    const uint8_t len_code[] = {
        [1] = 0x0, [2] = 0x1, [4] = 0x3, [8] = 0x2
    };
    int n;

    if (kvm_sw_breakpoints_active(env))
        dbg->control |= KVM_GUESTDBG_ENABLE | KVM_GUESTDBG_USE_SW_BP;

    if (nb_hw_breakpoint > 0) {
        dbg->control |= KVM_GUESTDBG_ENABLE | KVM_GUESTDBG_USE_HW_BP;
        dbg->arch.debugreg[7] = 0x0600;
        for (n = 0; n < nb_hw_breakpoint; n++) {
            dbg->arch.debugreg[n] = hw_breakpoint[n].addr;
            dbg->arch.debugreg[7] |= (2 << (n * 2)) |
                (type_code[hw_breakpoint[n].type] << (16 + n*4)) |
                (len_code[hw_breakpoint[n].len] << (18 + n*4));
        }
    }
    /* Legal xcr0 for loading */
    env->xcr0 = 1;
}
#endif /* KVM_CAP_SET_GUEST_DEBUG */

bool kvm_arch_stop_on_emulation_error(CPUState *env)
{
      return !(env->cr[0] & CR0_PE_MASK) ||
              ((env->segs[R_CS].selector  & 3) != 3);
}

static void hardware_memory_error(void)
{
    fprintf(stderr, "Hardware memory error!\n");
    exit(1);
}

#ifdef KVM_CAP_MCE
static void kvm_mce_broadcast_rest(CPUState *env)
{
    struct kvm_x86_mce mce = {
        .bank = 1,
        .status = MCI_STATUS_VAL | MCI_STATUS_UC,
        .mcg_status = MCG_STATUS_MCIP | MCG_STATUS_RIPV,
        .addr = 0,
        .misc = 0,
    };
    CPUState *cenv;

    /* Broadcast MCA signal for processor version 06H_EH and above */
    if (cpu_x86_support_mca_broadcast(env)) {
        for (cenv = first_cpu; cenv != NULL; cenv = cenv->next_cpu) {
            if (cenv == env) {
                continue;
            }
            kvm_inject_x86_mce_on(cenv, &mce, ABORT_ON_ERROR);
        }
    }
}

static void kvm_mce_inj_srar_dataload(CPUState *env, target_phys_addr_t paddr)
{
    struct kvm_x86_mce mce = {
        .bank = 9,
        .status = MCI_STATUS_VAL | MCI_STATUS_UC | MCI_STATUS_EN
                  | MCI_STATUS_MISCV | MCI_STATUS_ADDRV | MCI_STATUS_S
                  | MCI_STATUS_AR | 0x134,
        .mcg_status = MCG_STATUS_MCIP | MCG_STATUS_EIPV,
        .addr = paddr,
        .misc = (MCM_ADDR_PHYS << 6) | 0xc,
    };
    int r;

    r = kvm_set_mce(env, &mce);
    if (r < 0) {
        fprintf(stderr, "kvm_set_mce: %s\n", strerror(errno));
        abort();
    }
    kvm_mce_broadcast_rest(env);
}

static void kvm_mce_inj_srao_memscrub(CPUState *env, target_phys_addr_t paddr)
{
    struct kvm_x86_mce mce = {
        .bank = 9,
        .status = MCI_STATUS_VAL | MCI_STATUS_UC | MCI_STATUS_EN
                  | MCI_STATUS_MISCV | MCI_STATUS_ADDRV | MCI_STATUS_S
                  | 0xc0,
        .mcg_status = MCG_STATUS_MCIP | MCG_STATUS_RIPV,
        .addr = paddr,
        .misc = (MCM_ADDR_PHYS << 6) | 0xc,
    };
    int r;

    r = kvm_set_mce(env, &mce);
    if (r < 0) {
        fprintf(stderr, "kvm_set_mce: %s\n", strerror(errno));
        abort();
    }
    kvm_mce_broadcast_rest(env);
}

static void kvm_mce_inj_srao_memscrub2(CPUState *env, target_phys_addr_t paddr)
{
    struct kvm_x86_mce mce = {
        .bank = 9,
        .status = MCI_STATUS_VAL | MCI_STATUS_UC | MCI_STATUS_EN
                  | MCI_STATUS_MISCV | MCI_STATUS_ADDRV | MCI_STATUS_S
                  | 0xc0,
        .mcg_status = MCG_STATUS_MCIP | MCG_STATUS_RIPV,
        .addr = paddr,
        .misc = (MCM_ADDR_PHYS << 6) | 0xc,
    };

    kvm_inject_x86_mce_on(env, &mce, ABORT_ON_ERROR);
    kvm_mce_broadcast_rest(env);
}

#endif

int kvm_on_sigbus_vcpu(CPUState *env, int code, void *addr)
{
#if defined(KVM_CAP_MCE)
    void *vaddr;
    ram_addr_t ram_addr;
    target_phys_addr_t paddr;

    if ((env->mcg_cap & MCG_SER_P) && addr
        && (code == BUS_MCEERR_AR
            || code == BUS_MCEERR_AO)) {
        vaddr = (void *)addr;
        if (qemu_ram_addr_from_host(vaddr, &ram_addr) ||
            !kvm_physical_memory_addr_from_ram(env->kvm_state, ram_addr, &paddr)) {
            fprintf(stderr, "Hardware memory error for memory used by "
                    "QEMU itself instead of guest system!\n");
            /* Hope we are lucky for AO MCE */
            if (code == BUS_MCEERR_AO) {
                return 0;
            } else {
                hardware_memory_error();
            }
        }

        if (code == BUS_MCEERR_AR) {
            /* Fake an Intel architectural Data Load SRAR UCR */
            kvm_mce_inj_srar_dataload(env, paddr);
        } else {
            /*
             * If there is an MCE excpetion being processed, ignore
             * this SRAO MCE
             */
            if (!kvm_mce_in_progress(env)) {
                /* Fake an Intel architectural Memory scrubbing UCR */
                kvm_mce_inj_srao_memscrub(env, paddr);
            }
        }
    } else
#endif
    {
        if (code == BUS_MCEERR_AO) {
            return 0;
        } else if (code == BUS_MCEERR_AR) {
            hardware_memory_error();
        } else {
            return 1;
        }
    }
    return 0;
}

int kvm_on_sigbus(int code, void *addr)
{
#if defined(KVM_CAP_MCE)
    if ((first_cpu->mcg_cap & MCG_SER_P) && addr && code == BUS_MCEERR_AO) {
        void *vaddr;
        ram_addr_t ram_addr;
        target_phys_addr_t paddr;

        /* Hope we are lucky for AO MCE */
        vaddr = addr;
        if (qemu_ram_addr_from_host(vaddr, &ram_addr) ||
            !kvm_physical_memory_addr_from_ram(first_cpu->kvm_state, ram_addr, &paddr)) {
            fprintf(stderr, "Hardware memory error for memory used by "
                    "QEMU itself instead of guest system!: %p\n", addr);
            return 0;
        }
        kvm_mce_inj_srao_memscrub2(first_cpu, paddr);
    } else
#endif
    {
        if (code == BUS_MCEERR_AO) {
            return 0;
        } else if (code == BUS_MCEERR_AR) {
            hardware_memory_error();
        } else {
            return 1;
        }
    }
    return 0;
}

#include "qemu-kvm-x86.c"<|MERGE_RESOLUTION|>--- conflicted
+++ resolved
@@ -277,7 +277,7 @@
         return;
     }
 
-    run_on_cpu(env, kvm_do_inject_x86_mce, &data);
+    on_vcpu(env, kvm_do_inject_x86_mce, &data);
 }
 
 static void kvm_mce_broadcast_rest(CPUState *env);
@@ -300,11 +300,7 @@
         kvm_mce_broadcast_rest(cenv);
     }
 
-<<<<<<< HEAD
-    on_vcpu(cenv, kvm_do_inject_x86_mce, &data);
-=======
     kvm_inject_x86_mce_on(cenv, &mce, flag);
->>>>>>> 7cc2cc3e
 #else
     if (flag & ABORT_ON_ERROR) {
         abort();
