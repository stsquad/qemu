= How to write QMP commands using the QAPI framework =

This document is a step-by-step guide on how to write new QMP commands using
the QAPI framework. It also shows how to implement new style HMP commands.

This document doesn't discuss QMP protocol level details, nor does it dive
into the QAPI framework implementation.

For an in-depth introduction to the QAPI framework, please refer to
docs/qapi-code-gen.txt. For documentation about the QMP protocol,
start with docs/qmp-intro.txt.

== Overview ==

Generally speaking, the following steps should be taken in order to write a
new QMP command.

1. Write the command's and type(s) specification in the QAPI schema file
   (qapi-schema.json in the root source directory)

2. Write the QMP command itself, which is a regular C function. Preferably,
   the command should be exported by some QEMU subsystem. But it can also be
   added to the qmp.c file

3. At this point the command can be tested under the QMP protocol

4. Write the HMP command equivalent. This is not required and should only be
   done if it does make sense to have the functionality in HMP. The HMP command
   is implemented in terms of the QMP command

The following sections will demonstrate each of the steps above. We will start
very simple and get more complex as we progress.

=== Testing ===

For all the examples in the next sections, the test setup is the same and is
shown here.

First, QEMU should be started as:

# /path/to/your/source/qemu [...] \
    -chardev socket,id=qmp,port=4444,host=localhost,server \
    -mon chardev=qmp,mode=control,pretty=on

Then, in a different terminal:

$ telnet localhost 4444
Trying 127.0.0.1...
Connected to localhost.
Escape character is '^]'.
{
    "QMP": {
        "version": {
            "qemu": {
                "micro": 50, 
                "minor": 15, 
                "major": 0
            }, 
            "package": ""
        }, 
        "capabilities": [
        ]
    }
}

The above output is the QMP server saying you're connected. The server is
actually in capabilities negotiation mode. To enter in command mode type:

{ "execute": "qmp_capabilities" }

Then the server should respond:

{
    "return": {
    }
}

Which is QMP's way of saying "the latest command executed OK and didn't return
any data". Now you're ready to enter the QMP example commands as explained in
the following sections.

== Writing a command that doesn't return data ==

That's the most simple QMP command that can be written. Usually, this kind of
command carries some meaningful action in QEMU but here it will just print
"Hello, world" to the standard output.

Our command will be called "hello-world". It takes no arguments, nor does it
return any data.

The first step is to add the following line to the bottom of the
qapi-schema.json file:

{ 'command': 'hello-world' }

The "command" keyword defines a new QMP command. It's an JSON object. All
schema entries are JSON objects. The line above will instruct the QAPI to
generate any prototypes and the necessary code to marshal and unmarshal
protocol data.

The next step is to write the "hello-world" implementation. As explained
earlier, it's preferable for commands to live in QEMU subsystems. But
"hello-world" doesn't pertain to any, so we put its implementation in qmp.c:

void qmp_hello_world(Error **errp)
{
    printf("Hello, world!\n");
}

There are a few things to be noticed:

1. QMP command implementation functions must be prefixed with "qmp_"
2. qmp_hello_world() returns void, this is in accordance with the fact that the
   command doesn't return any data
3. It takes an "Error **" argument. This is required. Later we will see how to
   return errors and take additional arguments. The Error argument should not
   be touched if the command doesn't return errors
4. We won't add the function's prototype. That's automatically done by the QAPI
5. Printing to the terminal is discouraged for QMP commands, we do it here
   because it's the easiest way to demonstrate a QMP command

<<<<<<< HEAD
Now a little hack is needed. As we're still using the old QMP server we need
to add the new command to its internal dispatch table. This step won't be
required in the near future. Open the qmp-commands.hx file and add the
following at the bottom:

    {
        .name       = "hello-world",
        .args_type  = "",
        .mhandler.cmd_new = qmp_marshal_hello_world,
    },

=======
>>>>>>> 7124ccf8
You're done. Now build qemu, run it as suggested in the "Testing" section,
and then type the following QMP command:

{ "execute": "hello-world" }

Then check the terminal running qemu and look for the "Hello, world" string. If
you don't see it then something went wrong.

=== Arguments ===

Let's add an argument called "message" to our "hello-world" command. The new
argument will contain the string to be printed to stdout. It's an optional
argument, if it's not present we print our default "Hello, World" string.

The first change we have to do is to modify the command specification in the
schema file to the following:

{ 'command': 'hello-world', 'data': { '*message': 'str' } }

Notice the new 'data' member in the schema. It's an JSON object whose each
element is an argument to the command in question. Also notice the asterisk,
it's used to mark the argument optional (that means that you shouldn't use it
for mandatory arguments). Finally, 'str' is the argument's type, which
stands for "string". The QAPI also supports integers, booleans, enumerations
and user defined types.

Now, let's update our C implementation in qmp.c:

void qmp_hello_world(bool has_message, const char *message, Error **errp)
{
    if (has_message) {
        printf("%s\n", message);
    } else {
        printf("Hello, world\n");
    }
}

There are two important details to be noticed:

1. All optional arguments are accompanied by a 'has_' boolean, which is set
   if the optional argument is present or false otherwise
2. The C implementation signature must follow the schema's argument ordering,
   which is defined by the "data" member

<<<<<<< HEAD
The last step is to update the qmp-commands.hx file:

    {
        .name       = "hello-world",
        .args_type  = "message:s?",
        .mhandler.cmd_new = qmp_marshal_hello_world,
    },

Notice that the "args_type" member got our "message" argument. The character
"s" stands for "string" and "?" means it's optional. This too must be ordered
according to the C implementation and schema file. You can look for more
examples in the qmp-commands.hx file if you need to define more arguments.

Again, this step won't be required in the future.

=======
>>>>>>> 7124ccf8
Time to test our new version of the "hello-world" command. Build qemu, run it as
described in the "Testing" section and then send two commands:

{ "execute": "hello-world" }
{
    "return": {
    }
}

{ "execute": "hello-world", "arguments": { "message": "We love qemu" } }
{
    "return": {
    }
}

You should see "Hello, world" and "we love qemu" in the terminal running qemu,
if you don't see these strings, then something went wrong.

=== Errors ===

QMP commands should use the error interface exported by the error.h header
file. Basically, most errors are set by calling the error_setg() function.

Let's say we don't accept the string "message" to contain the word "love". If
it does contain it, we want the "hello-world" command to return an error:

void qmp_hello_world(bool has_message, const char *message, Error **errp)
{
    if (has_message) {
        if (strstr(message, "love")) {
            error_setg(errp, "the word 'love' is not allowed");
            return;
        }
        printf("%s\n", message);
    } else {
        printf("Hello, world\n");
    }
}

The first argument to the error_setg() function is the Error pointer
to pointer, which is passed to all QMP functions. The next argument is a human
description of the error, this is a free-form printf-like string.

Let's test the example above. Build qemu, run it as defined in the "Testing"
section, and then issue the following command:

{ "execute": "hello-world", "arguments": { "message": "all you need is love" } }

The QMP server's response should be:

{
    "error": {
        "class": "GenericError",
        "desc": "the word 'love' is not allowed"
    }
}

As a general rule, all QMP errors should use ERROR_CLASS_GENERIC_ERROR
(done by default when using error_setg()). There are two exceptions to
this rule:

 1. A non-generic ErrorClass value exists* for the failure you want to report
    (eg. DeviceNotFound)

 2. Management applications have to take special action on the failure you
    want to report, hence you have to add a new ErrorClass value so that they
    can check for it

If the failure you want to report falls into one of the two cases above,
use error_set() with a second argument of an ErrorClass value.

 * All existing ErrorClass values are defined in the qapi-schema.json file

=== Command Documentation ===

There's only one step missing to make "hello-world"'s implementation complete,
and that's its documentation in the schema file.

This is very important. No QMP command will be accepted in QEMU without proper
documentation.

There are many examples of such documentation in the schema file already, but
here goes "hello-world"'s new entry for the qapi-schema.json file:

##
# @hello-world
#
# Print a client provided string to the standard output stream.
#
# @message: #optional string to be printed
#
# Returns: Nothing on success.
#
# Notes: if @message is not provided, the "Hello, world" string will
#        be printed instead
#
# Since: <next qemu stable release, eg. 1.0>
##
{ 'command': 'hello-world', 'data': { '*message': 'str' } }

Please, note that the "Returns" clause is optional if a command doesn't return
any data nor any errors.

=== Implementing the HMP command ===

Now that the QMP command is in place, we can also make it available in the human
monitor (HMP).

With the introduction of the QAPI, HMP commands make QMP calls. Most of the
time HMP commands are simple wrappers. All HMP commands implementation exist in
the hmp.c file.

Here's the implementation of the "hello-world" HMP command:

void hmp_hello_world(Monitor *mon, const QDict *qdict)
{
    const char *message = qdict_get_try_str(qdict, "message");
    Error *err = NULL;

    qmp_hello_world(!!message, message, &err);
    if (err) {
        monitor_printf(mon, "%s\n", error_get_pretty(err));
        error_free(err);
        return;
    }
}

Also, you have to add the function's prototype to the hmp.h file.

There are three important points to be noticed:

1. The "mon" and "qdict" arguments are mandatory for all HMP functions. The
   former is the monitor object. The latter is how the monitor passes
   arguments entered by the user to the command implementation
2. hmp_hello_world() performs error checking. In this example we just print
   the error description to the user, but we could do more, like taking
   different actions depending on the error qmp_hello_world() returns
3. The "err" variable must be initialized to NULL before performing the
   QMP call

There's one last step to actually make the command available to monitor users,
we should add it to the hmp-commands.hx file:

    {
        .name       = "hello-world",
        .args_type  = "message:s?",
        .params     = "hello-world [message]",
        .help       = "Print message to the standard output",
        .cmd        = hmp_hello_world,
    },

STEXI
@item hello_world @var{message}
@findex hello_world
Print message to the standard output
ETEXI

To test this you have to open a user monitor and issue the "hello-world"
command. It might be instructive to check the command's documentation with
HMP's "help" command.

Please, check the "-monitor" command-line option to know how to open a user
monitor.

== Writing a command that returns data ==

A QMP command is capable of returning any data the QAPI supports like integers,
strings, booleans, enumerations and user defined types.

In this section we will focus on user defined types. Please, check the QAPI
documentation for information about the other types.

=== User Defined Types ===

FIXME This example needs to be redone after commit 6d32717

For this example we will write the query-alarm-clock command, which returns
information about QEMU's timer alarm. For more information about it, please
check the "-clock" command-line option.

We want to return two pieces of information. The first one is the alarm clock's
name. The second one is when the next alarm will fire. The former information is
returned as a string, the latter is an integer in nanoseconds (which is not
very useful in practice, as the timer has probably already fired when the
information reaches the client).

The best way to return that data is to create a new QAPI type, as shown below:

##
# @QemuAlarmClock
#
# QEMU alarm clock information.
#
# @clock-name: The alarm clock method's name.
#
# @next-deadline: #optional The time (in nanoseconds) the next alarm will fire.
#
# Since: 1.0
##
{ 'type': 'QemuAlarmClock',
  'data': { 'clock-name': 'str', '*next-deadline': 'int' } }

The "type" keyword defines a new QAPI type. Its "data" member contains the
type's members. In this example our members are the "clock-name" and the
"next-deadline" one, which is optional.

Now let's define the query-alarm-clock command:

##
# @query-alarm-clock
#
# Return information about QEMU's alarm clock.
#
# Returns a @QemuAlarmClock instance describing the alarm clock method
# being currently used by QEMU (this is usually set by the '-clock'
# command-line option).
#
# Since: 1.0
##
{ 'command': 'query-alarm-clock', 'returns': 'QemuAlarmClock' }

Notice the "returns" keyword. As its name suggests, it's used to define the
data returned by a command.

It's time to implement the qmp_query_alarm_clock() function, you can put it
in the qemu-timer.c file:

QemuAlarmClock *qmp_query_alarm_clock(Error **errp)
{
    QemuAlarmClock *clock;
    int64_t deadline;

    clock = g_malloc0(sizeof(*clock));

    deadline = qemu_next_alarm_deadline();
    if (deadline > 0) {
        clock->has_next_deadline = true;
        clock->next_deadline = deadline;
    }
    clock->clock_name = g_strdup(alarm_timer->name);

    return clock;
}

There are a number of things to be noticed:

1. The QemuAlarmClock type is automatically generated by the QAPI framework,
   its members correspond to the type's specification in the schema file
2. As specified in the schema file, the function returns a QemuAlarmClock
   instance and takes no arguments (besides the "errp" one, which is mandatory
   for all QMP functions)
3. The "clock" variable (which will point to our QAPI type instance) is
   allocated by the regular g_malloc0() function. Note that we chose to
   initialize the memory to zero. This is recommended for all QAPI types, as
   it helps avoiding bad surprises (specially with booleans)
4. Remember that "next_deadline" is optional? All optional members have a
   'has_TYPE_NAME' member that should be properly set by the implementation,
   as shown above
5. Even static strings, such as "alarm_timer->name", should be dynamically
   allocated by the implementation. This is so because the QAPI also generates
   a function to free its types and it cannot distinguish between dynamically
   or statically allocated strings
6. You have to include the "qmp-commands.h" header file in qemu-timer.c,
   otherwise qemu won't build

<<<<<<< HEAD
The last step is to add the correspoding entry in the qmp-commands.hx file:

    {
        .name       = "query-alarm-clock",
        .args_type  = "",
        .mhandler.cmd_new = qmp_marshal_query_alarm_clock,
    },

=======
>>>>>>> 7124ccf8
Time to test the new command. Build qemu, run it as described in the "Testing"
section and try this:

{ "execute": "query-alarm-clock" }
{
    "return": {
        "next-deadline": 2368219,
        "clock-name": "dynticks"
    }
}

==== The HMP command ====

Here's the HMP counterpart of the query-alarm-clock command:

void hmp_info_alarm_clock(Monitor *mon)
{
    QemuAlarmClock *clock;
    Error *err = NULL;

    clock = qmp_query_alarm_clock(&err);
    if (err) {
        monitor_printf(mon, "Could not query alarm clock information\n");
        error_free(err);
        return;
    }

    monitor_printf(mon, "Alarm clock method in use: '%s'\n", clock->clock_name);
    if (clock->has_next_deadline) {
        monitor_printf(mon, "Next alarm will fire in %" PRId64 " nanoseconds\n",
                       clock->next_deadline);
    }

   qapi_free_QemuAlarmClock(clock); 
}

It's important to notice that hmp_info_alarm_clock() calls
qapi_free_QemuAlarmClock() to free the data returned by qmp_query_alarm_clock().
For user defined types, the QAPI will generate a qapi_free_QAPI_TYPE_NAME()
function and that's what you have to use to free the types you define and
qapi_free_QAPI_TYPE_NAMEList() for list types (explained in the next section).
If the QMP call returns a string, then you should g_free() to free it.

Also note that hmp_info_alarm_clock() performs error handling. That's not
strictly required if you're sure the QMP function doesn't return errors, but
it's good practice to always check for errors.

Another important detail is that HMP's "info" commands don't go into the
hmp-commands.hx. Instead, they go into the info_cmds[] table, which is defined
in the monitor.c file. The entry for the "info alarmclock" follows:

    {
        .name       = "alarmclock",
        .args_type  = "",
        .params     = "",
        .help       = "show information about the alarm clock",
        .cmd        = hmp_info_alarm_clock,
    },

To test this, run qemu and type "info alarmclock" in the user monitor.

=== Returning Lists ===

For this example, we're going to return all available methods for the timer
alarm, which is pretty much what the command-line option "-clock ?" does,
except that we're also going to inform which method is in use.

This first step is to define a new type:

##
# @TimerAlarmMethod
#
# Timer alarm method information.
#
# @method-name: The method's name.
#
# @current: true if this alarm method is currently in use, false otherwise
#
# Since: 1.0
##
{ 'type': 'TimerAlarmMethod',
  'data': { 'method-name': 'str', 'current': 'bool' } }

The command will be called "query-alarm-methods", here is its schema
specification:

##
# @query-alarm-methods
#
# Returns information about available alarm methods.
#
# Returns: a list of @TimerAlarmMethod for each method
#
# Since: 1.0
##
{ 'command': 'query-alarm-methods', 'returns': ['TimerAlarmMethod'] }

Notice the syntax for returning lists "'returns': ['TimerAlarmMethod']", this
should be read as "returns a list of TimerAlarmMethod instances".

The C implementation follows:

TimerAlarmMethodList *qmp_query_alarm_methods(Error **errp)
{
    TimerAlarmMethodList *method_list = NULL;
    const struct qemu_alarm_timer *p;
    bool current = true;

    for (p = alarm_timers; p->name; p++) {
        TimerAlarmMethodList *info = g_malloc0(sizeof(*info));
        info->value = g_malloc0(sizeof(*info->value));
        info->value->method_name = g_strdup(p->name);
        info->value->current = current;

        current = false;

        info->next = method_list;
        method_list = info;
    }

    return method_list;
}

The most important difference from the previous examples is the
TimerAlarmMethodList type, which is automatically generated by the QAPI from
the TimerAlarmMethod type.

Each list node is represented by a TimerAlarmMethodList instance. We have to
allocate it, and that's done inside the for loop: the "info" pointer points to
an allocated node. We also have to allocate the node's contents, which is
stored in its "value" member. In our example, the "value" member is a pointer
to an TimerAlarmMethod instance.

Notice that the "current" variable is used as "true" only in the first
iteration of the loop. That's because the alarm timer method in use is the
first element of the alarm_timers array. Also notice that QAPI lists are handled
by hand and we return the head of the list.

<<<<<<< HEAD
To test this you have to add the corresponding qmp-commands.hx entry:

    {
        .name       = "query-alarm-methods",
        .args_type  = "",
        .mhandler.cmd_new = qmp_marshal_query_alarm_methods,
    },

=======
>>>>>>> 7124ccf8
Now Build qemu, run it as explained in the "Testing" section and try our new
command:

{ "execute": "query-alarm-methods" }
{
    "return": [
        {
            "current": false, 
            "method-name": "unix"
        }, 
        {
            "current": true, 
            "method-name": "dynticks"
        }
    ]
}

The HMP counterpart is a bit more complex than previous examples because it
has to traverse the list, it's shown below for reference:

void hmp_info_alarm_methods(Monitor *mon)
{
    TimerAlarmMethodList *method_list, *method;
    Error *err = NULL;

    method_list = qmp_query_alarm_methods(&err);
    if (err) {
        monitor_printf(mon, "Could not query alarm methods\n");
        error_free(err);
        return;
    }

    for (method = method_list; method; method = method->next) {
        monitor_printf(mon, "%c %s\n", method->value->current ? '*' : ' ',
                                       method->value->method_name);
    }

    qapi_free_TimerAlarmMethodList(method_list);
}<|MERGE_RESOLUTION|>--- conflicted
+++ resolved
@@ -119,20 +119,6 @@
 5. Printing to the terminal is discouraged for QMP commands, we do it here
    because it's the easiest way to demonstrate a QMP command
 
-<<<<<<< HEAD
-Now a little hack is needed. As we're still using the old QMP server we need
-to add the new command to its internal dispatch table. This step won't be
-required in the near future. Open the qmp-commands.hx file and add the
-following at the bottom:
-
-    {
-        .name       = "hello-world",
-        .args_type  = "",
-        .mhandler.cmd_new = qmp_marshal_hello_world,
-    },
-
-=======
->>>>>>> 7124ccf8
 You're done. Now build qemu, run it as suggested in the "Testing" section,
 and then type the following QMP command:
 
@@ -177,24 +163,6 @@
 2. The C implementation signature must follow the schema's argument ordering,
    which is defined by the "data" member
 
-<<<<<<< HEAD
-The last step is to update the qmp-commands.hx file:
-
-    {
-        .name       = "hello-world",
-        .args_type  = "message:s?",
-        .mhandler.cmd_new = qmp_marshal_hello_world,
-    },
-
-Notice that the "args_type" member got our "message" argument. The character
-"s" stands for "string" and "?" means it's optional. This too must be ordered
-according to the C implementation and schema file. You can look for more
-examples in the qmp-commands.hx file if you need to define more arguments.
-
-Again, this step won't be required in the future.
-
-=======
->>>>>>> 7124ccf8
 Time to test our new version of the "hello-world" command. Build qemu, run it as
 described in the "Testing" section and then send two commands:
 
@@ -460,17 +428,6 @@
 6. You have to include the "qmp-commands.h" header file in qemu-timer.c,
    otherwise qemu won't build
 
-<<<<<<< HEAD
-The last step is to add the correspoding entry in the qmp-commands.hx file:
-
-    {
-        .name       = "query-alarm-clock",
-        .args_type  = "",
-        .mhandler.cmd_new = qmp_marshal_query_alarm_clock,
-    },
-
-=======
->>>>>>> 7124ccf8
 Time to test the new command. Build qemu, run it as described in the "Testing"
 section and try this:
 
@@ -609,17 +566,6 @@
 first element of the alarm_timers array. Also notice that QAPI lists are handled
 by hand and we return the head of the list.
 
-<<<<<<< HEAD
-To test this you have to add the corresponding qmp-commands.hx entry:
-
-    {
-        .name       = "query-alarm-methods",
-        .args_type  = "",
-        .mhandler.cmd_new = qmp_marshal_query_alarm_methods,
-    },
-
-=======
->>>>>>> 7124ccf8
 Now Build qemu, run it as explained in the "Testing" section and try our new
 command:
 
