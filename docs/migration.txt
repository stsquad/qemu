--- conflicted
+++ resolved
@@ -403,13 +403,8 @@
 
 On receipt of CMD_PACKAGED (1)
    All the data associated with the package - the ( ... ) section in the
-<<<<<<< HEAD
-diagram - is read into memory (into a QEMUSizedBuffer), and the main thread
-recurses into qemu_loadvm_state_main to process the contents of the package (2)
-=======
 diagram - is read into memory, and the main thread recurses into
 qemu_loadvm_state_main to process the contents of the package (2)
->>>>>>> 7124ccf8
 which contains commands (3,6) and devices (4...)
 
 On receipt of 'postcopy listen' - 3 -(i.e. the 1st command in the package)
