= Tracing =

== Introduction ==

This document describes the tracing infrastructure in QEMU and how to use it
for debugging, profiling, and observing execution.

== Quickstart ==

1. Build with the 'simple' trace backend:

    ./configure --enable-trace-backends=simple
    make

2. Create a file with the events you want to trace:

   echo bdrv_aio_readv   > /tmp/events
   echo bdrv_aio_writev >> /tmp/events

3. Run the virtual machine to produce a trace file:

    qemu -trace events=/tmp/events ... # your normal QEMU invocation

4. Pretty-print the binary trace file:

    ./scripts/simpletrace.py trace-events-all trace-* # Override * with QEMU <pid>

== Trace events ==

Each directory in the source tree can declare a set of static trace events
in a "trace-events" file. Each trace event declaration names the event, its
arguments, and the format string which can be used for pretty-printing:

    qemu_vmalloc(size_t size, void *ptr) "size %zu ptr %p"
    qemu_vfree(void *ptr) "ptr %p"

All "trace-events" files must be listed in the "trace-event-y" make variable
in the top level Makefile.objs. During build the individual files are combined
to create a "trace-events-all" file, which is processed by the "tracetool"
script during build to generate code for the trace events. The
"trace-events-all" file is also installed into "/usr/share/qemu".

Trace events are invoked directly from source code like this:

    #include "trace.h"  /* needed for trace event prototype */
    
    void *qemu_vmalloc(size_t size)
    {
        void *ptr;
        size_t align = QEMU_VMALLOC_ALIGN;
     
        if (size < align) {
            align = getpagesize();
        }
        ptr = qemu_memalign(align, size);
        trace_qemu_vmalloc(size, ptr);
        return ptr;
    }

=== Declaring trace events ===

The "tracetool" script produces the trace.h header file which is included by
every source file that uses trace events.  Since many source files include
trace.h, it uses a minimum of types and other header files included to keep the
namespace clean and compile times and dependencies down.

Trace events should use types as follows:

 * Use stdint.h types for fixed-size types.  Most offsets and guest memory
   addresses are best represented with uint32_t or uint64_t.  Use fixed-size
   types over primitive types whose size may change depending on the host
   (32-bit versus 64-bit) so trace events don't truncate values or break
   the build.

 * Use void * for pointers to structs or for arrays.  The trace.h header
   cannot include all user-defined struct declarations and it is therefore
   necessary to use void * for pointers to structs.

 * For everything else, use primitive scalar types (char, int, long) with the
   appropriate signedness.

Format strings should reflect the types defined in the trace event.  Take
special care to use PRId64 and PRIu64 for int64_t and uint64_t types,
respectively.  This ensures portability between 32- and 64-bit platforms.

=== Hints for adding new trace events ===

1. Trace state changes in the code.  Interesting points in the code usually
   involve a state change like starting, stopping, allocating, freeing.  State
   changes are good trace events because they can be used to understand the
   execution of the system.

2. Trace guest operations.  Guest I/O accesses like reading device registers
   are good trace events because they can be used to understand guest
   interactions.

3. Use correlator fields so the context of an individual line of trace output
   can be understood.  For example, trace the pointer returned by malloc and
   used as an argument to free.  This way mallocs and frees can be matched up.
   Trace events with no context are not very useful.

4. Name trace events after their function.  If there are multiple trace events
   in one function, append a unique distinguisher at the end of the name.

== Generic interface and monitor commands ==

You can programmatically query and control the state of trace events through a
backend-agnostic interface provided by the header "trace/control.h".

Note that some of the backends do not provide an implementation for some parts
of this interface, in which case QEMU will just print a warning (please refer to
header "trace/control.h" to see which routines are backend-dependent).

The state of events can also be queried and modified through monitor commands:

* info trace-events
  View available trace events and their state.  State 1 means enabled, state 0
  means disabled.

* trace-event NAME on|off
  Enable/disable a given trace event or a group of events (using wildcards).

The "-trace events=<file>" command line argument can be used to enable the
events listed in <file> from the very beginning of the program. This file must
contain one event name per line.

If a line in the "-trace events=<file>" file begins with a '-', the trace event
will be disabled instead of enabled.  This is useful when a wildcard was used
to enable an entire family of events but one noisy event needs to be disabled.

Wildcard matching is supported in both the monitor command "trace-event" and the
events list file. That means you can enable/disable the events having a common
prefix in a batch. For example, virtio-blk trace events could be enabled using
the following monitor command:

    trace-event virtio_blk_* on

== Trace backends ==

The "tracetool" script automates tedious trace event code generation and also
keeps the trace event declarations independent of the trace backend.  The trace
events are not tightly coupled to a specific trace backend, such as LTTng or
SystemTap.  Support for trace backends can be added by extending the "tracetool"
script.

The trace backends are chosen at configure time:

    ./configure --enable-trace-backends=simple

For a list of supported trace backends, try ./configure --help or see below.
If multiple backends are enabled, the trace is sent to them all.

If no backends are explicitly selected, configure will default to the
"log" backend.

The following subsections describe the supported trace backends.

=== Nop ===

The "nop" backend generates empty trace event functions so that the compiler
can optimize out trace events completely.  This imposes no performance
penalty.

Note that regardless of the selected trace backend, events with the "disable"
property will be generated with the "nop" backend.

=== Log ===

The "log" backend sends trace events directly to standard error.  This
effectively turns trace events into debug printfs.

This is the simplest backend and can be used together with existing code that
uses DPRINTF().

=== Simpletrace ===

The "simple" backend supports common use cases and comes as part of the QEMU
source tree.  It may not be as powerful as platform-specific or third-party
trace backends but it is portable.  This is the recommended trace backend
unless you have specific needs for more advanced backends.

=== Ftrace ===

The "ftrace" backend writes trace data to ftrace marker. This effectively
sends trace events to ftrace ring buffer, and you can compare qemu trace
data and kernel(especially kvm.ko when using KVM) trace data.

if you use KVM, enable kvm events in ftrace:

   # echo 1 > /sys/kernel/debug/tracing/events/kvm/enable

After running qemu by root user, you can get the trace:

   # cat /sys/kernel/debug/tracing/trace

Restriction: "ftrace" backend is restricted to Linux only.

=== Syslog ===

The "syslog" backend sends trace events using the POSIX syslog API. The log
is opened specifying the LOG_DAEMON facility and LOG_PID option (so events
are tagged with the pid of the particular QEMU process that generated
them). All events are logged at LOG_INFO level.

NOTE: syslog may squash duplicate consecutive trace events and apply rate
      limiting.

Restriction: "syslog" backend is restricted to POSIX compliant OS.

==== Monitor commands ====

* trace-file on|off|flush|set <path>
  Enable/disable/flush the trace file or set the trace file name.

==== Analyzing trace files ====

The "simple" backend produces binary trace files that can be formatted with the
simpletrace.py script.  The script takes the "trace-events-all" file and the
binary trace:

    ./scripts/simpletrace.py trace-events-all trace-12345

You must ensure that the same "trace-events-all" file was used to build QEMU,
otherwise trace event declarations may have changed and output will not be
consistent.

=== LTTng Userspace Tracer ===

The "ust" backend uses the LTTng Userspace Tracer library.  There are no
monitor commands built into QEMU, instead UST utilities should be used to list,
enable/disable, and dump traces.

Package lttng-tools is required for userspace tracing. You must ensure that the
current user belongs to the "tracing" group, or manually launch the
lttng-sessiond daemon for the current user prior to running any instance of
QEMU.

While running an instrumented QEMU, LTTng should be able to list all available
events:

    lttng list -u

Create tracing session:

    lttng create mysession

Enable events:

    lttng enable-event qemu:g_malloc -u

Where the events can either be a comma-separated list of events, or "-a" to
enable all tracepoint events. Start and stop tracing as needed:

    lttng start
    lttng stop

View the trace:

    lttng view

Destroy tracing session:

    lttng destroy

Babeltrace can be used at any later time to view the trace:

    babeltrace $HOME/lttng-traces/mysession-<date>-<time>

=== SystemTap ===

The "dtrace" backend uses DTrace sdt probes but has only been tested with
SystemTap.  When SystemTap support is detected a .stp file with wrapper probes
is generated to make use in scripts more convenient.  This step can also be
performed manually after a build in order to change the binary name in the .stp
probes:

    scripts/tracetool.py --backends=dtrace --format=stap \
                         --binary path/to/qemu-binary \
                         --target-type system \
                         --target-name x86_64 \
<<<<<<< HEAD
                         <trace-events >qemu.stp
=======
                         <trace-events-all >qemu.stp
>>>>>>> 7124ccf8

== Trace event properties ==

Each event in the "trace-events-all" file can be prefixed with a space-separated
list of zero or more of the following event properties.

=== "disable" ===

If a specific trace event is going to be invoked a huge number of times, this
might have a noticeable performance impact even when the event is
programmatically disabled.

In this case you should declare such event with the "disable" property. This
will effectively disable the event at compile time (by using the "nop" backend),
thus having no performance impact at all on regular builds (i.e., unless you
edit the "trace-events-all" file).

In addition, there might be cases where relatively complex computations must be
performed to generate values that are only used as arguments for a trace
function. In these cases you can use the macro 'TRACE_${EVENT_NAME}_ENABLED' to
guard such computations and avoid its compilation when the event is disabled:

    #include "trace.h"  /* needed for trace event prototype */
    
    void *qemu_vmalloc(size_t size)
    {
        void *ptr;
        size_t align = QEMU_VMALLOC_ALIGN;
    
        if (size < align) {
            align = getpagesize();
        }
        ptr = qemu_memalign(align, size);
        if (TRACE_QEMU_VMALLOC_ENABLED) { /* preprocessor macro */
            void *complex;
            /* some complex computations to produce the 'complex' value */
            trace_qemu_vmalloc(size, ptr, complex);
        }
        return ptr;
    }

You can check both if the event has been disabled and is dynamically enabled at
the same time using the 'trace_event_get_state' routine (see header
"trace/control.h" for more information).

=== "tcg" ===

Guest code generated by TCG can be traced by defining an event with the "tcg"
event property. Internally, this property generates two events:
"<eventname>_trans" to trace the event at translation time, and
"<eventname>_exec" to trace the event at execution time.

Instead of using these two events, you should instead use the function
"trace_<eventname>_tcg" during translation (TCG code generation). This function
will automatically call "trace_<eventname>_trans", and will generate the
necessary TCG code to call "trace_<eventname>_exec" during guest code execution.

Events with the "tcg" property can be declared in the "trace-events" file with a
mix of native and TCG types, and "trace_<eventname>_tcg" will gracefully forward
them to the "<eventname>_trans" and "<eventname>_exec" events. Since TCG values
are not known at translation time, these are ignored by the "<eventname>_trans"
event. Because of this, the entry in the "trace-events" file needs two printing
formats (separated by a comma):

    tcg foo(uint8_t a1, TCGv_i32 a2) "a1=%d", "a1=%d a2=%d"

For example:

    #include "trace-tcg.h"
    
    void some_disassembly_func (...)
    {
        uint8_t a1 = ...;
        TCGv_i32 a2 = ...;
        trace_foo_tcg(a1, a2);
    }

This will immediately call:

    void trace_foo_trans(uint8_t a1);

and will generate the TCG code to call:

    void trace_foo(uint8_t a1, uint32_t a2);

=== "vcpu" ===

Identifies events that trace vCPU-specific information. It implicitly adds a
"CPUState*" argument, and extends the tracing print format to show the vCPU
information. If used together with the "tcg" property, it adds a second
"TCGv_env" argument that must point to the per-target global TCG register that
points to the vCPU when guest code is executed (usually the "cpu_env" variable).

The following example events:

    foo(uint32_t a) "a=%x"
    vcpu bar(uint32_t a) "a=%x"
    tcg vcpu baz(uint32_t a) "a=%x", "a=%x"

Can be used as:

    #include "trace-tcg.h"
    
    CPUArchState *env;
    TCGv_ptr cpu_env;
    
    void some_disassembly_func(...)
    {
        /* trace emitted at this point */
        trace_foo(0xd1);
        /* trace emitted at this point */
        trace_bar(ENV_GET_CPU(env), 0xd2);
        /* trace emitted at this point (env) and when guest code is executed (cpu_env) */
        trace_baz_tcg(ENV_GET_CPU(env), cpu_env, 0xd3);
    }

If the translating vCPU has address 0xc1 and code is later executed by vCPU
0xc2, this would be an example output:

    // at guest code translation
    foo a=0xd1
    bar cpu=0xc1 a=0xd2
    baz_trans cpu=0xc1 a=0xd3
    // at guest code execution
    baz_exec cpu=0xc2 a=0xd3<|MERGE_RESOLUTION|>--- conflicted
+++ resolved
@@ -278,11 +278,7 @@
                          --binary path/to/qemu-binary \
                          --target-type system \
                          --target-name x86_64 \
-<<<<<<< HEAD
-                         <trace-events >qemu.stp
-=======
                          <trace-events-all >qemu.stp
->>>>>>> 7124ccf8
 
 == Trace event properties ==
 
