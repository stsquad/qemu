--- conflicted
+++ resolved
@@ -322,11 +322,7 @@
 
 A flat union definition avoids nesting on the wire, and specifies a
 set of common members that occur in all variants of the union.  The
-<<<<<<< HEAD
-'base' key must specifiy either a type name (the type must be a
-=======
 'base' key must specify either a type name (the type must be a
->>>>>>> 7124ccf8
 struct, not a union), or a dictionary representing an anonymous type.
 All branches of the union must be complex types, and the top-level
 members of the union dictionary on the wire will be combination of
@@ -414,11 +410,7 @@
 === Commands ===
 
 Usage: { 'command': STRING, '*data': COMPLEX-TYPE-NAME-OR-DICT,
-<<<<<<< HEAD
-         '*returns': TYPE-NAME,
-=======
          '*returns': TYPE-NAME, '*boxed': true,
->>>>>>> 7124ccf8
          '*gen': false, '*success-response': false }
 
 Commands are defined by using a dictionary containing several members,
@@ -469,8 +461,6 @@
  => { "execute": "my-second-command" }
  <= { "return": [ { "value": "one" }, { } ] }
 
-<<<<<<< HEAD
-=======
 The generator emits a prototype for the user's function implementing
 the command.  Normally, 'data' is a dictionary for an anonymous type,
 or names a struct type (possibly empty, but not a union), and its
@@ -485,7 +475,6 @@
 user's function, and if it succeeded, builds an output QObject from
 its return value.
 
->>>>>>> 7124ccf8
 In rare cases, QAPI cannot express a type-safe representation of a
 corresponding Client JSON Protocol command.  You then have to suppress
 generation of a marshalling function by including a key 'gen' with
@@ -509,12 +498,8 @@
 
 === Events ===
 
-<<<<<<< HEAD
-Usage: { 'event': STRING, '*data': COMPLEX-TYPE-NAME-OR-DICT }
-=======
 Usage: { 'event': STRING, '*data': COMPLEX-TYPE-NAME-OR-DICT,
          '*boxed': true }
->>>>>>> 7124ccf8
 
 Events are defined with the keyword 'event'.  It is not allowed to
 name an event 'MAX', since the generator also produces a C enumeration
@@ -759,221 +744,6 @@
 "json-type" instead of hard-coding names of built-in types.
 
 
-== Client JSON Protocol introspection ==
-
-Clients of a Client JSON Protocol commonly need to figure out what
-exactly the server (QEMU) supports.
-
-For this purpose, QMP provides introspection via command
-query-qmp-schema.  QGA currently doesn't support introspection.
-
-While Client JSON Protocol wire compatibility should be maintained
-between qemu versions, we cannot make the same guarantees for
-introspection stability.  For example, one version of qemu may provide
-a non-variant optional member of a struct, and a later version rework
-the member to instead be non-optional and associated with a variant.
-Likewise, one version of qemu may list a member with open-ended type
-'str', and a later version could convert it to a finite set of strings
-via an enum type; or a member may be converted from a specific type to
-an alternate that represents a choice between the original type and
-something else.
-
-query-qmp-schema returns a JSON array of SchemaInfo objects.  These
-objects together describe the wire ABI, as defined in the QAPI schema.
-There is no specified order to the SchemaInfo objects returned; a
-client must search for a particular name throughout the entire array
-to learn more about that name, but is at least guaranteed that there
-will be no collisions between type, command, and event names.
-
-However, the SchemaInfo can't reflect all the rules and restrictions
-that apply to QMP.  It's interface introspection (figuring out what's
-there), not interface specification.  The specification is in the QAPI
-schema.  To understand how QMP is to be used, you need to study the
-QAPI schema.
-
-Like any other command, query-qmp-schema is itself defined in the QAPI
-schema, along with the SchemaInfo type.  This text attempts to give an
-overview how things work.  For details you need to consult the QAPI
-schema.
-
-SchemaInfo objects have common members "name" and "meta-type", and
-additional variant members depending on the value of meta-type.
-
-Each SchemaInfo object describes a wire ABI entity of a certain
-meta-type: a command, event or one of several kinds of type.
-
-SchemaInfo for commands and events have the same name as in the QAPI
-schema.
-
-Command and event names are part of the wire ABI, but type names are
-not.  Therefore, the SchemaInfo for types have auto-generated
-meaningless names.  For readability, the examples in this section use
-meaningful type names instead.
-
-To examine a type, start with a command or event using it, then follow
-references by name.
-
-QAPI schema definitions not reachable that way are omitted.
-
-The SchemaInfo for a command has meta-type "command", and variant
-members "arg-type" and "ret-type".  On the wire, the "arguments"
-member of a client's "execute" command must conform to the object type
-named by "arg-type".  The "return" member that the server passes in a
-success response conforms to the type named by "ret-type".
-
-If the command takes no arguments, "arg-type" names an object type
-without members.  Likewise, if the command returns nothing, "ret-type"
-names an object type without members.
-
-Example: the SchemaInfo for command query-qmp-schema
-
-    { "name": "query-qmp-schema", "meta-type": "command",
-      "arg-type": "q_empty", "ret-type": "SchemaInfoList" }
-
-    Type "q_empty" is an automatic object type without members, and type
-    "SchemaInfoList" is the array of SchemaInfo type.
-
-The SchemaInfo for an event has meta-type "event", and variant member
-"arg-type".  On the wire, a "data" member that the server passes in an
-event conforms to the object type named by "arg-type".
-
-If the event carries no additional information, "arg-type" names an
-object type without members.  The event may not have a data member on
-the wire then.
-
-Each command or event defined with dictionary-valued 'data' in the
-QAPI schema implicitly defines an object type.
-
-Example: the SchemaInfo for EVENT_C from section Events
-
-    { "name": "EVENT_C", "meta-type": "event",
-      "arg-type": "q_obj-EVENT_C-arg" }
-
-    Type "q_obj-EVENT_C-arg" is an implicitly defined object type with
-    the two members from the event's definition.
-
-The SchemaInfo for struct and union types has meta-type "object".
-
-The SchemaInfo for a struct type has variant member "members".
-
-The SchemaInfo for a union type additionally has variant members "tag"
-and "variants".
-
-"members" is a JSON array describing the object's common members, if
-any.  Each element is a JSON object with members "name" (the member's
-name), "type" (the name of its type), and optionally "default".  The
-member is optional if "default" is present.  Currently, "default" can
-only have value null.  Other values are reserved for future
-extensions.  The "members" array is in no particular order; clients
-must search the entire object when learning whether a particular
-member is supported.
-
-Example: the SchemaInfo for MyType from section Struct types
-
-    { "name": "MyType", "meta-type": "object",
-      "members": [
-          { "name": "member1", "type": "str" },
-          { "name": "member2", "type": "int" },
-          { "name": "member3", "type": "str", "default": null } ] }
-
-"tag" is the name of the common member serving as type tag.
-"variants" is a JSON array describing the object's variant members.
-Each element is a JSON object with members "case" (the value of type
-tag this element applies to) and "type" (the name of an object type
-that provides the variant members for this type tag value).  The
-"variants" array is in no particular order, and is not guaranteed to
-list cases in the same order as the corresponding "tag" enum type.
-
-Example: the SchemaInfo for flat union BlockdevOptions from section
-Union types
-
-    { "name": "BlockdevOptions", "meta-type": "object",
-      "members": [
-          { "name": "driver", "type": "BlockdevDriver" },
-          { "name": "read-only", "type": "bool", "default": null } ],
-      "tag": "driver",
-      "variants": [
-          { "case": "file", "type": "BlockdevOptionsFile" },
-          { "case": "qcow2", "type": "BlockdevOptionsQcow2" } ] }
-
-Note that base types are "flattened": its members are included in the
-"members" array.
-
-A simple union implicitly defines an enumeration type for its implicit
-discriminator (called "type" on the wire, see section Union types).
-
-A simple union implicitly defines an object type for each of its
-variants.
-
-Example: the SchemaInfo for simple union BlockdevOptionsSimple from section
-Union types
-
-    { "name": "BlockdevOptionsSimple", "meta-type": "object",
-      "members": [
-          { "name": "type", "type": "BlockdevOptionsSimpleKind" } ],
-      "tag": "type",
-      "variants": [
-          { "case": "file", "type": "q_obj-BlockdevOptionsFile-wrapper" },
-          { "case": "qcow2", "type": "q_obj-BlockdevOptionsQcow2-wrapper" } ] }
-
-    Enumeration type "BlockdevOptionsSimpleKind" and the object types
-    "q_obj-BlockdevOptionsFile-wrapper", "q_obj-BlockdevOptionsQcow2-wrapper"
-    are implicitly defined.
-
-The SchemaInfo for an alternate type has meta-type "alternate", and
-variant member "members".  "members" is a JSON array.  Each element is
-a JSON object with member "type", which names a type.  Values of the
-alternate type conform to exactly one of its member types.  There is
-no guarantee on the order in which "members" will be listed.
-
-Example: the SchemaInfo for BlockdevRef from section Alternate types
-
-    { "name": "BlockdevRef", "meta-type": "alternate",
-      "members": [
-          { "type": "BlockdevOptions" },
-          { "type": "str" } ] }
-
-The SchemaInfo for an array type has meta-type "array", and variant
-member "element-type", which names the array's element type.  Array
-types are implicitly defined.  For convenience, the array's name may
-resemble the element type; however, clients should examine member
-"element-type" instead of making assumptions based on parsing member
-"name".
-
-Example: the SchemaInfo for ['str']
-
-    { "name": "[str]", "meta-type": "array",
-      "element-type": "str" }
-
-The SchemaInfo for an enumeration type has meta-type "enum" and
-variant member "values".  The values are listed in no particular
-order; clients must search the entire enum when learning whether a
-particular value is supported.
-
-Example: the SchemaInfo for MyEnum from section Enumeration types
-
-    { "name": "MyEnum", "meta-type": "enum",
-      "values": [ "value1", "value2", "value3" ] }
-
-The SchemaInfo for a built-in type has the same name as the type in
-the QAPI schema (see section Built-in Types), with one exception
-detailed below.  It has variant member "json-type" that shows how
-values of this type are encoded on the wire.
-
-Example: the SchemaInfo for str
-
-    { "name": "str", "meta-type": "builtin", "json-type": "string" }
-
-The QAPI schema supports a number of integer types that only differ in
-how they map to C.  They are identical as far as SchemaInfo is
-concerned.  Therefore, they get all mapped to a single type "int" in
-SchemaInfo.
-
-As explained above, type names are not part of the wire ABI.  Not even
-the names of built-in types.  Clients should examine member
-"json-type" instead of hard-coding names of built-in types.
-
-
 == Code generation ==
 
 Schemas are fed into five scripts to generate all the code/files that,
@@ -1055,50 +825,28 @@
 
     void qapi_free_UserDefOne(UserDefOne *obj)
     {
-<<<<<<< HEAD
-        QapiDeallocVisitor *qdv;
-=======
->>>>>>> 7124ccf8
         Visitor *v;
 
         if (!obj) {
             return;
         }
 
-<<<<<<< HEAD
-        qdv = qapi_dealloc_visitor_new();
-        v = qapi_dealloc_get_visitor(qdv);
-        visit_type_UserDefOne(v, NULL, &obj, NULL);
-        qapi_dealloc_visitor_cleanup(qdv);
-=======
         v = qapi_dealloc_visitor_new();
         visit_type_UserDefOne(v, NULL, &obj, NULL);
         visit_free(v);
->>>>>>> 7124ccf8
     }
 
     void qapi_free_UserDefOneList(UserDefOneList *obj)
     {
-<<<<<<< HEAD
-        QapiDeallocVisitor *qdv;
-=======
->>>>>>> 7124ccf8
         Visitor *v;
 
         if (!obj) {
             return;
         }
 
-<<<<<<< HEAD
-        qdv = qapi_dealloc_visitor_new();
-        v = qapi_dealloc_get_visitor(qdv);
-        visit_type_UserDefOneList(v, NULL, &obj, NULL);
-        qapi_dealloc_visitor_cleanup(qdv);
-=======
         v = qapi_dealloc_visitor_new();
         visit_type_UserDefOneList(v, NULL, &obj, NULL);
         visit_free(v);
->>>>>>> 7124ccf8
     }
 
 === scripts/qapi-visit.py ===
@@ -1168,14 +916,6 @@
         }
         if (!*obj) {
             goto out_obj;
-<<<<<<< HEAD
-        }
-        visit_type_UserDefOne_members(v, *obj, &err);
-        error_propagate(errp, err);
-        err = NULL;
-    out_obj:
-        visit_end_struct(v, &err);
-=======
         }
         visit_type_UserDefOne_members(v, *obj, &err);
         if (err) {
@@ -1188,7 +928,6 @@
             qapi_free_UserDefOne(*obj);
             *obj = NULL;
         }
->>>>>>> 7124ccf8
     out:
         error_propagate(errp, err);
     }
@@ -1199,25 +938,11 @@
         UserDefOneList *tail;
         size_t size = sizeof(**obj);
 
-<<<<<<< HEAD
-        visit_start_list(v, name, &err);
-=======
         visit_start_list(v, name, (GenericList **)obj, size, &err);
->>>>>>> 7124ccf8
         if (err) {
             goto out;
         }
 
-<<<<<<< HEAD
-        for (prev = (GenericList **)obj;
-             !err && (i = visit_next_list(v, prev, sizeof(**obj))) != NULL;
-             prev = &i) {
-            UserDefOneList *native_i = (UserDefOneList *)i;
-            visit_type_UserDefOne(v, NULL, &native_i->value, &err);
-        }
-
-        visit_end_list(v);
-=======
         for (tail = *obj; tail;
              tail = (UserDefOneList *)visit_next_list(v, (GenericList *)tail, size)) {
             visit_type_UserDefOne(v, NULL, &tail->value, &err);
@@ -1231,7 +956,6 @@
             qapi_free_UserDefOneList(*obj);
             *obj = NULL;
         }
->>>>>>> 7124ccf8
     out:
         error_propagate(errp, err);
     }
@@ -1240,15 +964,9 @@
 
 Used to generate the marshaling/dispatch functions for the commands
 defined in the schema. The generated code implements
-<<<<<<< HEAD
-qmp_marshal_COMMAND() (mentioned in qmp-commands.hx, and registered
-automatically), and declares qmp_COMMAND() that the user must
-implement.  The following files are generated:
-=======
 qmp_marshal_COMMAND() (registered automatically), and declares
 qmp_COMMAND() that the user must implement.  The following files are
 generated:
->>>>>>> 7124ccf8
 
 $(prefix)qmp-marshal.c: command marshal/dispatch functions for each
                         QMP command defined in the schema. Functions
@@ -1285,26 +1003,6 @@
     static void qmp_marshal_output_UserDefOne(UserDefOne *ret_in, QObject **ret_out, Error **errp)
     {
         Error *err = NULL;
-<<<<<<< HEAD
-        QmpOutputVisitor *qov = qmp_output_visitor_new();
-        QapiDeallocVisitor *qdv;
-        Visitor *v;
-
-        v = qmp_output_get_visitor(qov);
-        visit_type_UserDefOne(v, "unused", &ret_in, &err);
-        if (err) {
-            goto out;
-        }
-        *ret_out = qmp_output_get_qobject(qov);
-
-    out:
-        error_propagate(errp, err);
-        qmp_output_visitor_cleanup(qov);
-        qdv = qapi_dealloc_visitor_new();
-        v = qapi_dealloc_get_visitor(qdv);
-        visit_type_UserDefOne(v, "unused", &ret_in, NULL);
-        qapi_dealloc_visitor_cleanup(qdv);
-=======
         Visitor *v;
 
         v = qobject_output_visitor_new(ret_out);
@@ -1317,22 +1015,12 @@
         v = qapi_dealloc_visitor_new();
         visit_type_UserDefOne(v, "unused", &ret_in, NULL);
         visit_free(v);
->>>>>>> 7124ccf8
     }
 
     static void qmp_marshal_my_command(QDict *args, QObject **ret, Error **errp)
     {
         Error *err = NULL;
         UserDefOne *retval;
-<<<<<<< HEAD
-        QmpInputVisitor *qiv = qmp_input_visitor_new_strict(QOBJECT(args));
-        QapiDeallocVisitor *qdv;
-        Visitor *v;
-        UserDefOneList *arg1 = NULL;
-
-        v = qmp_input_get_visitor(qiv);
-        visit_type_UserDefOneList(v, "arg1", &arg1, &err);
-=======
         Visitor *v;
         UserDefOneList *arg1 = NULL;
 
@@ -1346,7 +1034,6 @@
             visit_check_struct(v, &err);
         }
         visit_end_struct(v, NULL);
->>>>>>> 7124ccf8
         if (err) {
             goto out;
         }
@@ -1360,20 +1047,12 @@
 
     out:
         error_propagate(errp, err);
-<<<<<<< HEAD
-        qmp_input_visitor_cleanup(qiv);
-        qdv = qapi_dealloc_visitor_new();
-        v = qapi_dealloc_get_visitor(qdv);
-        visit_type_UserDefOneList(v, "arg1", &arg1, NULL);
-        qapi_dealloc_visitor_cleanup(qdv);
-=======
         visit_free(v);
         v = qapi_dealloc_visitor_new();
         visit_start_struct(v, NULL, NULL, 0, NULL);
         visit_type_UserDefOneList(v, "arg1", &arg1, NULL);
         visit_end_struct(v, NULL);
         visit_free(v);
->>>>>>> 7124ccf8
     }
 
     static void qmp_init_marshal(void)
