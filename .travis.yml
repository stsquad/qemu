sudo: false
language: c
python:
  - "2.4"
compiler:
  - gcc
  - clang
cache: ccache
addons:
  apt:
    packages:
<<<<<<< HEAD
=======
      # Build dependencies
>>>>>>> 7124ccf8
      - libaio-dev
      - libattr1-dev
      - libbrlapi-dev
      - libcap-ng-dev
      - libgnutls-dev
      - libgtk-3-dev
      - libiscsi-dev
      - liblttng-ust-dev
<<<<<<< HEAD
=======
      - libnfs-dev
>>>>>>> 7124ccf8
      - libncurses5-dev
      - libnss3-dev
      - libpixman-1-dev
      - libpng12-dev
      - librados-dev
      - libsdl1.2-dev
      - libseccomp-dev
      - libspice-protocol-dev
      - libspice-server-dev
      - libssh2-1-dev
      - liburcu-dev
      - libusb-1.0-0-dev
      - libvte-2.90-dev
      - sparse
      - uuid-dev

<<<<<<< HEAD
=======
# The channel name "irc.oftc.net#qemu" is encrypted against qemu/qemu
# to prevent IRC notifications from forks. This was created using:
# $ travis encrypt -r "qemu/qemu" "irc.oftc.net#qemu"
>>>>>>> 7124ccf8
notifications:
  irc:
    channels:
      - secure: "F7GDRgjuOo5IUyRLqSkmDL7kvdU4UcH3Lm/W2db2JnDHTGCqgEdaYEYKciyCLZ57vOTsTsOgesN8iUT7hNHBd1KWKjZe9KDTZWppWRYVwAwQMzVeSOsbbU4tRoJ6Pp+3qhH1Z0eGYR9ZgKYAoTumDFgSAYRp4IscKS8jkoedOqM="
    on_success: change
    on_failure: always
env:
  global:
    - TEST_CMD="make check"
  matrix:
    - CONFIG=""
    - CONFIG="--enable-debug --enable-debug-tcg --enable-trace-backends=log"
    - CONFIG="--disable-linux-aio --disable-cap-ng --disable-attr --disable-brlapi --disable-uuid --disable-libusb"
    - CONFIG="--enable-modules"
    - CONFIG="--with-coroutine=ucontext"
    - CONFIG="--with-coroutine=sigaltstack"
git:
  # we want to do this ourselves
  submodules: false
before_install:
  - if [ "$TRAVIS_OS_NAME" == "osx" ]; then brew update ; fi
  - if [ "$TRAVIS_OS_NAME" == "osx" ]; then brew install libffi gettext glib pixman ; fi
  - wget -O - http://people.linaro.org/~alex.bennee/qemu-submodule-git-seed.tar.xz | tar -xvJ
  - git submodule update --init --recursive
before_script:
  - ./configure ${CONFIG}
script:
  - make -j3 && ${TEST_CMD}
matrix:
  include:
<<<<<<< HEAD
    # Sparse is GCC only
    - env: CONFIG="--enable-sparse"
      compiler: gcc
    # gprof/gcov are GCC features
    - env: CONFIG="--enable-gprof --enable-gcov --disable-pie"
      compiler: gcc
    # We manually include builds which we disable "make check" for
    - env: CONFIG="--enable-debug --enable-tcg-interpreter"
           TEST_CMD=""
      compiler: gcc
    - env: CONFIG="--enable-trace-backends=simple"
           TEST_CMD=""
      compiler: gcc
    - env: CONFIG="--enable-trace-backends=ftrace"
           TEST_CMD=""
      compiler: gcc
    - env: CONFIG="--enable-trace-backends=ust"
           TEST_CMD=""
      compiler: gcc
    - env: CONFIG="--with-coroutine=gthread"
           TEST_CMD=""
      compiler: gcc
    - env: CONFIG=""
      os: osx
      compiler: clang
=======
    # gprof/gcov are GCC features
    - env: CONFIG="--enable-gprof --enable-gcov --disable-pie"
      compiler: gcc
    # We manually include builds which we disable "make check" for
    - env: CONFIG="--enable-debug --enable-tcg-interpreter"
           TEST_CMD=""
      compiler: gcc
    - env: CONFIG="--enable-trace-backends=simple"
           TEST_CMD=""
      compiler: gcc
    - env: CONFIG="--enable-trace-backends=ftrace"
           TEST_CMD=""
      compiler: gcc
    - env: CONFIG="--enable-trace-backends=ust"
           TEST_CMD=""
      compiler: gcc
    - env: CONFIG="--with-coroutine=gthread"
           TEST_CMD=""
      compiler: gcc
    - env: CONFIG=""
      os: osx
      compiler: clang
    # Plain Trusty Build
    - env: CONFIG=""
      sudo: required
      addons:
      dist: trusty
      compiler: gcc
      before_install:
        - sudo apt-get update -qq
        - sudo apt-get build-dep -qq qemu
        - wget -O - http://people.linaro.org/~alex.bennee/qemu-submodule-git-seed.tar.xz | tar -xvJ
        - git submodule update --init --recursive
    # Using newer GCC with sanitizers
    - addons:
        apt:
          sources:
            # PPAs for newer toolchains
            - ubuntu-toolchain-r-test
          packages:
            # Extra toolchains
            - gcc-5
            - g++-5
            # Build dependencies
            - libaio-dev
            - libattr1-dev
            - libbrlapi-dev
            - libcap-ng-dev
            - libgnutls-dev
            - libgtk-3-dev
            - libiscsi-dev
            - liblttng-ust-dev
            - libnfs-dev
            - libncurses5-dev
            - libnss3-dev
            - libpixman-1-dev
            - libpng12-dev
            - librados-dev
            - libsdl1.2-dev
            - libseccomp-dev
            - libspice-protocol-dev
            - libspice-server-dev
            - libssh2-1-dev
            - liburcu-dev
            - libusb-1.0-0-dev
            - libvte-2.90-dev
            - sparse
            - uuid-dev
      language: generic
      compiler: none
      env:
        - COMPILER_NAME=gcc CXX=g++-5 CC=gcc-5
        - CONFIG="--cc=gcc-5 --cxx=g++-5 --disable-pie --disable-linux-user --with-coroutine=gthread"
        - TEST_CMD=""
      before_script:
        - ./configure ${CONFIG} --extra-cflags="-g3 -O0 -fsanitize=thread -fuse-ld=gold" || cat config.log
>>>>>>> 7124ccf8
<|MERGE_RESOLUTION|>--- conflicted
+++ resolved
@@ -9,10 +9,7 @@
 addons:
   apt:
     packages:
-<<<<<<< HEAD
-=======
       # Build dependencies
->>>>>>> 7124ccf8
       - libaio-dev
       - libattr1-dev
       - libbrlapi-dev
@@ -21,10 +18,7 @@
       - libgtk-3-dev
       - libiscsi-dev
       - liblttng-ust-dev
-<<<<<<< HEAD
-=======
       - libnfs-dev
->>>>>>> 7124ccf8
       - libncurses5-dev
       - libnss3-dev
       - libpixman-1-dev
@@ -41,12 +35,9 @@
       - sparse
       - uuid-dev
 
-<<<<<<< HEAD
-=======
 # The channel name "irc.oftc.net#qemu" is encrypted against qemu/qemu
 # to prevent IRC notifications from forks. This was created using:
 # $ travis encrypt -r "qemu/qemu" "irc.oftc.net#qemu"
->>>>>>> 7124ccf8
 notifications:
   irc:
     channels:
@@ -77,33 +68,6 @@
   - make -j3 && ${TEST_CMD}
 matrix:
   include:
-<<<<<<< HEAD
-    # Sparse is GCC only
-    - env: CONFIG="--enable-sparse"
-      compiler: gcc
-    # gprof/gcov are GCC features
-    - env: CONFIG="--enable-gprof --enable-gcov --disable-pie"
-      compiler: gcc
-    # We manually include builds which we disable "make check" for
-    - env: CONFIG="--enable-debug --enable-tcg-interpreter"
-           TEST_CMD=""
-      compiler: gcc
-    - env: CONFIG="--enable-trace-backends=simple"
-           TEST_CMD=""
-      compiler: gcc
-    - env: CONFIG="--enable-trace-backends=ftrace"
-           TEST_CMD=""
-      compiler: gcc
-    - env: CONFIG="--enable-trace-backends=ust"
-           TEST_CMD=""
-      compiler: gcc
-    - env: CONFIG="--with-coroutine=gthread"
-           TEST_CMD=""
-      compiler: gcc
-    - env: CONFIG=""
-      os: osx
-      compiler: clang
-=======
     # gprof/gcov are GCC features
     - env: CONFIG="--enable-gprof --enable-gcov --disable-pie"
       compiler: gcc
@@ -179,5 +143,4 @@
         - CONFIG="--cc=gcc-5 --cxx=g++-5 --disable-pie --disable-linux-user --with-coroutine=gthread"
         - TEST_CMD=""
       before_script:
-        - ./configure ${CONFIG} --extra-cflags="-g3 -O0 -fsanitize=thread -fuse-ld=gold" || cat config.log
->>>>>>> 7124ccf8
+        - ./configure ${CONFIG} --extra-cflags="-g3 -O0 -fsanitize=thread -fuse-ld=gold" || cat config.log