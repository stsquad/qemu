/*
 *  emulator main execution loop
 *
 *  Copyright (c) 2003-2005 Fabrice Bellard
 *
 * This library is free software; you can redistribute it and/or
 * modify it under the terms of the GNU Lesser General Public
 * License as published by the Free Software Foundation; either
 * version 2 of the License, or (at your option) any later version.
 *
 * This library is distributed in the hope that it will be useful,
 * but WITHOUT ANY WARRANTY; without even the implied warranty of
 * MERCHANTABILITY or FITNESS FOR A PARTICULAR PURPOSE.  See the GNU
 * Lesser General Public License for more details.
 *
 * You should have received a copy of the GNU Lesser General Public
 * License along with this library; if not, see <http://www.gnu.org/licenses/>.
 */
#include "qemu/osdep.h"
#include "cpu.h"
#include "trace.h"
#include "disas/disas.h"
#include "exec/exec-all.h"
#include "tcg.h"
#include "qemu/atomic.h"
#include "sysemu/qtest.h"
#include "qemu/timer.h"
#include "exec/address-spaces.h"
#include "qemu/rcu.h"
#include "exec/tb-hash.h"
#include "exec/log.h"
#if defined(TARGET_I386) && !defined(CONFIG_USER_ONLY)
#include "hw/i386/apic.h"
#endif
#include "sysemu/replay.h"
<<<<<<< HEAD
#include "qemu/etrace.h"
=======
>>>>>>> 7124ccf8

/* -icount align implementation. */

typedef struct SyncClocks {
    int64_t diff_clk;
    int64_t last_cpu_icount;
    int64_t realtime_clock;
} SyncClocks;

#if !defined(CONFIG_USER_ONLY)
/* Allow the guest to have a max 3ms advance.
 * The difference between the 2 clocks could therefore
 * oscillate around 0.
 */
#define VM_CLOCK_ADVANCE 3000000
#define THRESHOLD_REDUCE 1.5
#define MAX_DELAY_PRINT_RATE 2000000000LL
#define MAX_NB_PRINTS 100

static void align_clocks(SyncClocks *sc, const CPUState *cpu)
{
    int64_t cpu_icount;

    if (!icount_align_option) {
        return;
    }

    cpu_icount = cpu->icount_extra + cpu->icount_decr.u16.low;
    sc->diff_clk += cpu_icount_to_ns(sc->last_cpu_icount - cpu_icount);
    sc->last_cpu_icount = cpu_icount;

    if (sc->diff_clk > VM_CLOCK_ADVANCE) {
#ifndef _WIN32
        struct timespec sleep_delay, rem_delay;
        sleep_delay.tv_sec = sc->diff_clk / 1000000000LL;
        sleep_delay.tv_nsec = sc->diff_clk % 1000000000LL;
        if (nanosleep(&sleep_delay, &rem_delay) < 0) {
            sc->diff_clk = rem_delay.tv_sec * 1000000000LL + rem_delay.tv_nsec;
        } else {
            sc->diff_clk = 0;
        }
#else
        Sleep(sc->diff_clk / SCALE_MS);
        sc->diff_clk = 0;
#endif
    }
}

static void print_delay(const SyncClocks *sc)
{
    static float threshold_delay;
    static int64_t last_realtime_clock;
    static int nb_prints;

    if (icount_align_option &&
        sc->realtime_clock - last_realtime_clock >= MAX_DELAY_PRINT_RATE &&
        nb_prints < MAX_NB_PRINTS) {
        if ((-sc->diff_clk / (float)1000000000LL > threshold_delay) ||
            (-sc->diff_clk / (float)1000000000LL <
             (threshold_delay - THRESHOLD_REDUCE))) {
            threshold_delay = (-sc->diff_clk / 1000000000LL) + 1;
            printf("Warning: The guest is now late by %.1f to %.1f seconds\n",
                   threshold_delay - 1,
                   threshold_delay);
            nb_prints++;
            last_realtime_clock = sc->realtime_clock;
        }
    }
}

static void init_delay_params(SyncClocks *sc,
                              const CPUState *cpu)
{
    if (!icount_align_option) {
        return;
    }
    sc->realtime_clock = qemu_clock_get_ns(QEMU_CLOCK_VIRTUAL_RT);
    sc->diff_clk = qemu_clock_get_ns(QEMU_CLOCK_VIRTUAL) - sc->realtime_clock;
    sc->last_cpu_icount = cpu->icount_extra + cpu->icount_decr.u16.low;
    if (sc->diff_clk < max_delay) {
        max_delay = sc->diff_clk;
    }
    if (sc->diff_clk > max_advance) {
        max_advance = sc->diff_clk;
    }

    /* Print every 2s max if the guest is late. We limit the number
       of printed messages to NB_PRINT_MAX(currently 100) */
    print_delay(sc);
}
#else
static void align_clocks(SyncClocks *sc, const CPUState *cpu)
{
}

static void init_delay_params(SyncClocks *sc, const CPUState *cpu)
{
}
#endif /* CONFIG USER ONLY */

/* Execute a TB, and fix up the CPU state afterwards if necessary */
static inline tcg_target_ulong cpu_tb_exec(CPUState *cpu, TranslationBlock *itb)
{
    CPUArchState *env = cpu->env_ptr;
<<<<<<< HEAD
    uintptr_t next_tb;
    uint8_t *tb_ptr = itb->tc_ptr;

    qemu_log_mask_and_addr(CPU_LOG_EXEC, itb->pc,
                           "CPU%d Trace %p [" TARGET_FMT_lx "] %s\n",
                            cpu->cpu_index,
                           itb->tc_ptr, itb->pc, lookup_symbol(itb->pc));

    if (qemu_etrace_mask(ETRACE_F_CPU)) {
        /* FIXME: Create a binary representation.
                  printf is too slow!!  */
        qemu_etracer.current_unit_id = cpu->cpu_index;
        cpu_dump_state(cpu, (void *) &qemu_etracer,
                       etrace_note_fprintf, 0);
    }
    if (qemu_etrace_mask(ETRACE_F_EXEC)) {
        etrace_dump_exec_start(&qemu_etracer, cpu->cpu_index,
                               itb->pc);
    }

=======
    uintptr_t ret;
    TranslationBlock *last_tb;
    int tb_exit;
    uint8_t *tb_ptr = itb->tc_ptr;

    qemu_log_mask_and_addr(CPU_LOG_EXEC, itb->pc,
                           "Trace %p [%d: " TARGET_FMT_lx "] %s\n",
                           itb->tc_ptr, cpu->cpu_index, itb->pc,
                           lookup_symbol(itb->pc));
>>>>>>> 7124ccf8

#if defined(DEBUG_DISAS)
    if (qemu_loglevel_mask(CPU_LOG_TB_CPU)
        && qemu_log_in_addr_range(itb->pc)) {
        qemu_log_lock();
#if defined(TARGET_I386)
        log_cpu_state(cpu, CPU_DUMP_CCOP);
#else
        log_cpu_state(cpu, 0);
#endif
        qemu_log_unlock();
    }
#endif /* DEBUG_DISAS */

    cpu->can_do_io = !use_icount;
<<<<<<< HEAD
    next_tb = tcg_qemu_tb_exec(env, tb_ptr);
=======
    ret = tcg_qemu_tb_exec(env, tb_ptr);
>>>>>>> 7124ccf8
    cpu->can_do_io = 1;
    last_tb = (TranslationBlock *)(ret & ~TB_EXIT_MASK);
    tb_exit = ret & TB_EXIT_MASK;
    trace_exec_tb_exit(last_tb, tb_exit);

    if (tb_exit > TB_EXIT_IDX1) {
        /* We didn't start executing this TB (eg because the instruction
         * counter hit zero); we must restore the guest PC to the address
         * of the start of the TB.
         */
        CPUClass *cc = CPU_GET_CLASS(cpu);
<<<<<<< HEAD
        TranslationBlock *tb = (TranslationBlock *)(next_tb & ~TB_EXIT_MASK);
        qemu_log_mask_and_addr(CPU_LOG_EXEC, itb->pc,
                               "Stopped execution of TB chain before %p ["
                               TARGET_FMT_lx "] %s\n",
                               itb->tc_ptr, itb->pc, lookup_symbol(itb->pc));
=======
        qemu_log_mask_and_addr(CPU_LOG_EXEC, last_tb->pc,
                               "Stopped execution of TB chain before %p ["
                               TARGET_FMT_lx "] %s\n",
                               last_tb->tc_ptr, last_tb->pc,
                               lookup_symbol(last_tb->pc));
>>>>>>> 7124ccf8
        if (cc->synchronize_from_tb) {
            cc->synchronize_from_tb(cpu, last_tb);
        } else {
            assert(cc->set_pc);
            cc->set_pc(cpu, last_tb->pc);
        }
    }
    if (tb_exit == TB_EXIT_REQUESTED) {
        /* We were asked to stop executing TBs (probably a pending
         * interrupt. We've now stopped, so clear the flag.
         */
        atomic_set(&cpu->tcg_exit_req, 0);
    }
    return ret;
}

#ifndef CONFIG_USER_ONLY
/* Execute the code without caching the generated code. An interpreter
   could be used if available. */
static void cpu_exec_nocache(CPUState *cpu, int max_cycles,
                             TranslationBlock *orig_tb, bool ignore_icount)
{
    TranslationBlock *tb;

    /* Should never happen.
       We only end up here when an existing TB is too long.  */
    if (max_cycles > CF_COUNT_MASK)
        max_cycles = CF_COUNT_MASK;

<<<<<<< HEAD
    tb = tb_gen_code(cpu, orig_tb->pc, orig_tb->cs_base, orig_tb->flags,
                     max_cycles | CF_NOCACHE
                         | (ignore_icount ? CF_IGNORE_ICOUNT : 0));
    tb->orig_tb = tcg_ctx.tb_ctx.tb_invalidated_flag ? NULL : orig_tb;
    cpu->current_tb = tb;
    /* execute the generated code */
    trace_exec_tb_nocache(tb, tb->pc);
    cpu_tb_exec(cpu, tb);
    cpu->current_tb = NULL;
=======
    tb_lock();
    tb = tb_gen_code(cpu, orig_tb->pc, orig_tb->cs_base, orig_tb->flags,
                     max_cycles | CF_NOCACHE
                         | (ignore_icount ? CF_IGNORE_ICOUNT : 0));
    tb->orig_tb = orig_tb;
    tb_unlock();

    /* execute the generated code */
    trace_exec_tb_nocache(tb, tb->pc);
    cpu_tb_exec(cpu, tb);

    tb_lock();
>>>>>>> 7124ccf8
    tb_phys_invalidate(tb, -1);
    tb_free(tb);
    tb_unlock();
}
#endif

<<<<<<< HEAD
static TranslationBlock *tb_find_physical(CPUState *cpu,
                                          target_ulong pc,
                                          target_ulong cs_base,
                                          uint64_t flags)
{
    CPUArchState *env = (CPUArchState *)cpu->env_ptr;
    TranslationBlock *tb, **ptb1;
    unsigned int h;
    tb_page_addr_t phys_pc, phys_page1;
    target_ulong virt_page2;

    tcg_ctx.tb_ctx.tb_invalidated_flag = 0;

    /* find translated block using physical mappings */
    phys_pc = get_page_addr_code(env, pc);
    phys_page1 = phys_pc & TARGET_PAGE_MASK;
    h = tb_phys_hash_func(phys_pc);
    ptb1 = &tcg_ctx.tb_ctx.tb_phys_hash[h];
    for(;;) {
        tb = *ptb1;
        if (!tb) {
            return NULL;
        }
        if (tb->pc == pc &&
            tb->page_addr[0] == phys_page1 &&
            tb->cs_base == cs_base &&
            tb->flags == flags) {
            /* check next page if needed */
            if (tb->page_addr[1] != -1) {
                tb_page_addr_t phys_page2;

                virt_page2 = (pc & TARGET_PAGE_MASK) +
                    TARGET_PAGE_SIZE;
                phys_page2 = get_page_addr_code(env, virt_page2);
                if (tb->page_addr[1] == phys_page2) {
                    break;
                }
            } else {
                break;
=======
static void cpu_exec_step(CPUState *cpu)
{
    CPUArchState *env = (CPUArchState *)cpu->env_ptr;
    TranslationBlock *tb;
    target_ulong cs_base, pc;
    uint32_t flags;

    cpu_get_tb_cpu_state(env, &pc, &cs_base, &flags);
    tb = tb_gen_code(cpu, pc, cs_base, flags,
                     1 | CF_NOCACHE | CF_IGNORE_ICOUNT);
    tb->orig_tb = NULL;
    /* execute the generated code */
    trace_exec_tb_nocache(tb, pc);
    cpu_tb_exec(cpu, tb);
    tb_phys_invalidate(tb, -1);
    tb_free(tb);
}

void cpu_exec_step_atomic(CPUState *cpu)
{
    start_exclusive();

    /* Since we got here, we know that parallel_cpus must be true.  */
    parallel_cpus = false;
    cpu_exec_step(cpu);
    parallel_cpus = true;

    end_exclusive();
}

struct tb_desc {
    target_ulong pc;
    target_ulong cs_base;
    CPUArchState *env;
    tb_page_addr_t phys_page1;
    uint32_t flags;
};

static bool tb_cmp(const void *p, const void *d)
{
    const TranslationBlock *tb = p;
    const struct tb_desc *desc = d;

    if (tb->pc == desc->pc &&
        tb->page_addr[0] == desc->phys_page1 &&
        tb->cs_base == desc->cs_base &&
        tb->flags == desc->flags &&
        !atomic_read(&tb->invalid)) {
        /* check next page if needed */
        if (tb->page_addr[1] == -1) {
            return true;
        } else {
            tb_page_addr_t phys_page2;
            target_ulong virt_page2;

            virt_page2 = (desc->pc & TARGET_PAGE_MASK) + TARGET_PAGE_SIZE;
            phys_page2 = get_page_addr_code(desc->env, virt_page2);
            if (tb->page_addr[1] == phys_page2) {
                return true;
>>>>>>> 7124ccf8
            }
        }
    }
<<<<<<< HEAD

    /* Move the TB to the head of the list */
    *ptb1 = tb->phys_hash_next;
    tb->phys_hash_next = tcg_ctx.tb_ctx.tb_phys_hash[h];
    tcg_ctx.tb_ctx.tb_phys_hash[h] = tb;
    return tb;
}

static TranslationBlock *tb_find_slow(CPUState *cpu,
                                      target_ulong pc,
                                      target_ulong cs_base,
                                      uint64_t flags)
{
    TranslationBlock *tb;

    tb = tb_find_physical(cpu, pc, cs_base, flags);
    if (tb) {
        goto found;
    }

#ifdef CONFIG_USER_ONLY
    /* mmap_lock is needed by tb_gen_code, and mmap_lock must be
     * taken outside tb_lock.  Since we're momentarily dropping
     * tb_lock, there's a chance that our desired tb has been
     * translated.
     */
    tb_unlock();
    mmap_lock();
    tb_lock();
    tb = tb_find_physical(cpu, pc, cs_base, flags);
    if (tb) {
        mmap_unlock();
        goto found;
    }
#endif

    /* if no translated code available, then translate it now */
    tb = tb_gen_code(cpu, pc, cs_base, flags, 0);

#ifdef CONFIG_USER_ONLY
    mmap_unlock();
#endif

found:
    /* we add the TB in the virtual pc hash table */
    cpu->tb_jmp_cache[tb_jmp_cache_hash_func(pc)] = tb;
    return tb;
}

static inline TranslationBlock *tb_find_fast(CPUState *cpu)
=======
    return false;
}

static TranslationBlock *tb_htable_lookup(CPUState *cpu,
                                          target_ulong pc,
                                          target_ulong cs_base,
                                          uint32_t flags)
{
    tb_page_addr_t phys_pc;
    struct tb_desc desc;
    uint32_t h;

    desc.env = (CPUArchState *)cpu->env_ptr;
    desc.cs_base = cs_base;
    desc.flags = flags;
    desc.pc = pc;
    phys_pc = get_page_addr_code(desc.env, pc);
    desc.phys_page1 = phys_pc & TARGET_PAGE_MASK;
    h = tb_hash_func(phys_pc, pc, flags);
    return qht_lookup(&tcg_ctx.tb_ctx.htable, tb_cmp, &desc, h);
}

static inline TranslationBlock *tb_find(CPUState *cpu,
                                        TranslationBlock *last_tb,
                                        int tb_exit)
>>>>>>> 7124ccf8
{
    CPUArchState *env = (CPUArchState *)cpu->env_ptr;
    TranslationBlock *tb;
    target_ulong cs_base, pc;
    uint32_t flags;
    bool have_tb_lock = false;

    /* we record a subset of the CPU state. It will
       always be the same before a given translated block
       is executed. */
    cpu_get_tb_cpu_state(env, &pc, &cs_base, &flags);
    tb = atomic_rcu_read(&cpu->tb_jmp_cache[tb_jmp_cache_hash_func(pc)]);
    if (unlikely(!tb || tb->pc != pc || tb->cs_base != cs_base ||
                 tb->flags != flags)) {
<<<<<<< HEAD
        tb = tb_find_slow(cpu, pc, cs_base, flags);
=======
        tb = tb_htable_lookup(cpu, pc, cs_base, flags);
        if (!tb) {

            /* mmap_lock is needed by tb_gen_code, and mmap_lock must be
             * taken outside tb_lock. As system emulation is currently
             * single threaded the locks are NOPs.
             */
            mmap_lock();
            tb_lock();
            have_tb_lock = true;

            /* There's a chance that our desired tb has been translated while
             * taking the locks so we check again inside the lock.
             */
            tb = tb_htable_lookup(cpu, pc, cs_base, flags);
            if (!tb) {
                /* if no translated code available, then translate it now */
                tb = tb_gen_code(cpu, pc, cs_base, flags, 0);
            }

            mmap_unlock();
        }

        /* We add the TB in the virtual pc hash table for the fast lookup */
        atomic_set(&cpu->tb_jmp_cache[tb_jmp_cache_hash_func(pc)], tb);
    }
#ifndef CONFIG_USER_ONLY
    /* We don't take care of direct jumps when address mapping changes in
     * system emulation. So it's not safe to make a direct jump to a TB
     * spanning two pages because the mapping for the second page can change.
     */
    if (tb->page_addr[1] != -1) {
        last_tb = NULL;
    }
#endif
    /* See if we can patch the calling TB. */
    if (last_tb && !qemu_loglevel_mask(CPU_LOG_TB_NOCHAIN)) {
        if (!have_tb_lock) {
            tb_lock();
            have_tb_lock = true;
        }
        if (!tb->invalid) {
            tb_add_jump(last_tb, tb_exit, tb);
        }
    }
    if (have_tb_lock) {
        tb_unlock();
>>>>>>> 7124ccf8
    }
    return tb;
}

<<<<<<< HEAD
static void cpu_handle_debug_exception(CPUState *cpu)
=======
static inline bool cpu_handle_halt(CPUState *cpu)
{
    if (cpu->halted) {
#if defined(TARGET_I386) && !defined(CONFIG_USER_ONLY)
        if ((cpu->interrupt_request & CPU_INTERRUPT_POLL)
            && replay_interrupt()) {
            X86CPU *x86_cpu = X86_CPU(cpu);
            apic_poll_irq(x86_cpu->apic_state);
            cpu_reset_interrupt(cpu, CPU_INTERRUPT_POLL);
        }
#endif
        if (!cpu_has_work(cpu)) {
            current_cpu = NULL;
            return true;
        }

        cpu->halted = 0;
    }

    return false;
}

static inline void cpu_handle_debug_exception(CPUState *cpu)
>>>>>>> 7124ccf8
{
    CPUClass *cc = CPU_GET_CLASS(cpu);
    CPUWatchpoint *wp;

    if (!cpu->watchpoint_hit) {
        QTAILQ_FOREACH(wp, &cpu->watchpoints, entry) {
            wp->flags &= ~BP_WATCHPOINT_HIT;
        }
    }

    cc->debug_excp_handler(cpu);
}

static inline bool cpu_handle_exception(CPUState *cpu, int *ret)
{
    if (cpu->exception_index >= 0) {
        if (cpu->exception_index >= EXCP_INTERRUPT) {
            /* exit request from the cpu execution loop */
            *ret = cpu->exception_index;
            if (*ret == EXCP_DEBUG) {
                cpu_handle_debug_exception(cpu);
            }
            cpu->exception_index = -1;
            return true;
        } else {
#if defined(CONFIG_USER_ONLY)
            /* if user mode only, we simulate a fake exception
               which will be handled outside the cpu execution
               loop */
#if defined(TARGET_I386)
            CPUClass *cc = CPU_GET_CLASS(cpu);
            cc->do_interrupt(cpu);
#endif
            *ret = cpu->exception_index;
            cpu->exception_index = -1;
            return true;
#else
            if (replay_exception()) {
                CPUClass *cc = CPU_GET_CLASS(cpu);
                cc->do_interrupt(cpu);
                cpu->exception_index = -1;
            } else if (!replay_has_interrupt()) {
                /* give a chance to iothread in replay mode */
                *ret = EXCP_INTERRUPT;
                return true;
            }
#endif
        }
#ifndef CONFIG_USER_ONLY
    } else if (replay_has_exception()
               && cpu->icount_decr.u16.low + cpu->icount_extra == 0) {
        /* try to cause an exception pending in the log */
        cpu_exec_nocache(cpu, 1, tb_find(cpu, NULL, 0), true);
        *ret = -1;
        return true;
#endif
    }

<<<<<<< HEAD
int cpu_exec(CPUState *cpu)
{
    CPUClass *cc = CPU_GET_CLASS(cpu);
#ifdef TARGET_I386
    X86CPU *x86_cpu = X86_CPU(cpu);
    CPUArchState *env = &x86_cpu->env;
#else
    CPUArchState *env = (CPUArchState *)cpu->env_ptr;
#endif
    int ret, interrupt_request;
    TranslationBlock *tb;
    uintptr_t next_tb;
    SyncClocks sc;

    /* replay_interrupt may need current_cpu */
    current_cpu = cpu;

    if (cpu->halted) {
#if defined(TARGET_I386) && !defined(CONFIG_USER_ONLY)
        if ((cpu->interrupt_request & CPU_INTERRUPT_POLL)
            && replay_interrupt()) {
            apic_poll_irq(x86_cpu->apic_state);
            cpu_reset_interrupt(cpu, CPU_INTERRUPT_POLL);
        }
#endif
        if (qemu_etrace_mask(ETRACE_F_EXEC)) {
            const char *dev_name = object_get_canonical_path(OBJECT(cpu));
            etrace_event_u64(&qemu_etracer, cpu->cpu_index,
                             ETRACE_EVU64_F_PREV_VAL,
                             dev_name, "sleep", 0, 1);
        }

        if (!cpu_has_work(cpu)) {
            current_cpu = NULL;
            return EXCP_HALTED;
        }
=======
    return false;
}

static inline void cpu_handle_interrupt(CPUState *cpu,
                                        TranslationBlock **last_tb)
{
    CPUClass *cc = CPU_GET_CLASS(cpu);
    int interrupt_request = cpu->interrupt_request;

    if (unlikely(interrupt_request)) {
        if (unlikely(cpu->singlestep_enabled & SSTEP_NOIRQ)) {
            /* Mask out external interrupts for this step. */
            interrupt_request &= ~CPU_INTERRUPT_SSTEP_MASK;
        }
        if (interrupt_request & CPU_INTERRUPT_DEBUG) {
            cpu->interrupt_request &= ~CPU_INTERRUPT_DEBUG;
            cpu->exception_index = EXCP_DEBUG;
            cpu_loop_exit(cpu);
        }
        if (replay_mode == REPLAY_MODE_PLAY && !replay_has_interrupt()) {
            /* Do nothing */
        } else if (interrupt_request & CPU_INTERRUPT_HALT) {
            replay_interrupt();
            cpu->interrupt_request &= ~CPU_INTERRUPT_HALT;
            cpu->halted = 1;
            cpu->exception_index = EXCP_HLT;
            cpu_loop_exit(cpu);
        }
#if defined(TARGET_I386)
        else if (interrupt_request & CPU_INTERRUPT_INIT) {
            X86CPU *x86_cpu = X86_CPU(cpu);
            CPUArchState *env = &x86_cpu->env;
            replay_interrupt();
            cpu_svm_check_intercept_param(env, SVM_EXIT_INIT, 0, 0);
            do_cpu_init(x86_cpu);
            cpu->exception_index = EXCP_HALTED;
            cpu_loop_exit(cpu);
        }
#else
        else if (interrupt_request & CPU_INTERRUPT_RESET) {
            replay_interrupt();
            cpu_reset(cpu);
            cpu_loop_exit(cpu);
        }
#endif
        /* The target hook has 3 exit conditions:
           False when the interrupt isn't processed,
           True when it is, and we should restart on a new TB,
           and via longjmp via cpu_loop_exit.  */
        else {
            replay_interrupt();
            if (cc->cpu_exec_interrupt(cpu, interrupt_request)) {
                *last_tb = NULL;
            }
            /* The target hook may have updated the 'cpu->interrupt_request';
             * reload the 'interrupt_request' value */
            interrupt_request = cpu->interrupt_request;
        }
        if (interrupt_request & CPU_INTERRUPT_EXITTB) {
            cpu->interrupt_request &= ~CPU_INTERRUPT_EXITTB;
            /* ensure that no TB jump will be modified as
               the program flow was changed */
            *last_tb = NULL;
        }
    }
    if (unlikely(atomic_read(&cpu->exit_request) || replay_has_interrupt())) {
        atomic_set(&cpu->exit_request, 0);
        cpu->exception_index = EXCP_INTERRUPT;
        cpu_loop_exit(cpu);
    }
}

static inline void cpu_loop_exec_tb(CPUState *cpu, TranslationBlock *tb,
                                    TranslationBlock **last_tb, int *tb_exit,
                                    SyncClocks *sc)
{
    uintptr_t ret;

    if (unlikely(atomic_read(&cpu->exit_request))) {
        return;
    }
>>>>>>> 7124ccf8

    trace_exec_tb(tb, tb->pc);
    ret = cpu_tb_exec(cpu, tb);
    tb = (TranslationBlock *)(ret & ~TB_EXIT_MASK);
    *tb_exit = ret & TB_EXIT_MASK;
    switch (*tb_exit) {
    case TB_EXIT_REQUESTED:
        /* Something asked us to stop executing
         * chained TBs; just continue round the main
         * loop. Whatever requested the exit will also
         * have set something else (eg exit_request or
         * interrupt_request) which we will handle
         * next time around the loop.  But we need to
         * ensure the tcg_exit_req read in generated code
         * comes before the next read of cpu->exit_request
         * or cpu->interrupt_request.
         */
        smp_rmb();
        *last_tb = NULL;
        break;
    case TB_EXIT_ICOUNT_EXPIRED:
    {
        /* Instruction counter expired.  */
#ifdef CONFIG_USER_ONLY
        abort();
#else
        int insns_left = cpu->icount_decr.u32;
        *last_tb = NULL;
        if (cpu->icount_extra && insns_left >= 0) {
            /* Refill decrementer and continue execution.  */
            cpu->icount_extra += insns_left;
            insns_left = MIN(0xffff, cpu->icount_extra);
            cpu->icount_extra -= insns_left;
            cpu->icount_decr.u16.low = insns_left;
        } else {
            if (insns_left > 0) {
                /* Execute remaining instructions.  */
                cpu_exec_nocache(cpu, insns_left, tb, false);
                align_clocks(sc, cpu);
            }
            cpu->exception_index = EXCP_INTERRUPT;
            cpu_loop_exit(cpu);
        }
        break;
#endif
    }
    default:
        *last_tb = tb;
        break;
    }
}

/* main execution loop */

int cpu_exec(CPUState *cpu)
{
    CPUClass *cc = CPU_GET_CLASS(cpu);
    int ret;
    SyncClocks sc;

<<<<<<< HEAD
=======
    /* replay_interrupt may need current_cpu */
    current_cpu = cpu;

    if (cpu_handle_halt(cpu)) {
        return EXCP_HALTED;
    }

>>>>>>> 7124ccf8
    atomic_mb_set(&tcg_current_cpu, cpu);
    rcu_read_lock();

    if (unlikely(atomic_mb_read(&exit_request))) {
        cpu->exit_request = 1;
    }

    cc->cpu_exec_enter(cpu);

    /* Calculate difference between guest clock and host clock.
     * This delay includes the delay of the last cycle, so
     * what we have to do is sleep until it is 0. As for the
     * advance/delay we gain here, we try to fix it next time.
     */
    init_delay_params(&sc, cpu);

    for(;;) {
        /* prepare setjmp context for exception handling */
        if (sigsetjmp(cpu->jmp_env, 0) == 0) {
            TranslationBlock *tb, *last_tb = NULL;
            int tb_exit = 0;

            /* if an exception is pending, we execute it here */
<<<<<<< HEAD
            if (cpu->exception_index >= 0) {
                if (cpu->exception_index >= EXCP_INTERRUPT) {
                    /* exit request from the cpu execution loop */
                    ret = cpu->exception_index;
                    if (ret == EXCP_DEBUG) {
                        cpu_handle_debug_exception(cpu);
                    }
                    cpu->exception_index = -1;
                    break;
                } else {
#if defined(CONFIG_USER_ONLY)
                    /* if user mode only, we simulate a fake exception
                       which will be handled outside the cpu execution
                       loop */
#if defined(TARGET_I386)
                    cc->do_interrupt(cpu);
#endif
                    ret = cpu->exception_index;
                    cpu->exception_index = -1;
                    break;
#else
                    if (replay_exception()) {
                        cc->do_interrupt(cpu);
                        cpu->exception_index = -1;
                    } else if (!replay_has_interrupt()) {
                        /* give a chance to iothread in replay mode */
                        ret = EXCP_INTERRUPT;
                        break;
                    }
#endif
                }
            } else if (replay_has_exception()
                       && cpu->icount_decr.u16.low + cpu->icount_extra == 0) {
                /* try to cause an exception pending in the log */
                cpu_exec_nocache(cpu, 1, tb_find_fast(cpu), true);
                ret = -1;
=======
            if (cpu_handle_exception(cpu, &ret)) {
>>>>>>> 7124ccf8
                break;
            }

            for(;;) {
<<<<<<< HEAD
                interrupt_request = cpu->interrupt_request;
                if (unlikely(interrupt_request)) {
                    if (unlikely(cpu->singlestep_enabled & SSTEP_NOIRQ)) {
                        /* Mask out external interrupts for this step. */
                        interrupt_request &= ~CPU_INTERRUPT_SSTEP_MASK;
                    }
                    if (interrupt_request & CPU_INTERRUPT_DEBUG) {
                        cpu->interrupt_request &= ~CPU_INTERRUPT_DEBUG;
                        cpu->exception_index = EXCP_DEBUG;
                        cpu_loop_exit(cpu);
                    }
                    if (replay_mode == REPLAY_MODE_PLAY
                        && !replay_has_interrupt()) {
                        /* Do nothing */
                    } else if (interrupt_request & CPU_INTERRUPT_HALT) {
                        replay_interrupt();
                        cpu->interrupt_request &= ~CPU_INTERRUPT_HALT;
                        cpu->halted = 1;
                        cpu->exception_index = EXCP_HLT;
                        cpu_loop_exit(cpu);
                    }
#if defined(TARGET_I386)
                    else if (interrupt_request & CPU_INTERRUPT_INIT) {
                        replay_interrupt();
                        cpu_svm_check_intercept_param(env, SVM_EXIT_INIT, 0);
                        do_cpu_init(x86_cpu);
                        cpu->exception_index = EXCP_HALTED;
                        cpu_loop_exit(cpu);
                    }
#else
                    else if (interrupt_request & CPU_INTERRUPT_RESET) {
                        replay_interrupt();
                        cpu_reset(cpu);
                        cpu_loop_exit(cpu);
                    }
#endif
                    /* The target hook has 3 exit conditions:
                       False when the interrupt isn't processed,
                       True when it is, and we should restart on a new TB,
                       and via longjmp via cpu_loop_exit.  */
                    else {
                        replay_interrupt();
                        if (cc->cpu_exec_interrupt(cpu, interrupt_request)) {
                            next_tb = 0;
                        }
                    }
                    /* Don't use the cached interrupt_request value,
                       do_interrupt may have updated the EXITTB flag. */
                    if (cpu->interrupt_request & CPU_INTERRUPT_EXITTB) {
                        cpu->interrupt_request &= ~CPU_INTERRUPT_EXITTB;
                        /* ensure that no TB jump will be modified as
                           the program flow was changed */
                        next_tb = 0;
                    }
                }
                if (unlikely(cpu->exit_request
                             || replay_has_interrupt())) {
                    cpu->exit_request = 0;
                    cpu->exception_index = EXCP_INTERRUPT;
                    cpu_loop_exit(cpu);
                }
                tb_lock();
                tb = tb_find_fast(cpu);
                /* Note: we do it here to avoid a gcc bug on Mac OS X when
                   doing it in tb_find_slow */
                if (tcg_ctx.tb_ctx.tb_invalidated_flag) {
                    /* as some TB could have been invalidated because
                       of memory exceptions while generating the code, we
                       must recompute the hash index here */
                    next_tb = 0;
                    tcg_ctx.tb_ctx.tb_invalidated_flag = 0;
                }
                /* see if we can patch the calling TB. When the TB
                   spans two pages, we cannot safely do a direct
                   jump. */
                if (next_tb != 0 && tb->page_addr[1] == -1
                    && !qemu_loglevel_mask(CPU_LOG_TB_NOCHAIN)) {
                    tb_add_jump((TranslationBlock *)(next_tb & ~TB_EXIT_MASK),
                                next_tb & TB_EXIT_MASK, tb);
                }
                tb_unlock();
                if (likely(!cpu->exit_request)) {
                    bool tb_exit = false;
                    trace_exec_tb(tb, tb->pc);
                    /* execute the generated code */
                    cpu->current_tb = tb;
                    next_tb = cpu_tb_exec(cpu, tb);
                    cpu->current_tb = NULL;
                    switch (next_tb & TB_EXIT_MASK) {
                    case TB_EXIT_REQUESTED:
                        /* Something asked us to stop executing
                         * chained TBs; just continue round the main
                         * loop. Whatever requested the exit will also
                         * have set something else (eg exit_request or
                         * interrupt_request) which we will handle
                         * next time around the loop.  But we need to
                         * ensure the tcg_exit_req read in generated code
                         * comes before the next read of cpu->exit_request
                         * or cpu->interrupt_request.
                         */
                        smp_rmb();
                        next_tb = 0;
                        tb_exit = true;
                        break;
                    case TB_EXIT_ICOUNT_EXPIRED:
                    {
                        /* Instruction counter expired.  */
                        int insns_left = cpu->icount_decr.u32;
                        if (cpu->icount_extra && insns_left >= 0) {
                            /* Refill decrementer and continue execution.  */
                            cpu->icount_extra += insns_left;
                            insns_left = MIN(0xffff, cpu->icount_extra);
                            cpu->icount_extra -= insns_left;
                            cpu->icount_decr.u16.low = insns_left;
                        } else {
                            if (insns_left > 0) {
                                /* Execute remaining instructions.  */
                                tb = (TranslationBlock *)(next_tb & ~TB_EXIT_MASK);
                                cpu_exec_nocache(cpu, insns_left, tb, false);
                                align_clocks(&sc, cpu);
                            }
                            cpu->exception_index = EXCP_INTERRUPT;
                            next_tb = 0;
                            cpu_loop_exit(cpu);
                        }
                        tb_exit = true;
                        break;
                    }
                    default:
                        tb_exit = false;
                        break;
                    }
                    if (qemu_etrace_mask(ETRACE_F_EXEC)) {
                        target_ulong cs_base, pc;
                        int flags;

                        if (tb_exit) {
                            /* TB early exit, ask for CPU state.  */
                            cpu_get_tb_cpu_state(env, &pc, &cs_base, &flags);
                        } else {
                            /* TB didn't exit, assume we ran all of it.  */
                            pc = tb->pc + tb->size;
                        }
                        etrace_dump_exec_end(&qemu_etracer,
                                             cpu->cpu_index, pc);
                    }
                }
                qemu_etracer.exec_start_valid = false;
=======
                cpu_handle_interrupt(cpu, &last_tb);
                tb = tb_find(cpu, last_tb, tb_exit);
                cpu_loop_exec_tb(cpu, tb, &last_tb, &tb_exit, &sc);
>>>>>>> 7124ccf8
                /* Try to align the host and virtual clocks
                   if the guest is in advance */
                align_clocks(&sc, cpu);
            } /* for(;;) */
        } else {
#if defined(__clang__) || !QEMU_GNUC_PREREQ(4, 6)
            /* Some compilers wrongly smash all local variables after
             * siglongjmp. There were bug reports for gcc 4.5.0 and clang.
             * Reload essential local variables here for those compilers.
             * Newer versions of gcc would complain about this code (-Wclobbered). */
            cpu = current_cpu;
            cc = CPU_GET_CLASS(cpu);
<<<<<<< HEAD
#ifdef TARGET_I386
            x86_cpu = X86_CPU(cpu);
            env = &x86_cpu->env;
#endif
=======
>>>>>>> 7124ccf8
#else /* buggy compiler */
            /* Assert that the compiler does not smash local variables. */
            g_assert(cpu == current_cpu);
            g_assert(cc == CPU_GET_CLASS(cpu));
<<<<<<< HEAD
#ifdef TARGET_I386
            g_assert(x86_cpu == X86_CPU(cpu));
            g_assert(env == &x86_cpu->env);
#endif
#endif /* buggy compiler */
            if (qemu_etrace_mask(ETRACE_F_EXEC)
                && qemu_etracer.exec_start_valid) {
                target_ulong cs_base, pc;
                int flags;

                cpu_get_tb_cpu_state(env, &pc, &cs_base, &flags);
                etrace_dump_exec_end(&qemu_etracer, cpu->cpu_index, pc);
            }

=======
#endif /* buggy compiler */
>>>>>>> 7124ccf8
            cpu->can_do_io = 1;
            tb_lock_reset();
        }
    } /* for(;;) */

    cc->cpu_exec_exit(cpu);
    rcu_read_unlock();

    /* fail safe : never use current_cpu outside cpu_exec() */
    current_cpu = NULL;

    /* Does not need atomic_mb_set because a spurious wakeup is okay.  */
    atomic_set(&tcg_current_cpu, NULL);
    return ret;
}<|MERGE_RESOLUTION|>--- conflicted
+++ resolved
@@ -33,10 +33,7 @@
 #include "hw/i386/apic.h"
 #endif
 #include "sysemu/replay.h"
-<<<<<<< HEAD
 #include "qemu/etrace.h"
-=======
->>>>>>> 7124ccf8
 
 /* -icount align implementation. */
 
@@ -141,14 +138,16 @@
 static inline tcg_target_ulong cpu_tb_exec(CPUState *cpu, TranslationBlock *itb)
 {
     CPUArchState *env = cpu->env_ptr;
-<<<<<<< HEAD
-    uintptr_t next_tb;
+    uintptr_t ret;
+    TranslationBlock *last_tb;
+    int tb_exit;
     uint8_t *tb_ptr = itb->tc_ptr;
 
     qemu_log_mask_and_addr(CPU_LOG_EXEC, itb->pc,
-                           "CPU%d Trace %p [" TARGET_FMT_lx "] %s\n",
-                            cpu->cpu_index,
-                           itb->tc_ptr, itb->pc, lookup_symbol(itb->pc));
+                           "CPU%d Trace %p [%d: " TARGET_FMT_lx "] %s\n",
+                           cpu->cpu_index,
+                           itb->tc_ptr, cpu->cpu_index, itb->pc,
+                           lookup_symbol(itb->pc));
 
     if (qemu_etrace_mask(ETRACE_F_CPU)) {
         /* FIXME: Create a binary representation.
@@ -162,17 +161,6 @@
                                itb->pc);
     }
 
-=======
-    uintptr_t ret;
-    TranslationBlock *last_tb;
-    int tb_exit;
-    uint8_t *tb_ptr = itb->tc_ptr;
-
-    qemu_log_mask_and_addr(CPU_LOG_EXEC, itb->pc,
-                           "Trace %p [%d: " TARGET_FMT_lx "] %s\n",
-                           itb->tc_ptr, cpu->cpu_index, itb->pc,
-                           lookup_symbol(itb->pc));
->>>>>>> 7124ccf8
 
 #if defined(DEBUG_DISAS)
     if (qemu_loglevel_mask(CPU_LOG_TB_CPU)
@@ -188,11 +176,7 @@
 #endif /* DEBUG_DISAS */
 
     cpu->can_do_io = !use_icount;
-<<<<<<< HEAD
-    next_tb = tcg_qemu_tb_exec(env, tb_ptr);
-=======
     ret = tcg_qemu_tb_exec(env, tb_ptr);
->>>>>>> 7124ccf8
     cpu->can_do_io = 1;
     last_tb = (TranslationBlock *)(ret & ~TB_EXIT_MASK);
     tb_exit = ret & TB_EXIT_MASK;
@@ -204,19 +188,11 @@
          * of the start of the TB.
          */
         CPUClass *cc = CPU_GET_CLASS(cpu);
-<<<<<<< HEAD
-        TranslationBlock *tb = (TranslationBlock *)(next_tb & ~TB_EXIT_MASK);
-        qemu_log_mask_and_addr(CPU_LOG_EXEC, itb->pc,
-                               "Stopped execution of TB chain before %p ["
-                               TARGET_FMT_lx "] %s\n",
-                               itb->tc_ptr, itb->pc, lookup_symbol(itb->pc));
-=======
         qemu_log_mask_and_addr(CPU_LOG_EXEC, last_tb->pc,
                                "Stopped execution of TB chain before %p ["
                                TARGET_FMT_lx "] %s\n",
                                last_tb->tc_ptr, last_tb->pc,
                                lookup_symbol(last_tb->pc));
->>>>>>> 7124ccf8
         if (cc->synchronize_from_tb) {
             cc->synchronize_from_tb(cpu, last_tb);
         } else {
@@ -246,17 +222,6 @@
     if (max_cycles > CF_COUNT_MASK)
         max_cycles = CF_COUNT_MASK;
 
-<<<<<<< HEAD
-    tb = tb_gen_code(cpu, orig_tb->pc, orig_tb->cs_base, orig_tb->flags,
-                     max_cycles | CF_NOCACHE
-                         | (ignore_icount ? CF_IGNORE_ICOUNT : 0));
-    tb->orig_tb = tcg_ctx.tb_ctx.tb_invalidated_flag ? NULL : orig_tb;
-    cpu->current_tb = tb;
-    /* execute the generated code */
-    trace_exec_tb_nocache(tb, tb->pc);
-    cpu_tb_exec(cpu, tb);
-    cpu->current_tb = NULL;
-=======
     tb_lock();
     tb = tb_gen_code(cpu, orig_tb->pc, orig_tb->cs_base, orig_tb->flags,
                      max_cycles | CF_NOCACHE
@@ -269,54 +234,12 @@
     cpu_tb_exec(cpu, tb);
 
     tb_lock();
->>>>>>> 7124ccf8
     tb_phys_invalidate(tb, -1);
     tb_free(tb);
     tb_unlock();
 }
 #endif
 
-<<<<<<< HEAD
-static TranslationBlock *tb_find_physical(CPUState *cpu,
-                                          target_ulong pc,
-                                          target_ulong cs_base,
-                                          uint64_t flags)
-{
-    CPUArchState *env = (CPUArchState *)cpu->env_ptr;
-    TranslationBlock *tb, **ptb1;
-    unsigned int h;
-    tb_page_addr_t phys_pc, phys_page1;
-    target_ulong virt_page2;
-
-    tcg_ctx.tb_ctx.tb_invalidated_flag = 0;
-
-    /* find translated block using physical mappings */
-    phys_pc = get_page_addr_code(env, pc);
-    phys_page1 = phys_pc & TARGET_PAGE_MASK;
-    h = tb_phys_hash_func(phys_pc);
-    ptb1 = &tcg_ctx.tb_ctx.tb_phys_hash[h];
-    for(;;) {
-        tb = *ptb1;
-        if (!tb) {
-            return NULL;
-        }
-        if (tb->pc == pc &&
-            tb->page_addr[0] == phys_page1 &&
-            tb->cs_base == cs_base &&
-            tb->flags == flags) {
-            /* check next page if needed */
-            if (tb->page_addr[1] != -1) {
-                tb_page_addr_t phys_page2;
-
-                virt_page2 = (pc & TARGET_PAGE_MASK) +
-                    TARGET_PAGE_SIZE;
-                phys_page2 = get_page_addr_code(env, virt_page2);
-                if (tb->page_addr[1] == phys_page2) {
-                    break;
-                }
-            } else {
-                break;
-=======
 static void cpu_exec_step(CPUState *cpu)
 {
     CPUArchState *env = (CPUArchState *)cpu->env_ptr;
@@ -376,62 +299,9 @@
             phys_page2 = get_page_addr_code(desc->env, virt_page2);
             if (tb->page_addr[1] == phys_page2) {
                 return true;
->>>>>>> 7124ccf8
             }
         }
     }
-<<<<<<< HEAD
-
-    /* Move the TB to the head of the list */
-    *ptb1 = tb->phys_hash_next;
-    tb->phys_hash_next = tcg_ctx.tb_ctx.tb_phys_hash[h];
-    tcg_ctx.tb_ctx.tb_phys_hash[h] = tb;
-    return tb;
-}
-
-static TranslationBlock *tb_find_slow(CPUState *cpu,
-                                      target_ulong pc,
-                                      target_ulong cs_base,
-                                      uint64_t flags)
-{
-    TranslationBlock *tb;
-
-    tb = tb_find_physical(cpu, pc, cs_base, flags);
-    if (tb) {
-        goto found;
-    }
-
-#ifdef CONFIG_USER_ONLY
-    /* mmap_lock is needed by tb_gen_code, and mmap_lock must be
-     * taken outside tb_lock.  Since we're momentarily dropping
-     * tb_lock, there's a chance that our desired tb has been
-     * translated.
-     */
-    tb_unlock();
-    mmap_lock();
-    tb_lock();
-    tb = tb_find_physical(cpu, pc, cs_base, flags);
-    if (tb) {
-        mmap_unlock();
-        goto found;
-    }
-#endif
-
-    /* if no translated code available, then translate it now */
-    tb = tb_gen_code(cpu, pc, cs_base, flags, 0);
-
-#ifdef CONFIG_USER_ONLY
-    mmap_unlock();
-#endif
-
-found:
-    /* we add the TB in the virtual pc hash table */
-    cpu->tb_jmp_cache[tb_jmp_cache_hash_func(pc)] = tb;
-    return tb;
-}
-
-static inline TranslationBlock *tb_find_fast(CPUState *cpu)
-=======
     return false;
 }
 
@@ -457,7 +327,6 @@
 static inline TranslationBlock *tb_find(CPUState *cpu,
                                         TranslationBlock *last_tb,
                                         int tb_exit)
->>>>>>> 7124ccf8
 {
     CPUArchState *env = (CPUArchState *)cpu->env_ptr;
     TranslationBlock *tb;
@@ -472,9 +341,6 @@
     tb = atomic_rcu_read(&cpu->tb_jmp_cache[tb_jmp_cache_hash_func(pc)]);
     if (unlikely(!tb || tb->pc != pc || tb->cs_base != cs_base ||
                  tb->flags != flags)) {
-<<<<<<< HEAD
-        tb = tb_find_slow(cpu, pc, cs_base, flags);
-=======
         tb = tb_htable_lookup(cpu, pc, cs_base, flags);
         if (!tb) {
 
@@ -522,14 +388,10 @@
     }
     if (have_tb_lock) {
         tb_unlock();
->>>>>>> 7124ccf8
     }
     return tb;
 }
 
-<<<<<<< HEAD
-static void cpu_handle_debug_exception(CPUState *cpu)
-=======
 static inline bool cpu_handle_halt(CPUState *cpu)
 {
     if (cpu->halted) {
@@ -541,6 +403,14 @@
             cpu_reset_interrupt(cpu, CPU_INTERRUPT_POLL);
         }
 #endif
+
+        if (qemu_etrace_mask(ETRACE_F_EXEC)) {
+            const char *dev_name = object_get_canonical_path(OBJECT(cpu));
+            etrace_event_u64(&qemu_etracer, cpu->cpu_index,
+                             ETRACE_EVU64_F_PREV_VAL,
+                             dev_name, "sleep", 0, 1);
+        }
+
         if (!cpu_has_work(cpu)) {
             current_cpu = NULL;
             return true;
@@ -553,7 +423,6 @@
 }
 
 static inline void cpu_handle_debug_exception(CPUState *cpu)
->>>>>>> 7124ccf8
 {
     CPUClass *cc = CPU_GET_CLASS(cpu);
     CPUWatchpoint *wp;
@@ -612,44 +481,6 @@
 #endif
     }
 
-<<<<<<< HEAD
-int cpu_exec(CPUState *cpu)
-{
-    CPUClass *cc = CPU_GET_CLASS(cpu);
-#ifdef TARGET_I386
-    X86CPU *x86_cpu = X86_CPU(cpu);
-    CPUArchState *env = &x86_cpu->env;
-#else
-    CPUArchState *env = (CPUArchState *)cpu->env_ptr;
-#endif
-    int ret, interrupt_request;
-    TranslationBlock *tb;
-    uintptr_t next_tb;
-    SyncClocks sc;
-
-    /* replay_interrupt may need current_cpu */
-    current_cpu = cpu;
-
-    if (cpu->halted) {
-#if defined(TARGET_I386) && !defined(CONFIG_USER_ONLY)
-        if ((cpu->interrupt_request & CPU_INTERRUPT_POLL)
-            && replay_interrupt()) {
-            apic_poll_irq(x86_cpu->apic_state);
-            cpu_reset_interrupt(cpu, CPU_INTERRUPT_POLL);
-        }
-#endif
-        if (qemu_etrace_mask(ETRACE_F_EXEC)) {
-            const char *dev_name = object_get_canonical_path(OBJECT(cpu));
-            etrace_event_u64(&qemu_etracer, cpu->cpu_index,
-                             ETRACE_EVU64_F_PREV_VAL,
-                             dev_name, "sleep", 0, 1);
-        }
-
-        if (!cpu_has_work(cpu)) {
-            current_cpu = NULL;
-            return EXCP_HALTED;
-        }
-=======
     return false;
 }
 
@@ -726,12 +557,12 @@
                                     TranslationBlock **last_tb, int *tb_exit,
                                     SyncClocks *sc)
 {
+    CPUArchState *env = (CPUArchState *)cpu->env_ptr;
     uintptr_t ret;
 
     if (unlikely(atomic_read(&cpu->exit_request))) {
         return;
     }
->>>>>>> 7124ccf8
 
     trace_exec_tb(tb, tb->pc);
     ret = cpu_tb_exec(cpu, tb);
@@ -782,6 +613,23 @@
         *last_tb = tb;
         break;
     }
+
+    if (qemu_etrace_mask(ETRACE_F_EXEC)) {
+        target_ulong cs_base, pc;
+        uint32_t flags;
+
+        if (tb_exit) {
+            /* TB early exit, ask for CPU state.  */
+            cpu_get_tb_cpu_state(env, &pc, &cs_base, &flags);
+        } else {
+            /* TB didn't exit, assume we ran all of it.  */
+            pc = tb->pc + tb->size;
+        }
+        etrace_dump_exec_end(&qemu_etracer,
+                             cpu->cpu_index, pc);
+    }
+
+    qemu_etracer.exec_start_valid = false;
 }
 
 /* main execution loop */
@@ -790,10 +638,9 @@
 {
     CPUClass *cc = CPU_GET_CLASS(cpu);
     int ret;
+    CPUArchState *env = (CPUArchState *)cpu->env_ptr;
     SyncClocks sc;
 
-<<<<<<< HEAD
-=======
     /* replay_interrupt may need current_cpu */
     current_cpu = cpu;
 
@@ -801,7 +648,6 @@
         return EXCP_HALTED;
     }
 
->>>>>>> 7124ccf8
     atomic_mb_set(&tcg_current_cpu, cpu);
     rcu_read_lock();
 
@@ -825,204 +671,14 @@
             int tb_exit = 0;
 
             /* if an exception is pending, we execute it here */
-<<<<<<< HEAD
-            if (cpu->exception_index >= 0) {
-                if (cpu->exception_index >= EXCP_INTERRUPT) {
-                    /* exit request from the cpu execution loop */
-                    ret = cpu->exception_index;
-                    if (ret == EXCP_DEBUG) {
-                        cpu_handle_debug_exception(cpu);
-                    }
-                    cpu->exception_index = -1;
-                    break;
-                } else {
-#if defined(CONFIG_USER_ONLY)
-                    /* if user mode only, we simulate a fake exception
-                       which will be handled outside the cpu execution
-                       loop */
-#if defined(TARGET_I386)
-                    cc->do_interrupt(cpu);
-#endif
-                    ret = cpu->exception_index;
-                    cpu->exception_index = -1;
-                    break;
-#else
-                    if (replay_exception()) {
-                        cc->do_interrupt(cpu);
-                        cpu->exception_index = -1;
-                    } else if (!replay_has_interrupt()) {
-                        /* give a chance to iothread in replay mode */
-                        ret = EXCP_INTERRUPT;
-                        break;
-                    }
-#endif
-                }
-            } else if (replay_has_exception()
-                       && cpu->icount_decr.u16.low + cpu->icount_extra == 0) {
-                /* try to cause an exception pending in the log */
-                cpu_exec_nocache(cpu, 1, tb_find_fast(cpu), true);
-                ret = -1;
-=======
             if (cpu_handle_exception(cpu, &ret)) {
->>>>>>> 7124ccf8
                 break;
             }
 
             for(;;) {
-<<<<<<< HEAD
-                interrupt_request = cpu->interrupt_request;
-                if (unlikely(interrupt_request)) {
-                    if (unlikely(cpu->singlestep_enabled & SSTEP_NOIRQ)) {
-                        /* Mask out external interrupts for this step. */
-                        interrupt_request &= ~CPU_INTERRUPT_SSTEP_MASK;
-                    }
-                    if (interrupt_request & CPU_INTERRUPT_DEBUG) {
-                        cpu->interrupt_request &= ~CPU_INTERRUPT_DEBUG;
-                        cpu->exception_index = EXCP_DEBUG;
-                        cpu_loop_exit(cpu);
-                    }
-                    if (replay_mode == REPLAY_MODE_PLAY
-                        && !replay_has_interrupt()) {
-                        /* Do nothing */
-                    } else if (interrupt_request & CPU_INTERRUPT_HALT) {
-                        replay_interrupt();
-                        cpu->interrupt_request &= ~CPU_INTERRUPT_HALT;
-                        cpu->halted = 1;
-                        cpu->exception_index = EXCP_HLT;
-                        cpu_loop_exit(cpu);
-                    }
-#if defined(TARGET_I386)
-                    else if (interrupt_request & CPU_INTERRUPT_INIT) {
-                        replay_interrupt();
-                        cpu_svm_check_intercept_param(env, SVM_EXIT_INIT, 0);
-                        do_cpu_init(x86_cpu);
-                        cpu->exception_index = EXCP_HALTED;
-                        cpu_loop_exit(cpu);
-                    }
-#else
-                    else if (interrupt_request & CPU_INTERRUPT_RESET) {
-                        replay_interrupt();
-                        cpu_reset(cpu);
-                        cpu_loop_exit(cpu);
-                    }
-#endif
-                    /* The target hook has 3 exit conditions:
-                       False when the interrupt isn't processed,
-                       True when it is, and we should restart on a new TB,
-                       and via longjmp via cpu_loop_exit.  */
-                    else {
-                        replay_interrupt();
-                        if (cc->cpu_exec_interrupt(cpu, interrupt_request)) {
-                            next_tb = 0;
-                        }
-                    }
-                    /* Don't use the cached interrupt_request value,
-                       do_interrupt may have updated the EXITTB flag. */
-                    if (cpu->interrupt_request & CPU_INTERRUPT_EXITTB) {
-                        cpu->interrupt_request &= ~CPU_INTERRUPT_EXITTB;
-                        /* ensure that no TB jump will be modified as
-                           the program flow was changed */
-                        next_tb = 0;
-                    }
-                }
-                if (unlikely(cpu->exit_request
-                             || replay_has_interrupt())) {
-                    cpu->exit_request = 0;
-                    cpu->exception_index = EXCP_INTERRUPT;
-                    cpu_loop_exit(cpu);
-                }
-                tb_lock();
-                tb = tb_find_fast(cpu);
-                /* Note: we do it here to avoid a gcc bug on Mac OS X when
-                   doing it in tb_find_slow */
-                if (tcg_ctx.tb_ctx.tb_invalidated_flag) {
-                    /* as some TB could have been invalidated because
-                       of memory exceptions while generating the code, we
-                       must recompute the hash index here */
-                    next_tb = 0;
-                    tcg_ctx.tb_ctx.tb_invalidated_flag = 0;
-                }
-                /* see if we can patch the calling TB. When the TB
-                   spans two pages, we cannot safely do a direct
-                   jump. */
-                if (next_tb != 0 && tb->page_addr[1] == -1
-                    && !qemu_loglevel_mask(CPU_LOG_TB_NOCHAIN)) {
-                    tb_add_jump((TranslationBlock *)(next_tb & ~TB_EXIT_MASK),
-                                next_tb & TB_EXIT_MASK, tb);
-                }
-                tb_unlock();
-                if (likely(!cpu->exit_request)) {
-                    bool tb_exit = false;
-                    trace_exec_tb(tb, tb->pc);
-                    /* execute the generated code */
-                    cpu->current_tb = tb;
-                    next_tb = cpu_tb_exec(cpu, tb);
-                    cpu->current_tb = NULL;
-                    switch (next_tb & TB_EXIT_MASK) {
-                    case TB_EXIT_REQUESTED:
-                        /* Something asked us to stop executing
-                         * chained TBs; just continue round the main
-                         * loop. Whatever requested the exit will also
-                         * have set something else (eg exit_request or
-                         * interrupt_request) which we will handle
-                         * next time around the loop.  But we need to
-                         * ensure the tcg_exit_req read in generated code
-                         * comes before the next read of cpu->exit_request
-                         * or cpu->interrupt_request.
-                         */
-                        smp_rmb();
-                        next_tb = 0;
-                        tb_exit = true;
-                        break;
-                    case TB_EXIT_ICOUNT_EXPIRED:
-                    {
-                        /* Instruction counter expired.  */
-                        int insns_left = cpu->icount_decr.u32;
-                        if (cpu->icount_extra && insns_left >= 0) {
-                            /* Refill decrementer and continue execution.  */
-                            cpu->icount_extra += insns_left;
-                            insns_left = MIN(0xffff, cpu->icount_extra);
-                            cpu->icount_extra -= insns_left;
-                            cpu->icount_decr.u16.low = insns_left;
-                        } else {
-                            if (insns_left > 0) {
-                                /* Execute remaining instructions.  */
-                                tb = (TranslationBlock *)(next_tb & ~TB_EXIT_MASK);
-                                cpu_exec_nocache(cpu, insns_left, tb, false);
-                                align_clocks(&sc, cpu);
-                            }
-                            cpu->exception_index = EXCP_INTERRUPT;
-                            next_tb = 0;
-                            cpu_loop_exit(cpu);
-                        }
-                        tb_exit = true;
-                        break;
-                    }
-                    default:
-                        tb_exit = false;
-                        break;
-                    }
-                    if (qemu_etrace_mask(ETRACE_F_EXEC)) {
-                        target_ulong cs_base, pc;
-                        int flags;
-
-                        if (tb_exit) {
-                            /* TB early exit, ask for CPU state.  */
-                            cpu_get_tb_cpu_state(env, &pc, &cs_base, &flags);
-                        } else {
-                            /* TB didn't exit, assume we ran all of it.  */
-                            pc = tb->pc + tb->size;
-                        }
-                        etrace_dump_exec_end(&qemu_etracer,
-                                             cpu->cpu_index, pc);
-                    }
-                }
-                qemu_etracer.exec_start_valid = false;
-=======
                 cpu_handle_interrupt(cpu, &last_tb);
                 tb = tb_find(cpu, last_tb, tb_exit);
                 cpu_loop_exec_tb(cpu, tb, &last_tb, &tb_exit, &sc);
->>>>>>> 7124ccf8
                 /* Try to align the host and virtual clocks
                    if the guest is in advance */
                 align_clocks(&sc, cpu);
@@ -1035,35 +691,20 @@
              * Newer versions of gcc would complain about this code (-Wclobbered). */
             cpu = current_cpu;
             cc = CPU_GET_CLASS(cpu);
-<<<<<<< HEAD
-#ifdef TARGET_I386
-            x86_cpu = X86_CPU(cpu);
-            env = &x86_cpu->env;
-#endif
-=======
->>>>>>> 7124ccf8
 #else /* buggy compiler */
             /* Assert that the compiler does not smash local variables. */
             g_assert(cpu == current_cpu);
             g_assert(cc == CPU_GET_CLASS(cpu));
-<<<<<<< HEAD
-#ifdef TARGET_I386
-            g_assert(x86_cpu == X86_CPU(cpu));
-            g_assert(env == &x86_cpu->env);
-#endif
 #endif /* buggy compiler */
             if (qemu_etrace_mask(ETRACE_F_EXEC)
                 && qemu_etracer.exec_start_valid) {
                 target_ulong cs_base, pc;
-                int flags;
+                uint32_t flags;
 
                 cpu_get_tb_cpu_state(env, &pc, &cs_base, &flags);
                 etrace_dump_exec_end(&qemu_etracer, cpu->cpu_index, pc);
             }
 
-=======
-#endif /* buggy compiler */
->>>>>>> 7124ccf8
             cpu->can_do_io = 1;
             tb_lock_reset();
         }
