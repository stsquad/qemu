/*
 * QEMU Object Model
 *
 * Copyright IBM, Corp. 2011
 *
 * Authors:
 *  Anthony Liguori   <aliguori@us.ibm.com>
 *
 * This work is licensed under the terms of the GNU GPL, version 2 or later.
 * See the COPYING file in the top-level directory.
 */

<<<<<<< HEAD
#include "config-host.h"

=======
#include "qemu/osdep.h"
#include "qapi/error.h"
>>>>>>> bfc766d3
#include "qom/object.h"
#include "qom/object_interfaces.h"
#include "qemu/cutils.h"
#include "qapi/visitor.h"
#include "qapi-visit.h"
#include "qapi/string-input-visitor.h"
#include "qapi/string-output-visitor.h"
#include "qapi/qmp/qerror.h"
#include "trace.h"

/* TODO: replace QObject with a simpler visitor to avoid a dependency
 * of the QOM core on QObject?  */
#include "qom/qom-qobject.h"
#include "qapi/qmp/qobject.h"
#include "qapi/qmp/qbool.h"
#include "qapi/qmp/qint.h"
#include "qapi/qmp/qstring.h"

#define MAX_INTERFACES 32

typedef struct InterfaceImpl InterfaceImpl;
typedef struct TypeImpl TypeImpl;

struct InterfaceImpl
{
    const char *typename;
};

struct TypeImpl
{
    const char *name;

    size_t class_size;

    size_t instance_size;

    void (*class_init)(ObjectClass *klass, void *data);
    void (*class_base_init)(ObjectClass *klass, void *data);
    void (*class_finalize)(ObjectClass *klass, void *data);

    void *class_data;

    void (*instance_init)(Object *obj);
    void (*instance_post_init)(Object *obj);
    void (*instance_finalize)(Object *obj);

    bool abstract;

    const char *parent;
    TypeImpl *parent_type;

    ObjectClass *class;

    int num_interfaces;
    InterfaceImpl interfaces[MAX_INTERFACES];
};

static Type type_interface;

static GHashTable *type_table_get(void)
{
    static GHashTable *type_table;

    if (type_table == NULL) {
        type_table = g_hash_table_new(g_str_hash, g_str_equal);
    }

    return type_table;
}

static bool enumerating_types;

static void type_table_add(TypeImpl *ti)
{
    assert(!enumerating_types);
    g_hash_table_insert(type_table_get(), (void *)ti->name, ti);
}

static TypeImpl *type_table_lookup(const char *name)
{
    return g_hash_table_lookup(type_table_get(), name);
}

static TypeImpl *type_new(const TypeInfo *info)
{
    TypeImpl *ti = g_malloc0(sizeof(*ti));
    int i;

    g_assert(info->name != NULL);

    if (type_table_lookup(info->name) != NULL) {
        fprintf(stderr, "Registering `%s' which already exists\n", info->name);
        abort();
    }

    ti->name = g_strdup(info->name);
    ti->parent = g_strdup(info->parent);

    ti->class_size = info->class_size;
    ti->instance_size = info->instance_size;

    ti->class_init = info->class_init;
    ti->class_base_init = info->class_base_init;
    ti->class_finalize = info->class_finalize;
    ti->class_data = info->class_data;

    ti->instance_init = info->instance_init;
    ti->instance_post_init = info->instance_post_init;
    ti->instance_finalize = info->instance_finalize;

    ti->abstract = info->abstract;

    for (i = 0; info->interfaces && info->interfaces[i].type; i++) {
        ti->interfaces[i].typename = g_strdup(info->interfaces[i].type);
    }
    ti->num_interfaces = i;

    return ti;
}

static TypeImpl *type_register_internal(const TypeInfo *info)
{
    TypeImpl *ti;
    ti = type_new(info);

    type_table_add(ti);
    return ti;
}

TypeImpl *type_register(const TypeInfo *info)
{
    assert(info->parent);
    return type_register_internal(info);
}

TypeImpl *type_register_static(const TypeInfo *info)
{
    return type_register(info);
}

static TypeImpl *type_get_by_name(const char *name)
{
    if (name == NULL) {
        return NULL;
    }

    return type_table_lookup(name);
}

static TypeImpl *type_get_parent(TypeImpl *type)
{
    if (!type->parent_type && type->parent) {
        type->parent_type = type_get_by_name(type->parent);
        g_assert(type->parent_type != NULL);
    }

    return type->parent_type;
}

static bool type_has_parent(TypeImpl *type)
{
    return (type->parent != NULL);
}

static size_t type_class_get_size(TypeImpl *ti)
{
    if (ti->class_size) {
        return ti->class_size;
    }

    if (type_has_parent(ti)) {
        return type_class_get_size(type_get_parent(ti));
    }

    return sizeof(ObjectClass);
}

static size_t type_object_get_size(TypeImpl *ti)
{
    if (ti->instance_size) {
        return ti->instance_size;
    }

    if (type_has_parent(ti)) {
        return type_object_get_size(type_get_parent(ti));
    }

    return 0;
}

static bool type_is_ancestor(TypeImpl *type, TypeImpl *target_type)
{
    assert(target_type);

    /* Check if target_type is a direct ancestor of type */
    while (type) {
        if (type == target_type) {
            return true;
        }

        type = type_get_parent(type);
    }

    return false;
}

static void type_initialize(TypeImpl *ti);

static void type_initialize_interface(TypeImpl *ti, TypeImpl *interface_type,
                                      TypeImpl *parent_type)
{
    InterfaceClass *new_iface;
    TypeInfo info = { };
    TypeImpl *iface_impl;

    info.parent = parent_type->name;
    info.name = g_strdup_printf("%s::%s", ti->name, interface_type->name);
    info.abstract = true;

    iface_impl = type_new(&info);
    iface_impl->parent_type = parent_type;
    type_initialize(iface_impl);
    g_free((char *)info.name);

    new_iface = (InterfaceClass *)iface_impl->class;
    new_iface->concrete_class = ti->class;
    new_iface->interface_type = interface_type;

    ti->class->interfaces = g_slist_append(ti->class->interfaces,
                                           iface_impl->class);
}

static void object_property_free(gpointer data)
{
    ObjectProperty *prop = data;

    g_free(prop->name);
    g_free(prop->type);
    g_free(prop->description);
    g_free(prop);
}

static void type_initialize(TypeImpl *ti)
{
    TypeImpl *parent;

    if (ti->class) {
        return;
    }

    ti->class_size = type_class_get_size(ti);
    ti->instance_size = type_object_get_size(ti);

    ti->class = g_malloc0(ti->class_size);

    parent = type_get_parent(ti);
    if (parent) {
        type_initialize(parent);
        GSList *e;
        int i;

        g_assert_cmpint(parent->class_size, <=, ti->class_size);
        memcpy(ti->class, parent->class, parent->class_size);
        ti->class->interfaces = NULL;
        ti->class->properties = g_hash_table_new_full(
            g_str_hash, g_str_equal, g_free, object_property_free);

        for (e = parent->class->interfaces; e; e = e->next) {
            InterfaceClass *iface = e->data;
            ObjectClass *klass = OBJECT_CLASS(iface);

            type_initialize_interface(ti, iface->interface_type, klass->type);
        }

        for (i = 0; i < ti->num_interfaces; i++) {
            TypeImpl *t = type_get_by_name(ti->interfaces[i].typename);
            for (e = ti->class->interfaces; e; e = e->next) {
                TypeImpl *target_type = OBJECT_CLASS(e->data)->type;

                if (type_is_ancestor(target_type, t)) {
                    break;
                }
            }

            if (e) {
                continue;
            }

#if defined(CONFIG_GNU_ARM_ECLIPSE)
            g_assert(t);
#endif
            type_initialize_interface(ti, t, t);
        }
    } else {
        ti->class->properties = g_hash_table_new_full(
            g_str_hash, g_str_equal, g_free, object_property_free);
    }

    ti->class->type = ti;

    while (parent) {
        if (parent->class_base_init) {
            parent->class_base_init(ti->class, ti->class_data);
        }
        parent = type_get_parent(parent);
    }

    if (ti->class_init) {
        ti->class_init(ti->class, ti->class_data);
    }
}

static void object_init_with_type(Object *obj, TypeImpl *ti)
{
    if (type_has_parent(ti)) {
        object_init_with_type(obj, type_get_parent(ti));
    }

    if (ti->instance_init) {
        ti->instance_init(obj);
    }
}

static void object_post_init_with_type(Object *obj, TypeImpl *ti)
{
    if (ti->instance_post_init) {
        ti->instance_post_init(obj);
    }

    if (type_has_parent(ti)) {
        object_post_init_with_type(obj, type_get_parent(ti));
    }
}

void object_initialize_with_type(void *data, size_t size, TypeImpl *type)
{
    Object *obj = data;

    g_assert(type != NULL);
    type_initialize(type);

    g_assert_cmpint(type->instance_size, >=, sizeof(Object));
    g_assert(type->abstract == false);
    g_assert_cmpint(size, >=, type->instance_size);

    memset(obj, 0, type->instance_size);
    obj->class = type->class;
    object_ref(obj);
    obj->properties = g_hash_table_new_full(g_str_hash, g_str_equal,
                                            NULL, object_property_free);
    object_init_with_type(obj, type);
    object_post_init_with_type(obj, type);
}

void object_initialize(void *data, size_t size, const char *typename)
{
    TypeImpl *type = type_get_by_name(typename);

    object_initialize_with_type(data, size, type);
}

static inline bool object_property_is_child(ObjectProperty *prop)
{
    return strstart(prop->type, "child<", NULL);
}

static void object_property_del_all(Object *obj)
{
    ObjectProperty *prop;
    GHashTableIter iter;
    gpointer key, value;
    bool released;

    do {
        released = false;
        g_hash_table_iter_init(&iter, obj->properties);
        while (g_hash_table_iter_next(&iter, &key, &value)) {
            prop = value;
            if (prop->release) {
                prop->release(obj, prop->name, prop->opaque);
                prop->release = NULL;
                released = true;
                break;
            }
            g_hash_table_iter_remove(&iter);
        }
    } while (released);

    g_hash_table_unref(obj->properties);
}

static void object_property_del_child(Object *obj, Object *child, Error **errp)
{
    ObjectProperty *prop;
    GHashTableIter iter;
    gpointer key, value;

    g_hash_table_iter_init(&iter, obj->properties);
    while (g_hash_table_iter_next(&iter, &key, &value)) {
        prop = value;
        if (object_property_is_child(prop) && prop->opaque == child) {
            if (prop->release) {
                prop->release(obj, prop->name, prop->opaque);
                prop->release = NULL;
            }
            break;
        }
    }
    g_hash_table_iter_init(&iter, obj->properties);
    while (g_hash_table_iter_next(&iter, &key, &value)) {
        prop = value;
        if (object_property_is_child(prop) && prop->opaque == child) {
            g_hash_table_iter_remove(&iter);
            break;
        }
    }
}

void object_unparent(Object *obj)
{
    if (obj->parent) {
        object_property_del_child(obj->parent, obj, NULL);
    }
}

static void object_deinit(Object *obj, TypeImpl *type)
{
    if (type->instance_finalize) {
        type->instance_finalize(obj);
    }

    if (type_has_parent(type)) {
        object_deinit(obj, type_get_parent(type));
    }
}

static void object_finalize(void *data)
{
    Object *obj = data;
    TypeImpl *ti = obj->class->type;

    object_property_del_all(obj);
    object_deinit(obj, ti);

    g_assert_cmpint(obj->ref, ==, 0);
    if (obj->free) {
        obj->free(obj);
    }
}

Object *object_new_with_type(Type type)
{
    Object *obj;

    g_assert(type != NULL);
    type_initialize(type);

    obj = g_malloc(type->instance_size);
    object_initialize_with_type(obj, type->instance_size, type);
    obj->free = g_free;

    return obj;
}

Object *object_new(const char *typename)
{
    TypeImpl *ti = type_get_by_name(typename);

    return object_new_with_type(ti);
}


Object *object_new_with_props(const char *typename,
                              Object *parent,
                              const char *id,
                              Error **errp,
                              ...)
{
    va_list vargs;
    Object *obj;

    va_start(vargs, errp);
    obj = object_new_with_propv(typename, parent, id, errp, vargs);
    va_end(vargs);

    return obj;
}


Object *object_new_with_propv(const char *typename,
                              Object *parent,
                              const char *id,
                              Error **errp,
                              va_list vargs)
{
    Object *obj;
    ObjectClass *klass;
    Error *local_err = NULL;

    klass = object_class_by_name(typename);
    if (!klass) {
        error_setg(errp, "invalid object type: %s", typename);
        return NULL;
    }

    if (object_class_is_abstract(klass)) {
        error_setg(errp, "object type '%s' is abstract", typename);
        return NULL;
    }
    obj = object_new(typename);

    if (object_set_propv(obj, &local_err, vargs) < 0) {
        goto error;
    }

    object_property_add_child(parent, id, obj, &local_err);
    if (local_err) {
        goto error;
    }

    if (object_dynamic_cast(obj, TYPE_USER_CREATABLE)) {
        user_creatable_complete(obj, &local_err);
        if (local_err) {
            object_unparent(obj);
            goto error;
        }
    }

    object_unref(OBJECT(obj));
    return obj;

 error:
    if (local_err) {
        error_propagate(errp, local_err);
    }
    object_unref(obj);
    return NULL;
}


int object_set_props(Object *obj,
                     Error **errp,
                     ...)
{
    va_list vargs;
    int ret;

    va_start(vargs, errp);
    ret = object_set_propv(obj, errp, vargs);
    va_end(vargs);

    return ret;
}


int object_set_propv(Object *obj,
                     Error **errp,
                     va_list vargs)
{
    const char *propname;
    Error *local_err = NULL;

    propname = va_arg(vargs, char *);
    while (propname != NULL) {
        const char *value = va_arg(vargs, char *);

        g_assert(value != NULL);
        object_property_parse(obj, value, propname, &local_err);
        if (local_err) {
            error_propagate(errp, local_err);
            return -1;
        }
        propname = va_arg(vargs, char *);
    }

    return 0;
}


Object *object_dynamic_cast(Object *obj, const char *typename)
{
    if (obj && object_class_dynamic_cast(object_get_class(obj), typename)) {
        return obj;
    }

    return NULL;
}

Object *object_dynamic_cast_assert(Object *obj, const char *typename,
                                   const char *file, int line, const char *func)
{
    trace_object_dynamic_cast_assert(obj ? obj->class->type->name : "(null)",
                                     typename, file, line, func);

#ifdef CONFIG_QOM_CAST_DEBUG
    int i;
    Object *inst;

    for (i = 0; obj && i < OBJECT_CLASS_CAST_CACHE; i++) {
        if (obj->class->object_cast_cache[i] == typename) {
            goto out;
        }
    }

    inst = object_dynamic_cast(obj, typename);

    if (!inst && obj) {
        fprintf(stderr, "%s:%d:%s: Object %p is not an instance of type %s\n",
                file, line, func, obj, typename);
        abort();
    }

    assert(obj == inst);

    if (obj && obj == inst) {
        for (i = 1; i < OBJECT_CLASS_CAST_CACHE; i++) {
            obj->class->object_cast_cache[i - 1] =
                    obj->class->object_cast_cache[i];
        }
        obj->class->object_cast_cache[i - 1] = typename;
    }

out:
#endif
    return obj;
}

ObjectClass *object_class_dynamic_cast(ObjectClass *class,
                                       const char *typename)
{
    ObjectClass *ret = NULL;
    TypeImpl *target_type;
    TypeImpl *type;

    if (!class) {
        return NULL;
    }

    /* A simple fast path that can trigger a lot for leaf classes.  */
    type = class->type;
    if (type->name == typename) {
        return class;
    }

    target_type = type_get_by_name(typename);
    if (!target_type) {
        /* target class type unknown, so fail the cast */
        return NULL;
    }

    if (type->class->interfaces &&
            type_is_ancestor(target_type, type_interface)) {
        int found = 0;
        GSList *i;

        for (i = class->interfaces; i; i = i->next) {
            ObjectClass *target_class = i->data;

            if (type_is_ancestor(target_class->type, target_type)) {
                ret = target_class;
                found++;
            }
         }

        /* The match was ambiguous, don't allow a cast */
        if (found > 1) {
            ret = NULL;
        }
    } else if (type_is_ancestor(type, target_type)) {
        ret = class;
    }

    return ret;
}

ObjectClass *object_class_dynamic_cast_assert(ObjectClass *class,
                                              const char *typename,
                                              const char *file, int line,
                                              const char *func)
{
    ObjectClass *ret;

    trace_object_class_dynamic_cast_assert(class ? class->type->name : "(null)",
                                           typename, file, line, func);

#ifdef CONFIG_QOM_CAST_DEBUG
    int i;

    for (i = 0; class && i < OBJECT_CLASS_CAST_CACHE; i++) {
        if (class->class_cast_cache[i] == typename) {
            ret = class;
            goto out;
        }
    }
#else
    if (!class || !class->interfaces) {
        return class;
    }
#endif

    ret = object_class_dynamic_cast(class, typename);
    if (!ret && class) {
        fprintf(stderr, "%s:%d:%s: Object %p is not an instance of type %s\n",
                file, line, func, class, typename);
        abort();
    }

#ifdef CONFIG_QOM_CAST_DEBUG
    if (class && ret == class) {
        for (i = 1; i < OBJECT_CLASS_CAST_CACHE; i++) {
            class->class_cast_cache[i - 1] = class->class_cast_cache[i];
        }
        class->class_cast_cache[i - 1] = typename;
    }
out:
#endif
    return ret;
}

const char *object_get_typename(Object *obj)
{
    return obj->class->type->name;
}

ObjectClass *object_get_class(Object *obj)
{
    return obj->class;
}

bool object_class_is_abstract(ObjectClass *klass)
{
    return klass->type->abstract;
}

const char *object_class_get_name(ObjectClass *klass)
{
    return klass->type->name;
}

ObjectClass *object_class_by_name(const char *typename)
{
    TypeImpl *type = type_get_by_name(typename);

    if (!type) {
        return NULL;
    }

    type_initialize(type);

    return type->class;
}

ObjectClass *object_class_get_parent(ObjectClass *class)
{
    TypeImpl *type = type_get_parent(class->type);

    if (!type) {
        return NULL;
    }

    type_initialize(type);

    return type->class;
}

typedef struct OCFData
{
    void (*fn)(ObjectClass *klass, void *opaque);
    const char *implements_type;
    bool include_abstract;
    void *opaque;
} OCFData;

static void object_class_foreach_tramp(gpointer key, gpointer value,
                                       gpointer opaque)
{
    OCFData *data = opaque;
    TypeImpl *type = value;
    ObjectClass *k;

    type_initialize(type);
    k = type->class;

    if (!data->include_abstract && type->abstract) {
        return;
    }

    if (data->implements_type && 
        !object_class_dynamic_cast(k, data->implements_type)) {
        return;
    }

    data->fn(k, data->opaque);
}

void object_class_foreach(void (*fn)(ObjectClass *klass, void *opaque),
                          const char *implements_type, bool include_abstract,
                          void *opaque)
{
    OCFData data = { fn, implements_type, include_abstract, opaque };

    enumerating_types = true;
    g_hash_table_foreach(type_table_get(), object_class_foreach_tramp, &data);
    enumerating_types = false;
}

static int do_object_child_foreach(Object *obj,
                                   int (*fn)(Object *child, void *opaque),
                                   void *opaque, bool recurse)
{
    GHashTableIter iter;
    ObjectProperty *prop;
    int ret = 0;

    g_hash_table_iter_init(&iter, obj->properties);
    while (g_hash_table_iter_next(&iter, NULL, (gpointer *)&prop)) {
        if (object_property_is_child(prop)) {
            Object *child = prop->opaque;

            ret = fn(child, opaque);
            if (ret != 0) {
                break;
            }
            if (recurse) {
                do_object_child_foreach(child, fn, opaque, true);
            }
        }
    }
    return ret;
}

int object_child_foreach(Object *obj, int (*fn)(Object *child, void *opaque),
                         void *opaque)
{
    return do_object_child_foreach(obj, fn, opaque, false);
}

int object_child_foreach_recursive(Object *obj,
                                   int (*fn)(Object *child, void *opaque),
                                   void *opaque)
{
    return do_object_child_foreach(obj, fn, opaque, true);
}

static void object_class_get_list_tramp(ObjectClass *klass, void *opaque)
{
    GSList **list = opaque;

    *list = g_slist_prepend(*list, klass);
}

GSList *object_class_get_list(const char *implements_type,
                              bool include_abstract)
{
    GSList *list = NULL;

    object_class_foreach(object_class_get_list_tramp,
                         implements_type, include_abstract, &list);
    return list;
}

void object_ref(Object *obj)
{
    if (!obj) {
        return;
    }
    atomic_inc(&obj->ref);
}

void object_unref(Object *obj)
{
    if (!obj) {
        return;
    }
    g_assert_cmpint(obj->ref, >, 0);

    /* parent always holds a reference to its children */
    if (atomic_fetch_dec(&obj->ref) == 1) {
        object_finalize(obj);
    }
}

ObjectProperty *
object_property_add(Object *obj, const char *name, const char *type,
                    ObjectPropertyAccessor *get,
                    ObjectPropertyAccessor *set,
                    ObjectPropertyRelease *release,
                    void *opaque, Error **errp)
{
    ObjectProperty *prop;
    size_t name_len = strlen(name);

    if (name_len >= 3 && !memcmp(name + name_len - 3, "[*]", 4)) {
        int i;
        ObjectProperty *ret;
        char *name_no_array = g_strdup(name);

        name_no_array[name_len - 3] = '\0';
        for (i = 0; ; ++i) {
            char *full_name = g_strdup_printf("%s[%d]", name_no_array, i);

            ret = object_property_add(obj, full_name, type, get, set,
                                      release, opaque, NULL);
            g_free(full_name);
            if (ret) {
                break;
            }
        }
        g_free(name_no_array);
        return ret;
    }

    if (object_property_find(obj, name, NULL) != NULL) {
        error_setg(errp, "attempt to add duplicate property '%s'"
                   " to object (type '%s')", name,
                   object_get_typename(obj));
        return NULL;
    }

    prop = g_malloc0(sizeof(*prop));

    prop->name = g_strdup(name);
    prop->type = g_strdup(type);

    prop->get = get;
    prop->set = set;
    prop->release = release;
    prop->opaque = opaque;

    g_hash_table_insert(obj->properties, prop->name, prop);
    return prop;
}

ObjectProperty *
object_class_property_add(ObjectClass *klass,
                          const char *name,
                          const char *type,
                          ObjectPropertyAccessor *get,
                          ObjectPropertyAccessor *set,
                          ObjectPropertyRelease *release,
                          void *opaque,
                          Error **errp)
{
    ObjectProperty *prop;

    if (object_class_property_find(klass, name, NULL) != NULL) {
        error_setg(errp, "attempt to add duplicate property '%s'"
                   " to object (type '%s')", name,
                   object_class_get_name(klass));
        return NULL;
    }

    prop = g_malloc0(sizeof(*prop));

    prop->name = g_strdup(name);
    prop->type = g_strdup(type);

    prop->get = get;
    prop->set = set;
    prop->release = release;
    prop->opaque = opaque;

    g_hash_table_insert(klass->properties, g_strdup(name), prop);

    return prop;
}

ObjectProperty *object_property_find(Object *obj, const char *name,
                                     Error **errp)
{
    ObjectProperty *prop;
    ObjectClass *klass = object_get_class(obj);

    prop = object_class_property_find(klass, name, NULL);
    if (prop) {
        return prop;
    }

    prop = g_hash_table_lookup(obj->properties, name);
    if (prop) {
        return prop;
    }

    error_setg(errp, "Property '.%s' not found", name);
    return NULL;
}

void object_property_iter_init(ObjectPropertyIterator *iter,
                               Object *obj)
{
    g_hash_table_iter_init(&iter->iter, obj->properties);
    iter->nextclass = object_get_class(obj);
}

ObjectProperty *object_property_iter_next(ObjectPropertyIterator *iter)
{
    gpointer key, val;
    while (!g_hash_table_iter_next(&iter->iter, &key, &val)) {
        if (!iter->nextclass) {
            return NULL;
        }
        g_hash_table_iter_init(&iter->iter, iter->nextclass->properties);
        iter->nextclass = object_class_get_parent(iter->nextclass);
    }
    return val;
}

ObjectProperty *object_class_property_find(ObjectClass *klass, const char *name,
                                           Error **errp)
{
    ObjectProperty *prop;
    ObjectClass *parent_klass;

    parent_klass = object_class_get_parent(klass);
    if (parent_klass) {
        prop = object_class_property_find(parent_klass, name, NULL);
        if (prop) {
            return prop;
        }
    }

    prop = g_hash_table_lookup(klass->properties, name);
    if (!prop) {
        error_setg(errp, "Property '.%s' not found", name);
    }
    return prop;
}

void object_property_del(Object *obj, const char *name, Error **errp)
{
    ObjectProperty *prop = g_hash_table_lookup(obj->properties, name);

    if (!prop) {
        error_setg(errp, "Property '.%s' not found", name);
        return;
    }

    if (prop->release) {
        prop->release(obj, name, prop->opaque);
    }
    g_hash_table_remove(obj->properties, name);
}

void object_property_get(Object *obj, Visitor *v, const char *name,
                         Error **errp)
{
    ObjectProperty *prop = object_property_find(obj, name, errp);
    if (prop == NULL) {
        return;
    }

    if (!prop->get) {
        error_setg(errp, QERR_PERMISSION_DENIED);
    } else {
        prop->get(obj, v, name, prop->opaque, errp);
    }
}

void object_property_set(Object *obj, Visitor *v, const char *name,
                         Error **errp)
{
    ObjectProperty *prop = object_property_find(obj, name, errp);
    if (prop == NULL) {
        return;
    }

    if (!prop->set) {
        error_setg(errp, QERR_PERMISSION_DENIED);
    } else {
        prop->set(obj, v, name, prop->opaque, errp);
    }
}

void object_property_set_str(Object *obj, const char *value,
                             const char *name, Error **errp)
{
    QString *qstr = qstring_from_str(value);
    object_property_set_qobject(obj, QOBJECT(qstr), name, errp);

    QDECREF(qstr);
}

char *object_property_get_str(Object *obj, const char *name,
                              Error **errp)
{
    QObject *ret = object_property_get_qobject(obj, name, errp);
    QString *qstring;
    char *retval;

    if (!ret) {
        return NULL;
    }
    qstring = qobject_to_qstring(ret);
    if (!qstring) {
        error_setg(errp, QERR_INVALID_PARAMETER_TYPE, name, "string");
        retval = NULL;
    } else {
        retval = g_strdup(qstring_get_str(qstring));
    }

    QDECREF(qstring);
    return retval;
}

void object_property_set_link(Object *obj, Object *value,
                              const char *name, Error **errp)
{
    if (value) {
        gchar *path = object_get_canonical_path(value);
        object_property_set_str(obj, path, name, errp);
        g_free(path);
    } else {
        object_property_set_str(obj, "", name, errp);
    }
}

Object *object_property_get_link(Object *obj, const char *name,
                                 Error **errp)
{
    char *str = object_property_get_str(obj, name, errp);
    Object *target = NULL;

    if (str && *str) {
        target = object_resolve_path(str, NULL);
        if (!target) {
            error_set(errp, ERROR_CLASS_DEVICE_NOT_FOUND,
                      "Device '%s' not found", str);
        }
    }

    g_free(str);
    return target;
}

void object_property_set_bool(Object *obj, bool value,
                              const char *name, Error **errp)
{
    QBool *qbool = qbool_from_bool(value);
    object_property_set_qobject(obj, QOBJECT(qbool), name, errp);

    QDECREF(qbool);
}

bool object_property_get_bool(Object *obj, const char *name,
                              Error **errp)
{
    QObject *ret = object_property_get_qobject(obj, name, errp);
    QBool *qbool;
    bool retval;

    if (!ret) {
        return false;
    }
    qbool = qobject_to_qbool(ret);
    if (!qbool) {
        error_setg(errp, QERR_INVALID_PARAMETER_TYPE, name, "boolean");
        retval = false;
    } else {
        retval = qbool_get_bool(qbool);
    }

    QDECREF(qbool);
    return retval;
}

void object_property_set_int(Object *obj, int64_t value,
                             const char *name, Error **errp)
{
    QInt *qint = qint_from_int(value);
    object_property_set_qobject(obj, QOBJECT(qint), name, errp);

    QDECREF(qint);
}

int64_t object_property_get_int(Object *obj, const char *name,
                                Error **errp)
{
    QObject *ret = object_property_get_qobject(obj, name, errp);
    QInt *qint;
    int64_t retval;

    if (!ret) {
        return -1;
    }
    qint = qobject_to_qint(ret);
    if (!qint) {
        error_setg(errp, QERR_INVALID_PARAMETER_TYPE, name, "int");
        retval = -1;
    } else {
        retval = qint_get_int(qint);
    }

    QDECREF(qint);
    return retval;
}

typedef struct EnumProperty {
    const char * const *strings;
    int (*get)(Object *, Error **);
    void (*set)(Object *, int, Error **);
} EnumProperty;

int object_property_get_enum(Object *obj, const char *name,
                             const char *typename, Error **errp)
{
    Error *err = NULL;
    StringOutputVisitor *sov;
    StringInputVisitor *siv;
    char *str;
    int ret;
    ObjectProperty *prop = object_property_find(obj, name, errp);
    EnumProperty *enumprop;

    if (prop == NULL) {
        return 0;
    }

    if (!g_str_equal(prop->type, typename)) {
        error_setg(errp, "Property %s on %s is not '%s' enum type",
                   name, object_class_get_name(
                       object_get_class(obj)), typename);
        return 0;
    }

    enumprop = prop->opaque;

    sov = string_output_visitor_new(false);
    object_property_get(obj, string_output_get_visitor(sov), name, &err);
    if (err) {
        error_propagate(errp, err);
        string_output_visitor_cleanup(sov);
        return 0;
    }
    str = string_output_get_string(sov);
    siv = string_input_visitor_new(str);
    string_output_visitor_cleanup(sov);
    visit_type_enum(string_input_get_visitor(siv), name, &ret,
                    enumprop->strings, errp);

    g_free(str);
    string_input_visitor_cleanup(siv);

    return ret;
}

void object_property_get_uint16List(Object *obj, const char *name,
                                    uint16List **list, Error **errp)
{
    Error *err = NULL;
    StringOutputVisitor *ov;
    StringInputVisitor *iv;
    char *str;

    ov = string_output_visitor_new(false);
    object_property_get(obj, string_output_get_visitor(ov),
                        name, &err);
    if (err) {
        error_propagate(errp, err);
        goto out;
    }
    str = string_output_get_string(ov);
    iv = string_input_visitor_new(str);
    visit_type_uint16List(string_input_get_visitor(iv), NULL, list, errp);

    g_free(str);
    string_input_visitor_cleanup(iv);
out:
    string_output_visitor_cleanup(ov);
}

void object_property_parse(Object *obj, const char *string,
                           const char *name, Error **errp)
{
    StringInputVisitor *siv;
    siv = string_input_visitor_new(string);
    object_property_set(obj, string_input_get_visitor(siv), name, errp);

    string_input_visitor_cleanup(siv);
}

char *object_property_print(Object *obj, const char *name, bool human,
                            Error **errp)
{
    StringOutputVisitor *sov;
    char *string = NULL;
    Error *local_err = NULL;

    sov = string_output_visitor_new(human);
    object_property_get(obj, string_output_get_visitor(sov), name, &local_err);
    if (local_err) {
        error_propagate(errp, local_err);
        goto out;
    }

    string = string_output_get_string(sov);

out:
    string_output_visitor_cleanup(sov);
    return string;
}

const char *object_property_get_type(Object *obj, const char *name, Error **errp)
{
    ObjectProperty *prop = object_property_find(obj, name, errp);
    if (prop == NULL) {
        return NULL;
    }

    return prop->type;
}

Object *object_get_root(void)
{
    static Object *root;

    if (!root) {
        root = object_new("container");
    }

    return root;
}

Object *object_get_objects_root(void)
{
    return container_get(object_get_root(), "/objects");
}

static void object_get_child_property(Object *obj, Visitor *v,
                                      const char *name, void *opaque,
                                      Error **errp)
{
    Object *child = opaque;
    gchar *path;

    path = object_get_canonical_path(child);
    visit_type_str(v, name, &path, errp);
    g_free(path);
}

static Object *object_resolve_child_property(Object *parent, void *opaque, const gchar *part)
{
    return opaque;
}

static void object_finalize_child_property(Object *obj, const char *name,
                                           void *opaque)
{
    Object *child = opaque;

    if (child->class->unparent) {
        (child->class->unparent)(child);
    }
    child->parent = NULL;
    object_unref(child);
}

void object_property_add_child(Object *obj, const char *name,
                               Object *child, Error **errp)
{
    Error *local_err = NULL;
    gchar *type;
    ObjectProperty *op;

    if (child->parent != NULL) {
        error_setg(errp, "child object is already parented");
        return;
    }

    type = g_strdup_printf("child<%s>", object_get_typename(OBJECT(child)));

    op = object_property_add(obj, name, type, object_get_child_property, NULL,
                             object_finalize_child_property, child, &local_err);
    if (local_err) {
        error_propagate(errp, local_err);
        goto out;
    }

    op->resolve = object_resolve_child_property;
    object_ref(child);
    child->parent = obj;

out:
    g_free(type);
}

void object_property_allow_set_link(Object *obj, const char *name,
                                    Object *val, Error **errp)
{
    /* Allow the link to be set, always */
}

typedef struct {
    Object **child;
    void (*check)(Object *, const char *, Object *, Error **);
    ObjectPropertyLinkFlags flags;
} LinkProperty;

static void object_get_link_property(Object *obj, Visitor *v,
                                     const char *name, void *opaque,
                                     Error **errp)
{
    LinkProperty *lprop = opaque;
    Object **child = lprop->child;
    gchar *path;

    if (*child) {
        path = object_get_canonical_path(*child);
        visit_type_str(v, name, &path, errp);
        g_free(path);
    } else {
        path = (gchar *)"";
        visit_type_str(v, name, &path, errp);
    }
}

/*
 * object_resolve_link:
 *
 * Lookup an object and ensure its type matches the link property type.  This
 * is similar to object_resolve_path() except type verification against the
 * link property is performed.
 *
 * Returns: The matched object or NULL on path lookup failures.
 */
static Object *object_resolve_link(Object *obj, const char *name,
                                   const char *path, Error **errp)
{
    const char *type;
    gchar *target_type;
    bool ambiguous = false;
    Object *target;

    /* Go from link<FOO> to FOO.  */
    type = object_property_get_type(obj, name, NULL);
    target_type = g_strndup(&type[5], strlen(type) - 6);
    target = object_resolve_path_type(path, target_type, &ambiguous);

    if (ambiguous) {
        error_setg(errp, "Path '%s' does not uniquely identify an object",
                   path);
    } else if (!target) {
        target = object_resolve_path(path, &ambiguous);
        if (target || ambiguous) {
            error_setg(errp, QERR_INVALID_PARAMETER_TYPE, name, target_type);
        } else {
            error_set(errp, ERROR_CLASS_DEVICE_NOT_FOUND,
                      "Device '%s' not found", path);
        }
        target = NULL;
    }
    g_free(target_type);

    return target;
}

static void object_set_link_property(Object *obj, Visitor *v,
                                     const char *name, void *opaque,
                                     Error **errp)
{
    Error *local_err = NULL;
    LinkProperty *prop = opaque;
    Object **child = prop->child;
    Object *old_target = *child;
    Object *new_target = NULL;
    char *path = NULL;

    visit_type_str(v, name, &path, &local_err);

    if (!local_err && strcmp(path, "") != 0) {
        new_target = object_resolve_link(obj, name, path, &local_err);
    }

    g_free(path);
    if (local_err) {
        error_propagate(errp, local_err);
        return;
    }

    prop->check(obj, name, new_target, &local_err);
    if (local_err) {
        error_propagate(errp, local_err);
        return;
    }

    object_ref(new_target);
    *child = new_target;
    object_unref(old_target);
}

static Object *object_resolve_link_property(Object *parent, void *opaque, const gchar *part)
{
    LinkProperty *lprop = opaque;

    return *lprop->child;
}

static void object_release_link_property(Object *obj, const char *name,
                                         void *opaque)
{
    LinkProperty *prop = opaque;

    if ((prop->flags & OBJ_PROP_LINK_UNREF_ON_RELEASE) && *prop->child) {
        object_unref(*prop->child);
    }
    g_free(prop);
}

void object_property_add_link(Object *obj, const char *name,
                              const char *type, Object **child,
                              void (*check)(Object *, const char *,
                                            Object *, Error **),
                              ObjectPropertyLinkFlags flags,
                              Error **errp)
{
    Error *local_err = NULL;
    LinkProperty *prop = g_malloc(sizeof(*prop));
    gchar *full_type;
    ObjectProperty *op;

    prop->child = child;
    prop->check = check;
    prop->flags = flags;

    full_type = g_strdup_printf("link<%s>", type);

    op = object_property_add(obj, name, full_type,
                             object_get_link_property,
                             check ? object_set_link_property : NULL,
                             object_release_link_property,
                             prop,
                             &local_err);
    if (local_err) {
        error_propagate(errp, local_err);
        g_free(prop);
        goto out;
    }

    op->resolve = object_resolve_link_property;

out:
    g_free(full_type);
}

void object_property_add_const_link(Object *obj, const char *name,
                                    Object *target, Error **errp)
{
    char *link_type;
    ObjectProperty *op;

    link_type = g_strdup_printf("link<%s>", object_get_typename(target));
    op = object_property_add(obj, name, link_type,
                             object_get_child_property, NULL,
                             NULL, target, errp);
    if (op != NULL) {
        op->resolve = object_resolve_child_property;
    }
    g_free(link_type);
}

gchar *object_get_canonical_path_component(Object *obj)
{
    ObjectProperty *prop = NULL;
    GHashTableIter iter;

    g_assert(obj);
    g_assert(obj->parent != NULL);

    g_hash_table_iter_init(&iter, obj->parent->properties);
    while (g_hash_table_iter_next(&iter, NULL, (gpointer *)&prop)) {
        if (!object_property_is_child(prop)) {
            continue;
        }

        if (prop->opaque == obj) {
            return g_strdup(prop->name);
        }
    }

    /* obj had a parent but was not a child, should never happen */
    g_assert_not_reached();
    return NULL;
}

gchar *object_get_canonical_path(Object *obj)
{
    Object *root = object_get_root();
    char *newpath, *path = NULL;

    while (obj != root) {
        char *component = object_get_canonical_path_component(obj);

        if (path) {
            newpath = g_strdup_printf("%s/%s", component, path);
            g_free(component);
            g_free(path);
            path = newpath;
        } else {
            path = component;
        }

        obj = obj->parent;
    }

    newpath = g_strdup_printf("/%s", path ? path : "");
    g_free(path);

    return newpath;
}

Object *object_resolve_path_component(Object *parent, const gchar *part)
{
    ObjectProperty *prop = object_property_find(parent, part, NULL);
    if (prop == NULL) {
        return NULL;
    }

    if (prop->resolve) {
        return prop->resolve(parent, prop->opaque, part);
    } else {
        return NULL;
    }
}

static Object *object_resolve_abs_path(Object *parent,
                                          gchar **parts,
                                          const char *typename,
                                          int index)
{
    Object *child;

    if (parts[index] == NULL) {
        return object_dynamic_cast(parent, typename);
    }

    if (strcmp(parts[index], "") == 0) {
        return object_resolve_abs_path(parent, parts, typename, index + 1);
    }

    child = object_resolve_path_component(parent, parts[index]);
    if (!child) {
        return NULL;
    }

    return object_resolve_abs_path(child, parts, typename, index + 1);
}

static Object *object_resolve_partial_path(Object *parent,
                                              gchar **parts,
                                              const char *typename,
                                              bool *ambiguous)
{
    Object *obj;
    GHashTableIter iter;
    ObjectProperty *prop;

    obj = object_resolve_abs_path(parent, parts, typename, 0);

    g_hash_table_iter_init(&iter, parent->properties);
    while (g_hash_table_iter_next(&iter, NULL, (gpointer *)&prop)) {
        Object *found;

        if (!object_property_is_child(prop)) {
            continue;
        }

        found = object_resolve_partial_path(prop->opaque, parts,
                                            typename, ambiguous);
        if (found) {
            if (obj) {
                if (ambiguous) {
                    *ambiguous = true;
                }
                return NULL;
            }
            obj = found;
        }

        if (ambiguous && *ambiguous) {
            return NULL;
        }
    }

    return obj;
}

Object *object_resolve_path_type(const char *path, const char *typename,
                                 bool *ambiguous)
{
    Object *obj;
    gchar **parts;

    parts = g_strsplit(path, "/", 0);
    assert(parts);

    if (parts[0] == NULL || strcmp(parts[0], "") != 0) {
        if (ambiguous) {
            *ambiguous = false;
        }
        obj = object_resolve_partial_path(object_get_root(), parts,
                                          typename, ambiguous);
    } else {
        obj = object_resolve_abs_path(object_get_root(), parts, typename, 1);
    }

    g_strfreev(parts);

    return obj;
}

Object *object_resolve_path(const char *path, bool *ambiguous)
{
    return object_resolve_path_type(path, TYPE_OBJECT, ambiguous);
}

typedef struct StringProperty
{
    char *(*get)(Object *, Error **);
    void (*set)(Object *, const char *, Error **);
} StringProperty;

static void property_get_str(Object *obj, Visitor *v, const char *name,
                             void *opaque, Error **errp)
{
    StringProperty *prop = opaque;
    char *value;
    Error *err = NULL;

    value = prop->get(obj, &err);
    if (err) {
        error_propagate(errp, err);
        return;
    }

    visit_type_str(v, name, &value, errp);
    g_free(value);
}

static void property_set_str(Object *obj, Visitor *v, const char *name,
                             void *opaque, Error **errp)
{
    StringProperty *prop = opaque;
    char *value;
    Error *local_err = NULL;

    visit_type_str(v, name, &value, &local_err);
    if (local_err) {
        error_propagate(errp, local_err);
        return;
    }

    prop->set(obj, value, errp);
    g_free(value);
}

static void property_release_str(Object *obj, const char *name,
                                 void *opaque)
{
    StringProperty *prop = opaque;
    g_free(prop);
}

void object_property_add_str(Object *obj, const char *name,
                           char *(*get)(Object *, Error **),
                           void (*set)(Object *, const char *, Error **),
                           Error **errp)
{
    Error *local_err = NULL;
    StringProperty *prop = g_malloc0(sizeof(*prop));

    prop->get = get;
    prop->set = set;

    object_property_add(obj, name, "string",
                        get ? property_get_str : NULL,
                        set ? property_set_str : NULL,
                        property_release_str,
                        prop, &local_err);
    if (local_err) {
        error_propagate(errp, local_err);
        g_free(prop);
    }
}

void object_class_property_add_str(ObjectClass *klass, const char *name,
                                   char *(*get)(Object *, Error **),
                                   void (*set)(Object *, const char *,
                                               Error **),
                                   Error **errp)
{
    Error *local_err = NULL;
    StringProperty *prop = g_malloc0(sizeof(*prop));

    prop->get = get;
    prop->set = set;

    object_class_property_add(klass, name, "string",
                              get ? property_get_str : NULL,
                              set ? property_set_str : NULL,
                              property_release_str,
                              prop, &local_err);
    if (local_err) {
        error_propagate(errp, local_err);
        g_free(prop);
    }
}

typedef struct BoolProperty
{
    bool (*get)(Object *, Error **);
    void (*set)(Object *, bool, Error **);
} BoolProperty;

static void property_get_bool(Object *obj, Visitor *v, const char *name,
                              void *opaque, Error **errp)
{
    BoolProperty *prop = opaque;
    bool value;
    Error *err = NULL;

    value = prop->get(obj, &err);
    if (err) {
        error_propagate(errp, err);
        return;
    }

    visit_type_bool(v, name, &value, errp);
}

static void property_set_bool(Object *obj, Visitor *v, const char *name,
                              void *opaque, Error **errp)
{
    BoolProperty *prop = opaque;
    bool value;
    Error *local_err = NULL;

    visit_type_bool(v, name, &value, &local_err);
    if (local_err) {
        error_propagate(errp, local_err);
        return;
    }

    prop->set(obj, value, errp);
}

static void property_release_bool(Object *obj, const char *name,
                                  void *opaque)
{
    BoolProperty *prop = opaque;
    g_free(prop);
}

void object_property_add_bool(Object *obj, const char *name,
                              bool (*get)(Object *, Error **),
                              void (*set)(Object *, bool, Error **),
                              Error **errp)
{
    Error *local_err = NULL;
    BoolProperty *prop = g_malloc0(sizeof(*prop));

    prop->get = get;
    prop->set = set;

    object_property_add(obj, name, "bool",
                        get ? property_get_bool : NULL,
                        set ? property_set_bool : NULL,
                        property_release_bool,
                        prop, &local_err);
    if (local_err) {
        error_propagate(errp, local_err);
        g_free(prop);
    }
}

void object_class_property_add_bool(ObjectClass *klass, const char *name,
                                    bool (*get)(Object *, Error **),
                                    void (*set)(Object *, bool, Error **),
                                    Error **errp)
{
    Error *local_err = NULL;
    BoolProperty *prop = g_malloc0(sizeof(*prop));

    prop->get = get;
    prop->set = set;

    object_class_property_add(klass, name, "bool",
                              get ? property_get_bool : NULL,
                              set ? property_set_bool : NULL,
                              property_release_bool,
                              prop, &local_err);
    if (local_err) {
        error_propagate(errp, local_err);
        g_free(prop);
    }
}

static void property_get_enum(Object *obj, Visitor *v, const char *name,
                              void *opaque, Error **errp)
{
    EnumProperty *prop = opaque;
    int value;
    Error *err = NULL;

    value = prop->get(obj, &err);
    if (err) {
        error_propagate(errp, err);
        return;
    }

    visit_type_enum(v, name, &value, prop->strings, errp);
}

static void property_set_enum(Object *obj, Visitor *v, const char *name,
                              void *opaque, Error **errp)
{
    EnumProperty *prop = opaque;
    int value;
    Error *err = NULL;

    visit_type_enum(v, name, &value, prop->strings, &err);
    if (err) {
        error_propagate(errp, err);
        return;
    }
    prop->set(obj, value, errp);
}

static void property_release_enum(Object *obj, const char *name,
                                  void *opaque)
{
    EnumProperty *prop = opaque;
    g_free(prop);
}

void object_property_add_enum(Object *obj, const char *name,
                              const char *typename,
                              const char * const *strings,
                              int (*get)(Object *, Error **),
                              void (*set)(Object *, int, Error **),
                              Error **errp)
{
    Error *local_err = NULL;
    EnumProperty *prop = g_malloc(sizeof(*prop));

    prop->strings = strings;
    prop->get = get;
    prop->set = set;

    object_property_add(obj, name, typename,
                        get ? property_get_enum : NULL,
                        set ? property_set_enum : NULL,
                        property_release_enum,
                        prop, &local_err);
    if (local_err) {
        error_propagate(errp, local_err);
        g_free(prop);
    }
}

void object_class_property_add_enum(ObjectClass *klass, const char *name,
                                    const char *typename,
                                    const char * const *strings,
                                    int (*get)(Object *, Error **),
                                    void (*set)(Object *, int, Error **),
                                    Error **errp)
{
    Error *local_err = NULL;
    EnumProperty *prop = g_malloc(sizeof(*prop));

    prop->strings = strings;
    prop->get = get;
    prop->set = set;

    object_class_property_add(klass, name, typename,
                              get ? property_get_enum : NULL,
                              set ? property_set_enum : NULL,
                              property_release_enum,
                              prop, &local_err);
    if (local_err) {
        error_propagate(errp, local_err);
        g_free(prop);
    }
}

typedef struct TMProperty {
    void (*get)(Object *, struct tm *, Error **);
} TMProperty;

static void property_get_tm(Object *obj, Visitor *v, const char *name,
                            void *opaque, Error **errp)
{
    TMProperty *prop = opaque;
    Error *err = NULL;
    struct tm value;

    prop->get(obj, &value, &err);
    if (err) {
        goto out;
    }

    visit_start_struct(v, name, NULL, 0, &err);
    if (err) {
        goto out;
    }
    visit_type_int32(v, "tm_year", &value.tm_year, &err);
    if (err) {
        goto out_end;
    }
    visit_type_int32(v, "tm_mon", &value.tm_mon, &err);
    if (err) {
        goto out_end;
    }
    visit_type_int32(v, "tm_mday", &value.tm_mday, &err);
    if (err) {
        goto out_end;
    }
    visit_type_int32(v, "tm_hour", &value.tm_hour, &err);
    if (err) {
        goto out_end;
    }
    visit_type_int32(v, "tm_min", &value.tm_min, &err);
    if (err) {
        goto out_end;
    }
    visit_type_int32(v, "tm_sec", &value.tm_sec, &err);
    if (err) {
        goto out_end;
    }
out_end:
    error_propagate(errp, err);
    err = NULL;
    visit_end_struct(v, errp);
out:
    error_propagate(errp, err);

}

static void property_release_tm(Object *obj, const char *name,
                                void *opaque)
{
    TMProperty *prop = opaque;
    g_free(prop);
}

void object_property_add_tm(Object *obj, const char *name,
                            void (*get)(Object *, struct tm *, Error **),
                            Error **errp)
{
    Error *local_err = NULL;
    TMProperty *prop = g_malloc0(sizeof(*prop));

    prop->get = get;

    object_property_add(obj, name, "struct tm",
                        get ? property_get_tm : NULL, NULL,
                        property_release_tm,
                        prop, &local_err);
    if (local_err) {
        error_propagate(errp, local_err);
        g_free(prop);
    }
}

void object_class_property_add_tm(ObjectClass *klass, const char *name,
                                  void (*get)(Object *, struct tm *, Error **),
                                  Error **errp)
{
    Error *local_err = NULL;
    TMProperty *prop = g_malloc0(sizeof(*prop));

    prop->get = get;

    object_class_property_add(klass, name, "struct tm",
                              get ? property_get_tm : NULL, NULL,
                              property_release_tm,
                              prop, &local_err);
    if (local_err) {
        error_propagate(errp, local_err);
        g_free(prop);
    }
}

static char *qdev_get_type(Object *obj, Error **errp)
{
    return g_strdup(object_get_typename(obj));
}

static void property_get_uint8_ptr(Object *obj, Visitor *v, const char *name,
                                   void *opaque, Error **errp)
{
    uint8_t value = *(uint8_t *)opaque;
    visit_type_uint8(v, name, &value, errp);
}

static void property_get_uint16_ptr(Object *obj, Visitor *v, const char *name,
                                    void *opaque, Error **errp)
{
    uint16_t value = *(uint16_t *)opaque;
    visit_type_uint16(v, name, &value, errp);
}

static void property_get_uint32_ptr(Object *obj, Visitor *v, const char *name,
                                    void *opaque, Error **errp)
{
    uint32_t value = *(uint32_t *)opaque;
    visit_type_uint32(v, name, &value, errp);
}

static void property_get_uint64_ptr(Object *obj, Visitor *v, const char *name,
                                    void *opaque, Error **errp)
{
    uint64_t value = *(uint64_t *)opaque;
    visit_type_uint64(v, name, &value, errp);
}

void object_property_add_uint8_ptr(Object *obj, const char *name,
                                   const uint8_t *v, Error **errp)
{
    object_property_add(obj, name, "uint8", property_get_uint8_ptr,
                        NULL, NULL, (void *)v, errp);
}

void object_class_property_add_uint8_ptr(ObjectClass *klass, const char *name,
                                         const uint8_t *v, Error **errp)
{
    object_class_property_add(klass, name, "uint8", property_get_uint8_ptr,
                              NULL, NULL, (void *)v, errp);
}

void object_property_add_uint16_ptr(Object *obj, const char *name,
                                    const uint16_t *v, Error **errp)
{
    object_property_add(obj, name, "uint16", property_get_uint16_ptr,
                        NULL, NULL, (void *)v, errp);
}

void object_class_property_add_uint16_ptr(ObjectClass *klass, const char *name,
                                          const uint16_t *v, Error **errp)
{
    object_class_property_add(klass, name, "uint16", property_get_uint16_ptr,
                              NULL, NULL, (void *)v, errp);
}

void object_property_add_uint32_ptr(Object *obj, const char *name,
                                    const uint32_t *v, Error **errp)
{
    object_property_add(obj, name, "uint32", property_get_uint32_ptr,
                        NULL, NULL, (void *)v, errp);
}

void object_class_property_add_uint32_ptr(ObjectClass *klass, const char *name,
                                          const uint32_t *v, Error **errp)
{
    object_class_property_add(klass, name, "uint32", property_get_uint32_ptr,
                              NULL, NULL, (void *)v, errp);
}

void object_property_add_uint64_ptr(Object *obj, const char *name,
                                    const uint64_t *v, Error **errp)
{
    object_property_add(obj, name, "uint64", property_get_uint64_ptr,
                        NULL, NULL, (void *)v, errp);
}

void object_class_property_add_uint64_ptr(ObjectClass *klass, const char *name,
                                          const uint64_t *v, Error **errp)
{
    object_class_property_add(klass, name, "uint64", property_get_uint64_ptr,
                              NULL, NULL, (void *)v, errp);
}

typedef struct {
    Object *target_obj;
    char *target_name;
} AliasProperty;

static void property_get_alias(Object *obj, Visitor *v, const char *name,
                               void *opaque, Error **errp)
{
    AliasProperty *prop = opaque;

    object_property_get(prop->target_obj, v, prop->target_name, errp);
}

static void property_set_alias(Object *obj, Visitor *v, const char *name,
                               void *opaque, Error **errp)
{
    AliasProperty *prop = opaque;

    object_property_set(prop->target_obj, v, prop->target_name, errp);
}

static Object *property_resolve_alias(Object *obj, void *opaque,
                                      const gchar *part)
{
    AliasProperty *prop = opaque;

    return object_resolve_path_component(prop->target_obj, prop->target_name);
}

static void property_release_alias(Object *obj, const char *name, void *opaque)
{
    AliasProperty *prop = opaque;

    g_free(prop->target_name);
    g_free(prop);
}

void object_property_add_alias(Object *obj, const char *name,
                               Object *target_obj, const char *target_name,
                               Error **errp)
{
    AliasProperty *prop;
    ObjectProperty *op;
    ObjectProperty *target_prop;
    gchar *prop_type;
    Error *local_err = NULL;

    target_prop = object_property_find(target_obj, target_name, errp);
    if (!target_prop) {
        return;
    }

    if (object_property_is_child(target_prop)) {
        prop_type = g_strdup_printf("link%s",
                                    target_prop->type + strlen("child"));
    } else {
        prop_type = g_strdup(target_prop->type);
    }

    prop = g_malloc(sizeof(*prop));
    prop->target_obj = target_obj;
    prop->target_name = g_strdup(target_name);

    op = object_property_add(obj, name, prop_type,
                             property_get_alias,
                             property_set_alias,
                             property_release_alias,
                             prop, &local_err);
    if (local_err) {
        error_propagate(errp, local_err);
        g_free(prop);
        goto out;
    }
    op->resolve = property_resolve_alias;

    object_property_set_description(obj, op->name,
                                    target_prop->description,
                                    &error_abort);

out:
    g_free(prop_type);
}

void object_property_set_description(Object *obj, const char *name,
                                     const char *description, Error **errp)
{
    ObjectProperty *op;

    op = object_property_find(obj, name, errp);
    if (!op) {
        return;
    }

    g_free(op->description);
    op->description = g_strdup(description);
}

void object_class_property_set_description(ObjectClass *klass,
                                           const char *name,
                                           const char *description,
                                           Error **errp)
{
    ObjectProperty *op;

    op = g_hash_table_lookup(klass->properties, name);
    if (!op) {
        error_setg(errp, "Property '.%s' not found", name);
        return;
    }

    g_free(op->description);
    op->description = g_strdup(description);
}

static void object_instance_init(Object *obj)
{
    object_property_add_str(obj, "type", qdev_get_type, NULL, NULL);
}

static void register_types(void)
{
    static TypeInfo interface_info = {
        .name = TYPE_INTERFACE,
        .class_size = sizeof(InterfaceClass),
        .abstract = true,
    };

    static TypeInfo object_info = {
        .name = TYPE_OBJECT,
        .instance_size = sizeof(Object),
        .instance_init = object_instance_init,
        .abstract = true,
    };

    type_interface = type_register_internal(&interface_info);
    type_register_internal(&object_info);
}

type_init(register_types)<|MERGE_RESOLUTION|>--- conflicted
+++ resolved
@@ -10,13 +10,10 @@
  * See the COPYING file in the top-level directory.
  */
 
-<<<<<<< HEAD
 #include "config-host.h"
 
-=======
 #include "qemu/osdep.h"
 #include "qapi/error.h"
->>>>>>> bfc766d3
 #include "qom/object.h"
 #include "qom/object_interfaces.h"
 #include "qemu/cutils.h"
