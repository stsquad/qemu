--- conflicted
+++ resolved
@@ -277,12 +277,8 @@
 static void cpu_common_reset(CPUState *cpu)
 {
     CPUClass *cc = CPU_GET_CLASS(cpu);
-<<<<<<< HEAD
     bool old_halt = cpu->halt_pin;
     bool old_reset = cpu->reset_pin;
-    int i;
-=======
->>>>>>> 1ab5eb4e
 
     if (qemu_loglevel_mask(CPU_LOG_RESET)) {
         qemu_log("CPU Reset (CPU %d)\n", cpu->cpu_index);
@@ -422,15 +418,10 @@
     QTAILQ_INIT(&cpu->breakpoints);
     QTAILQ_INIT(&cpu->watchpoints);
 
-<<<<<<< HEAD
     /* Xilinx: The GPIO lines we use */
     qdev_init_gpio_in_named(DEVICE(obj), cpu_reset_gpio, "reset", 1);
     qdev_init_gpio_in_named(DEVICE(obj), cpu_halt_gpio, "halt", 1);
 
-    cpu->trace_dstate = bitmap_new(trace_get_vcpu_event_count());
-
-=======
->>>>>>> 1ab5eb4e
     cpu_exec_initfn(cpu);
 }
 
@@ -443,12 +434,6 @@
     return cpu->cpu_index;
 }
 
-<<<<<<< HEAD
-static Property cpu_common_properties[] = {
-    DEFINE_PROP_STRING("gdb-id", CPUState, gdb_id),
-    DEFINE_PROP_END_OF_LIST(),
-};
-=======
 static vaddr cpu_adjust_watchpoint_address(CPUState *cpu, vaddr addr, int len)
 {
     return addr;
@@ -464,7 +449,6 @@
 }
 
 CPUInterruptHandler cpu_interrupt_handler = generic_handle_interrupt;
->>>>>>> 1ab5eb4e
 
 static void cpu_class_init(ObjectClass *klass, void *data)
 {
@@ -490,16 +474,12 @@
     k->cpu_exec_enter = cpu_common_noop;
     k->cpu_exec_exit = cpu_common_noop;
     k->cpu_exec_interrupt = cpu_common_exec_interrupt;
-<<<<<<< HEAD
     dc->reset = cpu_device_reset;
     dc->halt = cpu_common_halt;
     dc->unhalt = cpu_common_unhalt;
-=======
     k->adjust_watchpoint_address = cpu_adjust_watchpoint_address;
     set_bit(DEVICE_CATEGORY_CPU, dc->categories);
->>>>>>> 1ab5eb4e
     dc->realize = cpu_common_realizefn;
-    dc->props = cpu_common_properties;
     dc->unrealize = cpu_common_unrealizefn;
     dc->props = cpu_common_props;
     /*
