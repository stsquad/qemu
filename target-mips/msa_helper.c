/*
 * MIPS SIMD Architecture Module Instruction emulation helpers for QEMU.
 *
 * Copyright (c) 2014 Imagination Technologies
 *
 * This library is free software; you can redistribute it and/or
 * modify it under the terms of the GNU Lesser General Public
 * License as published by the Free Software Foundation; either
 * version 2 of the License, or (at your option) any later version.
 *
 * This library is distributed in the hope that it will be useful,
 * but WITHOUT ANY WARRANTY; without even the implied warranty of
 * MERCHANTABILITY or FITNESS FOR A PARTICULAR PURPOSE.  See the GNU
 * Lesser General Public License for more details.
 *
 * You should have received a copy of the GNU Lesser General Public
 * License along with this library; if not, see <http://www.gnu.org/licenses/>.
 */

#include "qemu/osdep.h"
#include "cpu.h"
#include "exec/exec-all.h"
#include "exec/helper-proto.h"

/* Data format min and max values */
#define DF_BITS(df) (1 << ((df) + 3))

#define DF_MAX_INT(df)  (int64_t)((1LL << (DF_BITS(df) - 1)) - 1)
#define M_MAX_INT(m)    (int64_t)((1LL << ((m)         - 1)) - 1)

#define DF_MIN_INT(df)  (int64_t)(-(1LL << (DF_BITS(df) - 1)))
#define M_MIN_INT(m)    (int64_t)(-(1LL << ((m)         - 1)))

#define DF_MAX_UINT(df) (uint64_t)(-1ULL >> (64 - DF_BITS(df)))
#define M_MAX_UINT(m)   (uint64_t)(-1ULL >> (64 - (m)))

#define UNSIGNED(x, df) ((x) & DF_MAX_UINT(df))
#define SIGNED(x, df)                                                   \
    ((((int64_t)x) << (64 - DF_BITS(df))) >> (64 - DF_BITS(df)))

/* Element-by-element access macros */
#define DF_ELEMENTS(df) (MSA_WRLEN / DF_BITS(df))

static inline void msa_move_v(wr_t *pwd, wr_t *pws)
{
    uint32_t i;

    for (i = 0; i < DF_ELEMENTS(DF_DOUBLE); i++) {
        pwd->d[i] = pws->d[i];
    }
}

#define MSA_FN_IMM8(FUNC, DEST, OPERATION)                              \
void helper_msa_ ## FUNC(CPUMIPSState *env, uint32_t wd, uint32_t ws,   \
        uint32_t i8)                                                    \
{                                                                       \
    wr_t *pwd = &(env->active_fpu.fpr[wd].wr);                          \
    wr_t *pws = &(env->active_fpu.fpr[ws].wr);                          \
    uint32_t i;                                                         \
    for (i = 0; i < DF_ELEMENTS(DF_BYTE); i++) {                        \
        DEST = OPERATION;                                               \
    }                                                                   \
}

MSA_FN_IMM8(andi_b, pwd->b[i], pws->b[i] & i8)
MSA_FN_IMM8(ori_b, pwd->b[i], pws->b[i] | i8)
MSA_FN_IMM8(nori_b, pwd->b[i], ~(pws->b[i] | i8))
MSA_FN_IMM8(xori_b, pwd->b[i], pws->b[i] ^ i8)

#define BIT_MOVE_IF_NOT_ZERO(dest, arg1, arg2, df) \
            UNSIGNED(((dest & (~arg2)) | (arg1 & arg2)), df)
MSA_FN_IMM8(bmnzi_b, pwd->b[i],
        BIT_MOVE_IF_NOT_ZERO(pwd->b[i], pws->b[i], i8, DF_BYTE))

#define BIT_MOVE_IF_ZERO(dest, arg1, arg2, df) \
            UNSIGNED((dest & arg2) | (arg1 & (~arg2)), df)
MSA_FN_IMM8(bmzi_b, pwd->b[i],
        BIT_MOVE_IF_ZERO(pwd->b[i], pws->b[i], i8, DF_BYTE))

#define BIT_SELECT(dest, arg1, arg2, df) \
            UNSIGNED((arg1 & (~dest)) | (arg2 & dest), df)
MSA_FN_IMM8(bseli_b, pwd->b[i],
        BIT_SELECT(pwd->b[i], pws->b[i], i8, DF_BYTE))

#undef MSA_FN_IMM8

#define SHF_POS(i, imm) (((i) & 0xfc) + (((imm) >> (2 * ((i) & 0x03))) & 0x03))

void helper_msa_shf_df(CPUMIPSState *env, uint32_t df, uint32_t wd,
                       uint32_t ws, uint32_t imm)
{
    wr_t *pwd = &(env->active_fpu.fpr[wd].wr);
    wr_t *pws = &(env->active_fpu.fpr[ws].wr);
    wr_t wx, *pwx = &wx;
    uint32_t i;

    switch (df) {
    case DF_BYTE:
        for (i = 0; i < DF_ELEMENTS(DF_BYTE); i++) {
            pwx->b[i] = pws->b[SHF_POS(i, imm)];
        }
        break;
    case DF_HALF:
        for (i = 0; i < DF_ELEMENTS(DF_HALF); i++) {
            pwx->h[i] = pws->h[SHF_POS(i, imm)];
        }
        break;
    case DF_WORD:
        for (i = 0; i < DF_ELEMENTS(DF_WORD); i++) {
            pwx->w[i] = pws->w[SHF_POS(i, imm)];
        }
        break;
    default:
        assert(0);
    }
    msa_move_v(pwd, pwx);
}

#define MSA_FN_VECTOR(FUNC, DEST, OPERATION)                            \
void helper_msa_ ## FUNC(CPUMIPSState *env, uint32_t wd, uint32_t ws,   \
        uint32_t wt)                                                    \
{                                                                       \
    wr_t *pwd = &(env->active_fpu.fpr[wd].wr);                          \
    wr_t *pws = &(env->active_fpu.fpr[ws].wr);                          \
    wr_t *pwt = &(env->active_fpu.fpr[wt].wr);                          \
    uint32_t i;                                                         \
    for (i = 0; i < DF_ELEMENTS(DF_DOUBLE); i++) {                      \
        DEST = OPERATION;                                               \
    }                                                                   \
}

MSA_FN_VECTOR(and_v, pwd->d[i], pws->d[i] & pwt->d[i])
MSA_FN_VECTOR(or_v, pwd->d[i], pws->d[i] | pwt->d[i])
MSA_FN_VECTOR(nor_v, pwd->d[i], ~(pws->d[i] | pwt->d[i]))
MSA_FN_VECTOR(xor_v, pwd->d[i], pws->d[i] ^ pwt->d[i])
MSA_FN_VECTOR(bmnz_v, pwd->d[i],
        BIT_MOVE_IF_NOT_ZERO(pwd->d[i], pws->d[i], pwt->d[i], DF_DOUBLE))
MSA_FN_VECTOR(bmz_v, pwd->d[i],
        BIT_MOVE_IF_ZERO(pwd->d[i], pws->d[i], pwt->d[i], DF_DOUBLE))
MSA_FN_VECTOR(bsel_v, pwd->d[i],
        BIT_SELECT(pwd->d[i], pws->d[i], pwt->d[i], DF_DOUBLE))
#undef BIT_MOVE_IF_NOT_ZERO
#undef BIT_MOVE_IF_ZERO
#undef BIT_SELECT
#undef MSA_FN_VECTOR

static inline int64_t msa_addv_df(uint32_t df, int64_t arg1, int64_t arg2)
{
    return arg1 + arg2;
}

static inline int64_t msa_subv_df(uint32_t df, int64_t arg1, int64_t arg2)
{
    return arg1 - arg2;
}

static inline int64_t msa_ceq_df(uint32_t df, int64_t arg1, int64_t arg2)
{
    return arg1 == arg2 ? -1 : 0;
}

static inline int64_t msa_cle_s_df(uint32_t df, int64_t arg1, int64_t arg2)
{
    return arg1 <= arg2 ? -1 : 0;
}

static inline int64_t msa_cle_u_df(uint32_t df, int64_t arg1, int64_t arg2)
{
    uint64_t u_arg1 = UNSIGNED(arg1, df);
    uint64_t u_arg2 = UNSIGNED(arg2, df);
    return u_arg1 <= u_arg2 ? -1 : 0;
}

static inline int64_t msa_clt_s_df(uint32_t df, int64_t arg1, int64_t arg2)
{
    return arg1 < arg2 ? -1 : 0;
}

static inline int64_t msa_clt_u_df(uint32_t df, int64_t arg1, int64_t arg2)
{
    uint64_t u_arg1 = UNSIGNED(arg1, df);
    uint64_t u_arg2 = UNSIGNED(arg2, df);
    return u_arg1 < u_arg2 ? -1 : 0;
}

static inline int64_t msa_max_s_df(uint32_t df, int64_t arg1, int64_t arg2)
{
    return arg1 > arg2 ? arg1 : arg2;
}

static inline int64_t msa_max_u_df(uint32_t df, int64_t arg1, int64_t arg2)
{
    uint64_t u_arg1 = UNSIGNED(arg1, df);
    uint64_t u_arg2 = UNSIGNED(arg2, df);
    return u_arg1 > u_arg2 ? arg1 : arg2;
}

static inline int64_t msa_min_s_df(uint32_t df, int64_t arg1, int64_t arg2)
{
    return arg1 < arg2 ? arg1 : arg2;
}

static inline int64_t msa_min_u_df(uint32_t df, int64_t arg1, int64_t arg2)
{
    uint64_t u_arg1 = UNSIGNED(arg1, df);
    uint64_t u_arg2 = UNSIGNED(arg2, df);
    return u_arg1 < u_arg2 ? arg1 : arg2;
}

#define MSA_BINOP_IMM_DF(helper, func)                                  \
void helper_msa_ ## helper ## _df(CPUMIPSState *env, uint32_t df,       \
                        uint32_t wd, uint32_t ws, int32_t u5)           \
{                                                                       \
    wr_t *pwd = &(env->active_fpu.fpr[wd].wr);                          \
    wr_t *pws = &(env->active_fpu.fpr[ws].wr);                          \
    uint32_t i;                                                         \
                                                                        \
    switch (df) {                                                       \
    case DF_BYTE:                                                       \
        for (i = 0; i < DF_ELEMENTS(DF_BYTE); i++) {                    \
            pwd->b[i] = msa_ ## func ## _df(df, pws->b[i], u5);         \
        }                                                               \
        break;                                                          \
    case DF_HALF:                                                       \
        for (i = 0; i < DF_ELEMENTS(DF_HALF); i++) {                    \
            pwd->h[i] = msa_ ## func ## _df(df, pws->h[i], u5);         \
        }                                                               \
        break;                                                          \
    case DF_WORD:                                                       \
        for (i = 0; i < DF_ELEMENTS(DF_WORD); i++) {                    \
            pwd->w[i] = msa_ ## func ## _df(df, pws->w[i], u5);         \
        }                                                               \
        break;                                                          \
    case DF_DOUBLE:                                                     \
        for (i = 0; i < DF_ELEMENTS(DF_DOUBLE); i++) {                  \
            pwd->d[i] = msa_ ## func ## _df(df, pws->d[i], u5);         \
        }                                                               \
        break;                                                          \
    default:                                                            \
        assert(0);                                                      \
    }                                                                   \
}

MSA_BINOP_IMM_DF(addvi, addv)
MSA_BINOP_IMM_DF(subvi, subv)
MSA_BINOP_IMM_DF(ceqi, ceq)
MSA_BINOP_IMM_DF(clei_s, cle_s)
MSA_BINOP_IMM_DF(clei_u, cle_u)
MSA_BINOP_IMM_DF(clti_s, clt_s)
MSA_BINOP_IMM_DF(clti_u, clt_u)
MSA_BINOP_IMM_DF(maxi_s, max_s)
MSA_BINOP_IMM_DF(maxi_u, max_u)
MSA_BINOP_IMM_DF(mini_s, min_s)
MSA_BINOP_IMM_DF(mini_u, min_u)
#undef MSA_BINOP_IMM_DF

void helper_msa_ldi_df(CPUMIPSState *env, uint32_t df, uint32_t wd,
                       int32_t s10)
{
    wr_t *pwd = &(env->active_fpu.fpr[wd].wr);
    uint32_t i;

    switch (df) {
    case DF_BYTE:
        for (i = 0; i < DF_ELEMENTS(DF_BYTE); i++) {
            pwd->b[i] = (int8_t)s10;
        }
        break;
    case DF_HALF:
        for (i = 0; i < DF_ELEMENTS(DF_HALF); i++) {
            pwd->h[i] = (int16_t)s10;
        }
        break;
    case DF_WORD:
        for (i = 0; i < DF_ELEMENTS(DF_WORD); i++) {
            pwd->w[i] = (int32_t)s10;
        }
        break;
    case DF_DOUBLE:
        for (i = 0; i < DF_ELEMENTS(DF_DOUBLE); i++) {
            pwd->d[i] = (int64_t)s10;
        }
       break;
    default:
        assert(0);
    }
}

/* Data format bit position and unsigned values */
#define BIT_POSITION(x, df) ((uint64_t)(x) % DF_BITS(df))

static inline int64_t msa_sll_df(uint32_t df, int64_t arg1, int64_t arg2)
{
    int32_t b_arg2 = BIT_POSITION(arg2, df);
    return arg1 << b_arg2;
}

static inline int64_t msa_sra_df(uint32_t df, int64_t arg1, int64_t arg2)
{
    int32_t b_arg2 = BIT_POSITION(arg2, df);
    return arg1 >> b_arg2;
}

static inline int64_t msa_srl_df(uint32_t df, int64_t arg1, int64_t arg2)
{
    uint64_t u_arg1 = UNSIGNED(arg1, df);
    int32_t b_arg2 = BIT_POSITION(arg2, df);
    return u_arg1 >> b_arg2;
}

static inline int64_t msa_bclr_df(uint32_t df, int64_t arg1, int64_t arg2)
{
    int32_t b_arg2 = BIT_POSITION(arg2, df);
    return UNSIGNED(arg1 & (~(1LL << b_arg2)), df);
}

static inline int64_t msa_bset_df(uint32_t df, int64_t arg1,
        int64_t arg2)
{
    int32_t b_arg2 = BIT_POSITION(arg2, df);
    return UNSIGNED(arg1 | (1LL << b_arg2), df);
}

static inline int64_t msa_bneg_df(uint32_t df, int64_t arg1, int64_t arg2)
{
    int32_t b_arg2 = BIT_POSITION(arg2, df);
    return UNSIGNED(arg1 ^ (1LL << b_arg2), df);
}

static inline int64_t msa_binsl_df(uint32_t df, int64_t dest, int64_t arg1,
                                   int64_t arg2)
{
    uint64_t u_arg1 = UNSIGNED(arg1, df);
    uint64_t u_dest = UNSIGNED(dest, df);
    int32_t sh_d = BIT_POSITION(arg2, df) + 1;
    int32_t sh_a = DF_BITS(df) - sh_d;
    if (sh_d == DF_BITS(df)) {
        return u_arg1;
    } else {
        return UNSIGNED(UNSIGNED(u_dest << sh_d, df) >> sh_d, df) |
               UNSIGNED(UNSIGNED(u_arg1 >> sh_a, df) << sh_a, df);
    }
}

static inline int64_t msa_binsr_df(uint32_t df, int64_t dest, int64_t arg1,
                                   int64_t arg2)
{
    uint64_t u_arg1 = UNSIGNED(arg1, df);
    uint64_t u_dest = UNSIGNED(dest, df);
    int32_t sh_d = BIT_POSITION(arg2, df) + 1;
    int32_t sh_a = DF_BITS(df) - sh_d;
    if (sh_d == DF_BITS(df)) {
        return u_arg1;
    } else {
        return UNSIGNED(UNSIGNED(u_dest >> sh_d, df) << sh_d, df) |
               UNSIGNED(UNSIGNED(u_arg1 << sh_a, df) >> sh_a, df);
    }
}

static inline int64_t msa_sat_s_df(uint32_t df, int64_t arg, uint32_t m)
{
    return arg < M_MIN_INT(m+1) ? M_MIN_INT(m+1) :
                                  arg > M_MAX_INT(m+1) ? M_MAX_INT(m+1) :
                                                         arg;
}

static inline int64_t msa_sat_u_df(uint32_t df, int64_t arg, uint32_t m)
{
    uint64_t u_arg = UNSIGNED(arg, df);
    return  u_arg < M_MAX_UINT(m+1) ? u_arg :
                                      M_MAX_UINT(m+1);
}

static inline int64_t msa_srar_df(uint32_t df, int64_t arg1, int64_t arg2)
{
    int32_t b_arg2 = BIT_POSITION(arg2, df);
    if (b_arg2 == 0) {
        return arg1;
    } else {
        int64_t r_bit = (arg1 >> (b_arg2 - 1)) & 1;
        return (arg1 >> b_arg2) + r_bit;
    }
}

static inline int64_t msa_srlr_df(uint32_t df, int64_t arg1, int64_t arg2)
{
    uint64_t u_arg1 = UNSIGNED(arg1, df);
    int32_t b_arg2 = BIT_POSITION(arg2, df);
    if (b_arg2 == 0) {
        return u_arg1;
    } else {
        uint64_t r_bit = (u_arg1 >> (b_arg2 - 1)) & 1;
        return (u_arg1 >> b_arg2) + r_bit;
    }
}

#define MSA_BINOP_IMMU_DF(helper, func)                                  \
void helper_msa_ ## helper ## _df(CPUMIPSState *env, uint32_t df, uint32_t wd, \
                       uint32_t ws, uint32_t u5)                        \
{                                                                       \
    wr_t *pwd = &(env->active_fpu.fpr[wd].wr);                          \
    wr_t *pws = &(env->active_fpu.fpr[ws].wr);                          \
    uint32_t i;                                                         \
                                                                        \
    switch (df) {                                                       \
    case DF_BYTE:                                                       \
        for (i = 0; i < DF_ELEMENTS(DF_BYTE); i++) {                    \
            pwd->b[i] = msa_ ## func ## _df(df, pws->b[i], u5);         \
        }                                                               \
        break;                                                          \
    case DF_HALF:                                                       \
        for (i = 0; i < DF_ELEMENTS(DF_HALF); i++) {                    \
            pwd->h[i] = msa_ ## func ## _df(df, pws->h[i], u5);         \
        }                                                               \
        break;                                                          \
    case DF_WORD:                                                       \
        for (i = 0; i < DF_ELEMENTS(DF_WORD); i++) {                    \
            pwd->w[i] = msa_ ## func ## _df(df, pws->w[i], u5);         \
        }                                                               \
        break;                                                          \
    case DF_DOUBLE:                                                     \
        for (i = 0; i < DF_ELEMENTS(DF_DOUBLE); i++) {                  \
            pwd->d[i] = msa_ ## func ## _df(df, pws->d[i], u5);         \
        }                                                               \
        break;                                                          \
    default:                                                            \
        assert(0);                                                      \
    }                                                                   \
}

MSA_BINOP_IMMU_DF(slli, sll)
MSA_BINOP_IMMU_DF(srai, sra)
MSA_BINOP_IMMU_DF(srli, srl)
MSA_BINOP_IMMU_DF(bclri, bclr)
MSA_BINOP_IMMU_DF(bseti, bset)
MSA_BINOP_IMMU_DF(bnegi, bneg)
MSA_BINOP_IMMU_DF(sat_s, sat_s)
MSA_BINOP_IMMU_DF(sat_u, sat_u)
MSA_BINOP_IMMU_DF(srari, srar)
MSA_BINOP_IMMU_DF(srlri, srlr)
#undef MSA_BINOP_IMMU_DF

#define MSA_TEROP_IMMU_DF(helper, func)                                  \
void helper_msa_ ## helper ## _df(CPUMIPSState *env, uint32_t df,       \
                                  uint32_t wd, uint32_t ws, uint32_t u5) \
{                                                                       \
    wr_t *pwd = &(env->active_fpu.fpr[wd].wr);                          \
    wr_t *pws = &(env->active_fpu.fpr[ws].wr);                          \
    uint32_t i;                                                         \
                                                                        \
    switch (df) {                                                       \
    case DF_BYTE:                                                       \
        for (i = 0; i < DF_ELEMENTS(DF_BYTE); i++) {                    \
            pwd->b[i] = msa_ ## func ## _df(df, pwd->b[i], pws->b[i],   \
                                            u5);                        \
        }                                                               \
        break;                                                          \
    case DF_HALF:                                                       \
        for (i = 0; i < DF_ELEMENTS(DF_HALF); i++) {                    \
            pwd->h[i] = msa_ ## func ## _df(df, pwd->h[i], pws->h[i],   \
                                            u5);                        \
        }                                                               \
        break;                                                          \
    case DF_WORD:                                                       \
        for (i = 0; i < DF_ELEMENTS(DF_WORD); i++) {                    \
            pwd->w[i] = msa_ ## func ## _df(df, pwd->w[i], pws->w[i],   \
                                            u5);                        \
        }                                                               \
        break;                                                          \
    case DF_DOUBLE:                                                     \
        for (i = 0; i < DF_ELEMENTS(DF_DOUBLE); i++) {                  \
            pwd->d[i] = msa_ ## func ## _df(df, pwd->d[i], pws->d[i],   \
                                            u5);                        \
        }                                                               \
        break;                                                          \
    default:                                                            \
        assert(0);                                                      \
    }                                                                   \
}

MSA_TEROP_IMMU_DF(binsli, binsl)
MSA_TEROP_IMMU_DF(binsri, binsr)
#undef MSA_TEROP_IMMU_DF

static inline int64_t msa_max_a_df(uint32_t df, int64_t arg1, int64_t arg2)
{
    uint64_t abs_arg1 = arg1 >= 0 ? arg1 : -arg1;
    uint64_t abs_arg2 = arg2 >= 0 ? arg2 : -arg2;
    return abs_arg1 > abs_arg2 ? arg1 : arg2;
}

static inline int64_t msa_min_a_df(uint32_t df, int64_t arg1, int64_t arg2)
{
    uint64_t abs_arg1 = arg1 >= 0 ? arg1 : -arg1;
    uint64_t abs_arg2 = arg2 >= 0 ? arg2 : -arg2;
    return abs_arg1 < abs_arg2 ? arg1 : arg2;
}

static inline int64_t msa_add_a_df(uint32_t df, int64_t arg1, int64_t arg2)
{
    uint64_t abs_arg1 = arg1 >= 0 ? arg1 : -arg1;
    uint64_t abs_arg2 = arg2 >= 0 ? arg2 : -arg2;
    return abs_arg1 + abs_arg2;
}

static inline int64_t msa_adds_a_df(uint32_t df, int64_t arg1, int64_t arg2)
{
    uint64_t max_int = (uint64_t)DF_MAX_INT(df);
    uint64_t abs_arg1 = arg1 >= 0 ? arg1 : -arg1;
    uint64_t abs_arg2 = arg2 >= 0 ? arg2 : -arg2;
    if (abs_arg1 > max_int || abs_arg2 > max_int) {
        return (int64_t)max_int;
    } else {
        return (abs_arg1 < max_int - abs_arg2) ? abs_arg1 + abs_arg2 : max_int;
    }
}

static inline int64_t msa_adds_s_df(uint32_t df, int64_t arg1, int64_t arg2)
{
    int64_t max_int = DF_MAX_INT(df);
    int64_t min_int = DF_MIN_INT(df);
    if (arg1 < 0) {
        return (min_int - arg1 < arg2) ? arg1 + arg2 : min_int;
    } else {
        return (arg2 < max_int - arg1) ? arg1 + arg2 : max_int;
    }
}

static inline uint64_t msa_adds_u_df(uint32_t df, uint64_t arg1, uint64_t arg2)
{
    uint64_t max_uint = DF_MAX_UINT(df);
    uint64_t u_arg1 = UNSIGNED(arg1, df);
    uint64_t u_arg2 = UNSIGNED(arg2, df);
    return (u_arg1 < max_uint - u_arg2) ? u_arg1 + u_arg2 : max_uint;
}

static inline int64_t msa_ave_s_df(uint32_t df, int64_t arg1, int64_t arg2)
{
    /* signed shift */
    return (arg1 >> 1) + (arg2 >> 1) + (arg1 & arg2 & 1);
}

static inline uint64_t msa_ave_u_df(uint32_t df, uint64_t arg1, uint64_t arg2)
{
    uint64_t u_arg1 = UNSIGNED(arg1, df);
    uint64_t u_arg2 = UNSIGNED(arg2, df);
    /* unsigned shift */
    return (u_arg1 >> 1) + (u_arg2 >> 1) + (u_arg1 & u_arg2 & 1);
}

static inline int64_t msa_aver_s_df(uint32_t df, int64_t arg1, int64_t arg2)
{
    /* signed shift */
    return (arg1 >> 1) + (arg2 >> 1) + ((arg1 | arg2) & 1);
}

static inline uint64_t msa_aver_u_df(uint32_t df, uint64_t arg1, uint64_t arg2)
{
    uint64_t u_arg1 = UNSIGNED(arg1, df);
    uint64_t u_arg2 = UNSIGNED(arg2, df);
    /* unsigned shift */
    return (u_arg1 >> 1) + (u_arg2 >> 1) + ((u_arg1 | u_arg2) & 1);
}

static inline int64_t msa_subs_s_df(uint32_t df, int64_t arg1, int64_t arg2)
{
    int64_t max_int = DF_MAX_INT(df);
    int64_t min_int = DF_MIN_INT(df);
    if (arg2 > 0) {
        return (min_int + arg2 < arg1) ? arg1 - arg2 : min_int;
    } else {
        return (arg1 < max_int + arg2) ? arg1 - arg2 : max_int;
    }
}

static inline int64_t msa_subs_u_df(uint32_t df, int64_t arg1, int64_t arg2)
{
    uint64_t u_arg1 = UNSIGNED(arg1, df);
    uint64_t u_arg2 = UNSIGNED(arg2, df);
    return (u_arg1 > u_arg2) ? u_arg1 - u_arg2 : 0;
}

static inline int64_t msa_subsus_u_df(uint32_t df, int64_t arg1, int64_t arg2)
{
    uint64_t u_arg1 = UNSIGNED(arg1, df);
    uint64_t max_uint = DF_MAX_UINT(df);
    if (arg2 >= 0) {
        uint64_t u_arg2 = (uint64_t)arg2;
        return (u_arg1 > u_arg2) ?
            (int64_t)(u_arg1 - u_arg2) :
            0;
    } else {
        uint64_t u_arg2 = (uint64_t)(-arg2);
        return (u_arg1 < max_uint - u_arg2) ?
            (int64_t)(u_arg1 + u_arg2) :
            (int64_t)max_uint;
    }
}

static inline int64_t msa_subsuu_s_df(uint32_t df, int64_t arg1, int64_t arg2)
{
    uint64_t u_arg1 = UNSIGNED(arg1, df);
    uint64_t u_arg2 = UNSIGNED(arg2, df);
    int64_t max_int = DF_MAX_INT(df);
    int64_t min_int = DF_MIN_INT(df);
    if (u_arg1 > u_arg2) {
        return u_arg1 - u_arg2 < (uint64_t)max_int ?
            (int64_t)(u_arg1 - u_arg2) :
            max_int;
    } else {
        return u_arg2 - u_arg1 < (uint64_t)(-min_int) ?
            (int64_t)(u_arg1 - u_arg2) :
            min_int;
    }
}

static inline int64_t msa_asub_s_df(uint32_t df, int64_t arg1, int64_t arg2)
{
    /* signed compare */
    return (arg1 < arg2) ?
        (uint64_t)(arg2 - arg1) : (uint64_t)(arg1 - arg2);
}

static inline uint64_t msa_asub_u_df(uint32_t df, uint64_t arg1, uint64_t arg2)
{
    uint64_t u_arg1 = UNSIGNED(arg1, df);
    uint64_t u_arg2 = UNSIGNED(arg2, df);
    /* unsigned compare */
    return (u_arg1 < u_arg2) ?
        (uint64_t)(u_arg2 - u_arg1) : (uint64_t)(u_arg1 - u_arg2);
}

static inline int64_t msa_mulv_df(uint32_t df, int64_t arg1, int64_t arg2)
{
    return arg1 * arg2;
}

static inline int64_t msa_div_s_df(uint32_t df, int64_t arg1, int64_t arg2)
{
    if (arg1 == DF_MIN_INT(df) && arg2 == -1) {
        return DF_MIN_INT(df);
    }
    return arg2 ? arg1 / arg2 : 0;
}

static inline int64_t msa_div_u_df(uint32_t df, int64_t arg1, int64_t arg2)
{
    uint64_t u_arg1 = UNSIGNED(arg1, df);
    uint64_t u_arg2 = UNSIGNED(arg2, df);
    return u_arg2 ? u_arg1 / u_arg2 : 0;
}

static inline int64_t msa_mod_s_df(uint32_t df, int64_t arg1, int64_t arg2)
{
    if (arg1 == DF_MIN_INT(df) && arg2 == -1) {
        return 0;
    }
    return arg2 ? arg1 % arg2 : 0;
}

static inline int64_t msa_mod_u_df(uint32_t df, int64_t arg1, int64_t arg2)
{
    uint64_t u_arg1 = UNSIGNED(arg1, df);
    uint64_t u_arg2 = UNSIGNED(arg2, df);
    return u_arg2 ? u_arg1 % u_arg2 : 0;
}

#define SIGNED_EVEN(a, df) \
        ((((int64_t)(a)) << (64 - DF_BITS(df)/2)) >> (64 - DF_BITS(df)/2))

#define UNSIGNED_EVEN(a, df) \
        ((((uint64_t)(a)) << (64 - DF_BITS(df)/2)) >> (64 - DF_BITS(df)/2))

#define SIGNED_ODD(a, df) \
        ((((int64_t)(a)) << (64 - DF_BITS(df))) >> (64 - DF_BITS(df)/2))

#define UNSIGNED_ODD(a, df) \
        ((((uint64_t)(a)) << (64 - DF_BITS(df))) >> (64 - DF_BITS(df)/2))

#define SIGNED_EXTRACT(e, o, a, df)     \
    do {                                \
        e = SIGNED_EVEN(a, df);         \
        o = SIGNED_ODD(a, df);          \
    } while (0);

#define UNSIGNED_EXTRACT(e, o, a, df)   \
    do {                                \
        e = UNSIGNED_EVEN(a, df);       \
        o = UNSIGNED_ODD(a, df);        \
    } while (0);

static inline int64_t msa_dotp_s_df(uint32_t df, int64_t arg1, int64_t arg2)
{
    int64_t even_arg1;
    int64_t even_arg2;
    int64_t odd_arg1;
    int64_t odd_arg2;
    SIGNED_EXTRACT(even_arg1, odd_arg1, arg1, df);
    SIGNED_EXTRACT(even_arg2, odd_arg2, arg2, df);
    return (even_arg1 * even_arg2) + (odd_arg1 * odd_arg2);
}

static inline int64_t msa_dotp_u_df(uint32_t df, int64_t arg1, int64_t arg2)
{
    int64_t even_arg1;
    int64_t even_arg2;
    int64_t odd_arg1;
    int64_t odd_arg2;
    UNSIGNED_EXTRACT(even_arg1, odd_arg1, arg1, df);
    UNSIGNED_EXTRACT(even_arg2, odd_arg2, arg2, df);
    return (even_arg1 * even_arg2) + (odd_arg1 * odd_arg2);
}

#define CONCATENATE_AND_SLIDE(s, k)             \
    do {                                        \
        for (i = 0; i < s; i++) {               \
            v[i]     = pws->b[s * k + i];       \
            v[i + s] = pwd->b[s * k + i];       \
        }                                       \
        for (i = 0; i < s; i++) {               \
            pwd->b[s * k + i] = v[i + n];       \
        }                                       \
    } while (0)

static inline void msa_sld_df(uint32_t df, wr_t *pwd,
                              wr_t *pws, target_ulong rt)
{
    uint32_t n = rt % DF_ELEMENTS(df);
    uint8_t v[64];
    uint32_t i, k;

    switch (df) {
    case DF_BYTE:
        CONCATENATE_AND_SLIDE(DF_ELEMENTS(DF_BYTE), 0);
        break;
    case DF_HALF:
        for (k = 0; k < 2; k++) {
            CONCATENATE_AND_SLIDE(DF_ELEMENTS(DF_HALF), k);
        }
        break;
    case DF_WORD:
        for (k = 0; k < 4; k++) {
            CONCATENATE_AND_SLIDE(DF_ELEMENTS(DF_WORD), k);
        }
        break;
    case DF_DOUBLE:
        for (k = 0; k < 8; k++) {
            CONCATENATE_AND_SLIDE(DF_ELEMENTS(DF_DOUBLE), k);
        }
        break;
    default:
        assert(0);
    }
}

static inline int64_t msa_hadd_s_df(uint32_t df, int64_t arg1, int64_t arg2)
{
    return SIGNED_ODD(arg1, df) + SIGNED_EVEN(arg2, df);
}

static inline int64_t msa_hadd_u_df(uint32_t df, int64_t arg1, int64_t arg2)
{
    return UNSIGNED_ODD(arg1, df) + UNSIGNED_EVEN(arg2, df);
}

static inline int64_t msa_hsub_s_df(uint32_t df, int64_t arg1, int64_t arg2)
{
    return SIGNED_ODD(arg1, df) - SIGNED_EVEN(arg2, df);
}

static inline int64_t msa_hsub_u_df(uint32_t df, int64_t arg1, int64_t arg2)
{
    return UNSIGNED_ODD(arg1, df) - UNSIGNED_EVEN(arg2, df);
}

static inline int64_t msa_mul_q_df(uint32_t df, int64_t arg1, int64_t arg2)
{
    int64_t q_min = DF_MIN_INT(df);
    int64_t q_max = DF_MAX_INT(df);

    if (arg1 == q_min && arg2 == q_min) {
        return q_max;
    }
    return (arg1 * arg2) >> (DF_BITS(df) - 1);
}

static inline int64_t msa_mulr_q_df(uint32_t df, int64_t arg1, int64_t arg2)
{
    int64_t q_min = DF_MIN_INT(df);
    int64_t q_max = DF_MAX_INT(df);
    int64_t r_bit = 1 << (DF_BITS(df) - 2);

    if (arg1 == q_min && arg2 == q_min) {
        return q_max;
    }
    return (arg1 * arg2 + r_bit) >> (DF_BITS(df) - 1);
}

#define MSA_BINOP_DF(func) \
void helper_msa_ ## func ## _df(CPUMIPSState *env, uint32_t df,         \
                                uint32_t wd, uint32_t ws, uint32_t wt)  \
{                                                                       \
    wr_t *pwd = &(env->active_fpu.fpr[wd].wr);                          \
    wr_t *pws = &(env->active_fpu.fpr[ws].wr);                          \
    wr_t *pwt = &(env->active_fpu.fpr[wt].wr);                          \
    uint32_t i;                                                         \
                                                                        \
    switch (df) {                                                       \
    case DF_BYTE:                                                       \
        for (i = 0; i < DF_ELEMENTS(DF_BYTE); i++) {                    \
            pwd->b[i] = msa_ ## func ## _df(df, pws->b[i], pwt->b[i]);  \
        }                                                               \
        break;                                                          \
    case DF_HALF:                                                       \
        for (i = 0; i < DF_ELEMENTS(DF_HALF); i++) {                    \
            pwd->h[i] = msa_ ## func ## _df(df, pws->h[i], pwt->h[i]);  \
        }                                                               \
        break;                                                          \
    case DF_WORD:                                                       \
        for (i = 0; i < DF_ELEMENTS(DF_WORD); i++) {                    \
            pwd->w[i] = msa_ ## func ## _df(df, pws->w[i], pwt->w[i]);  \
        }                                                               \
        break;                                                          \
    case DF_DOUBLE:                                                     \
        for (i = 0; i < DF_ELEMENTS(DF_DOUBLE); i++) {                  \
            pwd->d[i] = msa_ ## func ## _df(df, pws->d[i], pwt->d[i]);  \
        }                                                               \
        break;                                                          \
    default:                                                            \
        assert(0);                                                      \
    }                                                                   \
}

MSA_BINOP_DF(sll)
MSA_BINOP_DF(sra)
MSA_BINOP_DF(srl)
MSA_BINOP_DF(bclr)
MSA_BINOP_DF(bset)
MSA_BINOP_DF(bneg)
MSA_BINOP_DF(addv)
MSA_BINOP_DF(subv)
MSA_BINOP_DF(max_s)
MSA_BINOP_DF(max_u)
MSA_BINOP_DF(min_s)
MSA_BINOP_DF(min_u)
MSA_BINOP_DF(max_a)
MSA_BINOP_DF(min_a)
MSA_BINOP_DF(ceq)
MSA_BINOP_DF(clt_s)
MSA_BINOP_DF(clt_u)
MSA_BINOP_DF(cle_s)
MSA_BINOP_DF(cle_u)
MSA_BINOP_DF(add_a)
MSA_BINOP_DF(adds_a)
MSA_BINOP_DF(adds_s)
MSA_BINOP_DF(adds_u)
MSA_BINOP_DF(ave_s)
MSA_BINOP_DF(ave_u)
MSA_BINOP_DF(aver_s)
MSA_BINOP_DF(aver_u)
MSA_BINOP_DF(subs_s)
MSA_BINOP_DF(subs_u)
MSA_BINOP_DF(subsus_u)
MSA_BINOP_DF(subsuu_s)
MSA_BINOP_DF(asub_s)
MSA_BINOP_DF(asub_u)
MSA_BINOP_DF(mulv)
MSA_BINOP_DF(div_s)
MSA_BINOP_DF(div_u)
MSA_BINOP_DF(mod_s)
MSA_BINOP_DF(mod_u)
MSA_BINOP_DF(dotp_s)
MSA_BINOP_DF(dotp_u)
MSA_BINOP_DF(srar)
MSA_BINOP_DF(srlr)
MSA_BINOP_DF(hadd_s)
MSA_BINOP_DF(hadd_u)
MSA_BINOP_DF(hsub_s)
MSA_BINOP_DF(hsub_u)

MSA_BINOP_DF(mul_q)
MSA_BINOP_DF(mulr_q)
#undef MSA_BINOP_DF

void helper_msa_sld_df(CPUMIPSState *env, uint32_t df, uint32_t wd,
                       uint32_t ws, uint32_t rt)
{
    wr_t *pwd = &(env->active_fpu.fpr[wd].wr);
    wr_t *pws = &(env->active_fpu.fpr[ws].wr);

    msa_sld_df(df, pwd, pws, env->active_tc.gpr[rt]);
}

static inline int64_t msa_maddv_df(uint32_t df, int64_t dest, int64_t arg1,
                                   int64_t arg2)
{
    return dest + arg1 * arg2;
}

static inline int64_t msa_msubv_df(uint32_t df, int64_t dest, int64_t arg1,
                                   int64_t arg2)
{
    return dest - arg1 * arg2;
}

static inline int64_t msa_dpadd_s_df(uint32_t df, int64_t dest, int64_t arg1,
                                     int64_t arg2)
{
    int64_t even_arg1;
    int64_t even_arg2;
    int64_t odd_arg1;
    int64_t odd_arg2;
    SIGNED_EXTRACT(even_arg1, odd_arg1, arg1, df);
    SIGNED_EXTRACT(even_arg2, odd_arg2, arg2, df);
    return dest + (even_arg1 * even_arg2) + (odd_arg1 * odd_arg2);
}

static inline int64_t msa_dpadd_u_df(uint32_t df, int64_t dest, int64_t arg1,
                                     int64_t arg2)
{
    int64_t even_arg1;
    int64_t even_arg2;
    int64_t odd_arg1;
    int64_t odd_arg2;
    UNSIGNED_EXTRACT(even_arg1, odd_arg1, arg1, df);
    UNSIGNED_EXTRACT(even_arg2, odd_arg2, arg2, df);
    return dest + (even_arg1 * even_arg2) + (odd_arg1 * odd_arg2);
}

static inline int64_t msa_dpsub_s_df(uint32_t df, int64_t dest, int64_t arg1,
                                     int64_t arg2)
{
    int64_t even_arg1;
    int64_t even_arg2;
    int64_t odd_arg1;
    int64_t odd_arg2;
    SIGNED_EXTRACT(even_arg1, odd_arg1, arg1, df);
    SIGNED_EXTRACT(even_arg2, odd_arg2, arg2, df);
    return dest - ((even_arg1 * even_arg2) + (odd_arg1 * odd_arg2));
}

static inline int64_t msa_dpsub_u_df(uint32_t df, int64_t dest, int64_t arg1,
                                     int64_t arg2)
{
    int64_t even_arg1;
    int64_t even_arg2;
    int64_t odd_arg1;
    int64_t odd_arg2;
    UNSIGNED_EXTRACT(even_arg1, odd_arg1, arg1, df);
    UNSIGNED_EXTRACT(even_arg2, odd_arg2, arg2, df);
    return dest - ((even_arg1 * even_arg2) + (odd_arg1 * odd_arg2));
}

static inline int64_t msa_madd_q_df(uint32_t df, int64_t dest, int64_t arg1,
                                    int64_t arg2)
{
    int64_t q_prod, q_ret;

    int64_t q_max = DF_MAX_INT(df);
    int64_t q_min = DF_MIN_INT(df);

    q_prod = arg1 * arg2;
    q_ret = ((dest << (DF_BITS(df) - 1)) + q_prod) >> (DF_BITS(df) - 1);

    return (q_ret < q_min) ? q_min : (q_max < q_ret) ? q_max : q_ret;
}

static inline int64_t msa_msub_q_df(uint32_t df, int64_t dest, int64_t arg1,
                                    int64_t arg2)
{
    int64_t q_prod, q_ret;

    int64_t q_max = DF_MAX_INT(df);
    int64_t q_min = DF_MIN_INT(df);

    q_prod = arg1 * arg2;
    q_ret = ((dest << (DF_BITS(df) - 1)) - q_prod) >> (DF_BITS(df) - 1);

    return (q_ret < q_min) ? q_min : (q_max < q_ret) ? q_max : q_ret;
}

static inline int64_t msa_maddr_q_df(uint32_t df, int64_t dest, int64_t arg1,
                                     int64_t arg2)
{
    int64_t q_prod, q_ret;

    int64_t q_max = DF_MAX_INT(df);
    int64_t q_min = DF_MIN_INT(df);
    int64_t r_bit = 1 << (DF_BITS(df) - 2);

    q_prod = arg1 * arg2;
    q_ret = ((dest << (DF_BITS(df) - 1)) + q_prod + r_bit) >> (DF_BITS(df) - 1);

    return (q_ret < q_min) ? q_min : (q_max < q_ret) ? q_max : q_ret;
}

static inline int64_t msa_msubr_q_df(uint32_t df, int64_t dest, int64_t arg1,
                                     int64_t arg2)
{
    int64_t q_prod, q_ret;

    int64_t q_max = DF_MAX_INT(df);
    int64_t q_min = DF_MIN_INT(df);
    int64_t r_bit = 1 << (DF_BITS(df) - 2);

    q_prod = arg1 * arg2;
    q_ret = ((dest << (DF_BITS(df) - 1)) - q_prod + r_bit) >> (DF_BITS(df) - 1);

    return (q_ret < q_min) ? q_min : (q_max < q_ret) ? q_max : q_ret;
}

#define MSA_TEROP_DF(func) \
void helper_msa_ ## func ## _df(CPUMIPSState *env, uint32_t df, uint32_t wd,   \
                          uint32_t ws, uint32_t wt)                     \
{                                                                       \
    wr_t *pwd = &(env->active_fpu.fpr[wd].wr);                          \
    wr_t *pws = &(env->active_fpu.fpr[ws].wr);                          \
    wr_t *pwt = &(env->active_fpu.fpr[wt].wr);                          \
    uint32_t i;                                                         \
                                                                        \
    switch (df) {                                                       \
    case DF_BYTE:                                                       \
        for (i = 0; i < DF_ELEMENTS(DF_BYTE); i++) {                    \
            pwd->b[i] = msa_ ## func ## _df(df, pwd->b[i], pws->b[i],   \
                                            pwt->b[i]);                 \
        }                                                               \
        break;                                                          \
    case DF_HALF:                                                       \
        for (i = 0; i < DF_ELEMENTS(DF_HALF); i++) {                    \
            pwd->h[i] = msa_ ## func ## _df(df, pwd->h[i], pws->h[i],   \
                                            pwt->h[i]);                 \
        }                                                               \
        break;                                                          \
    case DF_WORD:                                                       \
        for (i = 0; i < DF_ELEMENTS(DF_WORD); i++) {                    \
            pwd->w[i] = msa_ ## func ## _df(df, pwd->w[i], pws->w[i],   \
                                            pwt->w[i]);                 \
        }                                                               \
        break;                                                          \
    case DF_DOUBLE:                                                     \
        for (i = 0; i < DF_ELEMENTS(DF_DOUBLE); i++) {                  \
            pwd->d[i] = msa_ ## func ## _df(df, pwd->d[i], pws->d[i],   \
                                            pwt->d[i]);                 \
        }                                                               \
        break;                                                          \
    default:                                                            \
        assert(0);                                                      \
    }                                                                   \
}

MSA_TEROP_DF(maddv)
MSA_TEROP_DF(msubv)
MSA_TEROP_DF(dpadd_s)
MSA_TEROP_DF(dpadd_u)
MSA_TEROP_DF(dpsub_s)
MSA_TEROP_DF(dpsub_u)
MSA_TEROP_DF(binsl)
MSA_TEROP_DF(binsr)
MSA_TEROP_DF(madd_q)
MSA_TEROP_DF(msub_q)
MSA_TEROP_DF(maddr_q)
MSA_TEROP_DF(msubr_q)
#undef MSA_TEROP_DF

static inline void msa_splat_df(uint32_t df, wr_t *pwd,
                                wr_t *pws, target_ulong rt)
{
    uint32_t n = rt % DF_ELEMENTS(df);
    uint32_t i;

    switch (df) {
    case DF_BYTE:
        for (i = 0; i < DF_ELEMENTS(DF_BYTE); i++) {
            pwd->b[i] = pws->b[n];
        }
        break;
    case DF_HALF:
        for (i = 0; i < DF_ELEMENTS(DF_HALF); i++) {
            pwd->h[i] = pws->h[n];
        }
        break;
    case DF_WORD:
        for (i = 0; i < DF_ELEMENTS(DF_WORD); i++) {
            pwd->w[i] = pws->w[n];
        }
        break;
    case DF_DOUBLE:
        for (i = 0; i < DF_ELEMENTS(DF_DOUBLE); i++) {
            pwd->d[i] = pws->d[n];
        }
       break;
    default:
        assert(0);
    }
}

void helper_msa_splat_df(CPUMIPSState *env, uint32_t df, uint32_t wd,
                         uint32_t ws, uint32_t rt)
{
    wr_t *pwd = &(env->active_fpu.fpr[wd].wr);
    wr_t *pws = &(env->active_fpu.fpr[ws].wr);

    msa_splat_df(df, pwd, pws, env->active_tc.gpr[rt]);
}

#define MSA_DO_B MSA_DO(b)
#define MSA_DO_H MSA_DO(h)
#define MSA_DO_W MSA_DO(w)
#define MSA_DO_D MSA_DO(d)

#define MSA_LOOP_B MSA_LOOP(B)
#define MSA_LOOP_H MSA_LOOP(H)
#define MSA_LOOP_W MSA_LOOP(W)
#define MSA_LOOP_D MSA_LOOP(D)

#define MSA_LOOP_COND_B MSA_LOOP_COND(DF_BYTE)
#define MSA_LOOP_COND_H MSA_LOOP_COND(DF_HALF)
#define MSA_LOOP_COND_W MSA_LOOP_COND(DF_WORD)
#define MSA_LOOP_COND_D MSA_LOOP_COND(DF_DOUBLE)

#define MSA_LOOP(DF) \
        for (i = 0; i < (MSA_LOOP_COND_ ## DF) ; i++) { \
            MSA_DO_ ## DF \
        }

#define MSA_FN_DF(FUNC)                                             \
void helper_msa_##FUNC(CPUMIPSState *env, uint32_t df, uint32_t wd, \
        uint32_t ws, uint32_t wt)                                   \
{                                                                   \
    wr_t *pwd = &(env->active_fpu.fpr[wd].wr);                      \
    wr_t *pws = &(env->active_fpu.fpr[ws].wr);                      \
    wr_t *pwt = &(env->active_fpu.fpr[wt].wr);                      \
    wr_t wx, *pwx = &wx;                                            \
    uint32_t i;                                                     \
    switch (df) {                                                   \
    case DF_BYTE:                                                   \
        MSA_LOOP_B                                                  \
        break;                                                      \
    case DF_HALF:                                                   \
        MSA_LOOP_H                                                  \
        break;                                                      \
    case DF_WORD:                                                   \
        MSA_LOOP_W                                                  \
        break;                                                      \
    case DF_DOUBLE:                                                 \
        MSA_LOOP_D                                                  \
       break;                                                       \
    default:                                                        \
        assert(0);                                                  \
    }                                                               \
    msa_move_v(pwd, pwx);                                           \
}

#define MSA_LOOP_COND(DF) \
            (DF_ELEMENTS(DF) / 2)

#define Rb(pwr, i) (pwr->b[i])
#define Lb(pwr, i) (pwr->b[i + DF_ELEMENTS(DF_BYTE)/2])
#define Rh(pwr, i) (pwr->h[i])
#define Lh(pwr, i) (pwr->h[i + DF_ELEMENTS(DF_HALF)/2])
#define Rw(pwr, i) (pwr->w[i])
#define Lw(pwr, i) (pwr->w[i + DF_ELEMENTS(DF_WORD)/2])
#define Rd(pwr, i) (pwr->d[i])
#define Ld(pwr, i) (pwr->d[i + DF_ELEMENTS(DF_DOUBLE)/2])

#define MSA_DO(DF)                      \
    do {                                \
        R##DF(pwx, i) = pwt->DF[2*i];   \
        L##DF(pwx, i) = pws->DF[2*i];   \
    } while (0);
MSA_FN_DF(pckev_df)
#undef MSA_DO

#define MSA_DO(DF)                      \
    do {                                \
        R##DF(pwx, i) = pwt->DF[2*i+1]; \
        L##DF(pwx, i) = pws->DF[2*i+1]; \
    } while (0);
MSA_FN_DF(pckod_df)
#undef MSA_DO

#define MSA_DO(DF)                      \
    do {                                \
        pwx->DF[2*i]   = L##DF(pwt, i); \
        pwx->DF[2*i+1] = L##DF(pws, i); \
    } while (0);
MSA_FN_DF(ilvl_df)
#undef MSA_DO

#define MSA_DO(DF)                      \
    do {                                \
        pwx->DF[2*i]   = R##DF(pwt, i); \
        pwx->DF[2*i+1] = R##DF(pws, i); \
    } while (0);
MSA_FN_DF(ilvr_df)
#undef MSA_DO

#define MSA_DO(DF)                      \
    do {                                \
        pwx->DF[2*i]   = pwt->DF[2*i];  \
        pwx->DF[2*i+1] = pws->DF[2*i];  \
    } while (0);
MSA_FN_DF(ilvev_df)
#undef MSA_DO

#define MSA_DO(DF)                          \
    do {                                    \
        pwx->DF[2*i]   = pwt->DF[2*i+1];    \
        pwx->DF[2*i+1] = pws->DF[2*i+1];    \
    } while (0);
MSA_FN_DF(ilvod_df)
#undef MSA_DO
#undef MSA_LOOP_COND

#define MSA_LOOP_COND(DF) \
            (DF_ELEMENTS(DF))

#define MSA_DO(DF)                                                          \
    do {                                                                    \
        uint32_t n = DF_ELEMENTS(df);                                       \
        uint32_t k = (pwd->DF[i] & 0x3f) % (2 * n);                         \
        pwx->DF[i] =                                                        \
            (pwd->DF[i] & 0xc0) ? 0 : k < n ? pwt->DF[k] : pws->DF[k - n];  \
    } while (0);
MSA_FN_DF(vshf_df)
#undef MSA_DO
#undef MSA_LOOP_COND
#undef MSA_FN_DF

void helper_msa_sldi_df(CPUMIPSState *env, uint32_t df, uint32_t wd,
                        uint32_t ws, uint32_t n)
{
    wr_t *pwd = &(env->active_fpu.fpr[wd].wr);
    wr_t *pws = &(env->active_fpu.fpr[ws].wr);

    msa_sld_df(df, pwd, pws, n);
}

void helper_msa_splati_df(CPUMIPSState *env, uint32_t df, uint32_t wd,
                          uint32_t ws, uint32_t n)
{
    wr_t *pwd = &(env->active_fpu.fpr[wd].wr);
    wr_t *pws = &(env->active_fpu.fpr[ws].wr);

    msa_splat_df(df, pwd, pws, n);
}

void helper_msa_copy_s_df(CPUMIPSState *env, uint32_t df, uint32_t rd,
                          uint32_t ws, uint32_t n)
{
    n %= DF_ELEMENTS(df);

    switch (df) {
    case DF_BYTE:
        env->active_tc.gpr[rd] = (int8_t)env->active_fpu.fpr[ws].wr.b[n];
        break;
    case DF_HALF:
        env->active_tc.gpr[rd] = (int16_t)env->active_fpu.fpr[ws].wr.h[n];
        break;
    case DF_WORD:
        env->active_tc.gpr[rd] = (int32_t)env->active_fpu.fpr[ws].wr.w[n];
        break;
#ifdef TARGET_MIPS64
    case DF_DOUBLE:
        env->active_tc.gpr[rd] = (int64_t)env->active_fpu.fpr[ws].wr.d[n];
        break;
#endif
    default:
        assert(0);
    }
}

void helper_msa_copy_u_df(CPUMIPSState *env, uint32_t df, uint32_t rd,
                          uint32_t ws, uint32_t n)
{
    n %= DF_ELEMENTS(df);

    switch (df) {
    case DF_BYTE:
        env->active_tc.gpr[rd] = (uint8_t)env->active_fpu.fpr[ws].wr.b[n];
        break;
    case DF_HALF:
        env->active_tc.gpr[rd] = (uint16_t)env->active_fpu.fpr[ws].wr.h[n];
        break;
    case DF_WORD:
        env->active_tc.gpr[rd] = (uint32_t)env->active_fpu.fpr[ws].wr.w[n];
        break;
#ifdef TARGET_MIPS64
    case DF_DOUBLE:
        env->active_tc.gpr[rd] = (uint64_t)env->active_fpu.fpr[ws].wr.d[n];
        break;
#endif
    default:
        assert(0);
    }
}

void helper_msa_insert_df(CPUMIPSState *env, uint32_t df, uint32_t wd,
                          uint32_t rs_num, uint32_t n)
{
    wr_t *pwd = &(env->active_fpu.fpr[wd].wr);
    target_ulong rs = env->active_tc.gpr[rs_num];

    switch (df) {
    case DF_BYTE:
        pwd->b[n] = (int8_t)rs;
        break;
    case DF_HALF:
        pwd->h[n] = (int16_t)rs;
        break;
    case DF_WORD:
        pwd->w[n] = (int32_t)rs;
        break;
    case DF_DOUBLE:
        pwd->d[n] = (int64_t)rs;
        break;
    default:
        assert(0);
    }
}

void helper_msa_insve_df(CPUMIPSState *env, uint32_t df, uint32_t wd,
                         uint32_t ws, uint32_t n)
{
    wr_t *pwd = &(env->active_fpu.fpr[wd].wr);
    wr_t *pws = &(env->active_fpu.fpr[ws].wr);

    switch (df) {
    case DF_BYTE:
        pwd->b[n] = (int8_t)pws->b[0];
        break;
    case DF_HALF:
        pwd->h[n] = (int16_t)pws->h[0];
        break;
    case DF_WORD:
        pwd->w[n] = (int32_t)pws->w[0];
        break;
    case DF_DOUBLE:
        pwd->d[n] = (int64_t)pws->d[0];
        break;
    default:
        assert(0);
    }
}

void helper_msa_ctcmsa(CPUMIPSState *env, target_ulong elm, uint32_t cd)
{
    switch (cd) {
    case 0:
        break;
    case 1:
        env->active_tc.msacsr = (int32_t)elm & MSACSR_MASK;
        restore_msa_fp_status(env);
        /* check exception */
        if ((GET_FP_ENABLE(env->active_tc.msacsr) | FP_UNIMPLEMENTED)
            & GET_FP_CAUSE(env->active_tc.msacsr)) {
            do_raise_exception(env, EXCP_MSAFPE, GETPC());
        }
        break;
    }
}

target_ulong helper_msa_cfcmsa(CPUMIPSState *env, uint32_t cs)
{
    switch (cs) {
    case 0:
        return env->msair;
    case 1:
        return env->active_tc.msacsr & MSACSR_MASK;
    }
    return 0;
}

void helper_msa_move_v(CPUMIPSState *env, uint32_t wd, uint32_t ws)
{
    wr_t *pwd = &(env->active_fpu.fpr[wd].wr);
    wr_t *pws = &(env->active_fpu.fpr[ws].wr);

    msa_move_v(pwd, pws);
}

static inline int64_t msa_pcnt_df(uint32_t df, int64_t arg)
{
    uint64_t x;

    x = UNSIGNED(arg, df);

    x = (x & 0x5555555555555555ULL) + ((x >>  1) & 0x5555555555555555ULL);
    x = (x & 0x3333333333333333ULL) + ((x >>  2) & 0x3333333333333333ULL);
    x = (x & 0x0F0F0F0F0F0F0F0FULL) + ((x >>  4) & 0x0F0F0F0F0F0F0F0FULL);
    x = (x & 0x00FF00FF00FF00FFULL) + ((x >>  8) & 0x00FF00FF00FF00FFULL);
    x = (x & 0x0000FFFF0000FFFFULL) + ((x >> 16) & 0x0000FFFF0000FFFFULL);
    x = (x & 0x00000000FFFFFFFFULL) + ((x >> 32));

    return x;
}

static inline int64_t msa_nlzc_df(uint32_t df, int64_t arg)
{
    uint64_t x, y;
    int n, c;

    x = UNSIGNED(arg, df);
    n = DF_BITS(df);
    c = DF_BITS(df) / 2;

    do {
        y = x >> c;
        if (y != 0) {
            n = n - c;
            x = y;
        }
        c = c >> 1;
    } while (c != 0);

    return n - x;
}

static inline int64_t msa_nloc_df(uint32_t df, int64_t arg)
{
    return msa_nlzc_df(df, UNSIGNED((~arg), df));
}

void helper_msa_fill_df(CPUMIPSState *env, uint32_t df, uint32_t wd,
                        uint32_t rs)
{
    wr_t *pwd = &(env->active_fpu.fpr[wd].wr);
    uint32_t i;

    switch (df) {
    case DF_BYTE:
        for (i = 0; i < DF_ELEMENTS(DF_BYTE); i++) {
            pwd->b[i] = (int8_t)env->active_tc.gpr[rs];
        }
        break;
    case DF_HALF:
        for (i = 0; i < DF_ELEMENTS(DF_HALF); i++) {
            pwd->h[i] = (int16_t)env->active_tc.gpr[rs];
        }
        break;
    case DF_WORD:
        for (i = 0; i < DF_ELEMENTS(DF_WORD); i++) {
            pwd->w[i] = (int32_t)env->active_tc.gpr[rs];
        }
        break;
    case DF_DOUBLE:
        for (i = 0; i < DF_ELEMENTS(DF_DOUBLE); i++) {
            pwd->d[i] = (int64_t)env->active_tc.gpr[rs];
        }
       break;
    default:
        assert(0);
    }
}

#define MSA_UNOP_DF(func) \
void helper_msa_ ## func ## _df(CPUMIPSState *env, uint32_t df,         \
                              uint32_t wd, uint32_t ws)                 \
{                                                                       \
    wr_t *pwd = &(env->active_fpu.fpr[wd].wr);                          \
    wr_t *pws = &(env->active_fpu.fpr[ws].wr);                          \
    uint32_t i;                                                         \
                                                                        \
    switch (df) {                                                       \
    case DF_BYTE:                                                       \
        for (i = 0; i < DF_ELEMENTS(DF_BYTE); i++) {                    \
            pwd->b[i] = msa_ ## func ## _df(df, pws->b[i]);             \
        }                                                               \
        break;                                                          \
    case DF_HALF:                                                       \
        for (i = 0; i < DF_ELEMENTS(DF_HALF); i++) {                    \
            pwd->h[i] = msa_ ## func ## _df(df, pws->h[i]);             \
        }                                                               \
        break;                                                          \
    case DF_WORD:                                                       \
        for (i = 0; i < DF_ELEMENTS(DF_WORD); i++) {                    \
            pwd->w[i] = msa_ ## func ## _df(df, pws->w[i]);             \
        }                                                               \
        break;                                                          \
    case DF_DOUBLE:                                                     \
        for (i = 0; i < DF_ELEMENTS(DF_DOUBLE); i++) {                  \
            pwd->d[i] = msa_ ## func ## _df(df, pws->d[i]);             \
        }                                                               \
        break;                                                          \
    default:                                                            \
        assert(0);                                                      \
    }                                                                   \
}

MSA_UNOP_DF(nlzc)
MSA_UNOP_DF(nloc)
MSA_UNOP_DF(pcnt)
#undef MSA_UNOP_DF

#define FLOAT_ONE32 make_float32(0x3f8 << 20)
#define FLOAT_ONE64 make_float64(0x3ffULL << 52)

#define FLOAT_SNAN16(s) (float16_default_nan(s) ^ 0x0220)
        /* 0x7c20 */
#define FLOAT_SNAN32(s) (float32_default_nan(s) ^ 0x00400020)
        /* 0x7f800020 */
#define FLOAT_SNAN64(s) (float64_default_nan(s) ^ 0x0008000000000020ULL)
        /* 0x7ff0000000000020 */

static inline void clear_msacsr_cause(CPUMIPSState *env)
{
    SET_FP_CAUSE(env->active_tc.msacsr, 0);
}

static inline void check_msacsr_cause(CPUMIPSState *env, uintptr_t retaddr)
{
    if ((GET_FP_CAUSE(env->active_tc.msacsr) &
            (GET_FP_ENABLE(env->active_tc.msacsr) | FP_UNIMPLEMENTED)) == 0) {
        UPDATE_FP_FLAGS(env->active_tc.msacsr,
                GET_FP_CAUSE(env->active_tc.msacsr));
    } else {
        do_raise_exception(env, EXCP_MSAFPE, retaddr);
    }
}

/* Flush-to-zero use cases for update_msacsr() */
#define CLEAR_FS_UNDERFLOW 1
#define CLEAR_IS_INEXACT   2
#define RECIPROCAL_INEXACT 4

static inline int update_msacsr(CPUMIPSState *env, int action, int denormal)
{
    int ieee_ex;

    int c;
    int cause;
    int enable;

    ieee_ex = get_float_exception_flags(&env->active_tc.msa_fp_status);

    /* QEMU softfloat does not signal all underflow cases */
    if (denormal) {
        ieee_ex |= float_flag_underflow;
    }

    c = ieee_ex_to_mips(ieee_ex);
    enable = GET_FP_ENABLE(env->active_tc.msacsr) | FP_UNIMPLEMENTED;

    /* Set Inexact (I) when flushing inputs to zero */
    if ((ieee_ex & float_flag_input_denormal) &&
            (env->active_tc.msacsr & MSACSR_FS_MASK) != 0) {
        if (action & CLEAR_IS_INEXACT) {
            c &= ~FP_INEXACT;
        } else {
            c |=  FP_INEXACT;
        }
    }

    /* Set Inexact (I) and Underflow (U) when flushing outputs to zero */
    if ((ieee_ex & float_flag_output_denormal) &&
            (env->active_tc.msacsr & MSACSR_FS_MASK) != 0) {
        c |= FP_INEXACT;
        if (action & CLEAR_FS_UNDERFLOW) {
            c &= ~FP_UNDERFLOW;
        } else {
            c |=  FP_UNDERFLOW;
        }
    }

    /* Set Inexact (I) when Overflow (O) is not enabled */
    if ((c & FP_OVERFLOW) != 0 && (enable & FP_OVERFLOW) == 0) {
        c |= FP_INEXACT;
    }

    /* Clear Exact Underflow when Underflow (U) is not enabled */
    if ((c & FP_UNDERFLOW) != 0 && (enable & FP_UNDERFLOW) == 0 &&
            (c & FP_INEXACT) == 0) {
        c &= ~FP_UNDERFLOW;
    }

    /* Reciprocal operations set only Inexact when valid and not
       divide by zero */
    if ((action & RECIPROCAL_INEXACT) &&
            (c & (FP_INVALID | FP_DIV0)) == 0) {
        c = FP_INEXACT;
    }

    cause = c & enable;    /* all current enabled exceptions */

    if (cause == 0) {
        /* No enabled exception, update the MSACSR Cause
         with all current exceptions */
        SET_FP_CAUSE(env->active_tc.msacsr,
                (GET_FP_CAUSE(env->active_tc.msacsr) | c));
    } else {
        /* Current exceptions are enabled */
        if ((env->active_tc.msacsr & MSACSR_NX_MASK) == 0) {
            /* Exception(s) will trap, update MSACSR Cause
           with all enabled exceptions */
            SET_FP_CAUSE(env->active_tc.msacsr,
                    (GET_FP_CAUSE(env->active_tc.msacsr) | c));
        }
    }

    return c;
}

static inline int get_enabled_exceptions(const CPUMIPSState *env, int c)
{
    int enable = GET_FP_ENABLE(env->active_tc.msacsr) | FP_UNIMPLEMENTED;
    return c & enable;
}

static inline float16 float16_from_float32(int32_t a, flag ieee,
                                           float_status *status)
{
      float16 f_val;

      f_val = float32_to_float16((float32)a, ieee, status);
<<<<<<< HEAD
      f_val = float16_maybe_silence_nan(f_val);
=======
      f_val = float16_maybe_silence_nan(f_val, status);
>>>>>>> 7124ccf8

      return a < 0 ? (f_val | (1 << 15)) : f_val;
}

static inline float32 float32_from_float64(int64_t a, float_status *status)
{
      float32 f_val;

      f_val = float64_to_float32((float64)a, status);
<<<<<<< HEAD
      f_val = float32_maybe_silence_nan(f_val);
=======
      f_val = float32_maybe_silence_nan(f_val, status);
>>>>>>> 7124ccf8

      return a < 0 ? (f_val | (1 << 31)) : f_val;
}

static inline float32 float32_from_float16(int16_t a, flag ieee,
                                           float_status *status)
{
      float32 f_val;

      f_val = float16_to_float32((float16)a, ieee, status);
<<<<<<< HEAD
      f_val = float32_maybe_silence_nan(f_val);
=======
      f_val = float32_maybe_silence_nan(f_val, status);
>>>>>>> 7124ccf8

      return a < 0 ? (f_val | (1 << 31)) : f_val;
}

static inline float64 float64_from_float32(int32_t a, float_status *status)
{
      float64 f_val;

      f_val = float32_to_float64((float64)a, status);
<<<<<<< HEAD
      f_val = float64_maybe_silence_nan(f_val);
=======
      f_val = float64_maybe_silence_nan(f_val, status);
>>>>>>> 7124ccf8

      return a < 0 ? (f_val | (1ULL << 63)) : f_val;
}

static inline float32 float32_from_q16(int16_t a, float_status *status)
{
    float32 f_val;

    /* conversion as integer and scaling */
    f_val = int32_to_float32(a, status);
    f_val = float32_scalbn(f_val, -15, status);

    return f_val;
}

static inline float64 float64_from_q32(int32_t a, float_status *status)
{
    float64 f_val;

    /* conversion as integer and scaling */
    f_val = int32_to_float64(a, status);
    f_val = float64_scalbn(f_val, -31, status);

    return f_val;
}

static inline int16_t float32_to_q16(float32 a, float_status *status)
{
    int32_t q_val;
    int32_t q_min = 0xffff8000;
    int32_t q_max = 0x00007fff;

    int ieee_ex;

    if (float32_is_any_nan(a)) {
        float_raise(float_flag_invalid, status);
        return 0;
    }

    /* scaling */
    a = float32_scalbn(a, 15, status);

    ieee_ex = get_float_exception_flags(status);
    set_float_exception_flags(ieee_ex & (~float_flag_underflow)
                             , status);

    if (ieee_ex & float_flag_overflow) {
        float_raise(float_flag_inexact, status);
        return (int32_t)a < 0 ? q_min : q_max;
    }

    /* conversion to int */
    q_val = float32_to_int32(a, status);

    ieee_ex = get_float_exception_flags(status);
    set_float_exception_flags(ieee_ex & (~float_flag_underflow)
                             , status);

    if (ieee_ex & float_flag_invalid) {
        set_float_exception_flags(ieee_ex & (~float_flag_invalid)
                               , status);
        float_raise(float_flag_overflow | float_flag_inexact, status);
        return (int32_t)a < 0 ? q_min : q_max;
    }

    if (q_val < q_min) {
        float_raise(float_flag_overflow | float_flag_inexact, status);
        return (int16_t)q_min;
    }

    if (q_max < q_val) {
        float_raise(float_flag_overflow | float_flag_inexact, status);
        return (int16_t)q_max;
    }

    return (int16_t)q_val;
}

static inline int32_t float64_to_q32(float64 a, float_status *status)
{
    int64_t q_val;
    int64_t q_min = 0xffffffff80000000LL;
    int64_t q_max = 0x000000007fffffffLL;

    int ieee_ex;

    if (float64_is_any_nan(a)) {
        float_raise(float_flag_invalid, status);
        return 0;
    }

    /* scaling */
    a = float64_scalbn(a, 31, status);

    ieee_ex = get_float_exception_flags(status);
    set_float_exception_flags(ieee_ex & (~float_flag_underflow)
           , status);

    if (ieee_ex & float_flag_overflow) {
        float_raise(float_flag_inexact, status);
        return (int64_t)a < 0 ? q_min : q_max;
    }

    /* conversion to integer */
    q_val = float64_to_int64(a, status);

    ieee_ex = get_float_exception_flags(status);
    set_float_exception_flags(ieee_ex & (~float_flag_underflow)
           , status);

    if (ieee_ex & float_flag_invalid) {
        set_float_exception_flags(ieee_ex & (~float_flag_invalid)
               , status);
        float_raise(float_flag_overflow | float_flag_inexact, status);
        return (int64_t)a < 0 ? q_min : q_max;
    }

    if (q_val < q_min) {
        float_raise(float_flag_overflow | float_flag_inexact, status);
        return (int32_t)q_min;
    }

    if (q_max < q_val) {
        float_raise(float_flag_overflow | float_flag_inexact, status);
        return (int32_t)q_max;
    }

    return (int32_t)q_val;
}

#define MSA_FLOAT_COND(DEST, OP, ARG1, ARG2, BITS, QUIET)                   \
    do {                                                                    \
        float_status *status = &env->active_tc.msa_fp_status;               \
        int c;                                                              \
        int64_t cond;                                                       \
        set_float_exception_flags(0, status);                               \
        if (!QUIET) {                                                       \
            cond = float ## BITS ## _ ## OP(ARG1, ARG2, status);            \
        } else {                                                            \
            cond = float ## BITS ## _ ## OP ## _quiet(ARG1, ARG2, status);  \
        }                                                                   \
        DEST = cond ? M_MAX_UINT(BITS) : 0;                                 \
        c = update_msacsr(env, CLEAR_IS_INEXACT, 0);                        \
                                                                            \
        if (get_enabled_exceptions(env, c)) {                               \
            DEST = ((FLOAT_SNAN ## BITS(status) >> 6) << 6) | c;            \
        }                                                                   \
    } while (0)

#define MSA_FLOAT_AF(DEST, ARG1, ARG2, BITS, QUIET)                 \
    do {                                                            \
        MSA_FLOAT_COND(DEST, eq, ARG1, ARG2, BITS, QUIET);          \
        if ((DEST & M_MAX_UINT(BITS)) == M_MAX_UINT(BITS)) {        \
            DEST = 0;                                               \
        }                                                           \
    } while (0)

#define MSA_FLOAT_UEQ(DEST, ARG1, ARG2, BITS, QUIET)                \
    do {                                                            \
        MSA_FLOAT_COND(DEST, unordered, ARG1, ARG2, BITS, QUIET);   \
        if (DEST == 0) {                                            \
            MSA_FLOAT_COND(DEST, eq, ARG1, ARG2, BITS, QUIET);      \
        }                                                           \
    } while (0)

#define MSA_FLOAT_NE(DEST, ARG1, ARG2, BITS, QUIET)                 \
    do {                                                            \
        MSA_FLOAT_COND(DEST, lt, ARG1, ARG2, BITS, QUIET);          \
        if (DEST == 0) {                                            \
            MSA_FLOAT_COND(DEST, lt, ARG2, ARG1, BITS, QUIET);      \
        }                                                           \
    } while (0)

#define MSA_FLOAT_UNE(DEST, ARG1, ARG2, BITS, QUIET)                \
    do {                                                            \
        MSA_FLOAT_COND(DEST, unordered, ARG1, ARG2, BITS, QUIET);   \
        if (DEST == 0) {                                            \
            MSA_FLOAT_COND(DEST, lt, ARG1, ARG2, BITS, QUIET);      \
            if (DEST == 0) {                                        \
                MSA_FLOAT_COND(DEST, lt, ARG2, ARG1, BITS, QUIET);  \
            }                                                       \
        }                                                           \
    } while (0)

#define MSA_FLOAT_ULE(DEST, ARG1, ARG2, BITS, QUIET)                \
    do {                                                            \
        MSA_FLOAT_COND(DEST, unordered, ARG1, ARG2, BITS, QUIET);   \
        if (DEST == 0) {                                            \
            MSA_FLOAT_COND(DEST, le, ARG1, ARG2, BITS, QUIET);      \
        }                                                           \
    } while (0)

#define MSA_FLOAT_ULT(DEST, ARG1, ARG2, BITS, QUIET)                \
    do {                                                            \
        MSA_FLOAT_COND(DEST, unordered, ARG1, ARG2, BITS, QUIET);   \
        if (DEST == 0) {                                            \
            MSA_FLOAT_COND(DEST, lt, ARG1, ARG2, BITS, QUIET);      \
        }                                                           \
    } while (0)

#define MSA_FLOAT_OR(DEST, ARG1, ARG2, BITS, QUIET)                 \
    do {                                                            \
        MSA_FLOAT_COND(DEST, le, ARG1, ARG2, BITS, QUIET);          \
        if (DEST == 0) {                                            \
            MSA_FLOAT_COND(DEST, le, ARG2, ARG1, BITS, QUIET);      \
        }                                                           \
    } while (0)

static inline void compare_af(CPUMIPSState *env, wr_t *pwd, wr_t *pws,
                              wr_t *pwt, uint32_t df, int quiet,
                              uintptr_t retaddr)
{
    wr_t wx, *pwx = &wx;
    uint32_t i;

    clear_msacsr_cause(env);

    switch (df) {
    case DF_WORD:
        for (i = 0; i < DF_ELEMENTS(DF_WORD); i++) {
            MSA_FLOAT_AF(pwx->w[i], pws->w[i], pwt->w[i], 32, quiet);
        }
        break;
    case DF_DOUBLE:
        for (i = 0; i < DF_ELEMENTS(DF_DOUBLE); i++) {
            MSA_FLOAT_AF(pwx->d[i], pws->d[i], pwt->d[i], 64, quiet);
        }
        break;
    default:
        assert(0);
    }

    check_msacsr_cause(env, retaddr);

    msa_move_v(pwd, pwx);
}

static inline void compare_un(CPUMIPSState *env, wr_t *pwd, wr_t *pws,
                              wr_t *pwt, uint32_t df, int quiet,
                              uintptr_t retaddr)
{
    wr_t wx, *pwx = &wx;
    uint32_t i;

    clear_msacsr_cause(env);

    switch (df) {
    case DF_WORD:
        for (i = 0; i < DF_ELEMENTS(DF_WORD); i++) {
            MSA_FLOAT_COND(pwx->w[i], unordered, pws->w[i], pwt->w[i], 32,
                    quiet);
        }
        break;
    case DF_DOUBLE:
        for (i = 0; i < DF_ELEMENTS(DF_DOUBLE); i++) {
            MSA_FLOAT_COND(pwx->d[i], unordered, pws->d[i], pwt->d[i], 64,
                    quiet);
        }
        break;
    default:
        assert(0);
    }

    check_msacsr_cause(env, retaddr);

    msa_move_v(pwd, pwx);
}

static inline void compare_eq(CPUMIPSState *env, wr_t *pwd, wr_t *pws,
                              wr_t *pwt, uint32_t df, int quiet,
                              uintptr_t retaddr)
{
    wr_t wx, *pwx = &wx;
    uint32_t i;

    clear_msacsr_cause(env);

    switch (df) {
    case DF_WORD:
        for (i = 0; i < DF_ELEMENTS(DF_WORD); i++) {
            MSA_FLOAT_COND(pwx->w[i], eq, pws->w[i], pwt->w[i], 32, quiet);
        }
        break;
    case DF_DOUBLE:
        for (i = 0; i < DF_ELEMENTS(DF_DOUBLE); i++) {
            MSA_FLOAT_COND(pwx->d[i], eq, pws->d[i], pwt->d[i], 64, quiet);
        }
        break;
    default:
        assert(0);
    }

    check_msacsr_cause(env, retaddr);

    msa_move_v(pwd, pwx);
}

static inline void compare_ueq(CPUMIPSState *env, wr_t *pwd, wr_t *pws,
                               wr_t *pwt, uint32_t df, int quiet,
                               uintptr_t retaddr)
{
    wr_t wx, *pwx = &wx;
    uint32_t i;

    clear_msacsr_cause(env);

    switch (df) {
    case DF_WORD:
        for (i = 0; i < DF_ELEMENTS(DF_WORD); i++) {
            MSA_FLOAT_UEQ(pwx->w[i], pws->w[i], pwt->w[i], 32, quiet);
        }
        break;
    case DF_DOUBLE:
        for (i = 0; i < DF_ELEMENTS(DF_DOUBLE); i++) {
            MSA_FLOAT_UEQ(pwx->d[i], pws->d[i], pwt->d[i], 64, quiet);
        }
        break;
    default:
        assert(0);
    }

    check_msacsr_cause(env, retaddr);

    msa_move_v(pwd, pwx);
}

static inline void compare_lt(CPUMIPSState *env, wr_t *pwd, wr_t *pws,
                              wr_t *pwt, uint32_t df, int quiet,
                              uintptr_t retaddr)
{
    wr_t wx, *pwx = &wx;
    uint32_t i;

    clear_msacsr_cause(env);

    switch (df) {
    case DF_WORD:
        for (i = 0; i < DF_ELEMENTS(DF_WORD); i++) {
            MSA_FLOAT_COND(pwx->w[i], lt, pws->w[i], pwt->w[i], 32, quiet);
        }
        break;
    case DF_DOUBLE:
        for (i = 0; i < DF_ELEMENTS(DF_DOUBLE); i++) {
            MSA_FLOAT_COND(pwx->d[i], lt, pws->d[i], pwt->d[i], 64, quiet);
        }
        break;
    default:
        assert(0);
    }

    check_msacsr_cause(env, retaddr);

    msa_move_v(pwd, pwx);
}

static inline void compare_ult(CPUMIPSState *env, wr_t *pwd, wr_t *pws,
                               wr_t *pwt, uint32_t df, int quiet,
                               uintptr_t retaddr)
{
    wr_t wx, *pwx = &wx;
    uint32_t i;

    clear_msacsr_cause(env);

    switch (df) {
    case DF_WORD:
        for (i = 0; i < DF_ELEMENTS(DF_WORD); i++) {
            MSA_FLOAT_ULT(pwx->w[i], pws->w[i], pwt->w[i], 32, quiet);
        }
        break;
    case DF_DOUBLE:
        for (i = 0; i < DF_ELEMENTS(DF_DOUBLE); i++) {
            MSA_FLOAT_ULT(pwx->d[i], pws->d[i], pwt->d[i], 64, quiet);
        }
        break;
    default:
        assert(0);
    }

    check_msacsr_cause(env, retaddr);

    msa_move_v(pwd, pwx);
}

static inline void compare_le(CPUMIPSState *env, wr_t *pwd, wr_t *pws,
                              wr_t *pwt, uint32_t df, int quiet,
                              uintptr_t retaddr)
{
    wr_t wx, *pwx = &wx;
    uint32_t i;

    clear_msacsr_cause(env);

    switch (df) {
    case DF_WORD:
        for (i = 0; i < DF_ELEMENTS(DF_WORD); i++) {
            MSA_FLOAT_COND(pwx->w[i], le, pws->w[i], pwt->w[i], 32, quiet);
        }
        break;
    case DF_DOUBLE:
        for (i = 0; i < DF_ELEMENTS(DF_DOUBLE); i++) {
            MSA_FLOAT_COND(pwx->d[i], le, pws->d[i], pwt->d[i], 64, quiet);
        }
        break;
    default:
        assert(0);
    }

    check_msacsr_cause(env, retaddr);

    msa_move_v(pwd, pwx);
}

static inline void compare_ule(CPUMIPSState *env, wr_t *pwd, wr_t *pws,
                               wr_t *pwt, uint32_t df, int quiet,
                               uintptr_t retaddr)
{
    wr_t wx, *pwx = &wx;
    uint32_t i;

    clear_msacsr_cause(env);

    switch (df) {
    case DF_WORD:
        for (i = 0; i < DF_ELEMENTS(DF_WORD); i++) {
            MSA_FLOAT_ULE(pwx->w[i], pws->w[i], pwt->w[i], 32, quiet);
        }
        break;
    case DF_DOUBLE:
        for (i = 0; i < DF_ELEMENTS(DF_DOUBLE); i++) {
            MSA_FLOAT_ULE(pwx->d[i], pws->d[i], pwt->d[i], 64, quiet);
        }
        break;
    default:
        assert(0);
    }

    check_msacsr_cause(env, retaddr);

    msa_move_v(pwd, pwx);
}

static inline void compare_or(CPUMIPSState *env, wr_t *pwd, wr_t *pws,
                              wr_t *pwt, uint32_t df, int quiet,
                              uintptr_t retaddr)
{
    wr_t wx, *pwx = &wx;
    uint32_t i;

    clear_msacsr_cause(env);

    switch (df) {
    case DF_WORD:
        for (i = 0; i < DF_ELEMENTS(DF_WORD); i++) {
            MSA_FLOAT_OR(pwx->w[i], pws->w[i], pwt->w[i], 32, quiet);
        }
        break;
    case DF_DOUBLE:
        for (i = 0; i < DF_ELEMENTS(DF_DOUBLE); i++) {
            MSA_FLOAT_OR(pwx->d[i], pws->d[i], pwt->d[i], 64, quiet);
        }
        break;
    default:
        assert(0);
    }

    check_msacsr_cause(env, retaddr);

    msa_move_v(pwd, pwx);
}

static inline void compare_une(CPUMIPSState *env, wr_t *pwd, wr_t *pws,
                               wr_t *pwt, uint32_t df, int quiet,
                               uintptr_t retaddr)
{
    wr_t wx, *pwx = &wx;
    uint32_t i;

    clear_msacsr_cause(env);

    switch (df) {
    case DF_WORD:
        for (i = 0; i < DF_ELEMENTS(DF_WORD); i++) {
            MSA_FLOAT_UNE(pwx->w[i], pws->w[i], pwt->w[i], 32, quiet);
        }
        break;
    case DF_DOUBLE:
        for (i = 0; i < DF_ELEMENTS(DF_DOUBLE); i++) {
            MSA_FLOAT_UNE(pwx->d[i], pws->d[i], pwt->d[i], 64, quiet);
        }
        break;
    default:
        assert(0);
    }

    check_msacsr_cause(env, retaddr);

    msa_move_v(pwd, pwx);
}

static inline void compare_ne(CPUMIPSState *env, wr_t *pwd, wr_t *pws,
                              wr_t *pwt, uint32_t df, int quiet,
                              uintptr_t retaddr)
{
    wr_t wx, *pwx = &wx;
    uint32_t i;

    clear_msacsr_cause(env);

    switch (df) {
    case DF_WORD:
        for (i = 0; i < DF_ELEMENTS(DF_WORD); i++) {
            MSA_FLOAT_NE(pwx->w[i], pws->w[i], pwt->w[i], 32, quiet);
        }
        break;
    case DF_DOUBLE:
        for (i = 0; i < DF_ELEMENTS(DF_DOUBLE); i++) {
            MSA_FLOAT_NE(pwx->d[i], pws->d[i], pwt->d[i], 64, quiet);
        }
        break;
    default:
        assert(0);
    }

    check_msacsr_cause(env, retaddr);

    msa_move_v(pwd, pwx);
}

void helper_msa_fcaf_df(CPUMIPSState *env, uint32_t df, uint32_t wd,
                        uint32_t ws, uint32_t wt)
{
    wr_t *pwd = &(env->active_fpu.fpr[wd].wr);
    wr_t *pws = &(env->active_fpu.fpr[ws].wr);
    wr_t *pwt = &(env->active_fpu.fpr[wt].wr);
    compare_af(env, pwd, pws, pwt, df, 1, GETPC());
}

void helper_msa_fcun_df(CPUMIPSState *env, uint32_t df, uint32_t wd,
                        uint32_t ws, uint32_t wt)
{
    wr_t *pwd = &(env->active_fpu.fpr[wd].wr);
    wr_t *pws = &(env->active_fpu.fpr[ws].wr);
    wr_t *pwt = &(env->active_fpu.fpr[wt].wr);
    compare_un(env, pwd, pws, pwt, df, 1, GETPC());
}

void helper_msa_fceq_df(CPUMIPSState *env, uint32_t df, uint32_t wd,
                        uint32_t ws, uint32_t wt)
{
    wr_t *pwd = &(env->active_fpu.fpr[wd].wr);
    wr_t *pws = &(env->active_fpu.fpr[ws].wr);
    wr_t *pwt = &(env->active_fpu.fpr[wt].wr);
    compare_eq(env, pwd, pws, pwt, df, 1, GETPC());
}

void helper_msa_fcueq_df(CPUMIPSState *env, uint32_t df, uint32_t wd,
                         uint32_t ws, uint32_t wt)
{
    wr_t *pwd = &(env->active_fpu.fpr[wd].wr);
    wr_t *pws = &(env->active_fpu.fpr[ws].wr);
    wr_t *pwt = &(env->active_fpu.fpr[wt].wr);
    compare_ueq(env, pwd, pws, pwt, df, 1, GETPC());
}

void helper_msa_fclt_df(CPUMIPSState *env, uint32_t df, uint32_t wd,
                        uint32_t ws, uint32_t wt)
{
    wr_t *pwd = &(env->active_fpu.fpr[wd].wr);
    wr_t *pws = &(env->active_fpu.fpr[ws].wr);
    wr_t *pwt = &(env->active_fpu.fpr[wt].wr);
    compare_lt(env, pwd, pws, pwt, df, 1, GETPC());
}

void helper_msa_fcult_df(CPUMIPSState *env, uint32_t df, uint32_t wd,
                         uint32_t ws, uint32_t wt)
{
    wr_t *pwd = &(env->active_fpu.fpr[wd].wr);
    wr_t *pws = &(env->active_fpu.fpr[ws].wr);
    wr_t *pwt = &(env->active_fpu.fpr[wt].wr);
    compare_ult(env, pwd, pws, pwt, df, 1, GETPC());
}

void helper_msa_fcle_df(CPUMIPSState *env, uint32_t df, uint32_t wd,
                        uint32_t ws, uint32_t wt)
{
    wr_t *pwd = &(env->active_fpu.fpr[wd].wr);
    wr_t *pws = &(env->active_fpu.fpr[ws].wr);
    wr_t *pwt = &(env->active_fpu.fpr[wt].wr);
    compare_le(env, pwd, pws, pwt, df, 1, GETPC());
}

void helper_msa_fcule_df(CPUMIPSState *env, uint32_t df, uint32_t wd,
                         uint32_t ws, uint32_t wt)
{
    wr_t *pwd = &(env->active_fpu.fpr[wd].wr);
    wr_t *pws = &(env->active_fpu.fpr[ws].wr);
    wr_t *pwt = &(env->active_fpu.fpr[wt].wr);
    compare_ule(env, pwd, pws, pwt, df, 1, GETPC());
}

void helper_msa_fsaf_df(CPUMIPSState *env, uint32_t df, uint32_t wd,
                        uint32_t ws, uint32_t wt)
{
    wr_t *pwd = &(env->active_fpu.fpr[wd].wr);
    wr_t *pws = &(env->active_fpu.fpr[ws].wr);
    wr_t *pwt = &(env->active_fpu.fpr[wt].wr);
    compare_af(env, pwd, pws, pwt, df, 0, GETPC());
}

void helper_msa_fsun_df(CPUMIPSState *env, uint32_t df, uint32_t wd,
                        uint32_t ws, uint32_t wt)
{
    wr_t *pwd = &(env->active_fpu.fpr[wd].wr);
    wr_t *pws = &(env->active_fpu.fpr[ws].wr);
    wr_t *pwt = &(env->active_fpu.fpr[wt].wr);
    compare_un(env, pwd, pws, pwt, df, 0, GETPC());
}

void helper_msa_fseq_df(CPUMIPSState *env, uint32_t df, uint32_t wd,
                        uint32_t ws, uint32_t wt)
{
    wr_t *pwd = &(env->active_fpu.fpr[wd].wr);
    wr_t *pws = &(env->active_fpu.fpr[ws].wr);
    wr_t *pwt = &(env->active_fpu.fpr[wt].wr);
    compare_eq(env, pwd, pws, pwt, df, 0, GETPC());
}

void helper_msa_fsueq_df(CPUMIPSState *env, uint32_t df, uint32_t wd,
                         uint32_t ws, uint32_t wt)
{
    wr_t *pwd = &(env->active_fpu.fpr[wd].wr);
    wr_t *pws = &(env->active_fpu.fpr[ws].wr);
    wr_t *pwt = &(env->active_fpu.fpr[wt].wr);
    compare_ueq(env, pwd, pws, pwt, df, 0, GETPC());
}

void helper_msa_fslt_df(CPUMIPSState *env, uint32_t df, uint32_t wd,
                        uint32_t ws, uint32_t wt)
{
    wr_t *pwd = &(env->active_fpu.fpr[wd].wr);
    wr_t *pws = &(env->active_fpu.fpr[ws].wr);
    wr_t *pwt = &(env->active_fpu.fpr[wt].wr);
    compare_lt(env, pwd, pws, pwt, df, 0, GETPC());
}

void helper_msa_fsult_df(CPUMIPSState *env, uint32_t df, uint32_t wd,
                         uint32_t ws, uint32_t wt)
{
    wr_t *pwd = &(env->active_fpu.fpr[wd].wr);
    wr_t *pws = &(env->active_fpu.fpr[ws].wr);
    wr_t *pwt = &(env->active_fpu.fpr[wt].wr);
    compare_ult(env, pwd, pws, pwt, df, 0, GETPC());
}

void helper_msa_fsle_df(CPUMIPSState *env, uint32_t df, uint32_t wd,
                        uint32_t ws, uint32_t wt)
{
    wr_t *pwd = &(env->active_fpu.fpr[wd].wr);
    wr_t *pws = &(env->active_fpu.fpr[ws].wr);
    wr_t *pwt = &(env->active_fpu.fpr[wt].wr);
    compare_le(env, pwd, pws, pwt, df, 0, GETPC());
}

void helper_msa_fsule_df(CPUMIPSState *env, uint32_t df, uint32_t wd,
                         uint32_t ws, uint32_t wt)
{
    wr_t *pwd = &(env->active_fpu.fpr[wd].wr);
    wr_t *pws = &(env->active_fpu.fpr[ws].wr);
    wr_t *pwt = &(env->active_fpu.fpr[wt].wr);
    compare_ule(env, pwd, pws, pwt, df, 0, GETPC());
}

void helper_msa_fcor_df(CPUMIPSState *env, uint32_t df, uint32_t wd,
                        uint32_t ws, uint32_t wt)
{
    wr_t *pwd = &(env->active_fpu.fpr[wd].wr);
    wr_t *pws = &(env->active_fpu.fpr[ws].wr);
    wr_t *pwt = &(env->active_fpu.fpr[wt].wr);
    compare_or(env, pwd, pws, pwt, df, 1, GETPC());
}

void helper_msa_fcune_df(CPUMIPSState *env, uint32_t df, uint32_t wd,
                         uint32_t ws, uint32_t wt)
{
    wr_t *pwd = &(env->active_fpu.fpr[wd].wr);
    wr_t *pws = &(env->active_fpu.fpr[ws].wr);
    wr_t *pwt = &(env->active_fpu.fpr[wt].wr);
    compare_une(env, pwd, pws, pwt, df, 1, GETPC());
}

void helper_msa_fcne_df(CPUMIPSState *env, uint32_t df, uint32_t wd,
                        uint32_t ws, uint32_t wt)
{
    wr_t *pwd = &(env->active_fpu.fpr[wd].wr);
    wr_t *pws = &(env->active_fpu.fpr[ws].wr);
    wr_t *pwt = &(env->active_fpu.fpr[wt].wr);
    compare_ne(env, pwd, pws, pwt, df, 1, GETPC());
}

void helper_msa_fsor_df(CPUMIPSState *env, uint32_t df, uint32_t wd,
                        uint32_t ws, uint32_t wt)
{
    wr_t *pwd = &(env->active_fpu.fpr[wd].wr);
    wr_t *pws = &(env->active_fpu.fpr[ws].wr);
    wr_t *pwt = &(env->active_fpu.fpr[wt].wr);
    compare_or(env, pwd, pws, pwt, df, 0, GETPC());
}

void helper_msa_fsune_df(CPUMIPSState *env, uint32_t df, uint32_t wd,
                         uint32_t ws, uint32_t wt)
{
    wr_t *pwd = &(env->active_fpu.fpr[wd].wr);
    wr_t *pws = &(env->active_fpu.fpr[ws].wr);
    wr_t *pwt = &(env->active_fpu.fpr[wt].wr);
    compare_une(env, pwd, pws, pwt, df, 0, GETPC());
}

void helper_msa_fsne_df(CPUMIPSState *env, uint32_t df, uint32_t wd,
                        uint32_t ws, uint32_t wt)
{
    wr_t *pwd = &(env->active_fpu.fpr[wd].wr);
    wr_t *pws = &(env->active_fpu.fpr[ws].wr);
    wr_t *pwt = &(env->active_fpu.fpr[wt].wr);
    compare_ne(env, pwd, pws, pwt, df, 0, GETPC());
}

#define float16_is_zero(ARG) 0
#define float16_is_zero_or_denormal(ARG) 0

#define IS_DENORMAL(ARG, BITS)                      \
    (!float ## BITS ## _is_zero(ARG)                \
    && float ## BITS ## _is_zero_or_denormal(ARG))

#define MSA_FLOAT_BINOP(DEST, OP, ARG1, ARG2, BITS)                         \
    do {                                                                    \
        float_status *status = &env->active_tc.msa_fp_status;               \
        int c;                                                              \
                                                                            \
        set_float_exception_flags(0, status);                               \
        DEST = float ## BITS ## _ ## OP(ARG1, ARG2, status);                \
        c = update_msacsr(env, 0, IS_DENORMAL(DEST, BITS));                 \
                                                                            \
        if (get_enabled_exceptions(env, c)) {                               \
            DEST = ((FLOAT_SNAN ## BITS(status) >> 6) << 6) | c;            \
        }                                                                   \
    } while (0)

void helper_msa_fadd_df(CPUMIPSState *env, uint32_t df, uint32_t wd,
        uint32_t ws, uint32_t wt)
{
    wr_t wx, *pwx = &wx;
    wr_t *pwd = &(env->active_fpu.fpr[wd].wr);
    wr_t *pws = &(env->active_fpu.fpr[ws].wr);
    wr_t *pwt = &(env->active_fpu.fpr[wt].wr);
    uint32_t i;

    clear_msacsr_cause(env);

    switch (df) {
    case DF_WORD:
        for (i = 0; i < DF_ELEMENTS(DF_WORD); i++) {
            MSA_FLOAT_BINOP(pwx->w[i], add, pws->w[i], pwt->w[i], 32);
        }
        break;
    case DF_DOUBLE:
        for (i = 0; i < DF_ELEMENTS(DF_DOUBLE); i++) {
            MSA_FLOAT_BINOP(pwx->d[i], add, pws->d[i], pwt->d[i], 64);
        }
        break;
    default:
        assert(0);
    }

    check_msacsr_cause(env, GETPC());
    msa_move_v(pwd, pwx);
}

void helper_msa_fsub_df(CPUMIPSState *env, uint32_t df, uint32_t wd,
        uint32_t ws, uint32_t wt)
{
    wr_t wx, *pwx = &wx;
    wr_t *pwd = &(env->active_fpu.fpr[wd].wr);
    wr_t *pws = &(env->active_fpu.fpr[ws].wr);
    wr_t *pwt = &(env->active_fpu.fpr[wt].wr);
    uint32_t i;

    clear_msacsr_cause(env);

    switch (df) {
    case DF_WORD:
        for (i = 0; i < DF_ELEMENTS(DF_WORD); i++) {
            MSA_FLOAT_BINOP(pwx->w[i], sub, pws->w[i], pwt->w[i], 32);
        }
        break;
    case DF_DOUBLE:
        for (i = 0; i < DF_ELEMENTS(DF_DOUBLE); i++) {
            MSA_FLOAT_BINOP(pwx->d[i], sub, pws->d[i], pwt->d[i], 64);
        }
        break;
    default:
        assert(0);
    }

    check_msacsr_cause(env, GETPC());
    msa_move_v(pwd, pwx);
}

void helper_msa_fmul_df(CPUMIPSState *env, uint32_t df, uint32_t wd,
        uint32_t ws, uint32_t wt)
{
    wr_t wx, *pwx = &wx;
    wr_t *pwd = &(env->active_fpu.fpr[wd].wr);
    wr_t *pws = &(env->active_fpu.fpr[ws].wr);
    wr_t *pwt = &(env->active_fpu.fpr[wt].wr);
    uint32_t i;

    clear_msacsr_cause(env);

    switch (df) {
    case DF_WORD:
        for (i = 0; i < DF_ELEMENTS(DF_WORD); i++) {
            MSA_FLOAT_BINOP(pwx->w[i], mul, pws->w[i], pwt->w[i], 32);
        }
        break;
    case DF_DOUBLE:
        for (i = 0; i < DF_ELEMENTS(DF_DOUBLE); i++) {
            MSA_FLOAT_BINOP(pwx->d[i], mul, pws->d[i], pwt->d[i], 64);
        }
        break;
    default:
        assert(0);
    }

    check_msacsr_cause(env, GETPC());

    msa_move_v(pwd, pwx);
}

void helper_msa_fdiv_df(CPUMIPSState *env, uint32_t df, uint32_t wd,
        uint32_t ws, uint32_t wt)
{
    wr_t wx, *pwx = &wx;
    wr_t *pwd = &(env->active_fpu.fpr[wd].wr);
    wr_t *pws = &(env->active_fpu.fpr[ws].wr);
    wr_t *pwt = &(env->active_fpu.fpr[wt].wr);
    uint32_t i;

    clear_msacsr_cause(env);

    switch (df) {
    case DF_WORD:
        for (i = 0; i < DF_ELEMENTS(DF_WORD); i++) {
            MSA_FLOAT_BINOP(pwx->w[i], div, pws->w[i], pwt->w[i], 32);
        }
        break;
    case DF_DOUBLE:
        for (i = 0; i < DF_ELEMENTS(DF_DOUBLE); i++) {
            MSA_FLOAT_BINOP(pwx->d[i], div, pws->d[i], pwt->d[i], 64);
        }
        break;
    default:
        assert(0);
    }

    check_msacsr_cause(env, GETPC());

    msa_move_v(pwd, pwx);
}

#define MSA_FLOAT_MULADD(DEST, ARG1, ARG2, ARG3, NEGATE, BITS)              \
    do {                                                                    \
        float_status *status = &env->active_tc.msa_fp_status;               \
        int c;                                                              \
                                                                            \
        set_float_exception_flags(0, status);                               \
        DEST = float ## BITS ## _muladd(ARG2, ARG3, ARG1, NEGATE, status);  \
        c = update_msacsr(env, 0, IS_DENORMAL(DEST, BITS));                 \
                                                                            \
        if (get_enabled_exceptions(env, c)) {                               \
            DEST = ((FLOAT_SNAN ## BITS(status) >> 6) << 6) | c;            \
        }                                                                   \
    } while (0)

void helper_msa_fmadd_df(CPUMIPSState *env, uint32_t df, uint32_t wd,
        uint32_t ws, uint32_t wt)
{
    wr_t wx, *pwx = &wx;
    wr_t *pwd = &(env->active_fpu.fpr[wd].wr);
    wr_t *pws = &(env->active_fpu.fpr[ws].wr);
    wr_t *pwt = &(env->active_fpu.fpr[wt].wr);
    uint32_t i;

    clear_msacsr_cause(env);

    switch (df) {
    case DF_WORD:
        for (i = 0; i < DF_ELEMENTS(DF_WORD); i++) {
            MSA_FLOAT_MULADD(pwx->w[i], pwd->w[i],
                           pws->w[i], pwt->w[i], 0, 32);
        }
        break;
    case DF_DOUBLE:
        for (i = 0; i < DF_ELEMENTS(DF_DOUBLE); i++) {
            MSA_FLOAT_MULADD(pwx->d[i], pwd->d[i],
                           pws->d[i], pwt->d[i], 0, 64);
        }
        break;
    default:
        assert(0);
    }

    check_msacsr_cause(env, GETPC());

    msa_move_v(pwd, pwx);
}

void helper_msa_fmsub_df(CPUMIPSState *env, uint32_t df, uint32_t wd,
        uint32_t ws, uint32_t wt)
{
    wr_t wx, *pwx = &wx;
    wr_t *pwd = &(env->active_fpu.fpr[wd].wr);
    wr_t *pws = &(env->active_fpu.fpr[ws].wr);
    wr_t *pwt = &(env->active_fpu.fpr[wt].wr);
    uint32_t i;

    clear_msacsr_cause(env);

    switch (df) {
    case DF_WORD:
        for (i = 0; i < DF_ELEMENTS(DF_WORD); i++) {
            MSA_FLOAT_MULADD(pwx->w[i], pwd->w[i],
                           pws->w[i], pwt->w[i],
                           float_muladd_negate_product, 32);
      }
      break;
    case DF_DOUBLE:
        for (i = 0; i < DF_ELEMENTS(DF_DOUBLE); i++) {
            MSA_FLOAT_MULADD(pwx->d[i], pwd->d[i],
                           pws->d[i], pwt->d[i],
                           float_muladd_negate_product, 64);
        }
        break;
    default:
        assert(0);
    }

    check_msacsr_cause(env, GETPC());

    msa_move_v(pwd, pwx);
}

void helper_msa_fexp2_df(CPUMIPSState *env, uint32_t df, uint32_t wd,
        uint32_t ws, uint32_t wt)
{
    wr_t wx, *pwx = &wx;
    wr_t *pwd = &(env->active_fpu.fpr[wd].wr);
    wr_t *pws = &(env->active_fpu.fpr[ws].wr);
    wr_t *pwt = &(env->active_fpu.fpr[wt].wr);
    uint32_t i;

    clear_msacsr_cause(env);

    switch (df) {
    case DF_WORD:
        for (i = 0; i < DF_ELEMENTS(DF_WORD); i++) {
            MSA_FLOAT_BINOP(pwx->w[i], scalbn, pws->w[i],
                            pwt->w[i] >  0x200 ?  0x200 :
                            pwt->w[i] < -0x200 ? -0x200 : pwt->w[i],
                            32);
        }
        break;
    case DF_DOUBLE:
        for (i = 0; i < DF_ELEMENTS(DF_DOUBLE); i++) {
            MSA_FLOAT_BINOP(pwx->d[i], scalbn, pws->d[i],
                            pwt->d[i] >  0x1000 ?  0x1000 :
                            pwt->d[i] < -0x1000 ? -0x1000 : pwt->d[i],
                            64);
        }
        break;
    default:
        assert(0);
    }

    check_msacsr_cause(env, GETPC());

    msa_move_v(pwd, pwx);
}

#define MSA_FLOAT_UNOP(DEST, OP, ARG, BITS)                                 \
    do {                                                                    \
        float_status *status = &env->active_tc.msa_fp_status;               \
        int c;                                                              \
                                                                            \
        set_float_exception_flags(0, status);                               \
        DEST = float ## BITS ## _ ## OP(ARG, status);                       \
        c = update_msacsr(env, 0, IS_DENORMAL(DEST, BITS));                 \
                                                                            \
        if (get_enabled_exceptions(env, c)) {                               \
            DEST = ((FLOAT_SNAN ## BITS(status) >> 6) << 6) | c;            \
        }                                                                   \
    } while (0)

void helper_msa_fexdo_df(CPUMIPSState *env, uint32_t df, uint32_t wd,
                         uint32_t ws, uint32_t wt)
{
    wr_t wx, *pwx = &wx;
    wr_t *pwd = &(env->active_fpu.fpr[wd].wr);
    wr_t *pws = &(env->active_fpu.fpr[ws].wr);
    wr_t *pwt = &(env->active_fpu.fpr[wt].wr);
    uint32_t i;

    clear_msacsr_cause(env);

    switch (df) {
    case DF_WORD:
        for (i = 0; i < DF_ELEMENTS(DF_WORD); i++) {
            /* Half precision floats come in two formats: standard
               IEEE and "ARM" format.  The latter gains extra exponent
               range by omitting the NaN/Inf encodings.  */
            flag ieee = 1;

            MSA_FLOAT_BINOP(Lh(pwx, i), from_float32, pws->w[i], ieee, 16);
            MSA_FLOAT_BINOP(Rh(pwx, i), from_float32, pwt->w[i], ieee, 16);
        }
        break;
    case DF_DOUBLE:
        for (i = 0; i < DF_ELEMENTS(DF_DOUBLE); i++) {
            MSA_FLOAT_UNOP(Lw(pwx, i), from_float64, pws->d[i], 32);
            MSA_FLOAT_UNOP(Rw(pwx, i), from_float64, pwt->d[i], 32);
        }
        break;
    default:
        assert(0);
    }

    check_msacsr_cause(env, GETPC());
    msa_move_v(pwd, pwx);
}

#define MSA_FLOAT_UNOP_XD(DEST, OP, ARG, BITS, XBITS)                       \
    do {                                                                    \
        float_status *status = &env->active_tc.msa_fp_status;               \
        int c;                                                              \
                                                                            \
        set_float_exception_flags(0, status);                               \
        DEST = float ## BITS ## _ ## OP(ARG, status);                       \
        c = update_msacsr(env, CLEAR_FS_UNDERFLOW, 0);                      \
                                                                            \
        if (get_enabled_exceptions(env, c)) {                               \
            DEST = ((FLOAT_SNAN ## XBITS(status) >> 6) << 6) | c;           \
        }                                                                   \
    } while (0)

void helper_msa_ftq_df(CPUMIPSState *env, uint32_t df, uint32_t wd,
                       uint32_t ws, uint32_t wt)
{
    wr_t wx, *pwx = &wx;
    wr_t *pwd = &(env->active_fpu.fpr[wd].wr);
    wr_t *pws = &(env->active_fpu.fpr[ws].wr);
    wr_t *pwt = &(env->active_fpu.fpr[wt].wr);
    uint32_t i;

    clear_msacsr_cause(env);

    switch (df) {
    case DF_WORD:
        for (i = 0; i < DF_ELEMENTS(DF_WORD); i++) {
            MSA_FLOAT_UNOP_XD(Lh(pwx, i), to_q16, pws->w[i], 32, 16);
            MSA_FLOAT_UNOP_XD(Rh(pwx, i), to_q16, pwt->w[i], 32, 16);
        }
        break;
    case DF_DOUBLE:
        for (i = 0; i < DF_ELEMENTS(DF_DOUBLE); i++) {
            MSA_FLOAT_UNOP_XD(Lw(pwx, i), to_q32, pws->d[i], 64, 32);
            MSA_FLOAT_UNOP_XD(Rw(pwx, i), to_q32, pwt->d[i], 64, 32);
        }
        break;
    default:
        assert(0);
    }

    check_msacsr_cause(env, GETPC());

    msa_move_v(pwd, pwx);
}

#define NUMBER_QNAN_PAIR(ARG1, ARG2, BITS, STATUS)      \
    !float ## BITS ## _is_any_nan(ARG1)                 \
    && float ## BITS ## _is_quiet_nan(ARG2, STATUS)

#define MSA_FLOAT_MAXOP(DEST, OP, ARG1, ARG2, BITS)                         \
    do {                                                                    \
        float_status *status = &env->active_tc.msa_fp_status;               \
        int c;                                                              \
                                                                            \
        set_float_exception_flags(0, status);                               \
        DEST = float ## BITS ## _ ## OP(ARG1, ARG2, status);                \
        c = update_msacsr(env, 0, 0);                                       \
                                                                            \
        if (get_enabled_exceptions(env, c)) {                               \
            DEST = ((FLOAT_SNAN ## BITS(status) >> 6) << 6) | c;            \
        }                                                                   \
    } while (0)

#define FMAXMIN_A(F, G, X, _S, _T, BITS, STATUS)                    \
    do {                                                            \
        uint## BITS ##_t S = _S, T = _T;                            \
        uint## BITS ##_t as, at, xs, xt, xd;                        \
        if (NUMBER_QNAN_PAIR(S, T, BITS, STATUS)) {                 \
            T = S;                                                  \
        }                                                           \
        else if (NUMBER_QNAN_PAIR(T, S, BITS, STATUS)) {            \
            S = T;                                                  \
        }                                                           \
        as = float## BITS ##_abs(S);                                \
        at = float## BITS ##_abs(T);                                \
        MSA_FLOAT_MAXOP(xs, F,  S,  T, BITS);                       \
        MSA_FLOAT_MAXOP(xt, G,  S,  T, BITS);                       \
        MSA_FLOAT_MAXOP(xd, F, as, at, BITS);                       \
        X = (as == at || xd == float## BITS ##_abs(xs)) ? xs : xt;  \
    } while (0)

void helper_msa_fmin_df(CPUMIPSState *env, uint32_t df, uint32_t wd,
        uint32_t ws, uint32_t wt)
{
    float_status *status = &env->active_tc.msa_fp_status;
    wr_t wx, *pwx = &wx;
    wr_t *pwd = &(env->active_fpu.fpr[wd].wr);
    wr_t *pws = &(env->active_fpu.fpr[ws].wr);
    wr_t *pwt = &(env->active_fpu.fpr[wt].wr);
    uint32_t i;

    clear_msacsr_cause(env);

    switch (df) {
    case DF_WORD:
        for (i = 0; i < DF_ELEMENTS(DF_WORD); i++) {
            if (NUMBER_QNAN_PAIR(pws->w[i], pwt->w[i], 32, status)) {
                MSA_FLOAT_MAXOP(pwx->w[i], min, pws->w[i], pws->w[i], 32);
            } else if (NUMBER_QNAN_PAIR(pwt->w[i], pws->w[i], 32, status)) {
                MSA_FLOAT_MAXOP(pwx->w[i], min, pwt->w[i], pwt->w[i], 32);
            } else {
                MSA_FLOAT_MAXOP(pwx->w[i], min, pws->w[i], pwt->w[i], 32);
            }
        }
        break;
    case DF_DOUBLE:
        for (i = 0; i < DF_ELEMENTS(DF_DOUBLE); i++) {
            if (NUMBER_QNAN_PAIR(pws->d[i], pwt->d[i], 64, status)) {
                MSA_FLOAT_MAXOP(pwx->d[i], min, pws->d[i], pws->d[i], 64);
            } else if (NUMBER_QNAN_PAIR(pwt->d[i], pws->d[i], 64, status)) {
                MSA_FLOAT_MAXOP(pwx->d[i], min, pwt->d[i], pwt->d[i], 64);
            } else {
                MSA_FLOAT_MAXOP(pwx->d[i], min, pws->d[i], pwt->d[i], 64);
            }
        }
        break;
    default:
        assert(0);
    }

    check_msacsr_cause(env, GETPC());

    msa_move_v(pwd, pwx);
}

void helper_msa_fmin_a_df(CPUMIPSState *env, uint32_t df, uint32_t wd,
        uint32_t ws, uint32_t wt)
{
    float_status *status = &env->active_tc.msa_fp_status;
    wr_t wx, *pwx = &wx;
    wr_t *pwd = &(env->active_fpu.fpr[wd].wr);
    wr_t *pws = &(env->active_fpu.fpr[ws].wr);
    wr_t *pwt = &(env->active_fpu.fpr[wt].wr);
    uint32_t i;

    clear_msacsr_cause(env);

    switch (df) {
    case DF_WORD:
        for (i = 0; i < DF_ELEMENTS(DF_WORD); i++) {
            FMAXMIN_A(min, max, pwx->w[i], pws->w[i], pwt->w[i], 32, status);
        }
        break;
    case DF_DOUBLE:
        for (i = 0; i < DF_ELEMENTS(DF_DOUBLE); i++) {
            FMAXMIN_A(min, max, pwx->d[i], pws->d[i], pwt->d[i], 64, status);
        }
        break;
    default:
        assert(0);
    }

    check_msacsr_cause(env, GETPC());

    msa_move_v(pwd, pwx);
}

void helper_msa_fmax_df(CPUMIPSState *env, uint32_t df, uint32_t wd,
        uint32_t ws, uint32_t wt)
{
    float_status *status = &env->active_tc.msa_fp_status;
    wr_t wx, *pwx = &wx;
    wr_t *pwd = &(env->active_fpu.fpr[wd].wr);
    wr_t *pws = &(env->active_fpu.fpr[ws].wr);
    wr_t *pwt = &(env->active_fpu.fpr[wt].wr);
    uint32_t i;

    clear_msacsr_cause(env);

    switch (df) {
    case DF_WORD:
        for (i = 0; i < DF_ELEMENTS(DF_WORD); i++) {
            if (NUMBER_QNAN_PAIR(pws->w[i], pwt->w[i], 32, status)) {
                MSA_FLOAT_MAXOP(pwx->w[i], max, pws->w[i], pws->w[i], 32);
            } else if (NUMBER_QNAN_PAIR(pwt->w[i], pws->w[i], 32, status)) {
                MSA_FLOAT_MAXOP(pwx->w[i], max, pwt->w[i], pwt->w[i], 32);
            } else {
                MSA_FLOAT_MAXOP(pwx->w[i], max, pws->w[i], pwt->w[i], 32);
            }
        }
        break;
    case DF_DOUBLE:
        for (i = 0; i < DF_ELEMENTS(DF_DOUBLE); i++) {
            if (NUMBER_QNAN_PAIR(pws->d[i], pwt->d[i], 64, status)) {
                MSA_FLOAT_MAXOP(pwx->d[i], max, pws->d[i], pws->d[i], 64);
            } else if (NUMBER_QNAN_PAIR(pwt->d[i], pws->d[i], 64, status)) {
                MSA_FLOAT_MAXOP(pwx->d[i], max, pwt->d[i], pwt->d[i], 64);
            } else {
                MSA_FLOAT_MAXOP(pwx->d[i], max, pws->d[i], pwt->d[i], 64);
            }
        }
        break;
    default:
        assert(0);
    }

    check_msacsr_cause(env, GETPC());

    msa_move_v(pwd, pwx);
}

void helper_msa_fmax_a_df(CPUMIPSState *env, uint32_t df, uint32_t wd,
        uint32_t ws, uint32_t wt)
{
    float_status *status = &env->active_tc.msa_fp_status;
    wr_t wx, *pwx = &wx;
    wr_t *pwd = &(env->active_fpu.fpr[wd].wr);
    wr_t *pws = &(env->active_fpu.fpr[ws].wr);
    wr_t *pwt = &(env->active_fpu.fpr[wt].wr);
    uint32_t i;

    clear_msacsr_cause(env);

    switch (df) {
    case DF_WORD:
        for (i = 0; i < DF_ELEMENTS(DF_WORD); i++) {
            FMAXMIN_A(max, min, pwx->w[i], pws->w[i], pwt->w[i], 32, status);
        }
        break;
    case DF_DOUBLE:
        for (i = 0; i < DF_ELEMENTS(DF_DOUBLE); i++) {
            FMAXMIN_A(max, min, pwx->d[i], pws->d[i], pwt->d[i], 64, status);
        }
        break;
    default:
        assert(0);
    }

    check_msacsr_cause(env, GETPC());

    msa_move_v(pwd, pwx);
}

void helper_msa_fclass_df(CPUMIPSState *env, uint32_t df,
        uint32_t wd, uint32_t ws)
{
    float_status* status = &env->active_tc.msa_fp_status;

    wr_t *pwd = &(env->active_fpu.fpr[wd].wr);
    wr_t *pws = &(env->active_fpu.fpr[ws].wr);
    if (df == DF_WORD) {
        pwd->w[0] = float_class_s(pws->w[0], status);
        pwd->w[1] = float_class_s(pws->w[1], status);
        pwd->w[2] = float_class_s(pws->w[2], status);
        pwd->w[3] = float_class_s(pws->w[3], status);
    } else {
        pwd->d[0] = float_class_d(pws->d[0], status);
        pwd->d[1] = float_class_d(pws->d[1], status);
    }
}

#define MSA_FLOAT_UNOP0(DEST, OP, ARG, BITS)                                \
    do {                                                                    \
        float_status *status = &env->active_tc.msa_fp_status;               \
        int c;                                                              \
                                                                            \
        set_float_exception_flags(0, status);                               \
        DEST = float ## BITS ## _ ## OP(ARG, status);                       \
        c = update_msacsr(env, CLEAR_FS_UNDERFLOW, 0);                      \
                                                                            \
        if (get_enabled_exceptions(env, c)) {                               \
            DEST = ((FLOAT_SNAN ## BITS(status) >> 6) << 6) | c;            \
        } else if (float ## BITS ## _is_any_nan(ARG)) {                     \
            DEST = 0;                                                       \
        }                                                                   \
    } while (0)

void helper_msa_ftrunc_s_df(CPUMIPSState *env, uint32_t df, uint32_t wd,
                            uint32_t ws)
{
    wr_t wx, *pwx = &wx;
    wr_t *pwd = &(env->active_fpu.fpr[wd].wr);
    wr_t *pws = &(env->active_fpu.fpr[ws].wr);
    uint32_t i;

    clear_msacsr_cause(env);

    switch (df) {
    case DF_WORD:
        for (i = 0; i < DF_ELEMENTS(DF_WORD); i++) {
            MSA_FLOAT_UNOP0(pwx->w[i], to_int32_round_to_zero, pws->w[i], 32);
        }
        break;
    case DF_DOUBLE:
        for (i = 0; i < DF_ELEMENTS(DF_DOUBLE); i++) {
            MSA_FLOAT_UNOP0(pwx->d[i], to_int64_round_to_zero, pws->d[i], 64);
        }
        break;
    default:
        assert(0);
    }

    check_msacsr_cause(env, GETPC());

    msa_move_v(pwd, pwx);
}

void helper_msa_ftrunc_u_df(CPUMIPSState *env, uint32_t df, uint32_t wd,
                            uint32_t ws)
{
    wr_t wx, *pwx = &wx;
    wr_t *pwd = &(env->active_fpu.fpr[wd].wr);
    wr_t *pws = &(env->active_fpu.fpr[ws].wr);
    uint32_t i;

    clear_msacsr_cause(env);

    switch (df) {
    case DF_WORD:
        for (i = 0; i < DF_ELEMENTS(DF_WORD); i++) {
            MSA_FLOAT_UNOP0(pwx->w[i], to_uint32_round_to_zero, pws->w[i], 32);
        }
        break;
    case DF_DOUBLE:
        for (i = 0; i < DF_ELEMENTS(DF_DOUBLE); i++) {
            MSA_FLOAT_UNOP0(pwx->d[i], to_uint64_round_to_zero, pws->d[i], 64);
        }
        break;
    default:
        assert(0);
    }

    check_msacsr_cause(env, GETPC());

    msa_move_v(pwd, pwx);
}

void helper_msa_fsqrt_df(CPUMIPSState *env, uint32_t df, uint32_t wd,
                         uint32_t ws)
{
    wr_t wx, *pwx = &wx;
    wr_t *pwd = &(env->active_fpu.fpr[wd].wr);
    wr_t *pws = &(env->active_fpu.fpr[ws].wr);
    uint32_t i;

    clear_msacsr_cause(env);

    switch (df) {
    case DF_WORD:
        for (i = 0; i < DF_ELEMENTS(DF_WORD); i++) {
            MSA_FLOAT_UNOP(pwx->w[i], sqrt, pws->w[i], 32);
        }
        break;
    case DF_DOUBLE:
        for (i = 0; i < DF_ELEMENTS(DF_DOUBLE); i++) {
            MSA_FLOAT_UNOP(pwx->d[i], sqrt, pws->d[i], 64);
        }
        break;
    default:
        assert(0);
    }

    check_msacsr_cause(env, GETPC());

    msa_move_v(pwd, pwx);
}

#define MSA_FLOAT_RECIPROCAL(DEST, ARG, BITS)                               \
    do {                                                                    \
        float_status *status = &env->active_tc.msa_fp_status;               \
        int c;                                                              \
                                                                            \
        set_float_exception_flags(0, status);                               \
        DEST = float ## BITS ## _ ## div(FLOAT_ONE ## BITS, ARG, status);   \
        c = update_msacsr(env, float ## BITS ## _is_infinity(ARG) ||        \
                          float ## BITS ## _is_quiet_nan(DEST, status) ?    \
                          0 : RECIPROCAL_INEXACT,                           \
                          IS_DENORMAL(DEST, BITS));                         \
                                                                            \
        if (get_enabled_exceptions(env, c)) {                               \
            DEST = ((FLOAT_SNAN ## BITS(status) >> 6) << 6) | c;            \
        }                                                                   \
    } while (0)

void helper_msa_frsqrt_df(CPUMIPSState *env, uint32_t df, uint32_t wd,
                          uint32_t ws)
{
    wr_t wx, *pwx = &wx;
    wr_t *pwd = &(env->active_fpu.fpr[wd].wr);
    wr_t *pws = &(env->active_fpu.fpr[ws].wr);
    uint32_t i;

    clear_msacsr_cause(env);

    switch (df) {
    case DF_WORD:
        for (i = 0; i < DF_ELEMENTS(DF_WORD); i++) {
            MSA_FLOAT_RECIPROCAL(pwx->w[i], float32_sqrt(pws->w[i],
                    &env->active_tc.msa_fp_status), 32);
        }
        break;
    case DF_DOUBLE:
        for (i = 0; i < DF_ELEMENTS(DF_DOUBLE); i++) {
            MSA_FLOAT_RECIPROCAL(pwx->d[i], float64_sqrt(pws->d[i],
                    &env->active_tc.msa_fp_status), 64);
        }
        break;
    default:
        assert(0);
    }

    check_msacsr_cause(env, GETPC());

    msa_move_v(pwd, pwx);
}

void helper_msa_frcp_df(CPUMIPSState *env, uint32_t df, uint32_t wd,
                        uint32_t ws)
{
    wr_t wx, *pwx = &wx;
    wr_t *pwd = &(env->active_fpu.fpr[wd].wr);
    wr_t *pws = &(env->active_fpu.fpr[ws].wr);
    uint32_t i;

    clear_msacsr_cause(env);

    switch (df) {
    case DF_WORD:
        for (i = 0; i < DF_ELEMENTS(DF_WORD); i++) {
            MSA_FLOAT_RECIPROCAL(pwx->w[i], pws->w[i], 32);
        }
        break;
    case DF_DOUBLE:
        for (i = 0; i < DF_ELEMENTS(DF_DOUBLE); i++) {
            MSA_FLOAT_RECIPROCAL(pwx->d[i], pws->d[i], 64);
        }
        break;
    default:
        assert(0);
    }

    check_msacsr_cause(env, GETPC());

    msa_move_v(pwd, pwx);
}

void helper_msa_frint_df(CPUMIPSState *env, uint32_t df, uint32_t wd,
                         uint32_t ws)
{
    wr_t wx, *pwx = &wx;
    wr_t *pwd = &(env->active_fpu.fpr[wd].wr);
    wr_t *pws = &(env->active_fpu.fpr[ws].wr);
    uint32_t i;

    clear_msacsr_cause(env);

    switch (df) {
    case DF_WORD:
        for (i = 0; i < DF_ELEMENTS(DF_WORD); i++) {
            MSA_FLOAT_UNOP(pwx->w[i], round_to_int, pws->w[i], 32);
        }
        break;
    case DF_DOUBLE:
        for (i = 0; i < DF_ELEMENTS(DF_DOUBLE); i++) {
            MSA_FLOAT_UNOP(pwx->d[i], round_to_int, pws->d[i], 64);
        }
        break;
    default:
        assert(0);
    }

    check_msacsr_cause(env, GETPC());

    msa_move_v(pwd, pwx);
}

#define MSA_FLOAT_LOGB(DEST, ARG, BITS)                                     \
    do {                                                                    \
        float_status *status = &env->active_tc.msa_fp_status;               \
        int c;                                                              \
                                                                            \
        set_float_exception_flags(0, status);                               \
        set_float_rounding_mode(float_round_down, status);                  \
        DEST = float ## BITS ## _ ## log2(ARG, status);                     \
        DEST = float ## BITS ## _ ## round_to_int(DEST, status);            \
        set_float_rounding_mode(ieee_rm[(env->active_tc.msacsr &            \
                                         MSACSR_RM_MASK) >> MSACSR_RM],     \
                                status);                                    \
                                                                            \
        set_float_exception_flags(get_float_exception_flags(status) &       \
                                  (~float_flag_inexact),                    \
                                  status);                                  \
                                                                            \
        c = update_msacsr(env, 0, IS_DENORMAL(DEST, BITS));                 \
                                                                            \
        if (get_enabled_exceptions(env, c)) {                               \
            DEST = ((FLOAT_SNAN ## BITS(status) >> 6) << 6) | c;            \
        }                                                                   \
    } while (0)

void helper_msa_flog2_df(CPUMIPSState *env, uint32_t df, uint32_t wd,
                         uint32_t ws)
{
    wr_t wx, *pwx = &wx;
    wr_t *pwd = &(env->active_fpu.fpr[wd].wr);
    wr_t *pws = &(env->active_fpu.fpr[ws].wr);
    uint32_t i;

    clear_msacsr_cause(env);

    switch (df) {
    case DF_WORD:
        for (i = 0; i < DF_ELEMENTS(DF_WORD); i++) {
            MSA_FLOAT_LOGB(pwx->w[i], pws->w[i], 32);
        }
        break;
    case DF_DOUBLE:
        for (i = 0; i < DF_ELEMENTS(DF_DOUBLE); i++) {
            MSA_FLOAT_LOGB(pwx->d[i], pws->d[i], 64);
        }
        break;
    default:
        assert(0);
    }

    check_msacsr_cause(env, GETPC());

    msa_move_v(pwd, pwx);
}

void helper_msa_fexupl_df(CPUMIPSState *env, uint32_t df, uint32_t wd,
                          uint32_t ws)
{
    wr_t wx, *pwx = &wx;
    wr_t *pwd = &(env->active_fpu.fpr[wd].wr);
    wr_t *pws = &(env->active_fpu.fpr[ws].wr);
    uint32_t i;

    clear_msacsr_cause(env);

    switch (df) {
    case DF_WORD:
        for (i = 0; i < DF_ELEMENTS(DF_WORD); i++) {
            /* Half precision floats come in two formats: standard
               IEEE and "ARM" format.  The latter gains extra exponent
               range by omitting the NaN/Inf encodings.  */
            flag ieee = 1;

            MSA_FLOAT_BINOP(pwx->w[i], from_float16, Lh(pws, i), ieee, 32);
        }
        break;
    case DF_DOUBLE:
        for (i = 0; i < DF_ELEMENTS(DF_DOUBLE); i++) {
            MSA_FLOAT_UNOP(pwx->d[i], from_float32, Lw(pws, i), 64);
        }
        break;
    default:
        assert(0);
    }

    check_msacsr_cause(env, GETPC());
    msa_move_v(pwd, pwx);
}

void helper_msa_fexupr_df(CPUMIPSState *env, uint32_t df, uint32_t wd,
                          uint32_t ws)
{
    wr_t wx, *pwx = &wx;
    wr_t *pwd = &(env->active_fpu.fpr[wd].wr);
    wr_t *pws = &(env->active_fpu.fpr[ws].wr);
    uint32_t i;

    clear_msacsr_cause(env);

    switch (df) {
    case DF_WORD:
        for (i = 0; i < DF_ELEMENTS(DF_WORD); i++) {
            /* Half precision floats come in two formats: standard
               IEEE and "ARM" format.  The latter gains extra exponent
               range by omitting the NaN/Inf encodings.  */
            flag ieee = 1;

            MSA_FLOAT_BINOP(pwx->w[i], from_float16, Rh(pws, i), ieee, 32);
        }
        break;
    case DF_DOUBLE:
        for (i = 0; i < DF_ELEMENTS(DF_DOUBLE); i++) {
            MSA_FLOAT_UNOP(pwx->d[i], from_float32, Rw(pws, i), 64);
        }
        break;
    default:
        assert(0);
    }

    check_msacsr_cause(env, GETPC());
    msa_move_v(pwd, pwx);
}

void helper_msa_ffql_df(CPUMIPSState *env, uint32_t df, uint32_t wd,
                        uint32_t ws)
{
    wr_t wx, *pwx = &wx;
    wr_t *pwd = &(env->active_fpu.fpr[wd].wr);
    wr_t *pws = &(env->active_fpu.fpr[ws].wr);
    uint32_t i;

    switch (df) {
    case DF_WORD:
        for (i = 0; i < DF_ELEMENTS(DF_WORD); i++) {
            MSA_FLOAT_UNOP(pwx->w[i], from_q16, Lh(pws, i), 32);
        }
        break;
    case DF_DOUBLE:
        for (i = 0; i < DF_ELEMENTS(DF_DOUBLE); i++) {
            MSA_FLOAT_UNOP(pwx->d[i], from_q32, Lw(pws, i), 64);
        }
        break;
    default:
        assert(0);
    }

    msa_move_v(pwd, pwx);
}

void helper_msa_ffqr_df(CPUMIPSState *env, uint32_t df, uint32_t wd,
                        uint32_t ws)
{
    wr_t wx, *pwx = &wx;
    wr_t *pwd = &(env->active_fpu.fpr[wd].wr);
    wr_t *pws = &(env->active_fpu.fpr[ws].wr);
    uint32_t i;

    switch (df) {
    case DF_WORD:
        for (i = 0; i < DF_ELEMENTS(DF_WORD); i++) {
            MSA_FLOAT_UNOP(pwx->w[i], from_q16, Rh(pws, i), 32);
        }
        break;
    case DF_DOUBLE:
        for (i = 0; i < DF_ELEMENTS(DF_DOUBLE); i++) {
            MSA_FLOAT_UNOP(pwx->d[i], from_q32, Rw(pws, i), 64);
        }
        break;
    default:
        assert(0);
    }

    msa_move_v(pwd, pwx);
}

void helper_msa_ftint_s_df(CPUMIPSState *env, uint32_t df, uint32_t wd,
                           uint32_t ws)
{
    wr_t wx, *pwx = &wx;
    wr_t *pwd = &(env->active_fpu.fpr[wd].wr);
    wr_t *pws = &(env->active_fpu.fpr[ws].wr);
    uint32_t i;

    clear_msacsr_cause(env);

    switch (df) {
    case DF_WORD:
        for (i = 0; i < DF_ELEMENTS(DF_WORD); i++) {
            MSA_FLOAT_UNOP0(pwx->w[i], to_int32, pws->w[i], 32);
        }
        break;
    case DF_DOUBLE:
        for (i = 0; i < DF_ELEMENTS(DF_DOUBLE); i++) {
            MSA_FLOAT_UNOP0(pwx->d[i], to_int64, pws->d[i], 64);
        }
        break;
    default:
        assert(0);
    }

    check_msacsr_cause(env, GETPC());

    msa_move_v(pwd, pwx);
}

void helper_msa_ftint_u_df(CPUMIPSState *env, uint32_t df, uint32_t wd,
                           uint32_t ws)
{
    wr_t wx, *pwx = &wx;
    wr_t *pwd = &(env->active_fpu.fpr[wd].wr);
    wr_t *pws = &(env->active_fpu.fpr[ws].wr);
    uint32_t i;

    clear_msacsr_cause(env);

    switch (df) {
    case DF_WORD:
        for (i = 0; i < DF_ELEMENTS(DF_WORD); i++) {
            MSA_FLOAT_UNOP0(pwx->w[i], to_uint32, pws->w[i], 32);
        }
        break;
    case DF_DOUBLE:
        for (i = 0; i < DF_ELEMENTS(DF_DOUBLE); i++) {
            MSA_FLOAT_UNOP0(pwx->d[i], to_uint64, pws->d[i], 64);
        }
        break;
    default:
        assert(0);
    }

    check_msacsr_cause(env, GETPC());

    msa_move_v(pwd, pwx);
}

#define float32_from_int32 int32_to_float32
#define float32_from_uint32 uint32_to_float32

#define float64_from_int64 int64_to_float64
#define float64_from_uint64 uint64_to_float64

void helper_msa_ffint_s_df(CPUMIPSState *env, uint32_t df, uint32_t wd,
                           uint32_t ws)
{
    wr_t wx, *pwx = &wx;
    wr_t *pwd = &(env->active_fpu.fpr[wd].wr);
    wr_t *pws = &(env->active_fpu.fpr[ws].wr);
    uint32_t i;

    clear_msacsr_cause(env);

    switch (df) {
    case DF_WORD:
        for (i = 0; i < DF_ELEMENTS(DF_WORD); i++) {
            MSA_FLOAT_UNOP(pwx->w[i], from_int32, pws->w[i], 32);
        }
        break;
    case DF_DOUBLE:
        for (i = 0; i < DF_ELEMENTS(DF_DOUBLE); i++) {
            MSA_FLOAT_UNOP(pwx->d[i], from_int64, pws->d[i], 64);
        }
        break;
    default:
        assert(0);
    }

    check_msacsr_cause(env, GETPC());

    msa_move_v(pwd, pwx);
}

void helper_msa_ffint_u_df(CPUMIPSState *env, uint32_t df, uint32_t wd,
                           uint32_t ws)
{
    wr_t wx, *pwx = &wx;
    wr_t *pwd = &(env->active_fpu.fpr[wd].wr);
    wr_t *pws = &(env->active_fpu.fpr[ws].wr);
    uint32_t i;

    clear_msacsr_cause(env);

    switch (df) {
    case DF_WORD:
        for (i = 0; i < DF_ELEMENTS(DF_WORD); i++) {
            MSA_FLOAT_UNOP(pwx->w[i], from_uint32, pws->w[i], 32);
        }
        break;
    case DF_DOUBLE:
        for (i = 0; i < DF_ELEMENTS(DF_DOUBLE); i++) {
            MSA_FLOAT_UNOP(pwx->d[i], from_uint64, pws->d[i], 64);
        }
        break;
    default:
        assert(0);
    }

    check_msacsr_cause(env, GETPC());

    msa_move_v(pwd, pwx);
}<|MERGE_RESOLUTION|>--- conflicted
+++ resolved
@@ -1612,11 +1612,7 @@
       float16 f_val;
 
       f_val = float32_to_float16((float32)a, ieee, status);
-<<<<<<< HEAD
-      f_val = float16_maybe_silence_nan(f_val);
-=======
       f_val = float16_maybe_silence_nan(f_val, status);
->>>>>>> 7124ccf8
 
       return a < 0 ? (f_val | (1 << 15)) : f_val;
 }
@@ -1626,11 +1622,7 @@
       float32 f_val;
 
       f_val = float64_to_float32((float64)a, status);
-<<<<<<< HEAD
-      f_val = float32_maybe_silence_nan(f_val);
-=======
       f_val = float32_maybe_silence_nan(f_val, status);
->>>>>>> 7124ccf8
 
       return a < 0 ? (f_val | (1 << 31)) : f_val;
 }
@@ -1641,11 +1633,7 @@
       float32 f_val;
 
       f_val = float16_to_float32((float16)a, ieee, status);
-<<<<<<< HEAD
-      f_val = float32_maybe_silence_nan(f_val);
-=======
       f_val = float32_maybe_silence_nan(f_val, status);
->>>>>>> 7124ccf8
 
       return a < 0 ? (f_val | (1 << 31)) : f_val;
 }
@@ -1655,11 +1643,7 @@
       float64 f_val;
 
       f_val = float32_to_float64((float64)a, status);
-<<<<<<< HEAD
-      f_val = float64_maybe_silence_nan(f_val);
-=======
       f_val = float64_maybe_silence_nan(f_val, status);
->>>>>>> 7124ccf8
 
       return a < 0 ? (f_val | (1ULL << 63)) : f_val;
 }
