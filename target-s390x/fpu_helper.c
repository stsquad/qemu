/*
 *  S/390 FPU helper routines
 *
 *  Copyright (c) 2009 Ulrich Hecht
 *  Copyright (c) 2009 Alexander Graf
 *
 * This library is free software; you can redistribute it and/or
 * modify it under the terms of the GNU Lesser General Public
 * License as published by the Free Software Foundation; either
 * version 2 of the License, or (at your option) any later version.
 *
 * This library is distributed in the hope that it will be useful,
 * but WITHOUT ANY WARRANTY; without even the implied warranty of
 * MERCHANTABILITY or FITNESS FOR A PARTICULAR PURPOSE.  See the GNU
 * Lesser General Public License for more details.
 *
 * You should have received a copy of the GNU Lesser General Public
 * License along with this library; if not, see <http://www.gnu.org/licenses/>.
 */

#include "qemu/osdep.h"
#include "cpu.h"
#include "exec/exec-all.h"
#include "exec/cpu_ldst.h"
#include "exec/helper-proto.h"

/* #define DEBUG_HELPER */
#ifdef DEBUG_HELPER
#define HELPER_LOG(x...) qemu_log(x)
#else
#define HELPER_LOG(x...)
#endif

#define RET128(F) (env->retxl = F.low, F.high)

#define convert_bit(mask, from, to) \
    (to < from                      \
     ? (mask / (from / to)) & to    \
     : (mask & from) * (to / from))

static void ieee_exception(CPUS390XState *env, uint32_t dxc, uintptr_t retaddr)
{
    /* Install the DXC code.  */
    env->fpc = (env->fpc & ~0xff00) | (dxc << 8);
    /* Trap.  */
    runtime_exception(env, PGM_DATA, retaddr);
}

/* Should be called after any operation that may raise IEEE exceptions.  */
static void handle_exceptions(CPUS390XState *env, uintptr_t retaddr)
{
    unsigned s390_exc, qemu_exc;

    /* Get the exceptions raised by the current operation.  Reset the
       fpu_status contents so that the next operation has a clean slate.  */
    qemu_exc = env->fpu_status.float_exception_flags;
    if (qemu_exc == 0) {
        return;
    }
    env->fpu_status.float_exception_flags = 0;

    /* Convert softfloat exception bits to s390 exception bits.  */
    s390_exc = 0;
    s390_exc |= convert_bit(qemu_exc, float_flag_invalid, 0x80);
    s390_exc |= convert_bit(qemu_exc, float_flag_divbyzero, 0x40);
    s390_exc |= convert_bit(qemu_exc, float_flag_overflow, 0x20);
    s390_exc |= convert_bit(qemu_exc, float_flag_underflow, 0x10);
    s390_exc |= convert_bit(qemu_exc, float_flag_inexact, 0x08);

    /* Install the exceptions that we raised.  */
    env->fpc |= s390_exc << 16;

    /* Send signals for enabled exceptions.  */
    s390_exc &= env->fpc >> 24;
    if (s390_exc) {
        ieee_exception(env, s390_exc, retaddr);
    }
}

static inline int float_comp_to_cc(CPUS390XState *env, int float_compare)
{
    S390CPU *cpu = s390_env_get_cpu(env);

    switch (float_compare) {
    case float_relation_equal:
        return 0;
    case float_relation_less:
        return 1;
    case float_relation_greater:
        return 2;
    case float_relation_unordered:
        return 3;
    default:
        cpu_abort(CPU(cpu), "unknown return value for float compare\n");
    }
}

/* condition codes for unary FP ops */
uint32_t set_cc_nz_f32(float32 v)
{
    if (float32_is_any_nan(v)) {
        return 3;
    } else if (float32_is_zero(v)) {
        return 0;
    } else if (float32_is_neg(v)) {
        return 1;
    } else {
        return 2;
    }
}

uint32_t set_cc_nz_f64(float64 v)
{
    if (float64_is_any_nan(v)) {
        return 3;
    } else if (float64_is_zero(v)) {
        return 0;
    } else if (float64_is_neg(v)) {
        return 1;
    } else {
        return 2;
    }
}

uint32_t set_cc_nz_f128(float128 v)
{
    if (float128_is_any_nan(v)) {
        return 3;
    } else if (float128_is_zero(v)) {
        return 0;
    } else if (float128_is_neg(v)) {
        return 1;
    } else {
        return 2;
    }
}

/* 32-bit FP addition */
uint64_t HELPER(aeb)(CPUS390XState *env, uint64_t f1, uint64_t f2)
{
    float32 ret = float32_add(f1, f2, &env->fpu_status);
    handle_exceptions(env, GETPC());
    return ret;
}

/* 64-bit FP addition */
uint64_t HELPER(adb)(CPUS390XState *env, uint64_t f1, uint64_t f2)
{
    float64 ret = float64_add(f1, f2, &env->fpu_status);
    handle_exceptions(env, GETPC());
    return ret;
}

/* 128-bit FP addition */
uint64_t HELPER(axb)(CPUS390XState *env, uint64_t ah, uint64_t al,
                     uint64_t bh, uint64_t bl)
{
    float128 ret = float128_add(make_float128(ah, al),
                                make_float128(bh, bl),
                                &env->fpu_status);
    handle_exceptions(env, GETPC());
    return RET128(ret);
}

/* 32-bit FP subtraction */
uint64_t HELPER(seb)(CPUS390XState *env, uint64_t f1, uint64_t f2)
{
    float32 ret = float32_sub(f1, f2, &env->fpu_status);
    handle_exceptions(env, GETPC());
    return ret;
}

/* 64-bit FP subtraction */
uint64_t HELPER(sdb)(CPUS390XState *env, uint64_t f1, uint64_t f2)
{
    float64 ret = float64_sub(f1, f2, &env->fpu_status);
    handle_exceptions(env, GETPC());
    return ret;
}

/* 128-bit FP subtraction */
uint64_t HELPER(sxb)(CPUS390XState *env, uint64_t ah, uint64_t al,
                     uint64_t bh, uint64_t bl)
{
    float128 ret = float128_sub(make_float128(ah, al),
                                make_float128(bh, bl),
                                &env->fpu_status);
    handle_exceptions(env, GETPC());
    return RET128(ret);
}

/* 32-bit FP division */
uint64_t HELPER(deb)(CPUS390XState *env, uint64_t f1, uint64_t f2)
{
    float32 ret = float32_div(f1, f2, &env->fpu_status);
    handle_exceptions(env, GETPC());
    return ret;
}

/* 64-bit FP division */
uint64_t HELPER(ddb)(CPUS390XState *env, uint64_t f1, uint64_t f2)
{
    float64 ret = float64_div(f1, f2, &env->fpu_status);
    handle_exceptions(env, GETPC());
    return ret;
}

/* 128-bit FP division */
uint64_t HELPER(dxb)(CPUS390XState *env, uint64_t ah, uint64_t al,
                     uint64_t bh, uint64_t bl)
{
    float128 ret = float128_div(make_float128(ah, al),
                                make_float128(bh, bl),
                                &env->fpu_status);
    handle_exceptions(env, GETPC());
    return RET128(ret);
}

/* 32-bit FP multiplication */
uint64_t HELPER(meeb)(CPUS390XState *env, uint64_t f1, uint64_t f2)
{
    float32 ret = float32_mul(f1, f2, &env->fpu_status);
    handle_exceptions(env, GETPC());
    return ret;
}

/* 64-bit FP multiplication */
uint64_t HELPER(mdb)(CPUS390XState *env, uint64_t f1, uint64_t f2)
{
    float64 ret = float64_mul(f1, f2, &env->fpu_status);
    handle_exceptions(env, GETPC());
    return ret;
}

/* 64/32-bit FP multiplication */
uint64_t HELPER(mdeb)(CPUS390XState *env, uint64_t f1, uint64_t f2)
{
    float64 ret = float32_to_float64(f2, &env->fpu_status);
    ret = float64_mul(f1, ret, &env->fpu_status);
    handle_exceptions(env, GETPC());
    return ret;
}

/* 128-bit FP multiplication */
uint64_t HELPER(mxb)(CPUS390XState *env, uint64_t ah, uint64_t al,
                     uint64_t bh, uint64_t bl)
{
    float128 ret = float128_mul(make_float128(ah, al),
                                make_float128(bh, bl),
                                &env->fpu_status);
    handle_exceptions(env, GETPC());
    return RET128(ret);
}

/* 128/64-bit FP multiplication */
uint64_t HELPER(mxdb)(CPUS390XState *env, uint64_t ah, uint64_t al,
                      uint64_t f2)
{
    float128 ret = float64_to_float128(f2, &env->fpu_status);
    ret = float128_mul(make_float128(ah, al), ret, &env->fpu_status);
    handle_exceptions(env, GETPC());
    return RET128(ret);
}

/* convert 32-bit float to 64-bit float */
uint64_t HELPER(ldeb)(CPUS390XState *env, uint64_t f2)
{
    float64 ret = float32_to_float64(f2, &env->fpu_status);
    handle_exceptions(env, GETPC());
<<<<<<< HEAD
    return float64_maybe_silence_nan(ret);
=======
    return float64_maybe_silence_nan(ret, &env->fpu_status);
>>>>>>> 7124ccf8
}

/* convert 128-bit float to 64-bit float */
uint64_t HELPER(ldxb)(CPUS390XState *env, uint64_t ah, uint64_t al)
{
    float64 ret = float128_to_float64(make_float128(ah, al), &env->fpu_status);
    handle_exceptions(env, GETPC());
<<<<<<< HEAD
    return float64_maybe_silence_nan(ret);
=======
    return float64_maybe_silence_nan(ret, &env->fpu_status);
>>>>>>> 7124ccf8
}

/* convert 64-bit float to 128-bit float */
uint64_t HELPER(lxdb)(CPUS390XState *env, uint64_t f2)
{
    float128 ret = float64_to_float128(f2, &env->fpu_status);
    handle_exceptions(env, GETPC());
<<<<<<< HEAD
    return RET128(float128_maybe_silence_nan(ret));
=======
    return RET128(float128_maybe_silence_nan(ret, &env->fpu_status));
>>>>>>> 7124ccf8
}

/* convert 32-bit float to 128-bit float */
uint64_t HELPER(lxeb)(CPUS390XState *env, uint64_t f2)
{
    float128 ret = float32_to_float128(f2, &env->fpu_status);
    handle_exceptions(env, GETPC());
<<<<<<< HEAD
    return RET128(float128_maybe_silence_nan(ret));
=======
    return RET128(float128_maybe_silence_nan(ret, &env->fpu_status));
>>>>>>> 7124ccf8
}

/* convert 64-bit float to 32-bit float */
uint64_t HELPER(ledb)(CPUS390XState *env, uint64_t f2)
{
    float32 ret = float64_to_float32(f2, &env->fpu_status);
    handle_exceptions(env, GETPC());
<<<<<<< HEAD
    return float32_maybe_silence_nan(ret);
=======
    return float32_maybe_silence_nan(ret, &env->fpu_status);
>>>>>>> 7124ccf8
}

/* convert 128-bit float to 32-bit float */
uint64_t HELPER(lexb)(CPUS390XState *env, uint64_t ah, uint64_t al)
{
    float32 ret = float128_to_float32(make_float128(ah, al), &env->fpu_status);
    handle_exceptions(env, GETPC());
<<<<<<< HEAD
    return float32_maybe_silence_nan(ret);
=======
    return float32_maybe_silence_nan(ret, &env->fpu_status);
>>>>>>> 7124ccf8
}

/* 32-bit FP compare */
uint32_t HELPER(ceb)(CPUS390XState *env, uint64_t f1, uint64_t f2)
{
    int cmp = float32_compare_quiet(f1, f2, &env->fpu_status);
    handle_exceptions(env, GETPC());
    return float_comp_to_cc(env, cmp);
}

/* 64-bit FP compare */
uint32_t HELPER(cdb)(CPUS390XState *env, uint64_t f1, uint64_t f2)
{
    int cmp = float64_compare_quiet(f1, f2, &env->fpu_status);
    handle_exceptions(env, GETPC());
    return float_comp_to_cc(env, cmp);
}

/* 128-bit FP compare */
uint32_t HELPER(cxb)(CPUS390XState *env, uint64_t ah, uint64_t al,
                     uint64_t bh, uint64_t bl)
{
    int cmp = float128_compare_quiet(make_float128(ah, al),
                                     make_float128(bh, bl),
                                     &env->fpu_status);
    handle_exceptions(env, GETPC());
    return float_comp_to_cc(env, cmp);
}

static int swap_round_mode(CPUS390XState *env, int m3)
{
    int ret = env->fpu_status.float_rounding_mode;
    switch (m3) {
    case 0:
        /* current mode */
        break;
    case 1:
        /* biased round no nearest */
    case 4:
        /* round to nearest */
        set_float_rounding_mode(float_round_nearest_even, &env->fpu_status);
        break;
    case 5:
        /* round to zero */
        set_float_rounding_mode(float_round_to_zero, &env->fpu_status);
        break;
    case 6:
        /* round to +inf */
        set_float_rounding_mode(float_round_up, &env->fpu_status);
        break;
    case 7:
        /* round to -inf */
        set_float_rounding_mode(float_round_down, &env->fpu_status);
        break;
    }
    return ret;
}

/* convert 64-bit int to 32-bit float */
uint64_t HELPER(cegb)(CPUS390XState *env, int64_t v2, uint32_t m3)
{
    int hold = swap_round_mode(env, m3);
    float32 ret = int64_to_float32(v2, &env->fpu_status);
    set_float_rounding_mode(hold, &env->fpu_status);
    handle_exceptions(env, GETPC());
    return ret;
}

/* convert 64-bit int to 64-bit float */
uint64_t HELPER(cdgb)(CPUS390XState *env, int64_t v2, uint32_t m3)
{
    int hold = swap_round_mode(env, m3);
    float64 ret = int64_to_float64(v2, &env->fpu_status);
    set_float_rounding_mode(hold, &env->fpu_status);
    handle_exceptions(env, GETPC());
    return ret;
}

/* convert 64-bit int to 128-bit float */
uint64_t HELPER(cxgb)(CPUS390XState *env, int64_t v2, uint32_t m3)
{
    int hold = swap_round_mode(env, m3);
    float128 ret = int64_to_float128(v2, &env->fpu_status);
    set_float_rounding_mode(hold, &env->fpu_status);
    handle_exceptions(env, GETPC());
    return RET128(ret);
}

/* convert 64-bit uint to 32-bit float */
uint64_t HELPER(celgb)(CPUS390XState *env, uint64_t v2, uint32_t m3)
{
    int hold = swap_round_mode(env, m3);
    float32 ret = uint64_to_float32(v2, &env->fpu_status);
    set_float_rounding_mode(hold, &env->fpu_status);
    handle_exceptions(env, GETPC());
    return ret;
}

/* convert 64-bit uint to 64-bit float */
uint64_t HELPER(cdlgb)(CPUS390XState *env, uint64_t v2, uint32_t m3)
{
    int hold = swap_round_mode(env, m3);
    float64 ret = uint64_to_float64(v2, &env->fpu_status);
    set_float_rounding_mode(hold, &env->fpu_status);
    handle_exceptions(env, GETPC());
    return ret;
}

/* convert 64-bit uint to 128-bit float */
uint64_t HELPER(cxlgb)(CPUS390XState *env, uint64_t v2, uint32_t m3)
{
    int hold = swap_round_mode(env, m3);
    float128 ret = uint64_to_float128(v2, &env->fpu_status);
    set_float_rounding_mode(hold, &env->fpu_status);
    handle_exceptions(env, GETPC());
    return RET128(ret);
}

/* convert 32-bit float to 64-bit int */
uint64_t HELPER(cgeb)(CPUS390XState *env, uint64_t v2, uint32_t m3)
{
    int hold = swap_round_mode(env, m3);
    int64_t ret = float32_to_int64(v2, &env->fpu_status);
    set_float_rounding_mode(hold, &env->fpu_status);
    handle_exceptions(env, GETPC());
    return ret;
}

/* convert 64-bit float to 64-bit int */
uint64_t HELPER(cgdb)(CPUS390XState *env, uint64_t v2, uint32_t m3)
{
    int hold = swap_round_mode(env, m3);
    int64_t ret = float64_to_int64(v2, &env->fpu_status);
    set_float_rounding_mode(hold, &env->fpu_status);
    handle_exceptions(env, GETPC());
    return ret;
}

/* convert 128-bit float to 64-bit int */
uint64_t HELPER(cgxb)(CPUS390XState *env, uint64_t h, uint64_t l, uint32_t m3)
{
    int hold = swap_round_mode(env, m3);
    float128 v2 = make_float128(h, l);
    int64_t ret = float128_to_int64(v2, &env->fpu_status);
    set_float_rounding_mode(hold, &env->fpu_status);
    handle_exceptions(env, GETPC());
    return ret;
}

/* convert 32-bit float to 32-bit int */
uint64_t HELPER(cfeb)(CPUS390XState *env, uint64_t v2, uint32_t m3)
{
    int hold = swap_round_mode(env, m3);
    int32_t ret = float32_to_int32(v2, &env->fpu_status);
    set_float_rounding_mode(hold, &env->fpu_status);
    handle_exceptions(env, GETPC());
    return ret;
}

/* convert 64-bit float to 32-bit int */
uint64_t HELPER(cfdb)(CPUS390XState *env, uint64_t v2, uint32_t m3)
{
    int hold = swap_round_mode(env, m3);
    int32_t ret = float64_to_int32(v2, &env->fpu_status);
    set_float_rounding_mode(hold, &env->fpu_status);
    handle_exceptions(env, GETPC());
    return ret;
}

/* convert 128-bit float to 32-bit int */
uint64_t HELPER(cfxb)(CPUS390XState *env, uint64_t h, uint64_t l, uint32_t m3)
{
    int hold = swap_round_mode(env, m3);
    float128 v2 = make_float128(h, l);
    int32_t ret = float128_to_int32(v2, &env->fpu_status);
    set_float_rounding_mode(hold, &env->fpu_status);
    handle_exceptions(env, GETPC());
    return ret;
}

/* convert 32-bit float to 64-bit uint */
uint64_t HELPER(clgeb)(CPUS390XState *env, uint64_t v2, uint32_t m3)
{
    int hold = swap_round_mode(env, m3);
    uint64_t ret;
    v2 = float32_to_float64(v2, &env->fpu_status);
    ret = float64_to_uint64(v2, &env->fpu_status);
    set_float_rounding_mode(hold, &env->fpu_status);
    handle_exceptions(env, GETPC());
    return ret;
}

/* convert 64-bit float to 64-bit uint */
uint64_t HELPER(clgdb)(CPUS390XState *env, uint64_t v2, uint32_t m3)
{
    int hold = swap_round_mode(env, m3);
    uint64_t ret = float64_to_uint64(v2, &env->fpu_status);
    set_float_rounding_mode(hold, &env->fpu_status);
    handle_exceptions(env, GETPC());
    return ret;
}

/* convert 128-bit float to 64-bit uint */
uint64_t HELPER(clgxb)(CPUS390XState *env, uint64_t h, uint64_t l, uint32_t m3)
{
    int hold = swap_round_mode(env, m3);
    float128 v2 = make_float128(h, l);
    /* ??? Not 100% correct.  */
    uint64_t ret = float128_to_int64(v2, &env->fpu_status);
    set_float_rounding_mode(hold, &env->fpu_status);
    handle_exceptions(env, GETPC());
    return ret;
}

/* convert 32-bit float to 32-bit uint */
uint64_t HELPER(clfeb)(CPUS390XState *env, uint64_t v2, uint32_t m3)
{
    int hold = swap_round_mode(env, m3);
    uint32_t ret = float32_to_uint32(v2, &env->fpu_status);
    set_float_rounding_mode(hold, &env->fpu_status);
    handle_exceptions(env, GETPC());
    return ret;
}

/* convert 64-bit float to 32-bit uint */
uint64_t HELPER(clfdb)(CPUS390XState *env, uint64_t v2, uint32_t m3)
{
    int hold = swap_round_mode(env, m3);
    uint32_t ret = float64_to_uint32(v2, &env->fpu_status);
    set_float_rounding_mode(hold, &env->fpu_status);
    handle_exceptions(env, GETPC());
    return ret;
}

/* convert 128-bit float to 32-bit uint */
uint64_t HELPER(clfxb)(CPUS390XState *env, uint64_t h, uint64_t l, uint32_t m3)
{
    int hold = swap_round_mode(env, m3);
    float128 v2 = make_float128(h, l);
    /* Not 100% correct.  */
    uint32_t ret = float128_to_int64(v2, &env->fpu_status);
    set_float_rounding_mode(hold, &env->fpu_status);
    handle_exceptions(env, GETPC());
    return ret;
}

/* round to integer 32-bit */
uint64_t HELPER(fieb)(CPUS390XState *env, uint64_t f2, uint32_t m3)
{
    int hold = swap_round_mode(env, m3);
    float32 ret = float32_round_to_int(f2, &env->fpu_status);
    set_float_rounding_mode(hold, &env->fpu_status);
    handle_exceptions(env, GETPC());
    return ret;
}

/* round to integer 64-bit */
uint64_t HELPER(fidb)(CPUS390XState *env, uint64_t f2, uint32_t m3)
{
    int hold = swap_round_mode(env, m3);
    float64 ret = float64_round_to_int(f2, &env->fpu_status);
    set_float_rounding_mode(hold, &env->fpu_status);
    handle_exceptions(env, GETPC());
    return ret;
}

/* round to integer 128-bit */
uint64_t HELPER(fixb)(CPUS390XState *env, uint64_t ah, uint64_t al, uint32_t m3)
{
    int hold = swap_round_mode(env, m3);
    float128 ret = float128_round_to_int(make_float128(ah, al),
                                         &env->fpu_status);
    set_float_rounding_mode(hold, &env->fpu_status);
    handle_exceptions(env, GETPC());
    return RET128(ret);
}

/* 32-bit FP multiply and add */
uint64_t HELPER(maeb)(CPUS390XState *env, uint64_t f1,
                      uint64_t f2, uint64_t f3)
{
    float32 ret = float32_muladd(f2, f3, f1, 0, &env->fpu_status);
    handle_exceptions(env, GETPC());
    return ret;
}

/* 64-bit FP multiply and add */
uint64_t HELPER(madb)(CPUS390XState *env, uint64_t f1,
                      uint64_t f2, uint64_t f3)
{
    float64 ret = float64_muladd(f2, f3, f1, 0, &env->fpu_status);
    handle_exceptions(env, GETPC());
    return ret;
}

/* 32-bit FP multiply and subtract */
uint64_t HELPER(mseb)(CPUS390XState *env, uint64_t f1,
                      uint64_t f2, uint64_t f3)
{
    float32 ret = float32_muladd(f2, f3, f1, float_muladd_negate_c,
                                 &env->fpu_status);
    handle_exceptions(env, GETPC());
    return ret;
}

/* 64-bit FP multiply and subtract */
uint64_t HELPER(msdb)(CPUS390XState *env, uint64_t f1,
                      uint64_t f2, uint64_t f3)
{
    float64 ret = float64_muladd(f2, f3, f1, float_muladd_negate_c,
                                 &env->fpu_status);
    handle_exceptions(env, GETPC());
    return ret;
}

/* test data class 32-bit */
uint32_t HELPER(tceb)(CPUS390XState *env, uint64_t f1, uint64_t m2)
{
    float32 v1 = f1;
    int neg = float32_is_neg(v1);
    uint32_t cc = 0;

    if ((float32_is_zero(v1) && (m2 & (1 << (11-neg)))) ||
        (float32_is_infinity(v1) && (m2 & (1 << (5-neg)))) ||
        (float32_is_any_nan(v1) && (m2 & (1 << (3-neg)))) ||
        (float32_is_signaling_nan(v1, &env->fpu_status) &&
         (m2 & (1 << (1-neg))))) {
        cc = 1;
    } else if (m2 & (1 << (9-neg))) {
        /* assume normalized number */
        cc = 1;
    }
    /* FIXME: denormalized? */
    return cc;
}

/* test data class 64-bit */
uint32_t HELPER(tcdb)(CPUS390XState *env, uint64_t v1, uint64_t m2)
{
    int neg = float64_is_neg(v1);
    uint32_t cc = 0;

    if ((float64_is_zero(v1) && (m2 & (1 << (11-neg)))) ||
        (float64_is_infinity(v1) && (m2 & (1 << (5-neg)))) ||
        (float64_is_any_nan(v1) && (m2 & (1 << (3-neg)))) ||
        (float64_is_signaling_nan(v1, &env->fpu_status) &&
         (m2 & (1 << (1-neg))))) {
        cc = 1;
    } else if (m2 & (1 << (9-neg))) {
        /* assume normalized number */
        cc = 1;
    }
    /* FIXME: denormalized? */
    return cc;
}

/* test data class 128-bit */
uint32_t HELPER(tcxb)(CPUS390XState *env, uint64_t ah,
                      uint64_t al, uint64_t m2)
{
    float128 v1 = make_float128(ah, al);
    int neg = float128_is_neg(v1);
    uint32_t cc = 0;

    if ((float128_is_zero(v1) && (m2 & (1 << (11-neg)))) ||
        (float128_is_infinity(v1) && (m2 & (1 << (5-neg)))) ||
        (float128_is_any_nan(v1) && (m2 & (1 << (3-neg)))) ||
        (float128_is_signaling_nan(v1, &env->fpu_status) &&
         (m2 & (1 << (1-neg))))) {
        cc = 1;
    } else if (m2 & (1 << (9-neg))) {
        /* assume normalized number */
        cc = 1;
    }
    /* FIXME: denormalized? */
    return cc;
}

/* square root 32-bit */
uint64_t HELPER(sqeb)(CPUS390XState *env, uint64_t f2)
{
    float32 ret = float32_sqrt(f2, &env->fpu_status);
    handle_exceptions(env, GETPC());
    return ret;
}

/* square root 64-bit */
uint64_t HELPER(sqdb)(CPUS390XState *env, uint64_t f2)
{
    float64 ret = float64_sqrt(f2, &env->fpu_status);
    handle_exceptions(env, GETPC());
    return ret;
}

/* square root 128-bit */
uint64_t HELPER(sqxb)(CPUS390XState *env, uint64_t ah, uint64_t al)
{
    float128 ret = float128_sqrt(make_float128(ah, al), &env->fpu_status);
    handle_exceptions(env, GETPC());
    return RET128(ret);
}

static const int fpc_to_rnd[4] = {
    float_round_nearest_even,
    float_round_to_zero,
    float_round_up,
    float_round_down
};

/* set fpc */
void HELPER(sfpc)(CPUS390XState *env, uint64_t fpc)
{
    /* Install everything in the main FPC.  */
    env->fpc = fpc;

    /* Install the rounding mode in the shadow fpu_status.  */
    set_float_rounding_mode(fpc_to_rnd[fpc & 3], &env->fpu_status);
}

/* set fpc and signal */
void HELPER(sfas)(CPUS390XState *env, uint64_t val)
{
    uint32_t signalling = env->fpc;
    uint32_t source = val;
    uint32_t s390_exc;

    /* The contents of the source operand are placed in the FPC register;
       then the flags in the FPC register are set to the logical OR of the
       signalling flags and the source flags.  */
    env->fpc = source | (signalling & 0x00ff0000);
    set_float_rounding_mode(fpc_to_rnd[source & 3], &env->fpu_status);

    /* If any signalling flag is 1 and the corresponding source mask
       is also 1, a simulated-iee-exception trap occurs.  */
    s390_exc = (signalling >> 16) & (source >> 24);
    if (s390_exc) {
        ieee_exception(env, s390_exc | 3, GETPC());
    }
}<|MERGE_RESOLUTION|>--- conflicted
+++ resolved
@@ -267,11 +267,7 @@
 {
     float64 ret = float32_to_float64(f2, &env->fpu_status);
     handle_exceptions(env, GETPC());
-<<<<<<< HEAD
-    return float64_maybe_silence_nan(ret);
-=======
     return float64_maybe_silence_nan(ret, &env->fpu_status);
->>>>>>> 7124ccf8
 }
 
 /* convert 128-bit float to 64-bit float */
@@ -279,11 +275,7 @@
 {
     float64 ret = float128_to_float64(make_float128(ah, al), &env->fpu_status);
     handle_exceptions(env, GETPC());
-<<<<<<< HEAD
-    return float64_maybe_silence_nan(ret);
-=======
     return float64_maybe_silence_nan(ret, &env->fpu_status);
->>>>>>> 7124ccf8
 }
 
 /* convert 64-bit float to 128-bit float */
@@ -291,11 +283,7 @@
 {
     float128 ret = float64_to_float128(f2, &env->fpu_status);
     handle_exceptions(env, GETPC());
-<<<<<<< HEAD
-    return RET128(float128_maybe_silence_nan(ret));
-=======
     return RET128(float128_maybe_silence_nan(ret, &env->fpu_status));
->>>>>>> 7124ccf8
 }
 
 /* convert 32-bit float to 128-bit float */
@@ -303,11 +291,7 @@
 {
     float128 ret = float32_to_float128(f2, &env->fpu_status);
     handle_exceptions(env, GETPC());
-<<<<<<< HEAD
-    return RET128(float128_maybe_silence_nan(ret));
-=======
     return RET128(float128_maybe_silence_nan(ret, &env->fpu_status));
->>>>>>> 7124ccf8
 }
 
 /* convert 64-bit float to 32-bit float */
@@ -315,11 +299,7 @@
 {
     float32 ret = float64_to_float32(f2, &env->fpu_status);
     handle_exceptions(env, GETPC());
-<<<<<<< HEAD
-    return float32_maybe_silence_nan(ret);
-=======
     return float32_maybe_silence_nan(ret, &env->fpu_status);
->>>>>>> 7124ccf8
 }
 
 /* convert 128-bit float to 32-bit float */
@@ -327,11 +307,7 @@
 {
     float32 ret = float128_to_float32(make_float128(ah, al), &env->fpu_status);
     handle_exceptions(env, GETPC());
-<<<<<<< HEAD
-    return float32_maybe_silence_nan(ret);
-=======
     return float32_maybe_silence_nan(ret, &env->fpu_status);
->>>>>>> 7124ccf8
 }
 
 /* 32-bit FP compare */
