/*
 * QEMU S390x KVM implementation
 *
 * Copyright (c) 2009 Alexander Graf <agraf@suse.de>
 * Copyright IBM Corp. 2012
 *
 * This library is free software; you can redistribute it and/or
 * modify it under the terms of the GNU Lesser General Public
 * License as published by the Free Software Foundation; either
 * version 2 of the License, or (at your option) any later version.
 *
 * This library is distributed in the hope that it will be useful,
 * but WITHOUT ANY WARRANTY; without even the implied warranty of
 * MERCHANTABILITY or FITNESS FOR A PARTICULAR PURPOSE.  See the GNU
 * Lesser General Public License for more details.
 *
 * Contributions after 2012-10-29 are licensed under the terms of the
 * GNU GPL, version 2 or (at your option) any later version.
 *
 * You should have received a copy of the GNU (Lesser) General Public
 * License along with this library; if not, see <http://www.gnu.org/licenses/>.
 */

#include "qemu/osdep.h"
#include <sys/ioctl.h>

#include <linux/kvm.h>
#include <asm/ptrace.h>

#include "qemu-common.h"
<<<<<<< HEAD
=======
#include "cpu.h"
>>>>>>> 7124ccf8
#include "qemu/error-report.h"
#include "qemu/timer.h"
#include "sysemu/sysemu.h"
#include "sysemu/kvm.h"
#include "hw/hw.h"
#include "sysemu/device_tree.h"
#include "qapi/qmp/qjson.h"
#include "exec/gdbstub.h"
#include "exec/address-spaces.h"
#include "trace.h"
#include "qapi-event.h"
#include "hw/s390x/s390-pci-inst.h"
#include "hw/s390x/s390-pci-bus.h"
#include "hw/s390x/ipl.h"
#include "hw/s390x/ebcdic.h"
#include "exec/memattrs.h"
<<<<<<< HEAD
=======
#include "hw/s390x/s390-virtio-ccw.h"
>>>>>>> 7124ccf8

/* #define DEBUG_KVM */

#ifdef DEBUG_KVM
#define DPRINTF(fmt, ...) \
    do { fprintf(stderr, fmt, ## __VA_ARGS__); } while (0)
#else
#define DPRINTF(fmt, ...) \
    do { } while (0)
#endif

#define kvm_vm_check_mem_attr(s, attr) \
    kvm_vm_check_attr(s, KVM_S390_VM_MEM_CTRL, attr)

#define IPA0_DIAG                       0x8300
#define IPA0_SIGP                       0xae00
#define IPA0_B2                         0xb200
#define IPA0_B9                         0xb900
#define IPA0_EB                         0xeb00
#define IPA0_E3                         0xe300

#define PRIV_B2_SCLP_CALL               0x20
#define PRIV_B2_CSCH                    0x30
#define PRIV_B2_HSCH                    0x31
#define PRIV_B2_MSCH                    0x32
#define PRIV_B2_SSCH                    0x33
#define PRIV_B2_STSCH                   0x34
#define PRIV_B2_TSCH                    0x35
#define PRIV_B2_TPI                     0x36
#define PRIV_B2_SAL                     0x37
#define PRIV_B2_RSCH                    0x38
#define PRIV_B2_STCRW                   0x39
#define PRIV_B2_STCPS                   0x3a
#define PRIV_B2_RCHP                    0x3b
#define PRIV_B2_SCHM                    0x3c
#define PRIV_B2_CHSC                    0x5f
#define PRIV_B2_SIGA                    0x74
#define PRIV_B2_XSCH                    0x76

#define PRIV_EB_SQBS                    0x8a
#define PRIV_EB_PCISTB                  0xd0
#define PRIV_EB_SIC                     0xd1

#define PRIV_B9_EQBS                    0x9c
#define PRIV_B9_CLP                     0xa0
#define PRIV_B9_PCISTG                  0xd0
#define PRIV_B9_PCILG                   0xd2
#define PRIV_B9_RPCIT                   0xd3

#define PRIV_E3_MPCIFC                  0xd0
#define PRIV_E3_STPCIFC                 0xd4

#define DIAG_TIMEREVENT                 0x288
#define DIAG_IPL                        0x308
#define DIAG_KVM_HYPERCALL              0x500
#define DIAG_KVM_BREAKPOINT             0x501

#define ICPT_INSTRUCTION                0x04
#define ICPT_PROGRAM                    0x08
#define ICPT_EXT_INT                    0x14
#define ICPT_WAITPSW                    0x1c
#define ICPT_SOFT_INTERCEPT             0x24
#define ICPT_CPU_STOP                   0x28
#define ICPT_OPEREXC                    0x2c
#define ICPT_IO                         0x40

#define NR_LOCAL_IRQS 32
/*
 * Needs to be big enough to contain max_cpus emergency signals
 * and in addition NR_LOCAL_IRQS interrupts
 */
#define VCPU_IRQ_BUF_SIZE (sizeof(struct kvm_s390_irq) * \
                           (max_cpus + NR_LOCAL_IRQS))

static CPUWatchpoint hw_watchpoint;
/*
 * We don't use a list because this structure is also used to transmit the
 * hardware breakpoints to the kernel.
 */
static struct kvm_hw_breakpoint *hw_breakpoints;
static int nb_hw_breakpoints;

const KVMCapabilityInfo kvm_arch_required_capabilities[] = {
    KVM_CAP_LAST_INFO
};

static QemuMutex qemu_sigp_mutex;

static int cap_sync_regs;
static int cap_async_pf;
static int cap_mem_op;
static int cap_s390_irq;
<<<<<<< HEAD
=======
static int cap_ri;
>>>>>>> 7124ccf8

static void *legacy_s390_alloc(size_t size, uint64_t *align);

static int kvm_s390_query_mem_limit(KVMState *s, uint64_t *memory_limit)
{
    struct kvm_device_attr attr = {
        .group = KVM_S390_VM_MEM_CTRL,
        .attr = KVM_S390_VM_MEM_LIMIT_SIZE,
        .addr = (uint64_t) memory_limit,
    };

    return kvm_vm_ioctl(s, KVM_GET_DEVICE_ATTR, &attr);
}

int kvm_s390_set_mem_limit(KVMState *s, uint64_t new_limit, uint64_t *hw_limit)
{
    int rc;

    struct kvm_device_attr attr = {
        .group = KVM_S390_VM_MEM_CTRL,
        .attr = KVM_S390_VM_MEM_LIMIT_SIZE,
        .addr = (uint64_t) &new_limit,
    };

    if (!kvm_vm_check_mem_attr(s, KVM_S390_VM_MEM_LIMIT_SIZE)) {
        return 0;
    }

    rc = kvm_s390_query_mem_limit(s, hw_limit);
    if (rc) {
        return rc;
    } else if (*hw_limit < new_limit) {
        return -E2BIG;
    }

    return kvm_vm_ioctl(s, KVM_SET_DEVICE_ATTR, &attr);
<<<<<<< HEAD
=======
}

static bool kvm_s390_cmma_available(void)
{
    static bool initialized, value;

    if (!initialized) {
        initialized = true;
        value = kvm_vm_check_mem_attr(kvm_state, KVM_S390_VM_MEM_ENABLE_CMMA) &&
                kvm_vm_check_mem_attr(kvm_state, KVM_S390_VM_MEM_CLR_CMMA);
    }
    return value;
>>>>>>> 7124ccf8
}

void kvm_s390_cmma_reset(void)
{
    int rc;
    struct kvm_device_attr attr = {
        .group = KVM_S390_VM_MEM_CTRL,
        .attr = KVM_S390_VM_MEM_CLR_CMMA,
    };

<<<<<<< HEAD
=======
    if (mem_path || !kvm_s390_cmma_available()) {
        return;
    }

>>>>>>> 7124ccf8
    rc = kvm_vm_ioctl(kvm_state, KVM_SET_DEVICE_ATTR, &attr);
    trace_kvm_clear_cmma(rc);
}

static void kvm_s390_enable_cmma(void)
{
    int rc;
    struct kvm_device_attr attr = {
        .group = KVM_S390_VM_MEM_CTRL,
        .attr = KVM_S390_VM_MEM_ENABLE_CMMA,
    };

<<<<<<< HEAD
    if (!kvm_vm_check_mem_attr(s, KVM_S390_VM_MEM_ENABLE_CMMA) ||
        !kvm_vm_check_mem_attr(s, KVM_S390_VM_MEM_CLR_CMMA)) {
        return;
    }

    rc = kvm_vm_ioctl(s, KVM_SET_DEVICE_ATTR, &attr);
    trace_kvm_enable_cmma(rc);
}

static void kvm_s390_set_attr(uint64_t attr)
{
    struct kvm_device_attr attribute = {
        .group = KVM_S390_VM_CRYPTO,
        .attr  = attr,
    };

    int ret = kvm_vm_ioctl(kvm_state, KVM_SET_DEVICE_ATTR, &attribute);

    if (ret) {
        error_report("Failed to set crypto device attribute %lu: %s",
                     attr, strerror(-ret));
    }
}

static void kvm_s390_init_aes_kw(void)
{
    uint64_t attr = KVM_S390_VM_CRYPTO_DISABLE_AES_KW;

    if (object_property_get_bool(OBJECT(qdev_get_machine()), "aes-key-wrap",
                                 NULL)) {
            attr = KVM_S390_VM_CRYPTO_ENABLE_AES_KW;
    }

    if (kvm_vm_check_attr(kvm_state, KVM_S390_VM_CRYPTO, attr)) {
            kvm_s390_set_attr(attr);
    }
}

static void kvm_s390_init_dea_kw(void)
{
    uint64_t attr = KVM_S390_VM_CRYPTO_DISABLE_DEA_KW;

    if (object_property_get_bool(OBJECT(qdev_get_machine()), "dea-key-wrap",
                                 NULL)) {
            attr = KVM_S390_VM_CRYPTO_ENABLE_DEA_KW;
    }

    if (kvm_vm_check_attr(kvm_state, KVM_S390_VM_CRYPTO, attr)) {
            kvm_s390_set_attr(attr);
    }
}

void kvm_s390_crypto_reset(void)
{
    kvm_s390_init_aes_kw();
    kvm_s390_init_dea_kw();
}

int kvm_arch_init(MachineState *ms, KVMState *s)
{
    cap_sync_regs = kvm_check_extension(s, KVM_CAP_SYNC_REGS);
    cap_async_pf = kvm_check_extension(s, KVM_CAP_ASYNC_PF);
    cap_mem_op = kvm_check_extension(s, KVM_CAP_S390_MEM_OP);
    cap_s390_irq = kvm_check_extension(s, KVM_CAP_S390_INJECT_IRQ);

    if (!mem_path) {
        kvm_s390_enable_cmma(s);
=======
    rc = kvm_vm_ioctl(kvm_state, KVM_SET_DEVICE_ATTR, &attr);
    trace_kvm_enable_cmma(rc);
}

static void kvm_s390_set_attr(uint64_t attr)
{
    struct kvm_device_attr attribute = {
        .group = KVM_S390_VM_CRYPTO,
        .attr  = attr,
    };

    int ret = kvm_vm_ioctl(kvm_state, KVM_SET_DEVICE_ATTR, &attribute);

    if (ret) {
        error_report("Failed to set crypto device attribute %lu: %s",
                     attr, strerror(-ret));
    }
}

static void kvm_s390_init_aes_kw(void)
{
    uint64_t attr = KVM_S390_VM_CRYPTO_DISABLE_AES_KW;

    if (object_property_get_bool(OBJECT(qdev_get_machine()), "aes-key-wrap",
                                 NULL)) {
            attr = KVM_S390_VM_CRYPTO_ENABLE_AES_KW;
    }

    if (kvm_vm_check_attr(kvm_state, KVM_S390_VM_CRYPTO, attr)) {
            kvm_s390_set_attr(attr);
    }
}

static void kvm_s390_init_dea_kw(void)
{
    uint64_t attr = KVM_S390_VM_CRYPTO_DISABLE_DEA_KW;

    if (object_property_get_bool(OBJECT(qdev_get_machine()), "dea-key-wrap",
                                 NULL)) {
            attr = KVM_S390_VM_CRYPTO_ENABLE_DEA_KW;
    }

    if (kvm_vm_check_attr(kvm_state, KVM_S390_VM_CRYPTO, attr)) {
            kvm_s390_set_attr(attr);
    }
}

void kvm_s390_crypto_reset(void)
{
    if (s390_has_feat(S390_FEAT_MSA_EXT_3)) {
        kvm_s390_init_aes_kw();
        kvm_s390_init_dea_kw();
>>>>>>> 7124ccf8
    }
}

int kvm_arch_init(MachineState *ms, KVMState *s)
{
    cap_sync_regs = kvm_check_extension(s, KVM_CAP_SYNC_REGS);
    cap_async_pf = kvm_check_extension(s, KVM_CAP_ASYNC_PF);
    cap_mem_op = kvm_check_extension(s, KVM_CAP_S390_MEM_OP);
    cap_s390_irq = kvm_check_extension(s, KVM_CAP_S390_INJECT_IRQ);

    if (!kvm_check_extension(s, KVM_CAP_S390_GMAP)
        || !kvm_check_extension(s, KVM_CAP_S390_COW)) {
        phys_mem_set_alloc(legacy_s390_alloc);
    }

    kvm_vm_enable_cap(s, KVM_CAP_S390_USER_SIGP, 0);
    kvm_vm_enable_cap(s, KVM_CAP_S390_VECTOR_REGISTERS, 0);
    kvm_vm_enable_cap(s, KVM_CAP_S390_USER_STSI, 0);
<<<<<<< HEAD
=======
    if (ri_allowed()) {
        if (kvm_vm_enable_cap(s, KVM_CAP_S390_RI, 0) == 0) {
            cap_ri = 1;
        }
    }

    qemu_mutex_init(&qemu_sigp_mutex);
>>>>>>> 7124ccf8

    return 0;
}

unsigned long kvm_arch_vcpu_id(CPUState *cpu)
{
    return cpu->cpu_index;
}

int kvm_arch_init_vcpu(CPUState *cs)
{
    S390CPU *cpu = S390_CPU(cs);
    kvm_s390_set_cpu_state(cpu, cpu->env.cpu_state);
    cpu->irqstate = g_malloc0(VCPU_IRQ_BUF_SIZE);
    return 0;
}

void kvm_s390_reset_vcpu(S390CPU *cpu)
{
    CPUState *cs = CPU(cpu);

    /* The initial reset call is needed here to reset in-kernel
     * vcpu data that we can't access directly from QEMU
     * (i.e. with older kernels which don't support sync_regs/ONE_REG).
     * Before this ioctl cpu_synchronize_state() is called in common kvm
     * code (kvm-all) */
    if (kvm_vcpu_ioctl(cs, KVM_S390_INITIAL_RESET, NULL)) {
        error_report("Initial CPU reset failed on CPU %i", cs->cpu_index);
    }
}

static int can_sync_regs(CPUState *cs, int regs)
{
    return cap_sync_regs && (cs->kvm_run->kvm_valid_regs & regs) == regs;
}

int kvm_arch_put_registers(CPUState *cs, int level)
{
    S390CPU *cpu = S390_CPU(cs);
    CPUS390XState *env = &cpu->env;
    struct kvm_sregs sregs;
    struct kvm_regs regs;
    struct kvm_fpu fpu = {};
    int r;
    int i;

    /* always save the PSW  and the GPRS*/
    cs->kvm_run->psw_addr = env->psw.addr;
    cs->kvm_run->psw_mask = env->psw.mask;

    if (can_sync_regs(cs, KVM_SYNC_GPRS)) {
        for (i = 0; i < 16; i++) {
            cs->kvm_run->s.regs.gprs[i] = env->regs[i];
            cs->kvm_run->kvm_dirty_regs |= KVM_SYNC_GPRS;
        }
    } else {
        for (i = 0; i < 16; i++) {
            regs.gprs[i] = env->regs[i];
        }
        r = kvm_vcpu_ioctl(cs, KVM_SET_REGS, &regs);
        if (r < 0) {
            return r;
        }
    }

    if (can_sync_regs(cs, KVM_SYNC_VRS)) {
        for (i = 0; i < 32; i++) {
            cs->kvm_run->s.regs.vrs[i][0] = env->vregs[i][0].ll;
            cs->kvm_run->s.regs.vrs[i][1] = env->vregs[i][1].ll;
        }
        cs->kvm_run->s.regs.fpc = env->fpc;
        cs->kvm_run->kvm_dirty_regs |= KVM_SYNC_VRS;
    } else if (can_sync_regs(cs, KVM_SYNC_FPRS)) {
        for (i = 0; i < 16; i++) {
            cs->kvm_run->s.regs.fprs[i] = get_freg(env, i)->ll;
        }
        cs->kvm_run->s.regs.fpc = env->fpc;
        cs->kvm_run->kvm_dirty_regs |= KVM_SYNC_FPRS;
    } else {
        /* Floating point */
        for (i = 0; i < 16; i++) {
            fpu.fprs[i] = get_freg(env, i)->ll;
        }
        fpu.fpc = env->fpc;

        r = kvm_vcpu_ioctl(cs, KVM_SET_FPU, &fpu);
        if (r < 0) {
            return r;
        }
    }

    /* Do we need to save more than that? */
    if (level == KVM_PUT_RUNTIME_STATE) {
        return 0;
    }

    if (can_sync_regs(cs, KVM_SYNC_ARCH0)) {
        cs->kvm_run->s.regs.cputm = env->cputm;
        cs->kvm_run->s.regs.ckc = env->ckc;
        cs->kvm_run->s.regs.todpr = env->todpr;
        cs->kvm_run->s.regs.gbea = env->gbea;
        cs->kvm_run->s.regs.pp = env->pp;
        cs->kvm_run->kvm_dirty_regs |= KVM_SYNC_ARCH0;
    } else {
        /*
         * These ONE_REGS are not protected by a capability. As they are only
         * necessary for migration we just trace a possible error, but don't
         * return with an error return code.
         */
        kvm_set_one_reg(cs, KVM_REG_S390_CPU_TIMER, &env->cputm);
        kvm_set_one_reg(cs, KVM_REG_S390_CLOCK_COMP, &env->ckc);
        kvm_set_one_reg(cs, KVM_REG_S390_TODPR, &env->todpr);
        kvm_set_one_reg(cs, KVM_REG_S390_GBEA, &env->gbea);
        kvm_set_one_reg(cs, KVM_REG_S390_PP, &env->pp);
    }
<<<<<<< HEAD
=======

    if (can_sync_regs(cs, KVM_SYNC_RICCB)) {
        memcpy(cs->kvm_run->s.regs.riccb, env->riccb, 64);
        cs->kvm_run->kvm_dirty_regs |= KVM_SYNC_RICCB;
    }
>>>>>>> 7124ccf8

    /* pfault parameters */
    if (can_sync_regs(cs, KVM_SYNC_PFAULT)) {
        cs->kvm_run->s.regs.pft = env->pfault_token;
        cs->kvm_run->s.regs.pfs = env->pfault_select;
        cs->kvm_run->s.regs.pfc = env->pfault_compare;
        cs->kvm_run->kvm_dirty_regs |= KVM_SYNC_PFAULT;
    } else if (cap_async_pf) {
        r = kvm_set_one_reg(cs, KVM_REG_S390_PFTOKEN, &env->pfault_token);
        if (r < 0) {
            return r;
        }
        r = kvm_set_one_reg(cs, KVM_REG_S390_PFCOMPARE, &env->pfault_compare);
        if (r < 0) {
            return r;
        }
        r = kvm_set_one_reg(cs, KVM_REG_S390_PFSELECT, &env->pfault_select);
        if (r < 0) {
            return r;
        }
    }

    /* access registers and control registers*/
    if (can_sync_regs(cs, KVM_SYNC_ACRS | KVM_SYNC_CRS)) {
        for (i = 0; i < 16; i++) {
            cs->kvm_run->s.regs.acrs[i] = env->aregs[i];
            cs->kvm_run->s.regs.crs[i] = env->cregs[i];
        }
        cs->kvm_run->kvm_dirty_regs |= KVM_SYNC_ACRS;
        cs->kvm_run->kvm_dirty_regs |= KVM_SYNC_CRS;
    } else {
        for (i = 0; i < 16; i++) {
            sregs.acrs[i] = env->aregs[i];
            sregs.crs[i] = env->cregs[i];
        }
        r = kvm_vcpu_ioctl(cs, KVM_SET_SREGS, &sregs);
        if (r < 0) {
            return r;
        }
    }

    /* Finally the prefix */
    if (can_sync_regs(cs, KVM_SYNC_PREFIX)) {
        cs->kvm_run->s.regs.prefix = env->psa;
        cs->kvm_run->kvm_dirty_regs |= KVM_SYNC_PREFIX;
    } else {
        /* prefix is only supported via sync regs */
    }
    return 0;
}

int kvm_arch_get_registers(CPUState *cs)
{
    S390CPU *cpu = S390_CPU(cs);
    CPUS390XState *env = &cpu->env;
    struct kvm_sregs sregs;
    struct kvm_regs regs;
    struct kvm_fpu fpu;
    int i, r;

    /* get the PSW */
    env->psw.addr = cs->kvm_run->psw_addr;
    env->psw.mask = cs->kvm_run->psw_mask;

    /* the GPRS */
    if (can_sync_regs(cs, KVM_SYNC_GPRS)) {
        for (i = 0; i < 16; i++) {
            env->regs[i] = cs->kvm_run->s.regs.gprs[i];
        }
    } else {
        r = kvm_vcpu_ioctl(cs, KVM_GET_REGS, &regs);
        if (r < 0) {
            return r;
        }
         for (i = 0; i < 16; i++) {
            env->regs[i] = regs.gprs[i];
        }
    }

    /* The ACRS and CRS */
    if (can_sync_regs(cs, KVM_SYNC_ACRS | KVM_SYNC_CRS)) {
        for (i = 0; i < 16; i++) {
            env->aregs[i] = cs->kvm_run->s.regs.acrs[i];
            env->cregs[i] = cs->kvm_run->s.regs.crs[i];
        }
    } else {
        r = kvm_vcpu_ioctl(cs, KVM_GET_SREGS, &sregs);
        if (r < 0) {
            return r;
        }
         for (i = 0; i < 16; i++) {
            env->aregs[i] = sregs.acrs[i];
            env->cregs[i] = sregs.crs[i];
        }
    }

    /* Floating point and vector registers */
    if (can_sync_regs(cs, KVM_SYNC_VRS)) {
        for (i = 0; i < 32; i++) {
            env->vregs[i][0].ll = cs->kvm_run->s.regs.vrs[i][0];
            env->vregs[i][1].ll = cs->kvm_run->s.regs.vrs[i][1];
        }
        env->fpc = cs->kvm_run->s.regs.fpc;
    } else if (can_sync_regs(cs, KVM_SYNC_FPRS)) {
        for (i = 0; i < 16; i++) {
            get_freg(env, i)->ll = cs->kvm_run->s.regs.fprs[i];
        }
        env->fpc = cs->kvm_run->s.regs.fpc;
    } else {
        r = kvm_vcpu_ioctl(cs, KVM_GET_FPU, &fpu);
        if (r < 0) {
            return r;
        }
        for (i = 0; i < 16; i++) {
            get_freg(env, i)->ll = fpu.fprs[i];
        }
        env->fpc = fpu.fpc;
    }

    /* The prefix */
    if (can_sync_regs(cs, KVM_SYNC_PREFIX)) {
        env->psa = cs->kvm_run->s.regs.prefix;
    }

    if (can_sync_regs(cs, KVM_SYNC_ARCH0)) {
        env->cputm = cs->kvm_run->s.regs.cputm;
        env->ckc = cs->kvm_run->s.regs.ckc;
        env->todpr = cs->kvm_run->s.regs.todpr;
        env->gbea = cs->kvm_run->s.regs.gbea;
        env->pp = cs->kvm_run->s.regs.pp;
    } else {
        /*
         * These ONE_REGS are not protected by a capability. As they are only
         * necessary for migration we just trace a possible error, but don't
         * return with an error return code.
         */
        kvm_get_one_reg(cs, KVM_REG_S390_CPU_TIMER, &env->cputm);
        kvm_get_one_reg(cs, KVM_REG_S390_CLOCK_COMP, &env->ckc);
        kvm_get_one_reg(cs, KVM_REG_S390_TODPR, &env->todpr);
        kvm_get_one_reg(cs, KVM_REG_S390_GBEA, &env->gbea);
        kvm_get_one_reg(cs, KVM_REG_S390_PP, &env->pp);
    }
<<<<<<< HEAD
=======

    if (can_sync_regs(cs, KVM_SYNC_RICCB)) {
        memcpy(env->riccb, cs->kvm_run->s.regs.riccb, 64);
    }
>>>>>>> 7124ccf8

    /* pfault parameters */
    if (can_sync_regs(cs, KVM_SYNC_PFAULT)) {
        env->pfault_token = cs->kvm_run->s.regs.pft;
        env->pfault_select = cs->kvm_run->s.regs.pfs;
        env->pfault_compare = cs->kvm_run->s.regs.pfc;
    } else if (cap_async_pf) {
        r = kvm_get_one_reg(cs, KVM_REG_S390_PFTOKEN, &env->pfault_token);
        if (r < 0) {
            return r;
        }
        r = kvm_get_one_reg(cs, KVM_REG_S390_PFCOMPARE, &env->pfault_compare);
        if (r < 0) {
            return r;
        }
        r = kvm_get_one_reg(cs, KVM_REG_S390_PFSELECT, &env->pfault_select);
        if (r < 0) {
            return r;
        }
    }

    return 0;
}

int kvm_s390_get_clock(uint8_t *tod_high, uint64_t *tod_low)
{
    int r;
    struct kvm_device_attr attr = {
        .group = KVM_S390_VM_TOD,
        .attr = KVM_S390_VM_TOD_LOW,
        .addr = (uint64_t)tod_low,
    };

    r = kvm_vm_ioctl(kvm_state, KVM_GET_DEVICE_ATTR, &attr);
    if (r) {
        return r;
    }

    attr.attr = KVM_S390_VM_TOD_HIGH;
    attr.addr = (uint64_t)tod_high;
    return kvm_vm_ioctl(kvm_state, KVM_GET_DEVICE_ATTR, &attr);
}

int kvm_s390_set_clock(uint8_t *tod_high, uint64_t *tod_low)
{
    int r;

    struct kvm_device_attr attr = {
        .group = KVM_S390_VM_TOD,
        .attr = KVM_S390_VM_TOD_LOW,
        .addr = (uint64_t)tod_low,
    };

    r = kvm_vm_ioctl(kvm_state, KVM_SET_DEVICE_ATTR, &attr);
    if (r) {
        return r;
    }

    attr.attr = KVM_S390_VM_TOD_HIGH;
    attr.addr = (uint64_t)tod_high;
    return kvm_vm_ioctl(kvm_state, KVM_SET_DEVICE_ATTR, &attr);
}

/**
 * kvm_s390_mem_op:
 * @addr:      the logical start address in guest memory
 * @ar:        the access register number
 * @hostbuf:   buffer in host memory. NULL = do only checks w/o copying
 * @len:       length that should be transferred
 * @is_write:  true = write, false = read
 * Returns:    0 on success, non-zero if an exception or error occurred
 *
 * Use KVM ioctl to read/write from/to guest memory. An access exception
 * is injected into the vCPU in case of translation errors.
 */
int kvm_s390_mem_op(S390CPU *cpu, vaddr addr, uint8_t ar, void *hostbuf,
                    int len, bool is_write)
{
    struct kvm_s390_mem_op mem_op = {
        .gaddr = addr,
        .flags = KVM_S390_MEMOP_F_INJECT_EXCEPTION,
        .size = len,
        .op = is_write ? KVM_S390_MEMOP_LOGICAL_WRITE
                       : KVM_S390_MEMOP_LOGICAL_READ,
        .buf = (uint64_t)hostbuf,
        .ar = ar,
    };
    int ret;

    if (!cap_mem_op) {
        return -ENOSYS;
    }
    if (!hostbuf) {
        mem_op.flags |= KVM_S390_MEMOP_F_CHECK_ONLY;
    }

    ret = kvm_vcpu_ioctl(CPU(cpu), KVM_S390_MEM_OP, &mem_op);
    if (ret < 0) {
        error_printf("KVM_S390_MEM_OP failed: %s\n", strerror(-ret));
    }
    return ret;
}

/*
 * Legacy layout for s390:
 * Older S390 KVM requires the topmost vma of the RAM to be
 * smaller than an system defined value, which is at least 256GB.
 * Larger systems have larger values. We put the guest between
 * the end of data segment (system break) and this value. We
 * use 32GB as a base to have enough room for the system break
 * to grow. We also have to use MAP parameters that avoid
 * read-only mapping of guest pages.
 */
static void *legacy_s390_alloc(size_t size, uint64_t *align)
{
    void *mem;

    mem = mmap((void *) 0x800000000ULL, size,
               PROT_EXEC|PROT_READ|PROT_WRITE,
               MAP_SHARED | MAP_ANONYMOUS | MAP_FIXED, -1, 0);
    return mem == MAP_FAILED ? NULL : mem;
}

static uint8_t const *sw_bp_inst;
static uint8_t sw_bp_ilen;

static void determine_sw_breakpoint_instr(void)
{
        /* DIAG 501 is used for sw breakpoints with old kernels */
        static const uint8_t diag_501[] = {0x83, 0x24, 0x05, 0x01};
        /* Instruction 0x0000 is used for sw breakpoints with recent kernels */
        static const uint8_t instr_0x0000[] = {0x00, 0x00};

        if (sw_bp_inst) {
            return;
        }
        if (kvm_vm_enable_cap(kvm_state, KVM_CAP_S390_USER_INSTR0, 0)) {
            sw_bp_inst = diag_501;
            sw_bp_ilen = sizeof(diag_501);
            DPRINTF("KVM: will use 4-byte sw breakpoints.\n");
        } else {
            sw_bp_inst = instr_0x0000;
            sw_bp_ilen = sizeof(instr_0x0000);
            DPRINTF("KVM: will use 2-byte sw breakpoints.\n");
        }
}

int kvm_arch_insert_sw_breakpoint(CPUState *cs, struct kvm_sw_breakpoint *bp)
{
    determine_sw_breakpoint_instr();

    if (cpu_memory_rw_debug(cs, bp->pc, (uint8_t *)&bp->saved_insn,
                            sw_bp_ilen, 0) ||
        cpu_memory_rw_debug(cs, bp->pc, (uint8_t *)sw_bp_inst, sw_bp_ilen, 1)) {
        return -EINVAL;
    }
    return 0;
}

int kvm_arch_remove_sw_breakpoint(CPUState *cs, struct kvm_sw_breakpoint *bp)
{
    uint8_t t[MAX_ILEN];

    if (cpu_memory_rw_debug(cs, bp->pc, t, sw_bp_ilen, 0)) {
        return -EINVAL;
    } else if (memcmp(t, sw_bp_inst, sw_bp_ilen)) {
        return -EINVAL;
    } else if (cpu_memory_rw_debug(cs, bp->pc, (uint8_t *)&bp->saved_insn,
                                   sw_bp_ilen, 1)) {
        return -EINVAL;
    }

    return 0;
}

static struct kvm_hw_breakpoint *find_hw_breakpoint(target_ulong addr,
                                                    int len, int type)
{
    int n;

    for (n = 0; n < nb_hw_breakpoints; n++) {
        if (hw_breakpoints[n].addr == addr && hw_breakpoints[n].type == type &&
            (hw_breakpoints[n].len == len || len == -1)) {
            return &hw_breakpoints[n];
        }
    }

    return NULL;
}

static int insert_hw_breakpoint(target_ulong addr, int len, int type)
{
    int size;

    if (find_hw_breakpoint(addr, len, type)) {
        return -EEXIST;
    }

    size = (nb_hw_breakpoints + 1) * sizeof(struct kvm_hw_breakpoint);

    if (!hw_breakpoints) {
        nb_hw_breakpoints = 0;
        hw_breakpoints = (struct kvm_hw_breakpoint *)g_try_malloc(size);
    } else {
        hw_breakpoints =
            (struct kvm_hw_breakpoint *)g_try_realloc(hw_breakpoints, size);
    }

    if (!hw_breakpoints) {
        nb_hw_breakpoints = 0;
        return -ENOMEM;
    }

    hw_breakpoints[nb_hw_breakpoints].addr = addr;
    hw_breakpoints[nb_hw_breakpoints].len = len;
    hw_breakpoints[nb_hw_breakpoints].type = type;

    nb_hw_breakpoints++;

    return 0;
}

int kvm_arch_insert_hw_breakpoint(target_ulong addr,
                                  target_ulong len, int type)
{
    switch (type) {
    case GDB_BREAKPOINT_HW:
        type = KVM_HW_BP;
        break;
    case GDB_WATCHPOINT_WRITE:
        if (len < 1) {
            return -EINVAL;
        }
        type = KVM_HW_WP_WRITE;
        break;
    default:
        return -ENOSYS;
    }
    return insert_hw_breakpoint(addr, len, type);
}

int kvm_arch_remove_hw_breakpoint(target_ulong addr,
                                  target_ulong len, int type)
{
    int size;
    struct kvm_hw_breakpoint *bp = find_hw_breakpoint(addr, len, type);

    if (bp == NULL) {
        return -ENOENT;
    }

    nb_hw_breakpoints--;
    if (nb_hw_breakpoints > 0) {
        /*
         * In order to trim the array, move the last element to the position to
         * be removed - if necessary.
         */
        if (bp != &hw_breakpoints[nb_hw_breakpoints]) {
            *bp = hw_breakpoints[nb_hw_breakpoints];
        }
        size = nb_hw_breakpoints * sizeof(struct kvm_hw_breakpoint);
        hw_breakpoints =
             (struct kvm_hw_breakpoint *)g_realloc(hw_breakpoints, size);
    } else {
        g_free(hw_breakpoints);
        hw_breakpoints = NULL;
    }

    return 0;
}

void kvm_arch_remove_all_hw_breakpoints(void)
{
    nb_hw_breakpoints = 0;
    g_free(hw_breakpoints);
    hw_breakpoints = NULL;
}

void kvm_arch_update_guest_debug(CPUState *cpu, struct kvm_guest_debug *dbg)
{
    int i;

    if (nb_hw_breakpoints > 0) {
        dbg->arch.nr_hw_bp = nb_hw_breakpoints;
        dbg->arch.hw_bp = hw_breakpoints;

        for (i = 0; i < nb_hw_breakpoints; ++i) {
            hw_breakpoints[i].phys_addr = s390_cpu_get_phys_addr_debug(cpu,
                                                       hw_breakpoints[i].addr);
        }
        dbg->control |= KVM_GUESTDBG_ENABLE | KVM_GUESTDBG_USE_HW_BP;
    } else {
        dbg->arch.nr_hw_bp = 0;
        dbg->arch.hw_bp = NULL;
    }
}

void kvm_arch_pre_run(CPUState *cpu, struct kvm_run *run)
{
}

MemTxAttrs kvm_arch_post_run(CPUState *cs, struct kvm_run *run)
{
    return MEMTXATTRS_UNSPECIFIED;
}

int kvm_arch_process_async_events(CPUState *cs)
{
    return cs->halted;
}

static int s390_kvm_irq_to_interrupt(struct kvm_s390_irq *irq,
                                     struct kvm_s390_interrupt *interrupt)
{
    int r = 0;

    interrupt->type = irq->type;
    switch (irq->type) {
    case KVM_S390_INT_VIRTIO:
        interrupt->parm = irq->u.ext.ext_params;
        /* fall through */
    case KVM_S390_INT_PFAULT_INIT:
    case KVM_S390_INT_PFAULT_DONE:
        interrupt->parm64 = irq->u.ext.ext_params2;
        break;
    case KVM_S390_PROGRAM_INT:
        interrupt->parm = irq->u.pgm.code;
        break;
    case KVM_S390_SIGP_SET_PREFIX:
        interrupt->parm = irq->u.prefix.address;
        break;
    case KVM_S390_INT_SERVICE:
        interrupt->parm = irq->u.ext.ext_params;
        break;
    case KVM_S390_MCHK:
        interrupt->parm = irq->u.mchk.cr14;
        interrupt->parm64 = irq->u.mchk.mcic;
        break;
    case KVM_S390_INT_EXTERNAL_CALL:
        interrupt->parm = irq->u.extcall.code;
        break;
    case KVM_S390_INT_EMERGENCY:
        interrupt->parm = irq->u.emerg.code;
        break;
    case KVM_S390_SIGP_STOP:
    case KVM_S390_RESTART:
        break; /* These types have no parameters */
    case KVM_S390_INT_IO_MIN...KVM_S390_INT_IO_MAX:
        interrupt->parm = irq->u.io.subchannel_id << 16;
        interrupt->parm |= irq->u.io.subchannel_nr;
        interrupt->parm64 = (uint64_t)irq->u.io.io_int_parm << 32;
        interrupt->parm64 |= irq->u.io.io_int_word;
        break;
    default:
        r = -EINVAL;
        break;
    }
    return r;
}

static void inject_vcpu_irq_legacy(CPUState *cs, struct kvm_s390_irq *irq)
{
    struct kvm_s390_interrupt kvmint = {};
    int r;

    r = s390_kvm_irq_to_interrupt(irq, &kvmint);
    if (r < 0) {
        fprintf(stderr, "%s called with bogus interrupt\n", __func__);
        exit(1);
    }

    r = kvm_vcpu_ioctl(cs, KVM_S390_INTERRUPT, &kvmint);
    if (r < 0) {
        fprintf(stderr, "KVM failed to inject interrupt\n");
        exit(1);
    }
}

void kvm_s390_vcpu_interrupt(S390CPU *cpu, struct kvm_s390_irq *irq)
{
    CPUState *cs = CPU(cpu);
    int r;

    if (cap_s390_irq) {
        r = kvm_vcpu_ioctl(cs, KVM_S390_IRQ, irq);
        if (!r) {
            return;
        }
        error_report("KVM failed to inject interrupt %llx", irq->type);
        exit(1);
    }

    inject_vcpu_irq_legacy(cs, irq);
}

static void __kvm_s390_floating_interrupt(struct kvm_s390_irq *irq)
{
    struct kvm_s390_interrupt kvmint = {};
    int r;

    r = s390_kvm_irq_to_interrupt(irq, &kvmint);
    if (r < 0) {
        fprintf(stderr, "%s called with bogus interrupt\n", __func__);
        exit(1);
    }

    r = kvm_vm_ioctl(kvm_state, KVM_S390_INTERRUPT, &kvmint);
    if (r < 0) {
        fprintf(stderr, "KVM failed to inject interrupt\n");
        exit(1);
    }
}

void kvm_s390_floating_interrupt(struct kvm_s390_irq *irq)
{
    static bool use_flic = true;
    int r;

    if (use_flic) {
        r = kvm_s390_inject_flic(irq);
        if (r == -ENOSYS) {
            use_flic = false;
        }
        if (!r) {
            return;
        }
    }
    __kvm_s390_floating_interrupt(irq);
}

void kvm_s390_service_interrupt(uint32_t parm)
{
    struct kvm_s390_irq irq = {
        .type = KVM_S390_INT_SERVICE,
        .u.ext.ext_params = parm,
    };

    kvm_s390_floating_interrupt(&irq);
}

static void enter_pgmcheck(S390CPU *cpu, uint16_t code)
{
    struct kvm_s390_irq irq = {
        .type = KVM_S390_PROGRAM_INT,
        .u.pgm.code = code,
    };

    kvm_s390_vcpu_interrupt(cpu, &irq);
}

void kvm_s390_access_exception(S390CPU *cpu, uint16_t code, uint64_t te_code)
{
    struct kvm_s390_irq irq = {
        .type = KVM_S390_PROGRAM_INT,
        .u.pgm.code = code,
        .u.pgm.trans_exc_code = te_code,
        .u.pgm.exc_access_id = te_code & 3,
    };

    kvm_s390_vcpu_interrupt(cpu, &irq);
}

static int kvm_sclp_service_call(S390CPU *cpu, struct kvm_run *run,
                                 uint16_t ipbh0)
{
    CPUS390XState *env = &cpu->env;
    uint64_t sccb;
    uint32_t code;
    int r = 0;

    cpu_synchronize_state(CPU(cpu));
    sccb = env->regs[ipbh0 & 0xf];
    code = env->regs[(ipbh0 & 0xf0) >> 4];

    r = sclp_service_call(env, sccb, code);
    if (r < 0) {
        enter_pgmcheck(cpu, -r);
    } else {
        setcc(cpu, r);
    }

    return 0;
}

static int handle_b2(S390CPU *cpu, struct kvm_run *run, uint8_t ipa1)
{
    CPUS390XState *env = &cpu->env;
    int rc = 0;
    uint16_t ipbh0 = (run->s390_sieic.ipb & 0xffff0000) >> 16;

    cpu_synchronize_state(CPU(cpu));

    switch (ipa1) {
    case PRIV_B2_XSCH:
        ioinst_handle_xsch(cpu, env->regs[1]);
        break;
    case PRIV_B2_CSCH:
        ioinst_handle_csch(cpu, env->regs[1]);
        break;
    case PRIV_B2_HSCH:
        ioinst_handle_hsch(cpu, env->regs[1]);
        break;
    case PRIV_B2_MSCH:
        ioinst_handle_msch(cpu, env->regs[1], run->s390_sieic.ipb);
        break;
    case PRIV_B2_SSCH:
        ioinst_handle_ssch(cpu, env->regs[1], run->s390_sieic.ipb);
        break;
    case PRIV_B2_STCRW:
        ioinst_handle_stcrw(cpu, run->s390_sieic.ipb);
        break;
    case PRIV_B2_STSCH:
        ioinst_handle_stsch(cpu, env->regs[1], run->s390_sieic.ipb);
        break;
    case PRIV_B2_TSCH:
        /* We should only get tsch via KVM_EXIT_S390_TSCH. */
        fprintf(stderr, "Spurious tsch intercept\n");
        break;
    case PRIV_B2_CHSC:
        ioinst_handle_chsc(cpu, run->s390_sieic.ipb);
        break;
    case PRIV_B2_TPI:
        /* This should have been handled by kvm already. */
        fprintf(stderr, "Spurious tpi intercept\n");
        break;
    case PRIV_B2_SCHM:
        ioinst_handle_schm(cpu, env->regs[1], env->regs[2],
                           run->s390_sieic.ipb);
        break;
    case PRIV_B2_RSCH:
        ioinst_handle_rsch(cpu, env->regs[1]);
        break;
    case PRIV_B2_RCHP:
        ioinst_handle_rchp(cpu, env->regs[1]);
        break;
    case PRIV_B2_STCPS:
        /* We do not provide this instruction, it is suppressed. */
        break;
    case PRIV_B2_SAL:
        ioinst_handle_sal(cpu, env->regs[1]);
        break;
    case PRIV_B2_SIGA:
        /* Not provided, set CC = 3 for subchannel not operational */
        setcc(cpu, 3);
        break;
    case PRIV_B2_SCLP_CALL:
        rc = kvm_sclp_service_call(cpu, run, ipbh0);
        break;
    default:
        rc = -1;
        DPRINTF("KVM: unhandled PRIV: 0xb2%x\n", ipa1);
        break;
    }

    return rc;
}

static uint64_t get_base_disp_rxy(S390CPU *cpu, struct kvm_run *run,
                                  uint8_t *ar)
{
    CPUS390XState *env = &cpu->env;
    uint32_t x2 = (run->s390_sieic.ipa & 0x000f);
    uint32_t base2 = run->s390_sieic.ipb >> 28;
    uint32_t disp2 = ((run->s390_sieic.ipb & 0x0fff0000) >> 16) +
                     ((run->s390_sieic.ipb & 0xff00) << 4);

    if (disp2 & 0x80000) {
        disp2 += 0xfff00000;
    }
    if (ar) {
        *ar = base2;
    }

    return (base2 ? env->regs[base2] : 0) +
           (x2 ? env->regs[x2] : 0) + (long)(int)disp2;
}

static uint64_t get_base_disp_rsy(S390CPU *cpu, struct kvm_run *run,
                                  uint8_t *ar)
{
    CPUS390XState *env = &cpu->env;
    uint32_t base2 = run->s390_sieic.ipb >> 28;
    uint32_t disp2 = ((run->s390_sieic.ipb & 0x0fff0000) >> 16) +
                     ((run->s390_sieic.ipb & 0xff00) << 4);

    if (disp2 & 0x80000) {
        disp2 += 0xfff00000;
    }
    if (ar) {
        *ar = base2;
    }

    return (base2 ? env->regs[base2] : 0) + (long)(int)disp2;
}

static int kvm_clp_service_call(S390CPU *cpu, struct kvm_run *run)
{
    uint8_t r2 = (run->s390_sieic.ipb & 0x000f0000) >> 16;

    return clp_service_call(cpu, r2);
}

static int kvm_pcilg_service_call(S390CPU *cpu, struct kvm_run *run)
{
    uint8_t r1 = (run->s390_sieic.ipb & 0x00f00000) >> 20;
    uint8_t r2 = (run->s390_sieic.ipb & 0x000f0000) >> 16;

    return pcilg_service_call(cpu, r1, r2);
}

static int kvm_pcistg_service_call(S390CPU *cpu, struct kvm_run *run)
{
    uint8_t r1 = (run->s390_sieic.ipb & 0x00f00000) >> 20;
    uint8_t r2 = (run->s390_sieic.ipb & 0x000f0000) >> 16;

    return pcistg_service_call(cpu, r1, r2);
}

static int kvm_stpcifc_service_call(S390CPU *cpu, struct kvm_run *run)
{
    uint8_t r1 = (run->s390_sieic.ipa & 0x00f0) >> 4;
    uint64_t fiba;
    uint8_t ar;

    cpu_synchronize_state(CPU(cpu));
    fiba = get_base_disp_rxy(cpu, run, &ar);

    return stpcifc_service_call(cpu, r1, fiba, ar);
}

static int kvm_sic_service_call(S390CPU *cpu, struct kvm_run *run)
{
    /* NOOP */
    return 0;
}

static int kvm_rpcit_service_call(S390CPU *cpu, struct kvm_run *run)
{
    uint8_t r1 = (run->s390_sieic.ipb & 0x00f00000) >> 20;
    uint8_t r2 = (run->s390_sieic.ipb & 0x000f0000) >> 16;

    return rpcit_service_call(cpu, r1, r2);
}

static int kvm_pcistb_service_call(S390CPU *cpu, struct kvm_run *run)
{
    uint8_t r1 = (run->s390_sieic.ipa & 0x00f0) >> 4;
    uint8_t r3 = run->s390_sieic.ipa & 0x000f;
    uint64_t gaddr;
    uint8_t ar;

    cpu_synchronize_state(CPU(cpu));
    gaddr = get_base_disp_rsy(cpu, run, &ar);

    return pcistb_service_call(cpu, r1, r3, gaddr, ar);
}

static int kvm_mpcifc_service_call(S390CPU *cpu, struct kvm_run *run)
{
    uint8_t r1 = (run->s390_sieic.ipa & 0x00f0) >> 4;
    uint64_t fiba;
    uint8_t ar;

    cpu_synchronize_state(CPU(cpu));
    fiba = get_base_disp_rxy(cpu, run, &ar);

    return mpcifc_service_call(cpu, r1, fiba, ar);
}

static int handle_b9(S390CPU *cpu, struct kvm_run *run, uint8_t ipa1)
{
    int r = 0;

    switch (ipa1) {
    case PRIV_B9_CLP:
        r = kvm_clp_service_call(cpu, run);
        break;
    case PRIV_B9_PCISTG:
        r = kvm_pcistg_service_call(cpu, run);
        break;
    case PRIV_B9_PCILG:
        r = kvm_pcilg_service_call(cpu, run);
        break;
    case PRIV_B9_RPCIT:
        r = kvm_rpcit_service_call(cpu, run);
        break;
    case PRIV_B9_EQBS:
        /* just inject exception */
        r = -1;
        break;
    default:
        r = -1;
        DPRINTF("KVM: unhandled PRIV: 0xb9%x\n", ipa1);
        break;
    }

    return r;
}

static int handle_eb(S390CPU *cpu, struct kvm_run *run, uint8_t ipbl)
{
    int r = 0;

    switch (ipbl) {
    case PRIV_EB_PCISTB:
        r = kvm_pcistb_service_call(cpu, run);
        break;
    case PRIV_EB_SIC:
        r = kvm_sic_service_call(cpu, run);
        break;
    case PRIV_EB_SQBS:
        /* just inject exception */
        r = -1;
        break;
    default:
        r = -1;
        DPRINTF("KVM: unhandled PRIV: 0xeb%x\n", ipbl);
        break;
    }

    return r;
}

static int handle_e3(S390CPU *cpu, struct kvm_run *run, uint8_t ipbl)
{
    int r = 0;

    switch (ipbl) {
    case PRIV_E3_MPCIFC:
        r = kvm_mpcifc_service_call(cpu, run);
        break;
    case PRIV_E3_STPCIFC:
        r = kvm_stpcifc_service_call(cpu, run);
        break;
    default:
        r = -1;
        DPRINTF("KVM: unhandled PRIV: 0xe3%x\n", ipbl);
        break;
    }

    return r;
}

static int handle_hypercall(S390CPU *cpu, struct kvm_run *run)
{
    CPUS390XState *env = &cpu->env;
    int ret;

    cpu_synchronize_state(CPU(cpu));
    ret = s390_virtio_hypercall(env);
    if (ret == -EINVAL) {
        enter_pgmcheck(cpu, PGM_SPECIFICATION);
        return 0;
    }

    return ret;
}

static void kvm_handle_diag_288(S390CPU *cpu, struct kvm_run *run)
{
    uint64_t r1, r3;
    int rc;

    cpu_synchronize_state(CPU(cpu));
    r1 = (run->s390_sieic.ipa & 0x00f0) >> 4;
    r3 = run->s390_sieic.ipa & 0x000f;
    rc = handle_diag_288(&cpu->env, r1, r3);
    if (rc) {
        enter_pgmcheck(cpu, PGM_SPECIFICATION);
    }
}

static void kvm_handle_diag_308(S390CPU *cpu, struct kvm_run *run)
{
    uint64_t r1, r3;

    cpu_synchronize_state(CPU(cpu));
    r1 = (run->s390_sieic.ipa & 0x00f0) >> 4;
    r3 = run->s390_sieic.ipa & 0x000f;
    handle_diag_308(&cpu->env, r1, r3);
}

static int handle_sw_breakpoint(S390CPU *cpu, struct kvm_run *run)
{
    CPUS390XState *env = &cpu->env;
    unsigned long pc;

    cpu_synchronize_state(CPU(cpu));

    pc = env->psw.addr - sw_bp_ilen;
    if (kvm_find_sw_breakpoint(CPU(cpu), pc)) {
        env->psw.addr = pc;
        return EXCP_DEBUG;
    }

    return -ENOENT;
}

#define DIAG_KVM_CODE_MASK 0x000000000000ffff

static int handle_diag(S390CPU *cpu, struct kvm_run *run, uint32_t ipb)
{
    int r = 0;
    uint16_t func_code;

    /*
     * For any diagnose call we support, bits 48-63 of the resulting
     * address specify the function code; the remainder is ignored.
     */
    func_code = decode_basedisp_rs(&cpu->env, ipb, NULL) & DIAG_KVM_CODE_MASK;
    switch (func_code) {
    case DIAG_TIMEREVENT:
        kvm_handle_diag_288(cpu, run);
        break;
    case DIAG_IPL:
        kvm_handle_diag_308(cpu, run);
        break;
    case DIAG_KVM_HYPERCALL:
        r = handle_hypercall(cpu, run);
        break;
    case DIAG_KVM_BREAKPOINT:
        r = handle_sw_breakpoint(cpu, run);
        break;
    default:
        DPRINTF("KVM: unknown DIAG: 0x%x\n", func_code);
        enter_pgmcheck(cpu, PGM_SPECIFICATION);
        break;
    }

    return r;
}

typedef struct SigpInfo {
<<<<<<< HEAD
    S390CPU *cpu;
=======
>>>>>>> 7124ccf8
    uint64_t param;
    int cc;
    uint64_t *status_reg;
} SigpInfo;

static void set_sigp_status(SigpInfo *si, uint64_t status)
<<<<<<< HEAD
{
    *si->status_reg &= 0xffffffff00000000ULL;
    *si->status_reg |= status;
    si->cc = SIGP_CC_STATUS_STORED;
}

static void sigp_start(void *arg)
{
    SigpInfo *si = arg;

    if (s390_cpu_get_state(si->cpu) != CPU_STATE_STOPPED) {
=======
{
    *si->status_reg &= 0xffffffff00000000ULL;
    *si->status_reg |= status;
    si->cc = SIGP_CC_STATUS_STORED;
}

static void sigp_start(CPUState *cs, run_on_cpu_data arg)
{
    S390CPU *cpu = S390_CPU(cs);
    SigpInfo *si = arg.host_ptr;

    if (s390_cpu_get_state(cpu) != CPU_STATE_STOPPED) {
        si->cc = SIGP_CC_ORDER_CODE_ACCEPTED;
        return;
    }

    s390_cpu_set_state(CPU_STATE_OPERATING, cpu);
    si->cc = SIGP_CC_ORDER_CODE_ACCEPTED;
}

static void sigp_stop(CPUState *cs, run_on_cpu_data arg)
{
    S390CPU *cpu = S390_CPU(cs);
    SigpInfo *si = arg.host_ptr;
    struct kvm_s390_irq irq = {
        .type = KVM_S390_SIGP_STOP,
    };

    if (s390_cpu_get_state(cpu) != CPU_STATE_OPERATING) {
>>>>>>> 7124ccf8
        si->cc = SIGP_CC_ORDER_CODE_ACCEPTED;
        return;
    }

<<<<<<< HEAD
    s390_cpu_set_state(CPU_STATE_OPERATING, si->cpu);
    si->cc = SIGP_CC_ORDER_CODE_ACCEPTED;
}

static void sigp_stop(void *arg)
{
    SigpInfo *si = arg;
    struct kvm_s390_irq irq = {
        .type = KVM_S390_SIGP_STOP,
    };

    if (s390_cpu_get_state(si->cpu) != CPU_STATE_OPERATING) {
        si->cc = SIGP_CC_ORDER_CODE_ACCEPTED;
        return;
    }

    /* disabled wait - sleeping in user space */
    if (CPU(si->cpu)->halted) {
        s390_cpu_set_state(CPU_STATE_STOPPED, si->cpu);
    } else {
        /* execute the stop function */
        si->cpu->env.sigp_order = SIGP_STOP;
        kvm_s390_vcpu_interrupt(si->cpu, &irq);
    }
    si->cc = SIGP_CC_ORDER_CODE_ACCEPTED;
}

#define ADTL_SAVE_AREA_SIZE 1024
static int kvm_s390_store_adtl_status(S390CPU *cpu, hwaddr addr)
{
    void *mem;
    hwaddr len = ADTL_SAVE_AREA_SIZE;

    mem = cpu_physical_memory_map(addr, &len, 1);
    if (!mem) {
        return -EFAULT;
    }
    if (len != ADTL_SAVE_AREA_SIZE) {
        cpu_physical_memory_unmap(mem, len, 1, 0);
        return -EFAULT;
    }

    memcpy(mem, &cpu->env.vregs, 512);

    cpu_physical_memory_unmap(mem, len, 1, len);

    return 0;
}

#define KVM_S390_STORE_STATUS_DEF_ADDR offsetof(LowCore, floating_pt_save_area)
#define SAVE_AREA_SIZE 512
static int kvm_s390_store_status(S390CPU *cpu, hwaddr addr, bool store_arch)
{
    static const uint8_t ar_id = 1;
    uint64_t ckc = cpu->env.ckc >> 8;
    void *mem;
    int i;
    hwaddr len = SAVE_AREA_SIZE;

    mem = cpu_physical_memory_map(addr, &len, 1);
    if (!mem) {
        return -EFAULT;
    }
    if (len != SAVE_AREA_SIZE) {
        cpu_physical_memory_unmap(mem, len, 1, 0);
        return -EFAULT;
    }

    if (store_arch) {
        cpu_physical_memory_write(offsetof(LowCore, ar_access_id), &ar_id, 1);
    }
    for (i = 0; i < 16; ++i) {
        *((uint64_t *)mem + i) = get_freg(&cpu->env, i)->ll;
    }
    memcpy(mem + 128, &cpu->env.regs, 128);
    memcpy(mem + 256, &cpu->env.psw, 16);
    memcpy(mem + 280, &cpu->env.psa, 4);
    memcpy(mem + 284, &cpu->env.fpc, 4);
    memcpy(mem + 292, &cpu->env.todpr, 4);
    memcpy(mem + 296, &cpu->env.cputm, 8);
    memcpy(mem + 304, &ckc, 8);
    memcpy(mem + 320, &cpu->env.aregs, 64);
    memcpy(mem + 384, &cpu->env.cregs, 128);

    cpu_physical_memory_unmap(mem, len, 1, len);

    return 0;
}

static void sigp_stop_and_store_status(void *arg)
{
    SigpInfo *si = arg;
    struct kvm_s390_irq irq = {
        .type = KVM_S390_SIGP_STOP,
    };

    /* disabled wait - sleeping in user space */
    if (s390_cpu_get_state(si->cpu) == CPU_STATE_OPERATING &&
        CPU(si->cpu)->halted) {
        s390_cpu_set_state(CPU_STATE_STOPPED, si->cpu);
    }

    switch (s390_cpu_get_state(si->cpu)) {
    case CPU_STATE_OPERATING:
        si->cpu->env.sigp_order = SIGP_STOP_STORE_STATUS;
        kvm_s390_vcpu_interrupt(si->cpu, &irq);
        /* store will be performed when handling the stop intercept */
        break;
    case CPU_STATE_STOPPED:
        /* already stopped, just store the status */
        cpu_synchronize_state(CPU(si->cpu));
        kvm_s390_store_status(si->cpu, KVM_S390_STORE_STATUS_DEF_ADDR, true);
        break;
    }
    si->cc = SIGP_CC_ORDER_CODE_ACCEPTED;
}

static void sigp_store_status_at_address(void *arg)
{
    SigpInfo *si = arg;
    uint32_t address = si->param & 0x7ffffe00u;

    /* cpu has to be stopped */
    if (s390_cpu_get_state(si->cpu) != CPU_STATE_STOPPED) {
        set_sigp_status(si, SIGP_STAT_INCORRECT_STATE);
        return;
    }

    cpu_synchronize_state(CPU(si->cpu));

    if (kvm_s390_store_status(si->cpu, address, false)) {
        set_sigp_status(si, SIGP_STAT_INVALID_PARAMETER);
        return;
    }
    si->cc = SIGP_CC_ORDER_CODE_ACCEPTED;
}

static void sigp_store_adtl_status(void *arg)
{
    SigpInfo *si = arg;

    if (!kvm_check_extension(kvm_state, KVM_CAP_S390_VECTOR_REGISTERS)) {
=======
    /* disabled wait - sleeping in user space */
    if (cs->halted) {
        s390_cpu_set_state(CPU_STATE_STOPPED, cpu);
    } else {
        /* execute the stop function */
        cpu->env.sigp_order = SIGP_STOP;
        kvm_s390_vcpu_interrupt(cpu, &irq);
    }
    si->cc = SIGP_CC_ORDER_CODE_ACCEPTED;
}

#define ADTL_SAVE_AREA_SIZE 1024
static int kvm_s390_store_adtl_status(S390CPU *cpu, hwaddr addr)
{
    void *mem;
    hwaddr len = ADTL_SAVE_AREA_SIZE;

    mem = cpu_physical_memory_map(addr, &len, 1);
    if (!mem) {
        return -EFAULT;
    }
    if (len != ADTL_SAVE_AREA_SIZE) {
        cpu_physical_memory_unmap(mem, len, 1, 0);
        return -EFAULT;
    }

    memcpy(mem, &cpu->env.vregs, 512);

    cpu_physical_memory_unmap(mem, len, 1, len);

    return 0;
}

#define KVM_S390_STORE_STATUS_DEF_ADDR offsetof(LowCore, floating_pt_save_area)
#define SAVE_AREA_SIZE 512
static int kvm_s390_store_status(S390CPU *cpu, hwaddr addr, bool store_arch)
{
    static const uint8_t ar_id = 1;
    uint64_t ckc = cpu->env.ckc >> 8;
    void *mem;
    int i;
    hwaddr len = SAVE_AREA_SIZE;

    mem = cpu_physical_memory_map(addr, &len, 1);
    if (!mem) {
        return -EFAULT;
    }
    if (len != SAVE_AREA_SIZE) {
        cpu_physical_memory_unmap(mem, len, 1, 0);
        return -EFAULT;
    }

    if (store_arch) {
        cpu_physical_memory_write(offsetof(LowCore, ar_access_id), &ar_id, 1);
    }
    for (i = 0; i < 16; ++i) {
        *((uint64_t *)mem + i) = get_freg(&cpu->env, i)->ll;
    }
    memcpy(mem + 128, &cpu->env.regs, 128);
    memcpy(mem + 256, &cpu->env.psw, 16);
    memcpy(mem + 280, &cpu->env.psa, 4);
    memcpy(mem + 284, &cpu->env.fpc, 4);
    memcpy(mem + 292, &cpu->env.todpr, 4);
    memcpy(mem + 296, &cpu->env.cputm, 8);
    memcpy(mem + 304, &ckc, 8);
    memcpy(mem + 320, &cpu->env.aregs, 64);
    memcpy(mem + 384, &cpu->env.cregs, 128);

    cpu_physical_memory_unmap(mem, len, 1, len);

    return 0;
}

static void sigp_stop_and_store_status(CPUState *cs, run_on_cpu_data arg)
{
    S390CPU *cpu = S390_CPU(cs);
    SigpInfo *si = arg.host_ptr;
    struct kvm_s390_irq irq = {
        .type = KVM_S390_SIGP_STOP,
    };

    /* disabled wait - sleeping in user space */
    if (s390_cpu_get_state(cpu) == CPU_STATE_OPERATING && cs->halted) {
        s390_cpu_set_state(CPU_STATE_STOPPED, cpu);
    }

    switch (s390_cpu_get_state(cpu)) {
    case CPU_STATE_OPERATING:
        cpu->env.sigp_order = SIGP_STOP_STORE_STATUS;
        kvm_s390_vcpu_interrupt(cpu, &irq);
        /* store will be performed when handling the stop intercept */
        break;
    case CPU_STATE_STOPPED:
        /* already stopped, just store the status */
        cpu_synchronize_state(cs);
        kvm_s390_store_status(cpu, KVM_S390_STORE_STATUS_DEF_ADDR, true);
        break;
    }
    si->cc = SIGP_CC_ORDER_CODE_ACCEPTED;
}

static void sigp_store_status_at_address(CPUState *cs, run_on_cpu_data arg)
{
    S390CPU *cpu = S390_CPU(cs);
    SigpInfo *si = arg.host_ptr;
    uint32_t address = si->param & 0x7ffffe00u;

    /* cpu has to be stopped */
    if (s390_cpu_get_state(cpu) != CPU_STATE_STOPPED) {
        set_sigp_status(si, SIGP_STAT_INCORRECT_STATE);
        return;
    }

    cpu_synchronize_state(cs);

    if (kvm_s390_store_status(cpu, address, false)) {
        set_sigp_status(si, SIGP_STAT_INVALID_PARAMETER);
        return;
    }
    si->cc = SIGP_CC_ORDER_CODE_ACCEPTED;
}

static void sigp_store_adtl_status(CPUState *cs, run_on_cpu_data arg)
{
    S390CPU *cpu = S390_CPU(cs);
    SigpInfo *si = arg.host_ptr;

    if (!s390_has_feat(S390_FEAT_VECTOR)) {
>>>>>>> 7124ccf8
        set_sigp_status(si, SIGP_STAT_INVALID_ORDER);
        return;
    }

    /* cpu has to be stopped */
<<<<<<< HEAD
    if (s390_cpu_get_state(si->cpu) != CPU_STATE_STOPPED) {
=======
    if (s390_cpu_get_state(cpu) != CPU_STATE_STOPPED) {
>>>>>>> 7124ccf8
        set_sigp_status(si, SIGP_STAT_INCORRECT_STATE);
        return;
    }

    /* parameter must be aligned to 1024-byte boundary */
    if (si->param & 0x3ff) {
        set_sigp_status(si, SIGP_STAT_INVALID_PARAMETER);
        return;
    }

<<<<<<< HEAD
    cpu_synchronize_state(CPU(si->cpu));

    if (kvm_s390_store_adtl_status(si->cpu, si->param)) {
=======
    cpu_synchronize_state(cs);

    if (kvm_s390_store_adtl_status(cpu, si->param)) {
>>>>>>> 7124ccf8
        set_sigp_status(si, SIGP_STAT_INVALID_PARAMETER);
        return;
    }
    si->cc = SIGP_CC_ORDER_CODE_ACCEPTED;
}

<<<<<<< HEAD
static void sigp_restart(void *arg)
{
    SigpInfo *si = arg;
=======
static void sigp_restart(CPUState *cs, run_on_cpu_data arg)
{
    S390CPU *cpu = S390_CPU(cs);
    SigpInfo *si = arg.host_ptr;
>>>>>>> 7124ccf8
    struct kvm_s390_irq irq = {
        .type = KVM_S390_RESTART,
    };

<<<<<<< HEAD
    switch (s390_cpu_get_state(si->cpu)) {
    case CPU_STATE_STOPPED:
        /* the restart irq has to be delivered prior to any other pending irq */
        cpu_synchronize_state(CPU(si->cpu));
        do_restart_interrupt(&si->cpu->env);
        s390_cpu_set_state(CPU_STATE_OPERATING, si->cpu);
        break;
    case CPU_STATE_OPERATING:
        kvm_s390_vcpu_interrupt(si->cpu, &irq);
=======
    switch (s390_cpu_get_state(cpu)) {
    case CPU_STATE_STOPPED:
        /* the restart irq has to be delivered prior to any other pending irq */
        cpu_synchronize_state(cs);
        do_restart_interrupt(&cpu->env);
        s390_cpu_set_state(CPU_STATE_OPERATING, cpu);
        break;
    case CPU_STATE_OPERATING:
        kvm_s390_vcpu_interrupt(cpu, &irq);
>>>>>>> 7124ccf8
        break;
    }
    si->cc = SIGP_CC_ORDER_CODE_ACCEPTED;
}

int kvm_s390_cpu_restart(S390CPU *cpu)
{
<<<<<<< HEAD
    SigpInfo si = {
        .cpu = cpu,
    };

    run_on_cpu(CPU(cpu), sigp_restart, &si);
=======
    SigpInfo si = {};

    run_on_cpu(CPU(cpu), sigp_restart, RUN_ON_CPU_HOST_PTR(&si));
>>>>>>> 7124ccf8
    DPRINTF("DONE: KVM cpu restart: %p\n", &cpu->env);
    return 0;
}

static void sigp_initial_cpu_reset(CPUState *cs, run_on_cpu_data arg)
{
<<<<<<< HEAD
    SigpInfo *si = arg;
    CPUState *cs = CPU(si->cpu);
    S390CPUClass *scc = S390_CPU_GET_CLASS(si->cpu);
=======
    S390CPU *cpu = S390_CPU(cs);
    S390CPUClass *scc = S390_CPU_GET_CLASS(cpu);
    SigpInfo *si = arg.host_ptr;
>>>>>>> 7124ccf8

    cpu_synchronize_state(cs);
    scc->initial_cpu_reset(cs);
    cpu_synchronize_post_reset(cs);
    si->cc = SIGP_CC_ORDER_CODE_ACCEPTED;
}

static void sigp_cpu_reset(CPUState *cs, run_on_cpu_data arg)
{
<<<<<<< HEAD
    SigpInfo *si = arg;
    CPUState *cs = CPU(si->cpu);
    S390CPUClass *scc = S390_CPU_GET_CLASS(si->cpu);
=======
    S390CPU *cpu = S390_CPU(cs);
    S390CPUClass *scc = S390_CPU_GET_CLASS(cpu);
    SigpInfo *si = arg.host_ptr;
>>>>>>> 7124ccf8

    cpu_synchronize_state(cs);
    scc->cpu_reset(cs);
    cpu_synchronize_post_reset(cs);
    si->cc = SIGP_CC_ORDER_CODE_ACCEPTED;
}

<<<<<<< HEAD
static void sigp_set_prefix(void *arg)
{
    SigpInfo *si = arg;
    uint32_t addr = si->param & 0x7fffe000u;

    cpu_synchronize_state(CPU(si->cpu));

    if (!address_space_access_valid(&address_space_memory, addr,
                                    sizeof(struct LowCore), false,
                                    MEMTXATTRS_UNSPECIFIED)) {
=======
static void sigp_set_prefix(CPUState *cs, run_on_cpu_data arg)
{
    S390CPU *cpu = S390_CPU(cs);
    SigpInfo *si = arg.host_ptr;
    uint32_t addr = si->param & 0x7fffe000u;

    cpu_synchronize_state(cs);

    if (!address_space_access_valid(&address_space_memory, addr,
                                    sizeof(struct LowCore), false)) {
>>>>>>> 7124ccf8
        set_sigp_status(si, SIGP_STAT_INVALID_PARAMETER);
        return;
    }

    /* cpu has to be stopped */
<<<<<<< HEAD
    if (s390_cpu_get_state(si->cpu) != CPU_STATE_STOPPED) {
=======
    if (s390_cpu_get_state(cpu) != CPU_STATE_STOPPED) {
>>>>>>> 7124ccf8
        set_sigp_status(si, SIGP_STAT_INCORRECT_STATE);
        return;
    }

<<<<<<< HEAD
    si->cpu->env.psa = addr;
    cpu_synchronize_post_init(CPU(si->cpu));
=======
    cpu->env.psa = addr;
    cpu_synchronize_post_init(cs);
>>>>>>> 7124ccf8
    si->cc = SIGP_CC_ORDER_CODE_ACCEPTED;
}

static int handle_sigp_single_dst(S390CPU *dst_cpu, uint8_t order,
                                  uint64_t param, uint64_t *status_reg)
{
    SigpInfo si = {
<<<<<<< HEAD
        .cpu = dst_cpu,
=======
>>>>>>> 7124ccf8
        .param = param,
        .status_reg = status_reg,
    };

    /* cpu available? */
    if (dst_cpu == NULL) {
        return SIGP_CC_NOT_OPERATIONAL;
    }

    /* only resets can break pending orders */
    if (dst_cpu->env.sigp_order != 0 &&
        order != SIGP_CPU_RESET &&
        order != SIGP_INITIAL_CPU_RESET) {
        return SIGP_CC_BUSY;
    }

    switch (order) {
    case SIGP_START:
<<<<<<< HEAD
        run_on_cpu(CPU(dst_cpu), sigp_start, &si);
        break;
    case SIGP_STOP:
        run_on_cpu(CPU(dst_cpu), sigp_stop, &si);
        break;
    case SIGP_RESTART:
        run_on_cpu(CPU(dst_cpu), sigp_restart, &si);
        break;
    case SIGP_STOP_STORE_STATUS:
        run_on_cpu(CPU(dst_cpu), sigp_stop_and_store_status, &si);
        break;
    case SIGP_STORE_STATUS_ADDR:
        run_on_cpu(CPU(dst_cpu), sigp_store_status_at_address, &si);
        break;
    case SIGP_STORE_ADTL_STATUS:
        run_on_cpu(CPU(dst_cpu), sigp_store_adtl_status, &si);
        break;
    case SIGP_SET_PREFIX:
        run_on_cpu(CPU(dst_cpu), sigp_set_prefix, &si);
        break;
    case SIGP_INITIAL_CPU_RESET:
        run_on_cpu(CPU(dst_cpu), sigp_initial_cpu_reset, &si);
        break;
    case SIGP_CPU_RESET:
        run_on_cpu(CPU(dst_cpu), sigp_cpu_reset, &si);
=======
        run_on_cpu(CPU(dst_cpu), sigp_start, RUN_ON_CPU_HOST_PTR(&si));
        break;
    case SIGP_STOP:
        run_on_cpu(CPU(dst_cpu), sigp_stop, RUN_ON_CPU_HOST_PTR(&si));
        break;
    case SIGP_RESTART:
        run_on_cpu(CPU(dst_cpu), sigp_restart, RUN_ON_CPU_HOST_PTR(&si));
        break;
    case SIGP_STOP_STORE_STATUS:
        run_on_cpu(CPU(dst_cpu), sigp_stop_and_store_status, RUN_ON_CPU_HOST_PTR(&si));
        break;
    case SIGP_STORE_STATUS_ADDR:
        run_on_cpu(CPU(dst_cpu), sigp_store_status_at_address, RUN_ON_CPU_HOST_PTR(&si));
        break;
    case SIGP_STORE_ADTL_STATUS:
        run_on_cpu(CPU(dst_cpu), sigp_store_adtl_status, RUN_ON_CPU_HOST_PTR(&si));
        break;
    case SIGP_SET_PREFIX:
        run_on_cpu(CPU(dst_cpu), sigp_set_prefix, RUN_ON_CPU_HOST_PTR(&si));
        break;
    case SIGP_INITIAL_CPU_RESET:
        run_on_cpu(CPU(dst_cpu), sigp_initial_cpu_reset, RUN_ON_CPU_HOST_PTR(&si));
        break;
    case SIGP_CPU_RESET:
        run_on_cpu(CPU(dst_cpu), sigp_cpu_reset, RUN_ON_CPU_HOST_PTR(&si));
>>>>>>> 7124ccf8
        break;
    default:
        DPRINTF("KVM: unknown SIGP: 0x%x\n", order);
        set_sigp_status(&si, SIGP_STAT_INVALID_ORDER);
    }

    return si.cc;
}

static int sigp_set_architecture(S390CPU *cpu, uint32_t param,
                                 uint64_t *status_reg)
{
    CPUState *cur_cs;
    S390CPU *cur_cpu;

    /* due to the BQL, we are the only active cpu */
    CPU_FOREACH(cur_cs) {
        cur_cpu = S390_CPU(cur_cs);
        if (cur_cpu->env.sigp_order != 0) {
            return SIGP_CC_BUSY;
        }
        cpu_synchronize_state(cur_cs);
        /* all but the current one have to be stopped */
        if (cur_cpu != cpu &&
            s390_cpu_get_state(cur_cpu) != CPU_STATE_STOPPED) {
            *status_reg &= 0xffffffff00000000ULL;
            *status_reg |= SIGP_STAT_INCORRECT_STATE;
            return SIGP_CC_STATUS_STORED;
        }
    }

    switch (param & 0xff) {
    case SIGP_MODE_ESA_S390:
        /* not supported */
        return SIGP_CC_NOT_OPERATIONAL;
    case SIGP_MODE_Z_ARCH_TRANS_ALL_PSW:
    case SIGP_MODE_Z_ARCH_TRANS_CUR_PSW:
        CPU_FOREACH(cur_cs) {
            cur_cpu = S390_CPU(cur_cs);
            cur_cpu->env.pfault_token = -1UL;
        }
        break;
    default:
        *status_reg &= 0xffffffff00000000ULL;
        *status_reg |= SIGP_STAT_INVALID_PARAMETER;
        return SIGP_CC_STATUS_STORED;
    }

    return SIGP_CC_ORDER_CODE_ACCEPTED;
}

#define SIGP_ORDER_MASK 0x000000ff

static int handle_sigp(S390CPU *cpu, struct kvm_run *run, uint8_t ipa1)
{
    CPUS390XState *env = &cpu->env;
    const uint8_t r1 = ipa1 >> 4;
    const uint8_t r3 = ipa1 & 0x0f;
    int ret;
    uint8_t order;
    uint64_t *status_reg;
    uint64_t param;
    S390CPU *dst_cpu = NULL;

    cpu_synchronize_state(CPU(cpu));

    /* get order code */
    order = decode_basedisp_rs(env, run->s390_sieic.ipb, NULL)
        & SIGP_ORDER_MASK;
    status_reg = &env->regs[r1];
    param = (r1 % 2) ? env->regs[r1] : env->regs[r1 + 1];

<<<<<<< HEAD
=======
    if (qemu_mutex_trylock(&qemu_sigp_mutex)) {
        ret = SIGP_CC_BUSY;
        goto out;
    }

>>>>>>> 7124ccf8
    switch (order) {
    case SIGP_SET_ARCH:
        ret = sigp_set_architecture(cpu, param, status_reg);
        break;
    default:
        /* all other sigp orders target a single vcpu */
        dst_cpu = s390_cpu_addr2state(env->regs[r3]);
        ret = handle_sigp_single_dst(dst_cpu, order, param, status_reg);
    }
<<<<<<< HEAD

=======
    qemu_mutex_unlock(&qemu_sigp_mutex);

out:
>>>>>>> 7124ccf8
    trace_kvm_sigp_finished(order, CPU(cpu)->cpu_index,
                            dst_cpu ? CPU(dst_cpu)->cpu_index : -1, ret);

    if (ret >= 0) {
        setcc(cpu, ret);
        return 0;
    }

    return ret;
}

static int handle_instruction(S390CPU *cpu, struct kvm_run *run)
{
    unsigned int ipa0 = (run->s390_sieic.ipa & 0xff00);
    uint8_t ipa1 = run->s390_sieic.ipa & 0x00ff;
    int r = -1;

    DPRINTF("handle_instruction 0x%x 0x%x\n",
            run->s390_sieic.ipa, run->s390_sieic.ipb);
    switch (ipa0) {
    case IPA0_B2:
        r = handle_b2(cpu, run, ipa1);
        break;
    case IPA0_B9:
        r = handle_b9(cpu, run, ipa1);
        break;
    case IPA0_EB:
        r = handle_eb(cpu, run, run->s390_sieic.ipb & 0xff);
        break;
    case IPA0_E3:
        r = handle_e3(cpu, run, run->s390_sieic.ipb & 0xff);
        break;
    case IPA0_DIAG:
        r = handle_diag(cpu, run, run->s390_sieic.ipb);
        break;
    case IPA0_SIGP:
        r = handle_sigp(cpu, run, ipa1);
        break;
    }

    if (r < 0) {
        r = 0;
        enter_pgmcheck(cpu, 0x0001);
    }

    return r;
}

static bool is_special_wait_psw(CPUState *cs)
{
    /* signal quiesce */
    return cs->kvm_run->psw_addr == 0xfffUL;
}

static void unmanageable_intercept(S390CPU *cpu, const char *str, int pswoffset)
{
    CPUState *cs = CPU(cpu);

    error_report("Unmanageable %s! CPU%i new PSW: 0x%016lx:%016lx",
                 str, cs->cpu_index, ldq_phys(cs->as, cpu->env.psa + pswoffset),
                 ldq_phys(cs->as, cpu->env.psa + pswoffset + 8));
    s390_cpu_halt(cpu);
    qemu_system_guest_panicked();
}

static int handle_intercept(S390CPU *cpu)
{
    CPUState *cs = CPU(cpu);
    struct kvm_run *run = cs->kvm_run;
    int icpt_code = run->s390_sieic.icptcode;
    int r = 0;

    DPRINTF("intercept: 0x%x (at 0x%lx)\n", icpt_code,
            (long)cs->kvm_run->psw_addr);
    switch (icpt_code) {
        case ICPT_INSTRUCTION:
            r = handle_instruction(cpu, run);
            break;
        case ICPT_PROGRAM:
            unmanageable_intercept(cpu, "program interrupt",
                                   offsetof(LowCore, program_new_psw));
            r = EXCP_HALTED;
            break;
        case ICPT_EXT_INT:
            unmanageable_intercept(cpu, "external interrupt",
                                   offsetof(LowCore, external_new_psw));
            r = EXCP_HALTED;
            break;
        case ICPT_WAITPSW:
            /* disabled wait, since enabled wait is handled in kernel */
            cpu_synchronize_state(cs);
            if (s390_cpu_halt(cpu) == 0) {
                if (is_special_wait_psw(cs)) {
                    qemu_system_shutdown_request();
                } else {
                    qemu_system_guest_panicked();
                }
            }
            r = EXCP_HALTED;
            break;
        case ICPT_CPU_STOP:
            if (s390_cpu_set_state(CPU_STATE_STOPPED, cpu) == 0) {
                qemu_system_shutdown_request();
            }
            if (cpu->env.sigp_order == SIGP_STOP_STORE_STATUS) {
                kvm_s390_store_status(cpu, KVM_S390_STORE_STATUS_DEF_ADDR,
                                      true);
            }
            cpu->env.sigp_order = 0;
            r = EXCP_HALTED;
            break;
        case ICPT_OPEREXC:
            /* currently only instr 0x0000 after enabled via capability */
            r = handle_sw_breakpoint(cpu, run);
            if (r == -ENOENT) {
                enter_pgmcheck(cpu, PGM_OPERATION);
                r = 0;
            }
            break;
        case ICPT_SOFT_INTERCEPT:
            fprintf(stderr, "KVM unimplemented icpt SOFT\n");
            exit(1);
            break;
        case ICPT_IO:
            fprintf(stderr, "KVM unimplemented icpt IO\n");
            exit(1);
            break;
        default:
            fprintf(stderr, "Unknown intercept code: %d\n", icpt_code);
            exit(1);
            break;
    }

    return r;
}

static int handle_tsch(S390CPU *cpu)
{
    CPUState *cs = CPU(cpu);
    struct kvm_run *run = cs->kvm_run;
    int ret;

    cpu_synchronize_state(cs);

    ret = ioinst_handle_tsch(cpu, cpu->env.regs[1], run->s390_tsch.ipb);
    if (ret < 0) {
        /*
         * Failure.
         * If an I/O interrupt had been dequeued, we have to reinject it.
         */
        if (run->s390_tsch.dequeued) {
            kvm_s390_io_interrupt(run->s390_tsch.subchannel_id,
                                  run->s390_tsch.subchannel_nr,
                                  run->s390_tsch.io_int_parm,
                                  run->s390_tsch.io_int_word);
        }
        ret = 0;
    }
    return ret;
}

static void insert_stsi_3_2_2(S390CPU *cpu, __u64 addr, uint8_t ar)
{
    struct sysib_322 sysib;
    int del;

    if (s390_cpu_virt_mem_read(cpu, addr, ar, &sysib, sizeof(sysib))) {
        return;
    }
    /* Shift the stack of Extended Names to prepare for our own data */
    memmove(&sysib.ext_names[1], &sysib.ext_names[0],
            sizeof(sysib.ext_names[0]) * (sysib.count - 1));
    /* First virt level, that doesn't provide Ext Names delimits stack. It is
     * assumed it's not capable of managing Extended Names for lower levels.
     */
    for (del = 1; del < sysib.count; del++) {
        if (!sysib.vm[del].ext_name_encoding || !sysib.ext_names[del][0]) {
            break;
        }
    }
    if (del < sysib.count) {
        memset(sysib.ext_names[del], 0,
               sizeof(sysib.ext_names[0]) * (sysib.count - del));
    }
    /* Insert short machine name in EBCDIC, padded with blanks */
    if (qemu_name) {
        memset(sysib.vm[0].name, 0x40, sizeof(sysib.vm[0].name));
        ebcdic_put(sysib.vm[0].name, qemu_name, MIN(sizeof(sysib.vm[0].name),
                                                    strlen(qemu_name)));
    }
    sysib.vm[0].ext_name_encoding = 2; /* 2 = UTF-8 */
    memset(sysib.ext_names[0], 0, sizeof(sysib.ext_names[0]));
    /* If hypervisor specifies zero Extended Name in STSI322 SYSIB, it's
     * considered by s390 as not capable of providing any Extended Name.
     * Therefore if no name was specified on qemu invocation, we go with the
     * same "KVMguest" default, which KVM has filled into short name field.
     */
    if (qemu_name) {
        strncpy((char *)sysib.ext_names[0], qemu_name,
                sizeof(sysib.ext_names[0]));
    } else {
        strcpy((char *)sysib.ext_names[0], "KVMguest");
    }
    /* Insert UUID */
<<<<<<< HEAD
    memcpy(sysib.vm[0].uuid, qemu_uuid, sizeof(sysib.vm[0].uuid));
=======
    memcpy(sysib.vm[0].uuid, &qemu_uuid, sizeof(sysib.vm[0].uuid));
>>>>>>> 7124ccf8

    s390_cpu_virt_mem_write(cpu, addr, ar, &sysib, sizeof(sysib));
}

static int handle_stsi(S390CPU *cpu)
{
    CPUState *cs = CPU(cpu);
    struct kvm_run *run = cs->kvm_run;

    switch (run->s390_stsi.fc) {
    case 3:
        if (run->s390_stsi.sel1 != 2 || run->s390_stsi.sel2 != 2) {
            return 0;
        }
        /* Only sysib 3.2.2 needs post-handling for now. */
        insert_stsi_3_2_2(cpu, run->s390_stsi.addr, run->s390_stsi.ar);
        return 0;
    default:
        return 0;
    }
}

static int kvm_arch_handle_debug_exit(S390CPU *cpu)
{
    CPUState *cs = CPU(cpu);
    struct kvm_run *run = cs->kvm_run;

    int ret = 0;
    struct kvm_debug_exit_arch *arch_info = &run->debug.arch;

    switch (arch_info->type) {
    case KVM_HW_WP_WRITE:
        if (find_hw_breakpoint(arch_info->addr, -1, arch_info->type)) {
            cs->watchpoint_hit = &hw_watchpoint;
            hw_watchpoint.vaddr = arch_info->addr;
            hw_watchpoint.flags = BP_MEM_WRITE;
            ret = EXCP_DEBUG;
        }
        break;
    case KVM_HW_BP:
        if (find_hw_breakpoint(arch_info->addr, -1, arch_info->type)) {
            ret = EXCP_DEBUG;
        }
        break;
    case KVM_SINGLESTEP:
        if (cs->singlestep_enabled) {
            ret = EXCP_DEBUG;
        }
        break;
    default:
        ret = -ENOSYS;
    }

    return ret;
}

int kvm_arch_handle_exit(CPUState *cs, struct kvm_run *run)
{
    S390CPU *cpu = S390_CPU(cs);
    int ret = 0;

    qemu_mutex_lock_iothread();

    switch (run->exit_reason) {
        case KVM_EXIT_S390_SIEIC:
            ret = handle_intercept(cpu);
            break;
        case KVM_EXIT_S390_RESET:
            s390_reipl_request();
            break;
        case KVM_EXIT_S390_TSCH:
            ret = handle_tsch(cpu);
            break;
        case KVM_EXIT_S390_STSI:
            ret = handle_stsi(cpu);
            break;
        case KVM_EXIT_DEBUG:
            ret = kvm_arch_handle_debug_exit(cpu);
            break;
        default:
            fprintf(stderr, "Unknown KVM exit: %d\n", run->exit_reason);
            break;
    }
    qemu_mutex_unlock_iothread();

    if (ret == 0) {
        ret = EXCP_INTERRUPT;
    }
    return ret;
}

bool kvm_arch_stop_on_emulation_error(CPUState *cpu)
{
    return true;
}

int kvm_arch_on_sigbus_vcpu(CPUState *cpu, int code, void *addr)
{
    return 1;
}

int kvm_arch_on_sigbus(int code, void *addr)
{
    return 1;
}

void kvm_s390_io_interrupt(uint16_t subchannel_id,
                           uint16_t subchannel_nr, uint32_t io_int_parm,
                           uint32_t io_int_word)
{
    struct kvm_s390_irq irq = {
        .u.io.subchannel_id = subchannel_id,
        .u.io.subchannel_nr = subchannel_nr,
        .u.io.io_int_parm = io_int_parm,
        .u.io.io_int_word = io_int_word,
    };

    if (io_int_word & IO_INT_WORD_AI) {
        irq.type = KVM_S390_INT_IO(1, 0, 0, 0);
    } else {
        irq.type = KVM_S390_INT_IO(0, (subchannel_id & 0xff00) >> 8,
                                      (subchannel_id & 0x0006),
                                      subchannel_nr);
    }
    kvm_s390_floating_interrupt(&irq);
}

static uint64_t build_channel_report_mcic(void)
{
    uint64_t mcic;

    /* subclass: indicate channel report pending */
    mcic = MCIC_SC_CP |
    /* subclass modifiers: none */
    /* storage errors: none */
    /* validity bits: no damage */
        MCIC_VB_WP | MCIC_VB_MS | MCIC_VB_PM | MCIC_VB_IA | MCIC_VB_FP |
        MCIC_VB_GR | MCIC_VB_CR | MCIC_VB_ST | MCIC_VB_AR | MCIC_VB_PR |
        MCIC_VB_FC | MCIC_VB_CT | MCIC_VB_CC;
<<<<<<< HEAD
    if (kvm_check_extension(kvm_state, KVM_CAP_S390_VECTOR_REGISTERS)) {
=======
    if (s390_has_feat(S390_FEAT_VECTOR)) {
>>>>>>> 7124ccf8
        mcic |= MCIC_VB_VR;
    }
    return mcic;
}

void kvm_s390_crw_mchk(void)
{
    struct kvm_s390_irq irq = {
        .type = KVM_S390_MCHK,
        .u.mchk.cr14 = 1 << 28,
        .u.mchk.mcic = build_channel_report_mcic(),
    };
    kvm_s390_floating_interrupt(&irq);
}

void kvm_s390_enable_css_support(S390CPU *cpu)
{
    int r;

    /* Activate host kernel channel subsystem support. */
    r = kvm_vcpu_enable_cap(CPU(cpu), KVM_CAP_S390_CSS_SUPPORT, 0);
    assert(r == 0);
}

void kvm_arch_init_irq_routing(KVMState *s)
{
    /*
     * Note that while irqchip capabilities generally imply that cpustates
     * are handled in-kernel, it is not true for s390 (yet); therefore, we
     * have to override the common code kvm_halt_in_kernel_allowed setting.
     */
    if (kvm_check_extension(s, KVM_CAP_IRQ_ROUTING)) {
        kvm_gsi_routing_allowed = true;
        kvm_halt_in_kernel_allowed = false;
    }
}

int kvm_s390_assign_subch_ioeventfd(EventNotifier *notifier, uint32_t sch,
                                    int vq, bool assign)
{
    struct kvm_ioeventfd kick = {
        .flags = KVM_IOEVENTFD_FLAG_VIRTIO_CCW_NOTIFY |
        KVM_IOEVENTFD_FLAG_DATAMATCH,
        .fd = event_notifier_get_fd(notifier),
        .datamatch = vq,
        .addr = sch,
        .len = 8,
    };
    if (!kvm_check_extension(kvm_state, KVM_CAP_IOEVENTFD)) {
        return -ENOSYS;
    }
    if (!assign) {
        kick.flags |= KVM_IOEVENTFD_FLAG_DEASSIGN;
    }
    return kvm_vm_ioctl(kvm_state, KVM_IOEVENTFD, &kick);
}

int kvm_s390_get_memslot_count(KVMState *s)
{
    return kvm_check_extension(s, KVM_CAP_NR_MEMSLOTS);
}

int kvm_s390_get_ri(void)
{
    return cap_ri;
}

int kvm_s390_set_cpu_state(S390CPU *cpu, uint8_t cpu_state)
{
    struct kvm_mp_state mp_state = {};
    int ret;

    /* the kvm part might not have been initialized yet */
    if (CPU(cpu)->kvm_state == NULL) {
        return 0;
    }

    switch (cpu_state) {
    case CPU_STATE_STOPPED:
        mp_state.mp_state = KVM_MP_STATE_STOPPED;
        break;
    case CPU_STATE_CHECK_STOP:
        mp_state.mp_state = KVM_MP_STATE_CHECK_STOP;
        break;
    case CPU_STATE_OPERATING:
        mp_state.mp_state = KVM_MP_STATE_OPERATING;
        break;
    case CPU_STATE_LOAD:
        mp_state.mp_state = KVM_MP_STATE_LOAD;
        break;
    default:
        error_report("Requested CPU state is not a valid S390 CPU state: %u",
                     cpu_state);
        exit(1);
    }

    ret = kvm_vcpu_ioctl(CPU(cpu), KVM_SET_MP_STATE, &mp_state);
    if (ret) {
        trace_kvm_failed_cpu_state_set(CPU(cpu)->cpu_index, cpu_state,
                                       strerror(-ret));
    }

    return ret;
}

void kvm_s390_vcpu_interrupt_pre_save(S390CPU *cpu)
{
    struct kvm_s390_irq_state irq_state;
    CPUState *cs = CPU(cpu);
    int32_t bytes;

    if (!kvm_check_extension(kvm_state, KVM_CAP_S390_IRQ_STATE)) {
        return;
    }

    irq_state.buf = (uint64_t) cpu->irqstate;
    irq_state.len = VCPU_IRQ_BUF_SIZE;

    bytes = kvm_vcpu_ioctl(cs, KVM_S390_GET_IRQ_STATE, &irq_state);
    if (bytes < 0) {
        cpu->irqstate_saved_size = 0;
        error_report("Migration of interrupt state failed");
        return;
    }

    cpu->irqstate_saved_size = bytes;
}

int kvm_s390_vcpu_interrupt_post_load(S390CPU *cpu)
{
    CPUState *cs = CPU(cpu);
    struct kvm_s390_irq_state irq_state;
    int r;

    if (cpu->irqstate_saved_size == 0) {
        return 0;
    }

    if (!kvm_check_extension(kvm_state, KVM_CAP_S390_IRQ_STATE)) {
        return -ENOSYS;
    }

    irq_state.buf = (uint64_t) cpu->irqstate;
    irq_state.len = cpu->irqstate_saved_size;

    r = kvm_vcpu_ioctl(cs, KVM_S390_SET_IRQ_STATE, &irq_state);
    if (r) {
        error_report("Setting interrupt state failed %d", r);
    }
    return r;
}

int kvm_arch_fixup_msi_route(struct kvm_irq_routing_entry *route,
                             uint64_t address, uint32_t data, PCIDevice *dev)
{
    S390PCIBusDevice *pbdev;
<<<<<<< HEAD
    uint32_t fid = data >> ZPCI_MSI_VEC_BITS;
    uint32_t vec = data & ZPCI_MSI_VEC_MASK;

    pbdev = s390_pci_find_dev_by_fid(fid);
=======
    uint32_t idx = data >> ZPCI_MSI_VEC_BITS;
    uint32_t vec = data & ZPCI_MSI_VEC_MASK;

    pbdev = s390_pci_find_dev_by_idx(idx);
>>>>>>> 7124ccf8
    if (!pbdev) {
        DPRINTF("add_msi_route no dev\n");
        return -ENODEV;
    }

    pbdev->routes.adapter.ind_offset = vec;

    route->type = KVM_IRQ_ROUTING_S390_ADAPTER;
    route->flags = 0;
    route->u.adapter.summary_addr = pbdev->routes.adapter.summary_addr;
    route->u.adapter.ind_addr = pbdev->routes.adapter.ind_addr;
    route->u.adapter.summary_offset = pbdev->routes.adapter.summary_offset;
    route->u.adapter.ind_offset = pbdev->routes.adapter.ind_offset;
    route->u.adapter.adapter_id = pbdev->routes.adapter.adapter_id;
    return 0;
}

<<<<<<< HEAD
int kvm_arch_msi_data_to_gsi(uint32_t data)
{
    abort();
=======
int kvm_arch_add_msi_route_post(struct kvm_irq_routing_entry *route,
                                int vector, PCIDevice *dev)
{
    return 0;
}

int kvm_arch_release_virq_post(int virq)
{
    return 0;
}

int kvm_arch_msi_data_to_gsi(uint32_t data)
{
    abort();
}

static inline int test_bit_inv(long nr, const unsigned long *addr)
{
    return test_bit(BE_BIT_NR(nr), addr);
}

static inline void set_bit_inv(long nr, unsigned long *addr)
{
    set_bit(BE_BIT_NR(nr), addr);
}

static int query_cpu_subfunc(S390FeatBitmap features)
{
    struct kvm_s390_vm_cpu_subfunc prop;
    struct kvm_device_attr attr = {
        .group = KVM_S390_VM_CPU_MODEL,
        .attr = KVM_S390_VM_CPU_MACHINE_SUBFUNC,
        .addr = (uint64_t) &prop,
    };
    int rc;

    rc = kvm_vm_ioctl(kvm_state, KVM_GET_DEVICE_ATTR, &attr);
    if (rc) {
        return  rc;
    }

    /*
     * We're going to add all subfunctions now, if the corresponding feature
     * is available that unlocks the query functions.
     */
    s390_add_from_feat_block(features, S390_FEAT_TYPE_PLO, prop.plo);
    if (test_bit(S390_FEAT_TOD_CLOCK_STEERING, features)) {
        s390_add_from_feat_block(features, S390_FEAT_TYPE_PTFF, prop.ptff);
    }
    if (test_bit(S390_FEAT_MSA, features)) {
        s390_add_from_feat_block(features, S390_FEAT_TYPE_KMAC, prop.kmac);
        s390_add_from_feat_block(features, S390_FEAT_TYPE_KMC, prop.kmc);
        s390_add_from_feat_block(features, S390_FEAT_TYPE_KM, prop.km);
        s390_add_from_feat_block(features, S390_FEAT_TYPE_KIMD, prop.kimd);
        s390_add_from_feat_block(features, S390_FEAT_TYPE_KLMD, prop.klmd);
    }
    if (test_bit(S390_FEAT_MSA_EXT_3, features)) {
        s390_add_from_feat_block(features, S390_FEAT_TYPE_PCKMO, prop.pckmo);
    }
    if (test_bit(S390_FEAT_MSA_EXT_4, features)) {
        s390_add_from_feat_block(features, S390_FEAT_TYPE_KMCTR, prop.kmctr);
        s390_add_from_feat_block(features, S390_FEAT_TYPE_KMF, prop.kmf);
        s390_add_from_feat_block(features, S390_FEAT_TYPE_KMO, prop.kmo);
        s390_add_from_feat_block(features, S390_FEAT_TYPE_PCC, prop.pcc);
    }
    if (test_bit(S390_FEAT_MSA_EXT_5, features)) {
        s390_add_from_feat_block(features, S390_FEAT_TYPE_PPNO, prop.ppno);
    }
    return 0;
}

static int configure_cpu_subfunc(const S390FeatBitmap features)
{
    struct kvm_s390_vm_cpu_subfunc prop = {};
    struct kvm_device_attr attr = {
        .group = KVM_S390_VM_CPU_MODEL,
        .attr = KVM_S390_VM_CPU_PROCESSOR_SUBFUNC,
        .addr = (uint64_t) &prop,
    };

    if (!kvm_vm_check_attr(kvm_state, KVM_S390_VM_CPU_MODEL,
                           KVM_S390_VM_CPU_PROCESSOR_SUBFUNC)) {
        /* hardware support might be missing, IBC will handle most of this */
        return 0;
    }

    s390_fill_feat_block(features, S390_FEAT_TYPE_PLO, prop.plo);
    if (test_bit(S390_FEAT_TOD_CLOCK_STEERING, features)) {
        s390_fill_feat_block(features, S390_FEAT_TYPE_PTFF, prop.ptff);
        prop.ptff[0] |= 0x80; /* query is always available */
    }
    if (test_bit(S390_FEAT_MSA, features)) {
        s390_fill_feat_block(features, S390_FEAT_TYPE_KMAC, prop.kmac);
        prop.kmac[0] |= 0x80; /* query is always available */
        s390_fill_feat_block(features, S390_FEAT_TYPE_KMC, prop.kmc);
        prop.kmc[0] |= 0x80; /* query is always available */
        s390_fill_feat_block(features, S390_FEAT_TYPE_KM, prop.km);
        prop.km[0] |= 0x80; /* query is always available */
        s390_fill_feat_block(features, S390_FEAT_TYPE_KIMD, prop.kimd);
        prop.kimd[0] |= 0x80; /* query is always available */
        s390_fill_feat_block(features, S390_FEAT_TYPE_KLMD, prop.klmd);
        prop.klmd[0] |= 0x80; /* query is always available */
    }
    if (test_bit(S390_FEAT_MSA_EXT_3, features)) {
        s390_fill_feat_block(features, S390_FEAT_TYPE_PCKMO, prop.pckmo);
        prop.pckmo[0] |= 0x80; /* query is always available */
    }
    if (test_bit(S390_FEAT_MSA_EXT_4, features)) {
        s390_fill_feat_block(features, S390_FEAT_TYPE_KMCTR, prop.kmctr);
        prop.kmctr[0] |= 0x80; /* query is always available */
        s390_fill_feat_block(features, S390_FEAT_TYPE_KMF, prop.kmf);
        prop.kmf[0] |= 0x80; /* query is always available */
        s390_fill_feat_block(features, S390_FEAT_TYPE_KMO, prop.kmo);
        prop.kmo[0] |= 0x80; /* query is always available */
        s390_fill_feat_block(features, S390_FEAT_TYPE_PCC, prop.pcc);
        prop.pcc[0] |= 0x80; /* query is always available */
    }
    if (test_bit(S390_FEAT_MSA_EXT_5, features)) {
        s390_fill_feat_block(features, S390_FEAT_TYPE_PPNO, prop.ppno);
        prop.ppno[0] |= 0x80; /* query is always available */
    }
    return kvm_vm_ioctl(kvm_state, KVM_SET_DEVICE_ATTR, &attr);
}

static int kvm_to_feat[][2] = {
    { KVM_S390_VM_CPU_FEAT_ESOP, S390_FEAT_ESOP },
    { KVM_S390_VM_CPU_FEAT_SIEF2, S390_FEAT_SIE_F2 },
    { KVM_S390_VM_CPU_FEAT_64BSCAO , S390_FEAT_SIE_64BSCAO },
    { KVM_S390_VM_CPU_FEAT_SIIF, S390_FEAT_SIE_SIIF },
    { KVM_S390_VM_CPU_FEAT_GPERE, S390_FEAT_SIE_GPERE },
    { KVM_S390_VM_CPU_FEAT_GSLS, S390_FEAT_SIE_GSLS },
    { KVM_S390_VM_CPU_FEAT_IB, S390_FEAT_SIE_IB },
    { KVM_S390_VM_CPU_FEAT_CEI, S390_FEAT_SIE_CEI },
    { KVM_S390_VM_CPU_FEAT_IBS, S390_FEAT_SIE_IBS },
    { KVM_S390_VM_CPU_FEAT_SKEY, S390_FEAT_SIE_SKEY },
    { KVM_S390_VM_CPU_FEAT_CMMA, S390_FEAT_SIE_CMMA },
    { KVM_S390_VM_CPU_FEAT_PFMFI, S390_FEAT_SIE_PFMFI},
    { KVM_S390_VM_CPU_FEAT_SIGPIF, S390_FEAT_SIE_SIGPIF},
};

static int query_cpu_feat(S390FeatBitmap features)
{
    struct kvm_s390_vm_cpu_feat prop;
    struct kvm_device_attr attr = {
        .group = KVM_S390_VM_CPU_MODEL,
        .attr = KVM_S390_VM_CPU_MACHINE_FEAT,
        .addr = (uint64_t) &prop,
    };
    int rc;
    int i;

    rc = kvm_vm_ioctl(kvm_state, KVM_GET_DEVICE_ATTR, &attr);
    if (rc) {
        return  rc;
    }

    for (i = 0; i < ARRAY_SIZE(kvm_to_feat); i++) {
        if (test_bit_inv(kvm_to_feat[i][0], (unsigned long *)prop.feat)) {
            set_bit(kvm_to_feat[i][1], features);
        }
    }
    return 0;
}

static int configure_cpu_feat(const S390FeatBitmap features)
{
    struct kvm_s390_vm_cpu_feat prop = {};
    struct kvm_device_attr attr = {
        .group = KVM_S390_VM_CPU_MODEL,
        .attr = KVM_S390_VM_CPU_PROCESSOR_FEAT,
        .addr = (uint64_t) &prop,
    };
    int i;

    for (i = 0; i < ARRAY_SIZE(kvm_to_feat); i++) {
        if (test_bit(kvm_to_feat[i][1], features)) {
            set_bit_inv(kvm_to_feat[i][0], (unsigned long *)prop.feat);
        }
    }
    return kvm_vm_ioctl(kvm_state, KVM_SET_DEVICE_ATTR, &attr);
}

bool kvm_s390_cpu_models_supported(void)
{
    if (!cpu_model_allowed()) {
        /* compatibility machines interfere with the cpu model */
        return false;
    }
    return kvm_vm_check_attr(kvm_state, KVM_S390_VM_CPU_MODEL,
                             KVM_S390_VM_CPU_MACHINE) &&
           kvm_vm_check_attr(kvm_state, KVM_S390_VM_CPU_MODEL,
                             KVM_S390_VM_CPU_PROCESSOR) &&
           kvm_vm_check_attr(kvm_state, KVM_S390_VM_CPU_MODEL,
                             KVM_S390_VM_CPU_MACHINE_FEAT) &&
           kvm_vm_check_attr(kvm_state, KVM_S390_VM_CPU_MODEL,
                             KVM_S390_VM_CPU_PROCESSOR_FEAT) &&
           kvm_vm_check_attr(kvm_state, KVM_S390_VM_CPU_MODEL,
                             KVM_S390_VM_CPU_MACHINE_SUBFUNC);
}

void kvm_s390_get_host_cpu_model(S390CPUModel *model, Error **errp)
{
    struct kvm_s390_vm_cpu_machine prop = {};
    struct kvm_device_attr attr = {
        .group = KVM_S390_VM_CPU_MODEL,
        .attr = KVM_S390_VM_CPU_MACHINE,
        .addr = (uint64_t) &prop,
    };
    uint16_t unblocked_ibc = 0, cpu_type = 0;
    int rc;

    memset(model, 0, sizeof(*model));

    if (!kvm_s390_cpu_models_supported()) {
        error_setg(errp, "KVM doesn't support CPU models");
        return;
    }

    /* query the basic cpu model properties */
    rc = kvm_vm_ioctl(kvm_state, KVM_GET_DEVICE_ATTR, &attr);
    if (rc) {
        error_setg(errp, "KVM: Error querying host CPU model: %d", rc);
        return;
    }

    cpu_type = cpuid_type(prop.cpuid);
    if (has_ibc(prop.ibc)) {
        model->lowest_ibc = lowest_ibc(prop.ibc);
        unblocked_ibc = unblocked_ibc(prop.ibc);
    }
    model->cpu_id = cpuid_id(prop.cpuid);
    model->cpu_ver = 0xff;

    /* get supported cpu features indicated via STFL(E) */
    s390_add_from_feat_block(model->features, S390_FEAT_TYPE_STFL,
                             (uint8_t *) prop.fac_mask);
    /* dat-enhancement facility 2 has no bit but was introduced with stfle */
    if (test_bit(S390_FEAT_STFLE, model->features)) {
        set_bit(S390_FEAT_DAT_ENH_2, model->features);
    }
    /* get supported cpu features indicated e.g. via SCLP */
    rc = query_cpu_feat(model->features);
    if (rc) {
        error_setg(errp, "KVM: Error querying CPU features: %d", rc);
        return;
    }
    /* get supported cpu subfunctions indicated via query / test bit */
    rc = query_cpu_subfunc(model->features);
    if (rc) {
        error_setg(errp, "KVM: Error querying CPU subfunctions: %d", rc);
        return;
    }

    /* with cpu model support, CMM is only indicated if really available */
    if (kvm_s390_cmma_available()) {
        set_bit(S390_FEAT_CMM, model->features);
    }

    if (s390_known_cpu_type(cpu_type)) {
        /* we want the exact model, even if some features are missing */
        model->def = s390_find_cpu_def(cpu_type, ibc_gen(unblocked_ibc),
                                       ibc_ec_ga(unblocked_ibc), NULL);
    } else {
        /* model unknown, e.g. too new - search using features */
        model->def = s390_find_cpu_def(0, ibc_gen(unblocked_ibc),
                                       ibc_ec_ga(unblocked_ibc),
                                       model->features);
    }
    if (!model->def) {
        error_setg(errp, "KVM: host CPU model could not be identified");
        return;
    }
    /* strip of features that are not part of the maximum model */
    bitmap_and(model->features, model->features, model->def->full_feat,
               S390_FEAT_MAX);
}

void kvm_s390_apply_cpu_model(const S390CPUModel *model, Error **errp)
{
    struct kvm_s390_vm_cpu_processor prop  = {
        .fac_list = { 0 },
    };
    struct kvm_device_attr attr = {
        .group = KVM_S390_VM_CPU_MODEL,
        .attr = KVM_S390_VM_CPU_PROCESSOR,
        .addr = (uint64_t) &prop,
    };
    int rc;

    if (!model) {
        /* compatibility handling if cpu models are disabled */
        if (kvm_s390_cmma_available() && !mem_path) {
            kvm_s390_enable_cmma();
        }
        return;
    }
    if (!kvm_s390_cpu_models_supported()) {
        error_setg(errp, "KVM doesn't support CPU models");
        return;
    }
    prop.cpuid = s390_cpuid_from_cpu_model(model);
    prop.ibc = s390_ibc_from_cpu_model(model);
    /* configure cpu features indicated via STFL(e) */
    s390_fill_feat_block(model->features, S390_FEAT_TYPE_STFL,
                         (uint8_t *) prop.fac_list);
    rc = kvm_vm_ioctl(kvm_state, KVM_SET_DEVICE_ATTR, &attr);
    if (rc) {
        error_setg(errp, "KVM: Error configuring the CPU model: %d", rc);
        return;
    }
    /* configure cpu features indicated e.g. via SCLP */
    rc = configure_cpu_feat(model->features);
    if (rc) {
        error_setg(errp, "KVM: Error configuring CPU features: %d", rc);
        return;
    }
    /* configure cpu subfunctions indicated via query / test bit */
    rc = configure_cpu_subfunc(model->features);
    if (rc) {
        error_setg(errp, "KVM: Error configuring CPU subfunctions: %d", rc);
        return;
    }
    /* enable CMM via CMMA - disable on hugetlbfs */
    if (test_bit(S390_FEAT_CMM, model->features)) {
        if (mem_path) {
            error_report("Warning: CMM will not be enabled because it is not "
                         "compatible to hugetlbfs.");
        } else {
            kvm_s390_enable_cmma();
        }
    }
>>>>>>> 7124ccf8
}<|MERGE_RESOLUTION|>--- conflicted
+++ resolved
@@ -28,10 +28,7 @@
 #include <asm/ptrace.h>
 
 #include "qemu-common.h"
-<<<<<<< HEAD
-=======
 #include "cpu.h"
->>>>>>> 7124ccf8
 #include "qemu/error-report.h"
 #include "qemu/timer.h"
 #include "sysemu/sysemu.h"
@@ -48,10 +45,7 @@
 #include "hw/s390x/ipl.h"
 #include "hw/s390x/ebcdic.h"
 #include "exec/memattrs.h"
-<<<<<<< HEAD
-=======
 #include "hw/s390x/s390-virtio-ccw.h"
->>>>>>> 7124ccf8
 
 /* #define DEBUG_KVM */
 
@@ -144,10 +138,7 @@
 static int cap_async_pf;
 static int cap_mem_op;
 static int cap_s390_irq;
-<<<<<<< HEAD
-=======
 static int cap_ri;
->>>>>>> 7124ccf8
 
 static void *legacy_s390_alloc(size_t size, uint64_t *align);
 
@@ -184,8 +175,6 @@
     }
 
     return kvm_vm_ioctl(s, KVM_SET_DEVICE_ATTR, &attr);
-<<<<<<< HEAD
-=======
 }
 
 static bool kvm_s390_cmma_available(void)
@@ -198,7 +187,6 @@
                 kvm_vm_check_mem_attr(kvm_state, KVM_S390_VM_MEM_CLR_CMMA);
     }
     return value;
->>>>>>> 7124ccf8
 }
 
 void kvm_s390_cmma_reset(void)
@@ -209,13 +197,10 @@
         .attr = KVM_S390_VM_MEM_CLR_CMMA,
     };
 
-<<<<<<< HEAD
-=======
     if (mem_path || !kvm_s390_cmma_available()) {
         return;
     }
 
->>>>>>> 7124ccf8
     rc = kvm_vm_ioctl(kvm_state, KVM_SET_DEVICE_ATTR, &attr);
     trace_kvm_clear_cmma(rc);
 }
@@ -228,13 +213,7 @@
         .attr = KVM_S390_VM_MEM_ENABLE_CMMA,
     };
 
-<<<<<<< HEAD
-    if (!kvm_vm_check_mem_attr(s, KVM_S390_VM_MEM_ENABLE_CMMA) ||
-        !kvm_vm_check_mem_attr(s, KVM_S390_VM_MEM_CLR_CMMA)) {
-        return;
-    }
-
-    rc = kvm_vm_ioctl(s, KVM_SET_DEVICE_ATTR, &attr);
+    rc = kvm_vm_ioctl(kvm_state, KVM_SET_DEVICE_ATTR, &attr);
     trace_kvm_enable_cmma(rc);
 }
 
@@ -283,8 +262,10 @@
 
 void kvm_s390_crypto_reset(void)
 {
-    kvm_s390_init_aes_kw();
-    kvm_s390_init_dea_kw();
+    if (s390_has_feat(S390_FEAT_MSA_EXT_3)) {
+        kvm_s390_init_aes_kw();
+        kvm_s390_init_dea_kw();
+    }
 }
 
 int kvm_arch_init(MachineState *ms, KVMState *s)
@@ -294,72 +275,6 @@
     cap_mem_op = kvm_check_extension(s, KVM_CAP_S390_MEM_OP);
     cap_s390_irq = kvm_check_extension(s, KVM_CAP_S390_INJECT_IRQ);
 
-    if (!mem_path) {
-        kvm_s390_enable_cmma(s);
-=======
-    rc = kvm_vm_ioctl(kvm_state, KVM_SET_DEVICE_ATTR, &attr);
-    trace_kvm_enable_cmma(rc);
-}
-
-static void kvm_s390_set_attr(uint64_t attr)
-{
-    struct kvm_device_attr attribute = {
-        .group = KVM_S390_VM_CRYPTO,
-        .attr  = attr,
-    };
-
-    int ret = kvm_vm_ioctl(kvm_state, KVM_SET_DEVICE_ATTR, &attribute);
-
-    if (ret) {
-        error_report("Failed to set crypto device attribute %lu: %s",
-                     attr, strerror(-ret));
-    }
-}
-
-static void kvm_s390_init_aes_kw(void)
-{
-    uint64_t attr = KVM_S390_VM_CRYPTO_DISABLE_AES_KW;
-
-    if (object_property_get_bool(OBJECT(qdev_get_machine()), "aes-key-wrap",
-                                 NULL)) {
-            attr = KVM_S390_VM_CRYPTO_ENABLE_AES_KW;
-    }
-
-    if (kvm_vm_check_attr(kvm_state, KVM_S390_VM_CRYPTO, attr)) {
-            kvm_s390_set_attr(attr);
-    }
-}
-
-static void kvm_s390_init_dea_kw(void)
-{
-    uint64_t attr = KVM_S390_VM_CRYPTO_DISABLE_DEA_KW;
-
-    if (object_property_get_bool(OBJECT(qdev_get_machine()), "dea-key-wrap",
-                                 NULL)) {
-            attr = KVM_S390_VM_CRYPTO_ENABLE_DEA_KW;
-    }
-
-    if (kvm_vm_check_attr(kvm_state, KVM_S390_VM_CRYPTO, attr)) {
-            kvm_s390_set_attr(attr);
-    }
-}
-
-void kvm_s390_crypto_reset(void)
-{
-    if (s390_has_feat(S390_FEAT_MSA_EXT_3)) {
-        kvm_s390_init_aes_kw();
-        kvm_s390_init_dea_kw();
->>>>>>> 7124ccf8
-    }
-}
-
-int kvm_arch_init(MachineState *ms, KVMState *s)
-{
-    cap_sync_regs = kvm_check_extension(s, KVM_CAP_SYNC_REGS);
-    cap_async_pf = kvm_check_extension(s, KVM_CAP_ASYNC_PF);
-    cap_mem_op = kvm_check_extension(s, KVM_CAP_S390_MEM_OP);
-    cap_s390_irq = kvm_check_extension(s, KVM_CAP_S390_INJECT_IRQ);
-
     if (!kvm_check_extension(s, KVM_CAP_S390_GMAP)
         || !kvm_check_extension(s, KVM_CAP_S390_COW)) {
         phys_mem_set_alloc(legacy_s390_alloc);
@@ -368,8 +283,6 @@
     kvm_vm_enable_cap(s, KVM_CAP_S390_USER_SIGP, 0);
     kvm_vm_enable_cap(s, KVM_CAP_S390_VECTOR_REGISTERS, 0);
     kvm_vm_enable_cap(s, KVM_CAP_S390_USER_STSI, 0);
-<<<<<<< HEAD
-=======
     if (ri_allowed()) {
         if (kvm_vm_enable_cap(s, KVM_CAP_S390_RI, 0) == 0) {
             cap_ri = 1;
@@ -377,7 +290,6 @@
     }
 
     qemu_mutex_init(&qemu_sigp_mutex);
->>>>>>> 7124ccf8
 
     return 0;
 }
@@ -493,14 +405,11 @@
         kvm_set_one_reg(cs, KVM_REG_S390_GBEA, &env->gbea);
         kvm_set_one_reg(cs, KVM_REG_S390_PP, &env->pp);
     }
-<<<<<<< HEAD
-=======
 
     if (can_sync_regs(cs, KVM_SYNC_RICCB)) {
         memcpy(cs->kvm_run->s.regs.riccb, env->riccb, 64);
         cs->kvm_run->kvm_dirty_regs |= KVM_SYNC_RICCB;
     }
->>>>>>> 7124ccf8
 
     /* pfault parameters */
     if (can_sync_regs(cs, KVM_SYNC_PFAULT)) {
@@ -643,13 +552,10 @@
         kvm_get_one_reg(cs, KVM_REG_S390_GBEA, &env->gbea);
         kvm_get_one_reg(cs, KVM_REG_S390_PP, &env->pp);
     }
-<<<<<<< HEAD
-=======
 
     if (can_sync_regs(cs, KVM_SYNC_RICCB)) {
         memcpy(env->riccb, cs->kvm_run->s.regs.riccb, 64);
     }
->>>>>>> 7124ccf8
 
     /* pfault parameters */
     if (can_sync_regs(cs, KVM_SYNC_PFAULT)) {
@@ -1483,29 +1389,12 @@
 }
 
 typedef struct SigpInfo {
-<<<<<<< HEAD
-    S390CPU *cpu;
-=======
->>>>>>> 7124ccf8
     uint64_t param;
     int cc;
     uint64_t *status_reg;
 } SigpInfo;
 
 static void set_sigp_status(SigpInfo *si, uint64_t status)
-<<<<<<< HEAD
-{
-    *si->status_reg &= 0xffffffff00000000ULL;
-    *si->status_reg |= status;
-    si->cc = SIGP_CC_STATUS_STORED;
-}
-
-static void sigp_start(void *arg)
-{
-    SigpInfo *si = arg;
-
-    if (s390_cpu_get_state(si->cpu) != CPU_STATE_STOPPED) {
-=======
 {
     *si->status_reg &= 0xffffffff00000000ULL;
     *si->status_reg |= status;
@@ -1535,35 +1424,17 @@
     };
 
     if (s390_cpu_get_state(cpu) != CPU_STATE_OPERATING) {
->>>>>>> 7124ccf8
         si->cc = SIGP_CC_ORDER_CODE_ACCEPTED;
         return;
     }
 
-<<<<<<< HEAD
-    s390_cpu_set_state(CPU_STATE_OPERATING, si->cpu);
-    si->cc = SIGP_CC_ORDER_CODE_ACCEPTED;
-}
-
-static void sigp_stop(void *arg)
-{
-    SigpInfo *si = arg;
-    struct kvm_s390_irq irq = {
-        .type = KVM_S390_SIGP_STOP,
-    };
-
-    if (s390_cpu_get_state(si->cpu) != CPU_STATE_OPERATING) {
-        si->cc = SIGP_CC_ORDER_CODE_ACCEPTED;
-        return;
-    }
-
     /* disabled wait - sleeping in user space */
-    if (CPU(si->cpu)->halted) {
-        s390_cpu_set_state(CPU_STATE_STOPPED, si->cpu);
+    if (cs->halted) {
+        s390_cpu_set_state(CPU_STATE_STOPPED, cpu);
     } else {
         /* execute the stop function */
-        si->cpu->env.sigp_order = SIGP_STOP;
-        kvm_s390_vcpu_interrupt(si->cpu, &irq);
+        cpu->env.sigp_order = SIGP_STOP;
+        kvm_s390_vcpu_interrupt(cpu, &irq);
     }
     si->cc = SIGP_CC_ORDER_CODE_ACCEPTED;
 }
@@ -1630,133 +1501,6 @@
     return 0;
 }
 
-static void sigp_stop_and_store_status(void *arg)
-{
-    SigpInfo *si = arg;
-    struct kvm_s390_irq irq = {
-        .type = KVM_S390_SIGP_STOP,
-    };
-
-    /* disabled wait - sleeping in user space */
-    if (s390_cpu_get_state(si->cpu) == CPU_STATE_OPERATING &&
-        CPU(si->cpu)->halted) {
-        s390_cpu_set_state(CPU_STATE_STOPPED, si->cpu);
-    }
-
-    switch (s390_cpu_get_state(si->cpu)) {
-    case CPU_STATE_OPERATING:
-        si->cpu->env.sigp_order = SIGP_STOP_STORE_STATUS;
-        kvm_s390_vcpu_interrupt(si->cpu, &irq);
-        /* store will be performed when handling the stop intercept */
-        break;
-    case CPU_STATE_STOPPED:
-        /* already stopped, just store the status */
-        cpu_synchronize_state(CPU(si->cpu));
-        kvm_s390_store_status(si->cpu, KVM_S390_STORE_STATUS_DEF_ADDR, true);
-        break;
-    }
-    si->cc = SIGP_CC_ORDER_CODE_ACCEPTED;
-}
-
-static void sigp_store_status_at_address(void *arg)
-{
-    SigpInfo *si = arg;
-    uint32_t address = si->param & 0x7ffffe00u;
-
-    /* cpu has to be stopped */
-    if (s390_cpu_get_state(si->cpu) != CPU_STATE_STOPPED) {
-        set_sigp_status(si, SIGP_STAT_INCORRECT_STATE);
-        return;
-    }
-
-    cpu_synchronize_state(CPU(si->cpu));
-
-    if (kvm_s390_store_status(si->cpu, address, false)) {
-        set_sigp_status(si, SIGP_STAT_INVALID_PARAMETER);
-        return;
-    }
-    si->cc = SIGP_CC_ORDER_CODE_ACCEPTED;
-}
-
-static void sigp_store_adtl_status(void *arg)
-{
-    SigpInfo *si = arg;
-
-    if (!kvm_check_extension(kvm_state, KVM_CAP_S390_VECTOR_REGISTERS)) {
-=======
-    /* disabled wait - sleeping in user space */
-    if (cs->halted) {
-        s390_cpu_set_state(CPU_STATE_STOPPED, cpu);
-    } else {
-        /* execute the stop function */
-        cpu->env.sigp_order = SIGP_STOP;
-        kvm_s390_vcpu_interrupt(cpu, &irq);
-    }
-    si->cc = SIGP_CC_ORDER_CODE_ACCEPTED;
-}
-
-#define ADTL_SAVE_AREA_SIZE 1024
-static int kvm_s390_store_adtl_status(S390CPU *cpu, hwaddr addr)
-{
-    void *mem;
-    hwaddr len = ADTL_SAVE_AREA_SIZE;
-
-    mem = cpu_physical_memory_map(addr, &len, 1);
-    if (!mem) {
-        return -EFAULT;
-    }
-    if (len != ADTL_SAVE_AREA_SIZE) {
-        cpu_physical_memory_unmap(mem, len, 1, 0);
-        return -EFAULT;
-    }
-
-    memcpy(mem, &cpu->env.vregs, 512);
-
-    cpu_physical_memory_unmap(mem, len, 1, len);
-
-    return 0;
-}
-
-#define KVM_S390_STORE_STATUS_DEF_ADDR offsetof(LowCore, floating_pt_save_area)
-#define SAVE_AREA_SIZE 512
-static int kvm_s390_store_status(S390CPU *cpu, hwaddr addr, bool store_arch)
-{
-    static const uint8_t ar_id = 1;
-    uint64_t ckc = cpu->env.ckc >> 8;
-    void *mem;
-    int i;
-    hwaddr len = SAVE_AREA_SIZE;
-
-    mem = cpu_physical_memory_map(addr, &len, 1);
-    if (!mem) {
-        return -EFAULT;
-    }
-    if (len != SAVE_AREA_SIZE) {
-        cpu_physical_memory_unmap(mem, len, 1, 0);
-        return -EFAULT;
-    }
-
-    if (store_arch) {
-        cpu_physical_memory_write(offsetof(LowCore, ar_access_id), &ar_id, 1);
-    }
-    for (i = 0; i < 16; ++i) {
-        *((uint64_t *)mem + i) = get_freg(&cpu->env, i)->ll;
-    }
-    memcpy(mem + 128, &cpu->env.regs, 128);
-    memcpy(mem + 256, &cpu->env.psw, 16);
-    memcpy(mem + 280, &cpu->env.psa, 4);
-    memcpy(mem + 284, &cpu->env.fpc, 4);
-    memcpy(mem + 292, &cpu->env.todpr, 4);
-    memcpy(mem + 296, &cpu->env.cputm, 8);
-    memcpy(mem + 304, &ckc, 8);
-    memcpy(mem + 320, &cpu->env.aregs, 64);
-    memcpy(mem + 384, &cpu->env.cregs, 128);
-
-    cpu_physical_memory_unmap(mem, len, 1, len);
-
-    return 0;
-}
-
 static void sigp_stop_and_store_status(CPUState *cs, run_on_cpu_data arg)
 {
     S390CPU *cpu = S390_CPU(cs);
@@ -1812,17 +1556,12 @@
     SigpInfo *si = arg.host_ptr;
 
     if (!s390_has_feat(S390_FEAT_VECTOR)) {
->>>>>>> 7124ccf8
         set_sigp_status(si, SIGP_STAT_INVALID_ORDER);
         return;
     }
 
     /* cpu has to be stopped */
-<<<<<<< HEAD
-    if (s390_cpu_get_state(si->cpu) != CPU_STATE_STOPPED) {
-=======
     if (s390_cpu_get_state(cpu) != CPU_STATE_STOPPED) {
->>>>>>> 7124ccf8
         set_sigp_status(si, SIGP_STAT_INCORRECT_STATE);
         return;
     }
@@ -1833,46 +1572,23 @@
         return;
     }
 
-<<<<<<< HEAD
-    cpu_synchronize_state(CPU(si->cpu));
-
-    if (kvm_s390_store_adtl_status(si->cpu, si->param)) {
-=======
     cpu_synchronize_state(cs);
 
     if (kvm_s390_store_adtl_status(cpu, si->param)) {
->>>>>>> 7124ccf8
         set_sigp_status(si, SIGP_STAT_INVALID_PARAMETER);
         return;
     }
     si->cc = SIGP_CC_ORDER_CODE_ACCEPTED;
 }
 
-<<<<<<< HEAD
-static void sigp_restart(void *arg)
-{
-    SigpInfo *si = arg;
-=======
 static void sigp_restart(CPUState *cs, run_on_cpu_data arg)
 {
     S390CPU *cpu = S390_CPU(cs);
     SigpInfo *si = arg.host_ptr;
->>>>>>> 7124ccf8
     struct kvm_s390_irq irq = {
         .type = KVM_S390_RESTART,
     };
 
-<<<<<<< HEAD
-    switch (s390_cpu_get_state(si->cpu)) {
-    case CPU_STATE_STOPPED:
-        /* the restart irq has to be delivered prior to any other pending irq */
-        cpu_synchronize_state(CPU(si->cpu));
-        do_restart_interrupt(&si->cpu->env);
-        s390_cpu_set_state(CPU_STATE_OPERATING, si->cpu);
-        break;
-    case CPU_STATE_OPERATING:
-        kvm_s390_vcpu_interrupt(si->cpu, &irq);
-=======
     switch (s390_cpu_get_state(cpu)) {
     case CPU_STATE_STOPPED:
         /* the restart irq has to be delivered prior to any other pending irq */
@@ -1882,7 +1598,6 @@
         break;
     case CPU_STATE_OPERATING:
         kvm_s390_vcpu_interrupt(cpu, &irq);
->>>>>>> 7124ccf8
         break;
     }
     si->cc = SIGP_CC_ORDER_CODE_ACCEPTED;
@@ -1890,32 +1605,18 @@
 
 int kvm_s390_cpu_restart(S390CPU *cpu)
 {
-<<<<<<< HEAD
-    SigpInfo si = {
-        .cpu = cpu,
-    };
-
-    run_on_cpu(CPU(cpu), sigp_restart, &si);
-=======
     SigpInfo si = {};
 
     run_on_cpu(CPU(cpu), sigp_restart, RUN_ON_CPU_HOST_PTR(&si));
->>>>>>> 7124ccf8
     DPRINTF("DONE: KVM cpu restart: %p\n", &cpu->env);
     return 0;
 }
 
 static void sigp_initial_cpu_reset(CPUState *cs, run_on_cpu_data arg)
 {
-<<<<<<< HEAD
-    SigpInfo *si = arg;
-    CPUState *cs = CPU(si->cpu);
-    S390CPUClass *scc = S390_CPU_GET_CLASS(si->cpu);
-=======
     S390CPU *cpu = S390_CPU(cs);
     S390CPUClass *scc = S390_CPU_GET_CLASS(cpu);
     SigpInfo *si = arg.host_ptr;
->>>>>>> 7124ccf8
 
     cpu_synchronize_state(cs);
     scc->initial_cpu_reset(cs);
@@ -1925,15 +1626,9 @@
 
 static void sigp_cpu_reset(CPUState *cs, run_on_cpu_data arg)
 {
-<<<<<<< HEAD
-    SigpInfo *si = arg;
-    CPUState *cs = CPU(si->cpu);
-    S390CPUClass *scc = S390_CPU_GET_CLASS(si->cpu);
-=======
     S390CPU *cpu = S390_CPU(cs);
     S390CPUClass *scc = S390_CPU_GET_CLASS(cpu);
     SigpInfo *si = arg.host_ptr;
->>>>>>> 7124ccf8
 
     cpu_synchronize_state(cs);
     scc->cpu_reset(cs);
@@ -1941,18 +1636,6 @@
     si->cc = SIGP_CC_ORDER_CODE_ACCEPTED;
 }
 
-<<<<<<< HEAD
-static void sigp_set_prefix(void *arg)
-{
-    SigpInfo *si = arg;
-    uint32_t addr = si->param & 0x7fffe000u;
-
-    cpu_synchronize_state(CPU(si->cpu));
-
-    if (!address_space_access_valid(&address_space_memory, addr,
-                                    sizeof(struct LowCore), false,
-                                    MEMTXATTRS_UNSPECIFIED)) {
-=======
 static void sigp_set_prefix(CPUState *cs, run_on_cpu_data arg)
 {
     S390CPU *cpu = S390_CPU(cs);
@@ -1963,28 +1646,18 @@
 
     if (!address_space_access_valid(&address_space_memory, addr,
                                     sizeof(struct LowCore), false)) {
->>>>>>> 7124ccf8
         set_sigp_status(si, SIGP_STAT_INVALID_PARAMETER);
         return;
     }
 
     /* cpu has to be stopped */
-<<<<<<< HEAD
-    if (s390_cpu_get_state(si->cpu) != CPU_STATE_STOPPED) {
-=======
     if (s390_cpu_get_state(cpu) != CPU_STATE_STOPPED) {
->>>>>>> 7124ccf8
         set_sigp_status(si, SIGP_STAT_INCORRECT_STATE);
         return;
     }
 
-<<<<<<< HEAD
-    si->cpu->env.psa = addr;
-    cpu_synchronize_post_init(CPU(si->cpu));
-=======
     cpu->env.psa = addr;
     cpu_synchronize_post_init(cs);
->>>>>>> 7124ccf8
     si->cc = SIGP_CC_ORDER_CODE_ACCEPTED;
 }
 
@@ -1992,10 +1665,6 @@
                                   uint64_t param, uint64_t *status_reg)
 {
     SigpInfo si = {
-<<<<<<< HEAD
-        .cpu = dst_cpu,
-=======
->>>>>>> 7124ccf8
         .param = param,
         .status_reg = status_reg,
     };
@@ -2014,33 +1683,6 @@
 
     switch (order) {
     case SIGP_START:
-<<<<<<< HEAD
-        run_on_cpu(CPU(dst_cpu), sigp_start, &si);
-        break;
-    case SIGP_STOP:
-        run_on_cpu(CPU(dst_cpu), sigp_stop, &si);
-        break;
-    case SIGP_RESTART:
-        run_on_cpu(CPU(dst_cpu), sigp_restart, &si);
-        break;
-    case SIGP_STOP_STORE_STATUS:
-        run_on_cpu(CPU(dst_cpu), sigp_stop_and_store_status, &si);
-        break;
-    case SIGP_STORE_STATUS_ADDR:
-        run_on_cpu(CPU(dst_cpu), sigp_store_status_at_address, &si);
-        break;
-    case SIGP_STORE_ADTL_STATUS:
-        run_on_cpu(CPU(dst_cpu), sigp_store_adtl_status, &si);
-        break;
-    case SIGP_SET_PREFIX:
-        run_on_cpu(CPU(dst_cpu), sigp_set_prefix, &si);
-        break;
-    case SIGP_INITIAL_CPU_RESET:
-        run_on_cpu(CPU(dst_cpu), sigp_initial_cpu_reset, &si);
-        break;
-    case SIGP_CPU_RESET:
-        run_on_cpu(CPU(dst_cpu), sigp_cpu_reset, &si);
-=======
         run_on_cpu(CPU(dst_cpu), sigp_start, RUN_ON_CPU_HOST_PTR(&si));
         break;
     case SIGP_STOP:
@@ -2066,7 +1708,6 @@
         break;
     case SIGP_CPU_RESET:
         run_on_cpu(CPU(dst_cpu), sigp_cpu_reset, RUN_ON_CPU_HOST_PTR(&si));
->>>>>>> 7124ccf8
         break;
     default:
         DPRINTF("KVM: unknown SIGP: 0x%x\n", order);
@@ -2139,14 +1780,11 @@
     status_reg = &env->regs[r1];
     param = (r1 % 2) ? env->regs[r1] : env->regs[r1 + 1];
 
-<<<<<<< HEAD
-=======
     if (qemu_mutex_trylock(&qemu_sigp_mutex)) {
         ret = SIGP_CC_BUSY;
         goto out;
     }
 
->>>>>>> 7124ccf8
     switch (order) {
     case SIGP_SET_ARCH:
         ret = sigp_set_architecture(cpu, param, status_reg);
@@ -2156,13 +1794,9 @@
         dst_cpu = s390_cpu_addr2state(env->regs[r3]);
         ret = handle_sigp_single_dst(dst_cpu, order, param, status_reg);
     }
-<<<<<<< HEAD
-
-=======
     qemu_mutex_unlock(&qemu_sigp_mutex);
 
 out:
->>>>>>> 7124ccf8
     trace_kvm_sigp_finished(order, CPU(cpu)->cpu_index,
                             dst_cpu ? CPU(dst_cpu)->cpu_index : -1, ret);
 
@@ -2367,11 +2001,7 @@
         strcpy((char *)sysib.ext_names[0], "KVMguest");
     }
     /* Insert UUID */
-<<<<<<< HEAD
-    memcpy(sysib.vm[0].uuid, qemu_uuid, sizeof(sysib.vm[0].uuid));
-=======
     memcpy(sysib.vm[0].uuid, &qemu_uuid, sizeof(sysib.vm[0].uuid));
->>>>>>> 7124ccf8
 
     s390_cpu_virt_mem_write(cpu, addr, ar, &sysib, sizeof(sysib));
 }
@@ -2511,11 +2141,7 @@
         MCIC_VB_WP | MCIC_VB_MS | MCIC_VB_PM | MCIC_VB_IA | MCIC_VB_FP |
         MCIC_VB_GR | MCIC_VB_CR | MCIC_VB_ST | MCIC_VB_AR | MCIC_VB_PR |
         MCIC_VB_FC | MCIC_VB_CT | MCIC_VB_CC;
-<<<<<<< HEAD
-    if (kvm_check_extension(kvm_state, KVM_CAP_S390_VECTOR_REGISTERS)) {
-=======
     if (s390_has_feat(S390_FEAT_VECTOR)) {
->>>>>>> 7124ccf8
         mcic |= MCIC_VB_VR;
     }
     return mcic;
@@ -2672,17 +2298,10 @@
                              uint64_t address, uint32_t data, PCIDevice *dev)
 {
     S390PCIBusDevice *pbdev;
-<<<<<<< HEAD
-    uint32_t fid = data >> ZPCI_MSI_VEC_BITS;
-    uint32_t vec = data & ZPCI_MSI_VEC_MASK;
-
-    pbdev = s390_pci_find_dev_by_fid(fid);
-=======
     uint32_t idx = data >> ZPCI_MSI_VEC_BITS;
     uint32_t vec = data & ZPCI_MSI_VEC_MASK;
 
     pbdev = s390_pci_find_dev_by_idx(idx);
->>>>>>> 7124ccf8
     if (!pbdev) {
         DPRINTF("add_msi_route no dev\n");
         return -ENODEV;
@@ -2700,11 +2319,6 @@
     return 0;
 }
 
-<<<<<<< HEAD
-int kvm_arch_msi_data_to_gsi(uint32_t data)
-{
-    abort();
-=======
 int kvm_arch_add_msi_route_post(struct kvm_irq_routing_entry *route,
                                 int vector, PCIDevice *dev)
 {
@@ -3036,5 +2650,4 @@
             kvm_s390_enable_cmma();
         }
     }
->>>>>>> 7124ccf8
 }