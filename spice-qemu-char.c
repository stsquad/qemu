--- conflicted
+++ resolved
@@ -256,17 +256,10 @@
 static void spice_chr_accept_input(struct CharDriverState *chr)
 {
     SpiceCharDriver *s = chr->opaque;
-<<<<<<< HEAD
 
     spice_server_char_device_wakeup(&s->sin);
 }
 
-=======
-
-    spice_server_char_device_wakeup(&s->sin);
-}
-
->>>>>>> 7124ccf8
 static CharDriverState *chr_open(const char *subtype,
                                  void (*set_fe_open)(struct CharDriverState *,
                                                      int),
@@ -289,11 +282,6 @@
     chr->chr_add_watch = spice_chr_add_watch;
     chr->chr_free = spice_chr_free;
     chr->chr_set_fe_open = set_fe_open;
-<<<<<<< HEAD
-    chr->explicit_be_open = true;
-    chr->chr_fe_event = spice_chr_fe_event;
-=======
->>>>>>> 7124ccf8
     chr->chr_accept_input = spice_chr_accept_input;
 
     QLIST_INSERT_HEAD(&spice_chars, s, next);
@@ -304,10 +292,7 @@
 static CharDriverState *qemu_chr_open_spice_vmc(const char *id,
                                                 ChardevBackend *backend,
                                                 ChardevReturn *ret,
-<<<<<<< HEAD
-=======
                                                 bool *be_opened,
->>>>>>> 7124ccf8
                                                 Error **errp)
 {
     ChardevSpiceChannel *spicevmc = backend->u.spicevmc.data;
@@ -326,10 +311,7 @@
         return NULL;
     }
 
-<<<<<<< HEAD
-=======
     *be_opened = false;
->>>>>>> 7124ccf8
     return chr_open(type, spice_vmc_set_fe_open, common, errp);
 }
 
@@ -337,10 +319,7 @@
 static CharDriverState *qemu_chr_open_spice_port(const char *id,
                                                  ChardevBackend *backend,
                                                  ChardevReturn *ret,
-<<<<<<< HEAD
-=======
                                                  bool *be_opened,
->>>>>>> 7124ccf8
                                                  Error **errp)
 {
     ChardevSpicePort *spiceport = backend->u.spiceport.data;
@@ -358,10 +337,7 @@
     if (!chr) {
         return NULL;
     }
-<<<<<<< HEAD
-=======
     *be_opened = false;
->>>>>>> 7124ccf8
     s = chr->opaque;
     s->sin.portname = g_strdup(name);
 
