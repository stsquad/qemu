/*
 * Copyright (C) 2010       Citrix Ltd.
 *
 * This work is licensed under the terms of the GNU GPL, version 2.  See
 * the COPYING file in the top-level directory.
 *
 * Contributions after 2012-01-13 are licensed under the terms of the
 * GNU GPL, version 2 or (at your option) any later version.
 */

#include "qemu/osdep.h"
<<<<<<< HEAD
#include <sys/mman.h>
=======
>>>>>>> 7124ccf8

#include "cpu.h"
#include "hw/pci/pci.h"
#include "hw/i386/pc.h"
#include "hw/i386/apic-msidef.h"
#include "hw/xen/xen_common.h"
#include "hw/xen/xen_backend.h"
#include "qmp-commands.h"

#include "sysemu/char.h"
#include "qemu/error-report.h"
#include "qemu/range.h"
#include "sysemu/xen-mapcache.h"
#include "trace.h"
#include "exec/address-spaces.h"

#include <xen/hvm/ioreq.h>
#include <xen/hvm/params.h>
#include <xen/hvm/e820.h>

//#define DEBUG_XEN_HVM

#ifdef DEBUG_XEN_HVM
#define DPRINTF(fmt, ...) \
    do { fprintf(stderr, "xen: " fmt, ## __VA_ARGS__); } while (0)
#else
#define DPRINTF(fmt, ...) \
    do { } while (0)
#endif

static MemoryRegion ram_memory, ram_640k, ram_lo, ram_hi;
static MemoryRegion *framebuffer;
static bool xen_in_migration;

/* Compatibility with older version */

/* This allows QEMU to build on a system that has Xen 4.5 or earlier
 * installed.  This here (not in hw/xen/xen_common.h) because xen/hvm/ioreq.h
 * needs to be included before this block and hw/xen/xen_common.h needs to
 * be included before xen/hvm/ioreq.h
 */
#ifndef IOREQ_TYPE_VMWARE_PORT
#define IOREQ_TYPE_VMWARE_PORT  3
struct vmware_regs {
    uint32_t esi;
    uint32_t edi;
    uint32_t ebx;
    uint32_t ecx;
    uint32_t edx;
};
typedef struct vmware_regs vmware_regs_t;

struct shared_vmport_iopage {
    struct vmware_regs vcpu_vmport_regs[1];
};
typedef struct shared_vmport_iopage shared_vmport_iopage_t;
#endif

static inline uint32_t xen_vcpu_eport(shared_iopage_t *shared_page, int i)
{
    return shared_page->vcpu_ioreq[i].vp_eport;
}
static inline ioreq_t *xen_vcpu_ioreq(shared_iopage_t *shared_page, int vcpu)
{
    return &shared_page->vcpu_ioreq[vcpu];
}

#define BUFFER_IO_MAX_DELAY  100

typedef struct XenPhysmap {
    hwaddr start_addr;
    ram_addr_t size;
    const char *name;
    hwaddr phys_offset;

    QLIST_ENTRY(XenPhysmap) list;
} XenPhysmap;

typedef struct XenIOState {
    ioservid_t ioservid;
    shared_iopage_t *shared_page;
    shared_vmport_iopage_t *shared_vmport_page;
    buffered_iopage_t *buffered_io_page;
    QEMUTimer *buffered_io_timer;
    CPUState **cpu_by_vcpu_id;
    /* the evtchn port for polling the notification, */
    evtchn_port_t *ioreq_local_port;
    /* evtchn local port for buffered io */
    evtchn_port_t bufioreq_local_port;
    /* the evtchn fd for polling */
    xenevtchn_handle *xce_handle;
    /* which vcpu we are serving */
    int send_vcpu;

    struct xs_handle *xenstore;
    MemoryListener memory_listener;
    MemoryListener io_listener;
    DeviceListener device_listener;
    QLIST_HEAD(, XenPhysmap) physmap;
    hwaddr free_phys_offset;
    const XenPhysmap *log_for_dirtybit;

    Notifier exit;
    Notifier suspend;
    Notifier wakeup;
} XenIOState;

/* Xen specific function for piix pci */

int xen_pci_slot_get_pirq(PCIDevice *pci_dev, int irq_num)
{
    return irq_num + ((pci_dev->devfn >> 3) << 2);
}

void xen_piix3_set_irq(void *opaque, int irq_num, int level)
{
    xc_hvm_set_pci_intx_level(xen_xc, xen_domid, 0, 0, irq_num >> 2,
                              irq_num & 3, level);
}

void xen_piix_pci_write_config_client(uint32_t address, uint32_t val, int len)
{
    int i;

    /* Scan for updates to PCI link routes (0x60-0x63). */
    for (i = 0; i < len; i++) {
        uint8_t v = (val >> (8 * i)) & 0xff;
        if (v & 0x80) {
            v = 0;
        }
        v &= 0xf;
        if (((address + i) >= 0x60) && ((address + i) <= 0x63)) {
            xc_hvm_set_pci_link_route(xen_xc, xen_domid, address + i - 0x60, v);
        }
    }
}

int xen_is_pirq_msi(uint32_t msi_data)
{
    /* If vector is 0, the msi is remapped into a pirq, passed as
     * dest_id.
     */
    return ((msi_data & MSI_DATA_VECTOR_MASK) >> MSI_DATA_VECTOR_SHIFT) == 0;
}

void xen_hvm_inject_msi(uint64_t addr, uint32_t data)
{
    xc_hvm_inject_msi(xen_xc, xen_domid, addr, data);
}

static void xen_suspend_notifier(Notifier *notifier, void *data)
{
    xc_set_hvm_param(xen_xc, xen_domid, HVM_PARAM_ACPI_S_STATE, 3);
}

/* Xen Interrupt Controller */

static void xen_set_irq(void *opaque, int irq, int level)
{
    xc_hvm_set_isa_irq_level(xen_xc, xen_domid, irq, level);
}

qemu_irq *xen_interrupt_controller_init(void)
{
    return qemu_allocate_irqs(xen_set_irq, NULL, 16);
}

/* Memory Ops */

static void xen_ram_init(PCMachineState *pcms,
                         ram_addr_t ram_size, MemoryRegion **ram_memory_p)
{
    MemoryRegion *sysmem = get_system_memory();
    ram_addr_t block_len;
    uint64_t user_lowmem = object_property_get_int(qdev_get_machine(),
                                                   PC_MACHINE_MAX_RAM_BELOW_4G,
                                                   &error_abort);

    /* Handle the machine opt max-ram-below-4g.  It is basically doing
     * min(xen limit, user limit).
     */
    if (!user_lowmem) {
        user_lowmem = HVM_BELOW_4G_RAM_END; /* default */
    }
    if (HVM_BELOW_4G_RAM_END <= user_lowmem) {
        user_lowmem = HVM_BELOW_4G_RAM_END;
    }

    if (ram_size >= user_lowmem) {
        pcms->above_4g_mem_size = ram_size - user_lowmem;
        pcms->below_4g_mem_size = user_lowmem;
    } else {
        pcms->above_4g_mem_size = 0;
        pcms->below_4g_mem_size = ram_size;
    }
    if (!pcms->above_4g_mem_size) {
        block_len = ram_size;
    } else {
        /*
         * Xen does not allocate the memory continuously, it keeps a
         * hole of the size computed above or passed in.
         */
        block_len = (1ULL << 32) + pcms->above_4g_mem_size;
    }
    memory_region_init_ram(&ram_memory, NULL, "xen.ram", block_len,
                           &error_fatal);
    *ram_memory_p = &ram_memory;
    vmstate_register_ram_global(&ram_memory);

    memory_region_init_alias(&ram_640k, NULL, "xen.ram.640k",
                             &ram_memory, 0, 0xa0000);
    memory_region_add_subregion(sysmem, 0, &ram_640k);
    /* Skip of the VGA IO memory space, it will be registered later by the VGA
     * emulated device.
     *
     * The area between 0xc0000 and 0x100000 will be used by SeaBIOS to load
     * the Options ROM, so it is registered here as RAM.
     */
    memory_region_init_alias(&ram_lo, NULL, "xen.ram.lo",
                             &ram_memory, 0xc0000,
                             pcms->below_4g_mem_size - 0xc0000);
    memory_region_add_subregion(sysmem, 0xc0000, &ram_lo);
    if (pcms->above_4g_mem_size > 0) {
        memory_region_init_alias(&ram_hi, NULL, "xen.ram.hi",
                                 &ram_memory, 0x100000000ULL,
                                 pcms->above_4g_mem_size);
        memory_region_add_subregion(sysmem, 0x100000000ULL, &ram_hi);
    }
}

void xen_ram_alloc(ram_addr_t ram_addr, ram_addr_t size, MemoryRegion *mr,
                   Error **errp)
{
    unsigned long nr_pfn;
    xen_pfn_t *pfn_list;
    int i;

    if (runstate_check(RUN_STATE_INMIGRATE)) {
        /* RAM already populated in Xen */
        fprintf(stderr, "%s: do not alloc "RAM_ADDR_FMT
                " bytes of ram at "RAM_ADDR_FMT" when runstate is INMIGRATE\n",
                __func__, size, ram_addr); 
        return;
    }

    if (mr == &ram_memory) {
        return;
    }

    trace_xen_ram_alloc(ram_addr, size);

    nr_pfn = size >> TARGET_PAGE_BITS;
    pfn_list = g_malloc(sizeof (*pfn_list) * nr_pfn);

    for (i = 0; i < nr_pfn; i++) {
        pfn_list[i] = (ram_addr >> TARGET_PAGE_BITS) + i;
    }

    if (xc_domain_populate_physmap_exact(xen_xc, xen_domid, nr_pfn, 0, 0, pfn_list)) {
        error_setg(errp, "xen: failed to populate ram at " RAM_ADDR_FMT,
                   ram_addr);
    }

    g_free(pfn_list);
}

static XenPhysmap *get_physmapping(XenIOState *state,
                                   hwaddr start_addr, ram_addr_t size)
{
    XenPhysmap *physmap = NULL;

    start_addr &= TARGET_PAGE_MASK;

    QLIST_FOREACH(physmap, &state->physmap, list) {
        if (range_covers_byte(physmap->start_addr, physmap->size, start_addr)) {
            return physmap;
        }
    }
    return NULL;
}

static hwaddr xen_phys_offset_to_gaddr(hwaddr start_addr,
                                                   ram_addr_t size, void *opaque)
{
    hwaddr addr = start_addr & TARGET_PAGE_MASK;
    XenIOState *xen_io_state = opaque;
    XenPhysmap *physmap = NULL;

    QLIST_FOREACH(physmap, &xen_io_state->physmap, list) {
        if (range_covers_byte(physmap->phys_offset, physmap->size, addr)) {
            return physmap->start_addr;
        }
    }

    return start_addr;
}

static int xen_add_to_physmap(XenIOState *state,
                              hwaddr start_addr,
                              ram_addr_t size,
                              MemoryRegion *mr,
                              hwaddr offset_within_region)
{
    unsigned long i = 0;
    int rc = 0;
    XenPhysmap *physmap = NULL;
    hwaddr pfn, start_gpfn;
    hwaddr phys_offset = memory_region_get_ram_addr(mr);
    char path[80], value[17];
    const char *mr_name;

    if (get_physmapping(state, start_addr, size)) {
        return 0;
    }
    if (size <= 0) {
        return -1;
    }

    /* Xen can only handle a single dirty log region for now and we want
     * the linear framebuffer to be that region.
     * Avoid tracking any regions that is not videoram and avoid tracking
     * the legacy vga region. */
    if (mr == framebuffer && start_addr > 0xbffff) {
        goto go_physmap;
    }
    return -1;

go_physmap:
    DPRINTF("mapping vram to %"HWADDR_PRIx" - %"HWADDR_PRIx"\n",
            start_addr, start_addr + size);

    pfn = phys_offset >> TARGET_PAGE_BITS;
    start_gpfn = start_addr >> TARGET_PAGE_BITS;
    for (i = 0; i < size >> TARGET_PAGE_BITS; i++) {
        unsigned long idx = pfn + i;
        xen_pfn_t gpfn = start_gpfn + i;

        rc = xen_xc_domain_add_to_physmap(xen_xc, xen_domid, XENMAPSPACE_gmfn, idx, gpfn);
        if (rc) {
            DPRINTF("add_to_physmap MFN %"PRI_xen_pfn" to PFN %"
                    PRI_xen_pfn" failed: %d (errno: %d)\n", idx, gpfn, rc, errno);
            return -rc;
        }
    }

    mr_name = memory_region_name(mr);

    physmap = g_malloc(sizeof (XenPhysmap));

    physmap->start_addr = start_addr;
    physmap->size = size;
    physmap->name = mr_name;
    physmap->phys_offset = phys_offset;

    QLIST_INSERT_HEAD(&state->physmap, physmap, list);

    xc_domain_pin_memory_cacheattr(xen_xc, xen_domid,
                                   start_addr >> TARGET_PAGE_BITS,
                                   (start_addr + size - 1) >> TARGET_PAGE_BITS,
                                   XEN_DOMCTL_MEM_CACHEATTR_WB);

    snprintf(path, sizeof(path),
            "/local/domain/0/device-model/%d/physmap/%"PRIx64"/start_addr",
            xen_domid, (uint64_t)phys_offset);
    snprintf(value, sizeof(value), "%"PRIx64, (uint64_t)start_addr);
    if (!xs_write(state->xenstore, 0, path, value, strlen(value))) {
        return -1;
    }
    snprintf(path, sizeof(path),
            "/local/domain/0/device-model/%d/physmap/%"PRIx64"/size",
            xen_domid, (uint64_t)phys_offset);
    snprintf(value, sizeof(value), "%"PRIx64, (uint64_t)size);
    if (!xs_write(state->xenstore, 0, path, value, strlen(value))) {
        return -1;
    }
    if (mr_name) {
        snprintf(path, sizeof(path),
                "/local/domain/0/device-model/%d/physmap/%"PRIx64"/name",
                xen_domid, (uint64_t)phys_offset);
        if (!xs_write(state->xenstore, 0, path, mr_name, strlen(mr_name))) {
            return -1;
        }
    }

    return 0;
}

static int xen_remove_from_physmap(XenIOState *state,
                                   hwaddr start_addr,
                                   ram_addr_t size)
{
    unsigned long i = 0;
    int rc = 0;
    XenPhysmap *physmap = NULL;
    hwaddr phys_offset = 0;

    physmap = get_physmapping(state, start_addr, size);
    if (physmap == NULL) {
        return -1;
    }

    phys_offset = physmap->phys_offset;
    size = physmap->size;

    DPRINTF("unmapping vram to %"HWADDR_PRIx" - %"HWADDR_PRIx", at "
            "%"HWADDR_PRIx"\n", start_addr, start_addr + size, phys_offset);

    size >>= TARGET_PAGE_BITS;
    start_addr >>= TARGET_PAGE_BITS;
    phys_offset >>= TARGET_PAGE_BITS;
    for (i = 0; i < size; i++) {
        xen_pfn_t idx = start_addr + i;
        xen_pfn_t gpfn = phys_offset + i;

        rc = xen_xc_domain_add_to_physmap(xen_xc, xen_domid, XENMAPSPACE_gmfn, idx, gpfn);
        if (rc) {
            fprintf(stderr, "add_to_physmap MFN %"PRI_xen_pfn" to PFN %"
                    PRI_xen_pfn" failed: %d (errno: %d)\n", idx, gpfn, rc, errno);
            return -rc;
        }
    }

    QLIST_REMOVE(physmap, list);
    if (state->log_for_dirtybit == physmap) {
        state->log_for_dirtybit = NULL;
    }
    g_free(physmap);

    return 0;
}

static void xen_set_memory(struct MemoryListener *listener,
                           MemoryRegionSection *section,
                           bool add)
{
    XenIOState *state = container_of(listener, XenIOState, memory_listener);
    hwaddr start_addr = section->offset_within_address_space;
    ram_addr_t size = int128_get64(section->size);
    bool log_dirty = memory_region_is_logging(section->mr, DIRTY_MEMORY_VGA);
    hvmmem_type_t mem_type;

    if (section->mr == &ram_memory) {
        return;
    } else {
        if (add) {
            xen_map_memory_section(xen_xc, xen_domid, state->ioservid,
                                   section);
        } else {
            xen_unmap_memory_section(xen_xc, xen_domid, state->ioservid,
                                     section);
        }
    }

    if (!memory_region_is_ram(section->mr)) {
        return;
    }

    if (log_dirty != add) {
        return;
    }

    trace_xen_client_set_memory(start_addr, size, log_dirty);

    start_addr &= TARGET_PAGE_MASK;
    size = TARGET_PAGE_ALIGN(size);

    if (add) {
        if (!memory_region_is_rom(section->mr)) {
            xen_add_to_physmap(state, start_addr, size,
                               section->mr, section->offset_within_region);
        } else {
            mem_type = HVMMEM_ram_ro;
            if (xc_hvm_set_mem_type(xen_xc, xen_domid, mem_type,
                                    start_addr >> TARGET_PAGE_BITS,
                                    size >> TARGET_PAGE_BITS)) {
                DPRINTF("xc_hvm_set_mem_type error, addr: "TARGET_FMT_plx"\n",
                        start_addr);
            }
        }
    } else {
        if (xen_remove_from_physmap(state, start_addr, size) < 0) {
            DPRINTF("physmapping does not exist at "TARGET_FMT_plx"\n", start_addr);
        }
    }
}

static void xen_region_add(MemoryListener *listener,
                           MemoryRegionSection *section)
{
    memory_region_ref(section->mr);
    xen_set_memory(listener, section, true);
}

static void xen_region_del(MemoryListener *listener,
                           MemoryRegionSection *section)
{
    xen_set_memory(listener, section, false);
    memory_region_unref(section->mr);
}

static void xen_io_add(MemoryListener *listener,
                       MemoryRegionSection *section)
{
    XenIOState *state = container_of(listener, XenIOState, io_listener);
<<<<<<< HEAD

    memory_region_ref(section->mr);
=======
    MemoryRegion *mr = section->mr;

    if (mr->ops == &unassigned_io_ops) {
        return;
    }

    memory_region_ref(mr);
>>>>>>> 7124ccf8

    xen_map_io_section(xen_xc, xen_domid, state->ioservid, section);
}

static void xen_io_del(MemoryListener *listener,
                       MemoryRegionSection *section)
{
    XenIOState *state = container_of(listener, XenIOState, io_listener);
<<<<<<< HEAD

    xen_unmap_io_section(xen_xc, xen_domid, state->ioservid, section);

    memory_region_unref(section->mr);
=======
    MemoryRegion *mr = section->mr;

    if (mr->ops == &unassigned_io_ops) {
        return;
    }

    xen_unmap_io_section(xen_xc, xen_domid, state->ioservid, section);

    memory_region_unref(mr);
>>>>>>> 7124ccf8
}

static void xen_device_realize(DeviceListener *listener,
			       DeviceState *dev)
{
    XenIOState *state = container_of(listener, XenIOState, device_listener);

    if (object_dynamic_cast(OBJECT(dev), TYPE_PCI_DEVICE)) {
        PCIDevice *pci_dev = PCI_DEVICE(dev);

        xen_map_pcidev(xen_xc, xen_domid, state->ioservid, pci_dev);
    }
}

static void xen_device_unrealize(DeviceListener *listener,
				 DeviceState *dev)
{
    XenIOState *state = container_of(listener, XenIOState, device_listener);

    if (object_dynamic_cast(OBJECT(dev), TYPE_PCI_DEVICE)) {
        PCIDevice *pci_dev = PCI_DEVICE(dev);

        xen_unmap_pcidev(xen_xc, xen_domid, state->ioservid, pci_dev);
    }
}

static void xen_sync_dirty_bitmap(XenIOState *state,
                                  hwaddr start_addr,
                                  ram_addr_t size)
{
    hwaddr npages = size >> TARGET_PAGE_BITS;
    const int width = sizeof(unsigned long) * 8;
    unsigned long bitmap[DIV_ROUND_UP(npages, width)];
    int rc, i, j;
    const XenPhysmap *physmap = NULL;

    physmap = get_physmapping(state, start_addr, size);
    if (physmap == NULL) {
        /* not handled */
        return;
    }

    if (state->log_for_dirtybit == NULL) {
        state->log_for_dirtybit = physmap;
    } else if (state->log_for_dirtybit != physmap) {
        /* Only one range for dirty bitmap can be tracked. */
        return;
    }

    rc = xc_hvm_track_dirty_vram(xen_xc, xen_domid,
                                 start_addr >> TARGET_PAGE_BITS, npages,
                                 bitmap);
    if (rc < 0) {
#ifndef ENODATA
#define ENODATA  ENOENT
#endif
        if (errno == ENODATA) {
            memory_region_set_dirty(framebuffer, 0, size);
            DPRINTF("xen: track_dirty_vram failed (0x" TARGET_FMT_plx
                    ", 0x" TARGET_FMT_plx "): %s\n",
                    start_addr, start_addr + size, strerror(errno));
        }
        return;
    }

    for (i = 0; i < ARRAY_SIZE(bitmap); i++) {
        unsigned long map = bitmap[i];
        while (map != 0) {
            j = ctzl(map);
            map &= ~(1ul << j);
            memory_region_set_dirty(framebuffer,
                                    (i * width + j) * TARGET_PAGE_SIZE,
                                    TARGET_PAGE_SIZE);
        };
    }
}

static void xen_log_start(MemoryListener *listener,
                          MemoryRegionSection *section,
                          int old, int new)
{
    XenIOState *state = container_of(listener, XenIOState, memory_listener);

    if (new & ~old & (1 << DIRTY_MEMORY_VGA)) {
        xen_sync_dirty_bitmap(state, section->offset_within_address_space,
                              int128_get64(section->size));
    }
}

static void xen_log_stop(MemoryListener *listener, MemoryRegionSection *section,
                         int old, int new)
{
    XenIOState *state = container_of(listener, XenIOState, memory_listener);

    if (old & ~new & (1 << DIRTY_MEMORY_VGA)) {
        state->log_for_dirtybit = NULL;
        /* Disable dirty bit tracking */
        xc_hvm_track_dirty_vram(xen_xc, xen_domid, 0, 0, NULL);
    }
}

static void xen_log_sync(MemoryListener *listener, MemoryRegionSection *section)
{
    XenIOState *state = container_of(listener, XenIOState, memory_listener);

    xen_sync_dirty_bitmap(state, section->offset_within_address_space,
                          int128_get64(section->size));
}

static void xen_log_global_start(MemoryListener *listener)
{
    if (xen_enabled()) {
        xen_in_migration = true;
    }
}

static void xen_log_global_stop(MemoryListener *listener)
{
    xen_in_migration = false;
}

static MemoryListener xen_memory_listener = {
    .region_add = xen_region_add,
    .region_del = xen_region_del,
    .log_start = xen_log_start,
    .log_stop = xen_log_stop,
    .log_sync = xen_log_sync,
    .log_global_start = xen_log_global_start,
    .log_global_stop = xen_log_global_stop,
    .priority = 10,
};

static MemoryListener xen_io_listener = {
    .region_add = xen_io_add,
    .region_del = xen_io_del,
    .priority = 10,
};

static DeviceListener xen_device_listener = {
    .realize = xen_device_realize,
    .unrealize = xen_device_unrealize,
};

/* get the ioreq packets from share mem */
static ioreq_t *cpu_get_ioreq_from_shared_memory(XenIOState *state, int vcpu)
{
    ioreq_t *req = xen_vcpu_ioreq(state->shared_page, vcpu);

    if (req->state != STATE_IOREQ_READY) {
        DPRINTF("I/O request not ready: "
                "%x, ptr: %x, port: %"PRIx64", "
                "data: %"PRIx64", count: %u, size: %u\n",
                req->state, req->data_is_ptr, req->addr,
                req->data, req->count, req->size);
        return NULL;
    }

    xen_rmb(); /* see IOREQ_READY /then/ read contents of ioreq */

    req->state = STATE_IOREQ_INPROCESS;
    return req;
}

/* use poll to get the port notification */
/* ioreq_vec--out,the */
/* retval--the number of ioreq packet */
static ioreq_t *cpu_get_ioreq(XenIOState *state)
{
    int i;
    evtchn_port_t port;

    port = xenevtchn_pending(state->xce_handle);
    if (port == state->bufioreq_local_port) {
        timer_mod(state->buffered_io_timer,
                BUFFER_IO_MAX_DELAY + qemu_clock_get_ms(QEMU_CLOCK_REALTIME));
        return NULL;
    }

    if (port != -1) {
        for (i = 0; i < max_cpus; i++) {
            if (state->ioreq_local_port[i] == port) {
                break;
            }
        }

        if (i == max_cpus) {
            hw_error("Fatal error while trying to get io event!\n");
        }

        /* unmask the wanted port again */
        xenevtchn_unmask(state->xce_handle, port);

        /* get the io packet from shared memory */
        state->send_vcpu = i;
        return cpu_get_ioreq_from_shared_memory(state, i);
    }

    /* read error or read nothing */
    return NULL;
}

static uint32_t do_inp(uint32_t addr, unsigned long size)
{
    switch (size) {
        case 1:
            return cpu_inb(addr);
        case 2:
            return cpu_inw(addr);
        case 4:
            return cpu_inl(addr);
        default:
            hw_error("inp: bad size: %04x %lx", addr, size);
    }
}

static void do_outp(uint32_t addr,
        unsigned long size, uint32_t val)
{
    switch (size) {
        case 1:
            return cpu_outb(addr, val);
        case 2:
            return cpu_outw(addr, val);
        case 4:
            return cpu_outl(addr, val);
        default:
            hw_error("outp: bad size: %04x %lx", addr, size);
    }
}

/*
 * Helper functions which read/write an object from/to physical guest
 * memory, as part of the implementation of an ioreq.
 *
 * Equivalent to
 *   cpu_physical_memory_rw(addr + (req->df ? -1 : +1) * req->size * i,
 *                          val, req->size, 0/1)
 * except without the integer overflow problems.
 */
static void rw_phys_req_item(hwaddr addr,
                             ioreq_t *req, uint32_t i, void *val, int rw)
{
    /* Do everything unsigned so overflow just results in a truncated result
     * and accesses to undesired parts of guest memory, which is up
     * to the guest */
    hwaddr offset = (hwaddr)req->size * i;
    if (req->df) {
        addr -= offset;
    } else {
        addr += offset;
    }
    cpu_physical_memory_rw(addr, val, req->size, rw);
}

static inline void read_phys_req_item(hwaddr addr,
                                      ioreq_t *req, uint32_t i, void *val)
{
    rw_phys_req_item(addr, req, i, val, 0);
}
static inline void write_phys_req_item(hwaddr addr,
                                       ioreq_t *req, uint32_t i, void *val)
{
    rw_phys_req_item(addr, req, i, val, 1);
}


static void cpu_ioreq_pio(ioreq_t *req)
{
    uint32_t i;

    trace_cpu_ioreq_pio(req, req->dir, req->df, req->data_is_ptr, req->addr,
                         req->data, req->count, req->size);

<<<<<<< HEAD
=======
    if (req->size > sizeof(uint32_t)) {
        hw_error("PIO: bad size (%u)", req->size);
    }

>>>>>>> 7124ccf8
    if (req->dir == IOREQ_READ) {
        if (!req->data_is_ptr) {
            req->data = do_inp(req->addr, req->size);
            trace_cpu_ioreq_pio_read_reg(req, req->data, req->addr,
                                         req->size);
        } else {
            uint32_t tmp;

            for (i = 0; i < req->count; i++) {
                tmp = do_inp(req->addr, req->size);
                write_phys_req_item(req->data, req, i, &tmp);
            }
        }
    } else if (req->dir == IOREQ_WRITE) {
        if (!req->data_is_ptr) {
            trace_cpu_ioreq_pio_write_reg(req, req->data, req->addr,
                                          req->size);
            do_outp(req->addr, req->size, req->data);
        } else {
            for (i = 0; i < req->count; i++) {
                uint32_t tmp = 0;

                read_phys_req_item(req->data, req, i, &tmp);
                do_outp(req->addr, req->size, tmp);
            }
        }
    }
}

static void cpu_ioreq_move(ioreq_t *req)
{
    uint32_t i;

    trace_cpu_ioreq_move(req, req->dir, req->df, req->data_is_ptr, req->addr,
                         req->data, req->count, req->size);

<<<<<<< HEAD
=======
    if (req->size > sizeof(req->data)) {
        hw_error("MMIO: bad size (%u)", req->size);
    }

>>>>>>> 7124ccf8
    if (!req->data_is_ptr) {
        if (req->dir == IOREQ_READ) {
            for (i = 0; i < req->count; i++) {
                read_phys_req_item(req->addr, req, i, &req->data);
            }
        } else if (req->dir == IOREQ_WRITE) {
            for (i = 0; i < req->count; i++) {
                write_phys_req_item(req->addr, req, i, &req->data);
            }
        }
    } else {
        uint64_t tmp;

        if (req->dir == IOREQ_READ) {
            for (i = 0; i < req->count; i++) {
                read_phys_req_item(req->addr, req, i, &tmp);
                write_phys_req_item(req->data, req, i, &tmp);
            }
        } else if (req->dir == IOREQ_WRITE) {
            for (i = 0; i < req->count; i++) {
                read_phys_req_item(req->data, req, i, &tmp);
                write_phys_req_item(req->addr, req, i, &tmp);
            }
        }
    }
}

static void regs_to_cpu(vmware_regs_t *vmport_regs, ioreq_t *req)
{
    X86CPU *cpu;
    CPUX86State *env;

    cpu = X86_CPU(current_cpu);
    env = &cpu->env;
    env->regs[R_EAX] = req->data;
    env->regs[R_EBX] = vmport_regs->ebx;
    env->regs[R_ECX] = vmport_regs->ecx;
    env->regs[R_EDX] = vmport_regs->edx;
    env->regs[R_ESI] = vmport_regs->esi;
    env->regs[R_EDI] = vmport_regs->edi;
}

static void regs_from_cpu(vmware_regs_t *vmport_regs)
{
    X86CPU *cpu = X86_CPU(current_cpu);
    CPUX86State *env = &cpu->env;

    vmport_regs->ebx = env->regs[R_EBX];
    vmport_regs->ecx = env->regs[R_ECX];
    vmport_regs->edx = env->regs[R_EDX];
    vmport_regs->esi = env->regs[R_ESI];
    vmport_regs->edi = env->regs[R_EDI];
}

static void handle_vmport_ioreq(XenIOState *state, ioreq_t *req)
{
    vmware_regs_t *vmport_regs;

    assert(state->shared_vmport_page);
    vmport_regs =
        &state->shared_vmport_page->vcpu_vmport_regs[state->send_vcpu];
    QEMU_BUILD_BUG_ON(sizeof(*req) < sizeof(*vmport_regs));

    current_cpu = state->cpu_by_vcpu_id[state->send_vcpu];
    regs_to_cpu(vmport_regs, req);
    cpu_ioreq_pio(req);
    regs_from_cpu(vmport_regs);
    current_cpu = NULL;
}

static void handle_ioreq(XenIOState *state, ioreq_t *req)
{
    trace_handle_ioreq(req, req->type, req->dir, req->df, req->data_is_ptr,
                       req->addr, req->data, req->count, req->size);

    if (!req->data_is_ptr && (req->dir == IOREQ_WRITE) &&
            (req->size < sizeof (target_ulong))) {
        req->data &= ((target_ulong) 1 << (8 * req->size)) - 1;
    }

    if (req->dir == IOREQ_WRITE)
        trace_handle_ioreq_write(req, req->type, req->df, req->data_is_ptr,
                                 req->addr, req->data, req->count, req->size);

    switch (req->type) {
        case IOREQ_TYPE_PIO:
            cpu_ioreq_pio(req);
            break;
        case IOREQ_TYPE_COPY:
            cpu_ioreq_move(req);
            break;
        case IOREQ_TYPE_VMWARE_PORT:
            handle_vmport_ioreq(state, req);
            break;
        case IOREQ_TYPE_TIMEOFFSET:
            break;
        case IOREQ_TYPE_INVALIDATE:
            xen_invalidate_map_cache();
            break;
        case IOREQ_TYPE_PCI_CONFIG: {
            uint32_t sbdf = req->addr >> 32;
            uint32_t val;

            /* Fake a write to port 0xCF8 so that
             * the config space access will target the
             * correct device model.
             */
            val = (1u << 31) |
                  ((req->addr & 0x0f00) << 16) |
                  ((sbdf & 0xffff) << 8) |
                  (req->addr & 0xfc);
            do_outp(0xcf8, 4, val);

            /* Now issue the config space access via
             * port 0xCFC
             */
            req->addr = 0xcfc | (req->addr & 0x03);
            cpu_ioreq_pio(req);
            break;
        }
        default:
            hw_error("Invalid ioreq type 0x%x\n", req->type);
    }
    if (req->dir == IOREQ_READ) {
        trace_handle_ioreq_read(req, req->type, req->df, req->data_is_ptr,
                                req->addr, req->data, req->count, req->size);
    }
}

static int handle_buffered_iopage(XenIOState *state)
{
    buffered_iopage_t *buf_page = state->buffered_io_page;
    buf_ioreq_t *buf_req = NULL;
    ioreq_t req;
    int qw;

    if (!buf_page) {
        return 0;
    }

    memset(&req, 0x00, sizeof(req));
    req.state = STATE_IOREQ_READY;
    req.count = 1;
    req.dir = IOREQ_WRITE;

    for (;;) {
        uint32_t rdptr = buf_page->read_pointer, wrptr;

        xen_rmb();
        wrptr = buf_page->write_pointer;
        xen_rmb();
        if (rdptr != buf_page->read_pointer) {
            continue;
        }
        if (rdptr == wrptr) {
            break;
        }
        buf_req = &buf_page->buf_ioreq[rdptr % IOREQ_BUFFER_SLOT_NUM];
<<<<<<< HEAD
        req.size = 1UL << buf_req->size;
        req.count = 1;
=======
        req.size = 1U << buf_req->size;
>>>>>>> 7124ccf8
        req.addr = buf_req->addr;
        req.data = buf_req->data;
        req.type = buf_req->type;
        xen_rmb();
        qw = (req.size == 8);
        if (qw) {
<<<<<<< HEAD
=======
            if (rdptr + 1 == wrptr) {
                hw_error("Incomplete quad word buffered ioreq");
            }
>>>>>>> 7124ccf8
            buf_req = &buf_page->buf_ioreq[(rdptr + 1) %
                                           IOREQ_BUFFER_SLOT_NUM];
            req.data |= ((uint64_t)buf_req->data) << 32;
            xen_rmb();
        }

        handle_ioreq(state, &req);

<<<<<<< HEAD
=======
        /* Only req.data may get updated by handle_ioreq(), albeit even that
         * should not happen as such data would never make it to the guest (we
         * can only usefully see writes here after all).
         */
        assert(req.state == STATE_IOREQ_READY);
        assert(req.count == 1);
        assert(req.dir == IOREQ_WRITE);
        assert(!req.data_is_ptr);

>>>>>>> 7124ccf8
        atomic_add(&buf_page->read_pointer, qw + 1);
    }

    return req.count;
}

static void handle_buffered_io(void *opaque)
{
    XenIOState *state = opaque;

    if (handle_buffered_iopage(state)) {
        timer_mod(state->buffered_io_timer,
                BUFFER_IO_MAX_DELAY + qemu_clock_get_ms(QEMU_CLOCK_REALTIME));
    } else {
        timer_del(state->buffered_io_timer);
        xenevtchn_unmask(state->xce_handle, state->bufioreq_local_port);
    }
}

static void cpu_handle_ioreq(void *opaque)
{
    XenIOState *state = opaque;
    ioreq_t *req = cpu_get_ioreq(state);

    handle_buffered_iopage(state);
    if (req) {
        ioreq_t copy = *req;

        xen_rmb();
        handle_ioreq(state, &copy);
        req->data = copy.data;

        if (req->state != STATE_IOREQ_INPROCESS) {
            fprintf(stderr, "Badness in I/O request ... not in service?!: "
                    "%x, ptr: %x, port: %"PRIx64", "
                    "data: %"PRIx64", count: %u, size: %u, type: %u\n",
                    req->state, req->data_is_ptr, req->addr,
                    req->data, req->count, req->size, req->type);
            destroy_hvm_domain(false);
            return;
        }

        xen_wmb(); /* Update ioreq contents /then/ update state. */

        /*
         * We do this before we send the response so that the tools
         * have the opportunity to pick up on the reset before the
         * guest resumes and does a hlt with interrupts disabled which
         * causes Xen to powerdown the domain.
         */
        if (runstate_is_running()) {
            if (qemu_shutdown_requested_get()) {
                destroy_hvm_domain(false);
            }
            if (qemu_reset_requested_get()) {
                qemu_system_reset(VMRESET_REPORT);
                destroy_hvm_domain(true);
            }
        }

        req->state = STATE_IORESP_READY;
        xenevtchn_notify(state->xce_handle,
                         state->ioreq_local_port[state->send_vcpu]);
    }
}

static void xen_main_loop_prepare(XenIOState *state)
{
    int evtchn_fd = -1;

    if (state->xce_handle != NULL) {
        evtchn_fd = xenevtchn_fd(state->xce_handle);
    }

    state->buffered_io_timer = timer_new_ms(QEMU_CLOCK_REALTIME, handle_buffered_io,
                                                 state);

    if (evtchn_fd != -1) {
        CPUState *cpu_state;

        DPRINTF("%s: Init cpu_by_vcpu_id\n", __func__);
        CPU_FOREACH(cpu_state) {
            DPRINTF("%s: cpu_by_vcpu_id[%d]=%p\n",
                    __func__, cpu_state->cpu_index, cpu_state);
            state->cpu_by_vcpu_id[cpu_state->cpu_index] = cpu_state;
        }
        qemu_set_fd_handler(evtchn_fd, cpu_handle_ioreq, NULL, state);
    }
}


static void xen_hvm_change_state_handler(void *opaque, int running,
                                         RunState rstate)
{
    XenIOState *state = opaque;

    if (running) {
        xen_main_loop_prepare(state);
    }

    xen_set_ioreq_server_state(xen_xc, xen_domid,
                               state->ioservid,
                               (rstate == RUN_STATE_RUNNING));
}

static void xen_exit_notifier(Notifier *n, void *data)
{
    XenIOState *state = container_of(n, XenIOState, exit);

    xenevtchn_close(state->xce_handle);
    xs_daemon_close(state->xenstore);
}

static void xen_read_physmap(XenIOState *state)
{
    XenPhysmap *physmap = NULL;
    unsigned int len, num, i;
    char path[80], *value = NULL;
    char **entries = NULL;

    snprintf(path, sizeof(path),
            "/local/domain/0/device-model/%d/physmap", xen_domid);
    entries = xs_directory(state->xenstore, 0, path, &num);
    if (entries == NULL)
        return;

    for (i = 0; i < num; i++) {
        physmap = g_malloc(sizeof (XenPhysmap));
        physmap->phys_offset = strtoull(entries[i], NULL, 16);
        snprintf(path, sizeof(path),
                "/local/domain/0/device-model/%d/physmap/%s/start_addr",
                xen_domid, entries[i]);
        value = xs_read(state->xenstore, 0, path, &len);
        if (value == NULL) {
            g_free(physmap);
            continue;
        }
        physmap->start_addr = strtoull(value, NULL, 16);
        free(value);

        snprintf(path, sizeof(path),
                "/local/domain/0/device-model/%d/physmap/%s/size",
                xen_domid, entries[i]);
        value = xs_read(state->xenstore, 0, path, &len);
        if (value == NULL) {
            g_free(physmap);
            continue;
        }
        physmap->size = strtoull(value, NULL, 16);
        free(value);

        snprintf(path, sizeof(path),
                "/local/domain/0/device-model/%d/physmap/%s/name",
                xen_domid, entries[i]);
        physmap->name = xs_read(state->xenstore, 0, path, &len);

        QLIST_INSERT_HEAD(&state->physmap, physmap, list);
    }
    free(entries);
}

static void xen_wakeup_notifier(Notifier *notifier, void *data)
{
    xc_set_hvm_param(xen_xc, xen_domid, HVM_PARAM_ACPI_S_STATE, 0);
}

void xen_hvm_init(PCMachineState *pcms, MemoryRegion **ram_memory)
{
    int i, rc;
    xen_pfn_t ioreq_pfn;
    xen_pfn_t bufioreq_pfn;
    evtchn_port_t bufioreq_evtchn;
    XenIOState *state;

    state = g_malloc0(sizeof (XenIOState));

    state->xce_handle = xenevtchn_open(NULL, 0);
    if (state->xce_handle == NULL) {
        perror("xen: event channel open");
        goto err;
    }

    state->xenstore = xs_daemon_open();
    if (state->xenstore == NULL) {
        perror("xen: xenstore open");
        goto err;
<<<<<<< HEAD
    }

    rc = xen_create_ioreq_server(xen_xc, xen_domid, &state->ioservid);
    if (rc < 0) {
        perror("xen: ioreq server create");
        goto err;
=======
>>>>>>> 7124ccf8
    }

    xen_create_ioreq_server(xen_xc, xen_domid, &state->ioservid);

    state->exit.notify = xen_exit_notifier;
    qemu_add_exit_notifier(&state->exit);

    state->suspend.notify = xen_suspend_notifier;
    qemu_register_suspend_notifier(&state->suspend);

    state->wakeup.notify = xen_wakeup_notifier;
    qemu_register_wakeup_notifier(&state->wakeup);

    rc = xen_get_ioreq_server_info(xen_xc, xen_domid, state->ioservid,
                                   &ioreq_pfn, &bufioreq_pfn,
                                   &bufioreq_evtchn);
    if (rc < 0) {
        error_report("failed to get ioreq server info: error %d handle=%p",
                     errno, xen_xc);
        goto err;
    }

    DPRINTF("shared page at pfn %lx\n", ioreq_pfn);
    DPRINTF("buffered io page at pfn %lx\n", bufioreq_pfn);
    DPRINTF("buffered io evtchn is %x\n", bufioreq_evtchn);

    state->shared_page = xenforeignmemory_map(xen_fmem, xen_domid,
                                              PROT_READ|PROT_WRITE,
                                              1, &ioreq_pfn, NULL);
    if (state->shared_page == NULL) {
        error_report("map shared IO page returned error %d handle=%p",
                     errno, xen_xc);
        goto err;
    }

    rc = xen_get_vmport_regs_pfn(xen_xc, xen_domid, &ioreq_pfn);
    if (!rc) {
        DPRINTF("shared vmport page at pfn %lx\n", ioreq_pfn);
        state->shared_vmport_page =
            xenforeignmemory_map(xen_fmem, xen_domid, PROT_READ|PROT_WRITE,
                                 1, &ioreq_pfn, NULL);
        if (state->shared_vmport_page == NULL) {
            error_report("map shared vmport IO page returned error %d handle=%p",
                         errno, xen_xc);
            goto err;
        }
    } else if (rc != -ENOSYS) {
        error_report("get vmport regs pfn returned error %d, rc=%d",
                     errno, rc);
        goto err;
    }

    state->buffered_io_page = xenforeignmemory_map(xen_fmem, xen_domid,
                                                   PROT_READ|PROT_WRITE,
                                                   1, &bufioreq_pfn, NULL);
    if (state->buffered_io_page == NULL) {
        error_report("map buffered IO page returned error %d", errno);
        goto err;
    }

    /* Note: cpus is empty at this point in init */
    state->cpu_by_vcpu_id = g_malloc0(max_cpus * sizeof(CPUState *));

    rc = xen_set_ioreq_server_state(xen_xc, xen_domid, state->ioservid, true);
    if (rc < 0) {
        error_report("failed to enable ioreq server info: error %d handle=%p",
                     errno, xen_xc);
        goto err;
    }

    state->ioreq_local_port = g_malloc0(max_cpus * sizeof (evtchn_port_t));

    /* FIXME: how about if we overflow the page here? */
    for (i = 0; i < max_cpus; i++) {
        rc = xenevtchn_bind_interdomain(state->xce_handle, xen_domid,
                                        xen_vcpu_eport(state->shared_page, i));
        if (rc == -1) {
            error_report("shared evtchn %d bind error %d", i, errno);
            goto err;
        }
        state->ioreq_local_port[i] = rc;
    }

    rc = xenevtchn_bind_interdomain(state->xce_handle, xen_domid,
                                    bufioreq_evtchn);
    if (rc == -1) {
        error_report("buffered evtchn bind error %d", errno);
        goto err;
    }
    state->bufioreq_local_port = rc;

    /* Init RAM management */
    xen_map_cache_init(xen_phys_offset_to_gaddr, state);
    xen_ram_init(pcms, ram_size, ram_memory);

    qemu_add_vm_change_state_handler(xen_hvm_change_state_handler, state);

    state->memory_listener = xen_memory_listener;
    QLIST_INIT(&state->physmap);
    memory_listener_register(&state->memory_listener, &address_space_memory);
    state->log_for_dirtybit = NULL;

    state->io_listener = xen_io_listener;
    memory_listener_register(&state->io_listener, &address_space_io);

    state->device_listener = xen_device_listener;
    device_listener_register(&state->device_listener);

    /* Initialize backend core & drivers */
    if (xen_be_init() != 0) {
        error_report("xen backend core setup failed");
        goto err;
    }
    xen_be_register_common();
    xen_read_physmap(state);
    return;

<<<<<<< HEAD
=======
    /* Disable ACPI build because Xen handles it */
    pcms->acpi_build_enabled = false;

    return;

>>>>>>> 7124ccf8
err:
    error_report("xen hardware virtual machine initialisation failed");
    exit(1);
}

void destroy_hvm_domain(bool reboot)
{
    xc_interface *xc_handle;
    int sts;

    xc_handle = xc_interface_open(0, 0, 0);
    if (xc_handle == NULL) {
        fprintf(stderr, "Cannot acquire xenctrl handle\n");
    } else {
        sts = xc_domain_shutdown(xc_handle, xen_domid,
                                 reboot ? SHUTDOWN_reboot : SHUTDOWN_poweroff);
        if (sts != 0) {
            fprintf(stderr, "xc_domain_shutdown failed to issue %s, "
                    "sts %d, %s\n", reboot ? "reboot" : "poweroff",
                    sts, strerror(errno));
        } else {
            fprintf(stderr, "Issued domain %d %s\n", xen_domid,
                    reboot ? "reboot" : "poweroff");
        }
        xc_interface_close(xc_handle);
    }
}

void xen_register_framebuffer(MemoryRegion *mr)
{
    framebuffer = mr;
}

void xen_shutdown_fatal_error(const char *fmt, ...)
{
    va_list ap;

    va_start(ap, fmt);
    vfprintf(stderr, fmt, ap);
    va_end(ap);
    fprintf(stderr, "Will destroy the domain.\n");
    /* destroy the domain */
    qemu_system_shutdown_request();
}

void xen_modified_memory(ram_addr_t start, ram_addr_t length)
{
    if (unlikely(xen_in_migration)) {
        int rc;
        ram_addr_t start_pfn, nb_pages;

        if (length == 0) {
            length = TARGET_PAGE_SIZE;
        }
        start_pfn = start >> TARGET_PAGE_BITS;
        nb_pages = ((start + length + TARGET_PAGE_SIZE - 1) >> TARGET_PAGE_BITS)
            - start_pfn;
        rc = xc_hvm_modified_memory(xen_xc, xen_domid, start_pfn, nb_pages);
        if (rc) {
            fprintf(stderr,
                    "%s failed for "RAM_ADDR_FMT" ("RAM_ADDR_FMT"): %i, %s\n",
                    __func__, start, nb_pages, rc, strerror(-rc));
        }
    }
}

void qmp_xen_set_global_dirty_log(bool enable, Error **errp)
{
    if (enable) {
        memory_global_dirty_log_start();
    } else {
        memory_global_dirty_log_stop();
    }
}<|MERGE_RESOLUTION|>--- conflicted
+++ resolved
@@ -9,10 +9,6 @@
  */
 
 #include "qemu/osdep.h"
-<<<<<<< HEAD
-#include <sys/mman.h>
-=======
->>>>>>> 7124ccf8
 
 #include "cpu.h"
 #include "hw/pci/pci.h"
@@ -517,10 +513,6 @@
                        MemoryRegionSection *section)
 {
     XenIOState *state = container_of(listener, XenIOState, io_listener);
-<<<<<<< HEAD
-
-    memory_region_ref(section->mr);
-=======
     MemoryRegion *mr = section->mr;
 
     if (mr->ops == &unassigned_io_ops) {
@@ -528,7 +520,6 @@
     }
 
     memory_region_ref(mr);
->>>>>>> 7124ccf8
 
     xen_map_io_section(xen_xc, xen_domid, state->ioservid, section);
 }
@@ -537,12 +528,6 @@
                        MemoryRegionSection *section)
 {
     XenIOState *state = container_of(listener, XenIOState, io_listener);
-<<<<<<< HEAD
-
-    xen_unmap_io_section(xen_xc, xen_domid, state->ioservid, section);
-
-    memory_region_unref(section->mr);
-=======
     MemoryRegion *mr = section->mr;
 
     if (mr->ops == &unassigned_io_ops) {
@@ -552,7 +537,6 @@
     xen_unmap_io_section(xen_xc, xen_domid, state->ioservid, section);
 
     memory_region_unref(mr);
->>>>>>> 7124ccf8
 }
 
 static void xen_device_realize(DeviceListener *listener,
@@ -826,13 +810,10 @@
     trace_cpu_ioreq_pio(req, req->dir, req->df, req->data_is_ptr, req->addr,
                          req->data, req->count, req->size);
 
-<<<<<<< HEAD
-=======
     if (req->size > sizeof(uint32_t)) {
         hw_error("PIO: bad size (%u)", req->size);
     }
 
->>>>>>> 7124ccf8
     if (req->dir == IOREQ_READ) {
         if (!req->data_is_ptr) {
             req->data = do_inp(req->addr, req->size);
@@ -869,13 +850,10 @@
     trace_cpu_ioreq_move(req, req->dir, req->df, req->data_is_ptr, req->addr,
                          req->data, req->count, req->size);
 
-<<<<<<< HEAD
-=======
     if (req->size > sizeof(req->data)) {
         hw_error("MMIO: bad size (%u)", req->size);
     }
 
->>>>>>> 7124ccf8
     if (!req->data_is_ptr) {
         if (req->dir == IOREQ_READ) {
             for (i = 0; i < req->count; i++) {
@@ -1034,24 +1012,16 @@
             break;
         }
         buf_req = &buf_page->buf_ioreq[rdptr % IOREQ_BUFFER_SLOT_NUM];
-<<<<<<< HEAD
-        req.size = 1UL << buf_req->size;
-        req.count = 1;
-=======
         req.size = 1U << buf_req->size;
->>>>>>> 7124ccf8
         req.addr = buf_req->addr;
         req.data = buf_req->data;
         req.type = buf_req->type;
         xen_rmb();
         qw = (req.size == 8);
         if (qw) {
-<<<<<<< HEAD
-=======
             if (rdptr + 1 == wrptr) {
                 hw_error("Incomplete quad word buffered ioreq");
             }
->>>>>>> 7124ccf8
             buf_req = &buf_page->buf_ioreq[(rdptr + 1) %
                                            IOREQ_BUFFER_SLOT_NUM];
             req.data |= ((uint64_t)buf_req->data) << 32;
@@ -1060,8 +1030,6 @@
 
         handle_ioreq(state, &req);
 
-<<<<<<< HEAD
-=======
         /* Only req.data may get updated by handle_ioreq(), albeit even that
          * should not happen as such data would never make it to the guest (we
          * can only usefully see writes here after all).
@@ -1071,7 +1039,6 @@
         assert(req.dir == IOREQ_WRITE);
         assert(!req.data_is_ptr);
 
->>>>>>> 7124ccf8
         atomic_add(&buf_page->read_pointer, qw + 1);
     }
 
@@ -1258,15 +1225,6 @@
     if (state->xenstore == NULL) {
         perror("xen: xenstore open");
         goto err;
-<<<<<<< HEAD
-    }
-
-    rc = xen_create_ioreq_server(xen_xc, xen_domid, &state->ioservid);
-    if (rc < 0) {
-        perror("xen: ioreq server create");
-        goto err;
-=======
->>>>>>> 7124ccf8
     }
 
     xen_create_ioreq_server(xen_xc, xen_domid, &state->ioservid);
@@ -1382,16 +1340,12 @@
     }
     xen_be_register_common();
     xen_read_physmap(state);
-    return;
-
-<<<<<<< HEAD
-=======
+
     /* Disable ACPI build because Xen handles it */
     pcms->acpi_build_enabled = false;
 
     return;
 
->>>>>>> 7124ccf8
 err:
     error_report("xen hardware virtual machine initialisation failed");
     exit(1);
