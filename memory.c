--- conflicted
+++ resolved
@@ -25,6 +25,8 @@
 #include "exec/memory-internal.h"
 #include "exec/ram_addr.h"
 #include "sysemu/sysemu.h"
+
+#include "hw/fdt_generic_util.h"
 
 //#define DEBUG_UNASSIGNED
 
@@ -386,7 +388,8 @@
                                                 uint64_t *value,
                                                 unsigned size,
                                                 unsigned shift,
-                                                uint64_t mask)
+                                                uint64_t mask,
+                                                MemoryTransactionAttr *attr)
 {
     uint64_t tmp;
 
@@ -400,7 +403,8 @@
                                         uint64_t *value,
                                         unsigned size,
                                         unsigned shift,
-                                        uint64_t mask)
+                                        uint64_t mask,
+                                        MemoryTransactionAttr *attr)
 {
     uint64_t tmp;
 
@@ -417,7 +421,8 @@
                                                  uint64_t *value,
                                                  unsigned size,
                                                  unsigned shift,
-                                                 uint64_t mask)
+                                                 uint64_t mask,
+                                                 MemoryTransactionAttr *attr)
 {
     uint64_t tmp;
 
@@ -431,7 +436,8 @@
                                          uint64_t *value,
                                          unsigned size,
                                          unsigned shift,
-                                         uint64_t mask)
+                                         uint64_t mask,
+                                         MemoryTransactionAttr *attr)
 {
     uint64_t tmp;
 
@@ -441,6 +447,52 @@
     tmp = (*value >> shift) & mask;
     trace_memory_region_ops_write(mr, addr, tmp, size);
     mr->ops->write(mr->opaque, addr, tmp, size);
+}
+
+static void memory_region_read_accessor_attr(MemoryRegion *mr,
+                                             hwaddr addr,
+                                             uint64_t *value,
+                                             unsigned size,
+                                             unsigned shift,
+                                             uint64_t mask,
+                                             MemoryTransactionAttr *attr)
+{
+    MemoryTransaction tr = {{0}};
+
+    if (mr->flush_coalesced_mmio) {
+        qemu_flush_coalesced_mmio_buffer();
+    }
+
+    tr.opaque = mr->opaque;
+    tr.addr = addr;
+    tr.size = size;
+    tr.attr = attr;
+    mr->ops->access(&tr);
+    *value |= (tr.data.u64 & mask) << shift;
+}
+
+static void memory_region_write_accessor_attr(MemoryRegion *mr,
+                                             hwaddr addr,
+                                             uint64_t *value,
+                                             unsigned size,
+                                             unsigned shift,
+                                             uint64_t mask,
+                                             MemoryTransactionAttr *attr)
+{
+    MemoryTransaction tr = {{0}};
+
+    if (mr->flush_coalesced_mmio) {
+        qemu_flush_coalesced_mmio_buffer();
+    }
+
+    tr.opaque = mr->opaque;
+    tr.rw = true;
+    tr.addr = addr;
+    tr.size = size;
+    tr.attr = attr;
+    tr.data.u64 = (*value >> shift) & mask;
+    trace_memory_region_ops_write(mr, tr.addr, tr.data.u64, tr.size);
+    mr->ops->access(&tr);
 }
 
 static void access_with_adjusted_size(hwaddr addr,
@@ -453,8 +505,10 @@
                                                      uint64_t *value,
                                                      unsigned size,
                                                      unsigned shift,
-                                                     uint64_t mask),
-                                      MemoryRegion *mr)
+                                                     uint64_t mask,
+                                                     MemoryTransactionAttr *attr),
+                                      MemoryRegion *mr,
+                                      MemoryTransactionAttr *attr)
 {
     uint64_t access_mask;
     unsigned access_size;
@@ -473,11 +527,11 @@
     if (memory_region_big_endian(mr)) {
         for (i = 0; i < size; i += access_size) {
             access(mr, addr + i, value, access_size,
-                   (size - access_size - i) * 8, access_mask);
+                   (size - access_size - i) * 8, access_mask, attr);
         }
     } else {
         for (i = 0; i < size; i += access_size) {
-            access(mr, addr + i, value, access_size, i * 8, access_mask);
+            access(mr, addr + i, value, access_size, i * 8, access_mask, attr);
         }
     }
 }
@@ -890,7 +944,6 @@
     if (size == UINT64_MAX) {
         mr->size = int128_2_64();
     }
-    mr->name = g_strdup(name);
 
     if (name) {
         char *escaped_name = memory_region_escape_name(name);
@@ -902,6 +955,41 @@
     }
 }
 
+static void memory_region_update_container_subregions(MemoryRegion *subregion)
+{
+    MemoryRegion *mr = subregion->container;
+    MemoryRegion *other;
+
+    memory_region_transaction_begin();
+
+    memory_region_ref(subregion);
+    QTAILQ_FOREACH(other, &mr->subregions, subregions_link) {
+        if (subregion->priority >= other->priority) {
+            QTAILQ_INSERT_BEFORE(other, subregion, subregions_link);
+            goto done;
+        }
+    }
+    QTAILQ_INSERT_TAIL(&mr->subregions, subregion, subregions_link);
+done:
+    memory_region_update_pending |= mr->enabled && subregion->enabled;
+    memory_region_transaction_commit();
+}
+
+static void memory_region_readd_subregion(MemoryRegion *mr)
+{
+    MemoryRegion *container = mr->container;
+
+    if (container) {
+        memory_region_transaction_begin();
+        memory_region_ref(mr);
+        memory_region_del_subregion(container, mr);
+        mr->container = container;
+        memory_region_update_container_subregions(mr);
+        memory_region_unref(mr);
+        memory_region_transaction_commit();
+    }
+}
+
 static void memory_region_get_addr(Object *obj, Visitor *v, void *opaque,
                                    const char *name, Error **errp)
 {
@@ -909,6 +997,63 @@
     uint64_t value = mr->addr;
 
     visit_type_uint64(v, &value, name, errp);
+}
+
+static void memory_region_set_addr(Object *obj, Visitor *v, void *opaque,
+                                   const char *name, Error **errp)
+{
+    MemoryRegion *mr = MEMORY_REGION(obj);
+    Error *local_err = NULL;
+    uint64_t value;
+
+    visit_type_uint64(v, &value, name, &local_err);
+    if (local_err) {
+        error_propagate(errp, local_err);
+        return;
+    }
+
+    memory_region_set_address(mr, value);
+}
+
+static void memory_region_set_container(Object *obj, Visitor *v, void *opaque,
+                                        const char *name, Error **errp)
+{
+    MemoryRegion *mr = MEMORY_REGION(obj);
+    Error *local_err = NULL;
+    MemoryRegion *old_container = mr->container;
+    MemoryRegion *new_container = NULL;
+    char *path = NULL;
+
+    visit_type_str(v, &path, name, &local_err);
+
+    if (!local_err && strcmp(path, "") != 0) {
+        new_container = MEMORY_REGION(object_resolve_link(obj, name, path,
+                                      &local_err));
+        while (new_container->alias) {
+            new_container = new_container->alias;
+        }
+    }
+
+    if (local_err) {
+        error_propagate(errp, local_err);
+        return;
+    }
+
+    object_ref(OBJECT(new_container));
+
+    memory_region_transaction_begin();
+    memory_region_ref(mr);
+    if (old_container) {
+        memory_region_del_subregion(old_container, mr);
+    }
+    mr->container = new_container;
+    if (new_container) {
+        memory_region_update_container_subregions(mr);
+    }
+    memory_region_unref(mr);
+    memory_region_transaction_commit();
+
+    object_unref(OBJECT(old_container));
 }
 
 static void memory_region_get_container(Object *obj, Visitor *v, void *opaque,
@@ -934,20 +1079,120 @@
     return OBJECT(mr->container);
 }
 
+static void memory_region_set_alias(Object *obj, const char *name,
+                                    Object *target, Error **errp)
+{
+    MemoryRegion *mr = MEMORY_REGION(obj);
+    MemoryRegion *subregion, *next;
+
+    /* Be conservative and only allow one shotting for the mo */
+    /* FIXME: Use a softer error than assert */
+    assert (!mr->alias);
+
+    /* FIXME: check we don't already have subregions and
+     * anything else that might be mutex with aliasing
+     */
+
+    memory_region_transaction_begin();
+    QTAILQ_FOREACH_SAFE(subregion, &mr->subregions, subregions_link, next) {
+        object_property_set_link(OBJECT(subregion), OBJECT(target),
+                                 "container", errp);
+    }
+    memory_region_ref(mr);
+    mr->alias = MEMORY_REGION(target);
+    memory_region_unref(mr);
+    memory_region_transaction_commit();
+    /* FIXME: add cleanup destructors etc etc */
+}
+
 static void memory_region_get_priority(Object *obj, Visitor *v, void *opaque,
                                        const char *name, Error **errp)
 {
     MemoryRegion *mr = MEMORY_REGION(obj);
     int32_t value = mr->priority;
 
-    visit_type_int32(v, &value, name, errp);
-}
-
-static bool memory_region_get_may_overlap(Object *obj, Error **errp)
+    visit_type_uint32(v, (uint32_t *)&value, name, errp);
+}
+
+static void memory_region_set_priority(Object *obj, Visitor *v, void *opaque,
+                                       const char *name, Error **errp)
 {
     MemoryRegion *mr = MEMORY_REGION(obj);
-
-    return mr->may_overlap;
+    Error *local_err = NULL;
+    int32_t value;
+
+    visit_type_uint32(v, (uint32_t *)&value, name, &error_abort);
+    if (local_err) {
+        error_propagate(errp, local_err);
+        return;
+    }
+
+    if (mr->priority != value) {
+        mr->priority = value;
+        memory_region_readd_subregion(mr);
+    }
+}
+
+static void memory_region_do_set_ram(MemoryRegion *mr) {
+    char *c, *filename, *sanitized_name;
+
+    if (mr->ram_addr) {
+        qemu_ram_free(mr->ram_addr);
+    }
+    switch (mr->ram) {
+    case(0):
+        mr->ram_addr = 0;
+        break;
+    case(1):
+        mr->ram_addr = qemu_ram_alloc(int128_get64(mr->size), mr, &error_abort);
+        break;
+    case(2):
+        sanitized_name = g_strdup(object_get_canonical_path(OBJECT(mr)));
+
+        for (c = sanitized_name; *c != '\0'; c++) {
+            if (*c == '/')
+                *c = '_';
+        }
+        filename = g_strdup_printf("%s/qemu-memory-%s",
+                                   machine_path ? machine_path : ".",
+                                   sanitized_name);
+        g_free(sanitized_name);
+        mr->ram_addr = qemu_ram_alloc_from_file(int128_get64(mr->size), mr,
+                                                true, filename, &error_abort);
+        g_free(filename);
+        break;
+    default:
+        abort();
+    }
+}
+
+static void memory_region_set_ram(Object *obj, Visitor *v, void *opaque,
+                                  const char *name, Error **errp)
+{
+    MemoryRegion *mr = MEMORY_REGION(obj);
+    Error *local_err = NULL;
+    uint8_t value;
+
+    visit_type_uint8(v, &value, name, &error_abort);
+    if (local_err) {
+        error_propagate(errp, local_err);
+        return;
+    }
+
+    /* FIXME: Sanitize error handling */
+    /* FIXME: Probably need all that transactions stuff */
+    if (mr->ram == value) {
+        return;
+    }
+
+    mr->ram = value;
+    mr->terminates = !!value; /*FIXME: Wrong */
+
+    if (int128_eq(int128_2_64(), mr->size)) {
+        return;
+    }
+
+    memory_region_do_set_ram(mr);
 }
 
 static void memory_region_get_size(Object *obj, Visitor *v, void *opaque,
@@ -957,6 +1202,30 @@
     uint64_t value = memory_region_size(mr);
 
     visit_type_uint64(v, &value, name, errp);
+}
+
+static void memory_region_set_size(Object *obj, Visitor *v, void *opaque,
+                                   const char *name, Error **errp)
+{
+    MemoryRegion *mr = MEMORY_REGION(obj);
+    Error *local_err = NULL;
+    uint64_t value;
+    Int128 v128;
+
+    visit_type_uint64(v, &value, name, &local_err);
+    v128 = int128_make64(value);
+    if (local_err) {
+        error_propagate(errp, local_err);
+        return;
+    }
+
+    if (!int128_eq(v128, mr->size)) {
+        mr->size = v128;
+        if (mr->ram) {
+            memory_region_do_set_ram(mr);
+        }
+        memory_region_readd_subregion(mr);
+    }
 }
 
 static void memory_region_initfn(Object *obj)
@@ -968,31 +1237,37 @@
     mr->enabled = true;
     mr->romd_mode = true;
     mr->destructor = memory_region_destructor_none;
+    mr->size = int128_2_64();
     QTAILQ_INIT(&mr->subregions);
     QTAILQ_INIT(&mr->coalesced);
 
     op = object_property_add(OBJECT(mr), "container",
                              "link<" TYPE_MEMORY_REGION ">",
                              memory_region_get_container,
-                             NULL, /* memory_region_set_container */
+                             memory_region_set_container,
                              NULL, NULL, &error_abort);
     op->resolve = memory_region_resolve_container;
 
+    object_property_add_link(OBJECT(mr), "alias", TYPE_MEMORY_REGION,
+                             (Object **)&mr->alias,
+                             memory_region_set_alias,
+                             OBJ_PROP_LINK_UNREF_ON_RELEASE,
+                             &error_abort);
     object_property_add(OBJECT(mr), "addr", "uint64",
                         memory_region_get_addr,
-                        NULL, /* memory_region_set_addr */
+                        memory_region_set_addr,
                         NULL, NULL, &error_abort);
     object_property_add(OBJECT(mr), "priority", "uint32",
                         memory_region_get_priority,
-                        NULL, /* memory_region_set_priority */
+                        memory_region_set_priority,
                         NULL, NULL, &error_abort);
-    object_property_add_bool(OBJECT(mr), "may-overlap",
-                             memory_region_get_may_overlap,
-                             NULL, /* memory_region_set_may_overlap */
-                             &error_abort);
+    object_property_add(OBJECT(mr), "ram", "uint8",
+                        NULL, /* FIXME: Add getter */
+                        memory_region_set_ram,
+                        NULL, NULL, &error_abort);
     object_property_add(OBJECT(mr), "size", "uint64",
                         memory_region_get_size,
-                        NULL, /* memory_region_set_size, */
+                        memory_region_set_size,
                         NULL, NULL, &error_abort);
 }
 
@@ -1000,7 +1275,8 @@
                                     unsigned size)
 {
 #ifdef DEBUG_UNASSIGNED
-    printf("Unassigned mem read " TARGET_FMT_plx "\n", addr);
+    qemu_log_mask(LOG_GUEST_ERROR, "Unassigned mem read " TARGET_FMT_plx "\n",
+                  addr);
 #endif
     if (current_cpu != NULL) {
         cpu_unassigned_access(current_cpu, addr, false, false, 0, size);
@@ -1012,7 +1288,8 @@
                                  uint64_t val, unsigned size)
 {
 #ifdef DEBUG_UNASSIGNED
-    printf("Unassigned mem write " TARGET_FMT_plx " = 0x%"PRIx64"\n", addr, val);
+    qemu_log_mask(LOG_GUEST_ERROR, "Unassigned mem write " TARGET_FMT_plx
+                  " = 0x%"PRIx64"\n", addr, val);
 #endif
     if (current_cpu != NULL) {
         cpu_unassigned_access(current_cpu, addr, true, false, 0, size);
@@ -1069,18 +1346,25 @@
 
 static uint64_t memory_region_dispatch_read1(MemoryRegion *mr,
                                              hwaddr addr,
-                                             unsigned size)
+                                             unsigned size,
+                                             MemoryTransactionAttr *attr)
 {
     uint64_t data = 0;
 
-    if (mr->ops->read) {
+    if (mr->ops->access) {
         access_with_adjusted_size(addr, &data, size,
                                   mr->ops->impl.min_access_size,
                                   mr->ops->impl.max_access_size,
-                                  memory_region_read_accessor, mr);
+                                  memory_region_read_accessor_attr, mr, attr);
+    } else if (mr->ops->read) {
+        access_with_adjusted_size(addr, &data, size,
+                                  mr->ops->impl.min_access_size,
+                                  mr->ops->impl.max_access_size,
+                                  memory_region_read_accessor, mr, attr);
     } else {
         access_with_adjusted_size(addr, &data, size, 1, 4,
-                                  memory_region_oldmmio_read_accessor, mr);
+                                  memory_region_oldmmio_read_accessor, mr,
+                                  attr);
     }
 
     return data;
@@ -1089,14 +1373,15 @@
 static bool memory_region_dispatch_read(MemoryRegion *mr,
                                         hwaddr addr,
                                         uint64_t *pval,
-                                        unsigned size)
+                                        unsigned size,
+                                        MemoryTransactionAttr *attr)
 {
     if (!memory_region_access_valid(mr, addr, size, false)) {
         *pval = unassigned_mem_read(mr, addr, size);
         return true;
     }
 
-    *pval = memory_region_dispatch_read1(mr, addr, size);
+    *pval = memory_region_dispatch_read1(mr, addr, size, attr);
     adjust_endianness(mr, pval, size);
     return false;
 }
@@ -1104,7 +1389,8 @@
 static bool memory_region_dispatch_write(MemoryRegion *mr,
                                          hwaddr addr,
                                          uint64_t data,
-                                         unsigned size)
+                                         unsigned size,
+                                         MemoryTransactionAttr *attr)
 {
     if (!memory_region_access_valid(mr, addr, size, true)) {
         unassigned_mem_write(mr, addr, data, size);
@@ -1113,14 +1399,20 @@
 
     adjust_endianness(mr, &data, size);
 
-    if (mr->ops->write) {
+    if (mr->ops->access) {
         access_with_adjusted_size(addr, &data, size,
                                   mr->ops->impl.min_access_size,
                                   mr->ops->impl.max_access_size,
-                                  memory_region_write_accessor, mr);
+                                  memory_region_write_accessor_attr, mr, attr);
+    } else if (mr->ops->write) {
+        access_with_adjusted_size(addr, &data, size,
+                                  mr->ops->impl.min_access_size,
+                                  mr->ops->impl.max_access_size,
+                                  memory_region_write_accessor, mr, attr);
     } else {
         access_with_adjusted_size(addr, &data, size, 1, 4,
-                                  memory_region_oldmmio_write_accessor, mr);
+                                  memory_region_oldmmio_write_accessor, mr,
+                                  attr);
     }
     return false;
 }
@@ -1146,7 +1438,7 @@
                             Error **errp)
 {
     memory_region_init(mr, owner, name, size);
-    mr->ram = true;
+    mr->ram = 1;
     mr->terminates = true;
     mr->destructor = memory_region_destructor_ram;
     mr->ram_addr = qemu_ram_alloc(size, mr, errp);
@@ -1162,7 +1454,7 @@
                                       Error **errp)
 {
     memory_region_init(mr, owner, name, size);
-    mr->ram = true;
+    mr->ram = 2;
     mr->terminates = true;
     mr->destructor = memory_region_destructor_ram;
     mr->ram_addr = qemu_ram_alloc_from_file(size, mr, share, path, errp);
@@ -1176,7 +1468,7 @@
                                 void *ptr)
 {
     memory_region_init(mr, owner, name, size);
-    mr->ram = true;
+    mr->ram = 3;
     mr->terminates = true;
     mr->destructor = memory_region_destructor_ram_from_ptr;
 
@@ -1249,7 +1541,6 @@
     assert(memory_region_transaction_depth == 0);
     mr->destructor(mr);
     memory_region_clear_coalescing(mr);
-    g_free((char *)mr->name);
     g_free(mr->ioeventfds);
 }
 
@@ -1299,11 +1590,7 @@
 
 const char *memory_region_name(const MemoryRegion *mr)
 {
-    if (!mr->name) {
-        ((MemoryRegion *)mr)->name =
-            object_get_canonical_path_component(OBJECT(mr));
-    }
-    return mr->name;
+    return object_get_canonical_path_component(OBJECT(mr));
 }
 
 bool memory_region_is_ram(MemoryRegion *mr)
@@ -1613,52 +1900,13 @@
     memory_region_transaction_commit();
 }
 
-static void memory_region_update_container_subregions(MemoryRegion *subregion)
-{
-    hwaddr offset = subregion->addr;
-    MemoryRegion *mr = subregion->container;
-    MemoryRegion *other;
-
-    memory_region_transaction_begin();
-
-    memory_region_ref(subregion);
-    QTAILQ_FOREACH(other, &mr->subregions, subregions_link) {
-        if (subregion->may_overlap || other->may_overlap) {
-            continue;
-        }
-        if (int128_ge(int128_make64(offset),
-                      int128_add(int128_make64(other->addr), other->size))
-            || int128_le(int128_add(int128_make64(offset), subregion->size),
-                         int128_make64(other->addr))) {
-            continue;
-        }
-#if 0
-        printf("warning: subregion collision %llx/%llx (%s) "
-               "vs %llx/%llx (%s)\n",
-               (unsigned long long)offset,
-               (unsigned long long)int128_get64(subregion->size),
-               subregion->name,
-               (unsigned long long)other->addr,
-               (unsigned long long)int128_get64(other->size),
-               other->name);
-#endif
-    }
-    QTAILQ_FOREACH(other, &mr->subregions, subregions_link) {
-        if (subregion->priority >= other->priority) {
-            QTAILQ_INSERT_BEFORE(other, subregion, subregions_link);
-            goto done;
-        }
-    }
-    QTAILQ_INSERT_TAIL(&mr->subregions, subregion, subregions_link);
-done:
-    memory_region_update_pending |= mr->enabled && subregion->enabled;
-    memory_region_transaction_commit();
-}
-
 static void memory_region_add_subregion_common(MemoryRegion *mr,
                                                hwaddr offset,
                                                MemoryRegion *subregion)
 {
+    while (mr->alias) {
+        mr = mr->alias;
+    }
     assert(!subregion->container);
     subregion->container = mr;
     subregion->addr = offset;
@@ -1669,7 +1917,6 @@
                                  hwaddr offset,
                                  MemoryRegion *subregion)
 {
-    subregion->may_overlap = false;
     subregion->priority = 0;
     memory_region_add_subregion_common(mr, offset, subregion);
 }
@@ -1679,7 +1926,6 @@
                                          MemoryRegion *subregion,
                                          int priority)
 {
-    subregion->may_overlap = true;
     subregion->priority = priority;
     memory_region_add_subregion_common(mr, offset, subregion);
 }
@@ -1688,15 +1934,10 @@
                                  MemoryRegion *subregion)
 {
     memory_region_transaction_begin();
-<<<<<<< HEAD
-    assert(subregion->container == mr);
+    if (subregion->container != mr) {
+        return;
+    }
     subregion->container = NULL;
-=======
-    if (subregion->parent != mr) {
-        return;
-    }
-    subregion->parent = NULL;
->>>>>>> 732f3483
     QTAILQ_REMOVE(&mr->subregions, subregion, subregions_link);
     memory_region_unref(subregion);
     memory_region_update_pending |= mr->enabled && subregion->enabled;
@@ -1712,21 +1953,6 @@
     mr->enabled = enabled;
     memory_region_update_pending = true;
     memory_region_transaction_commit();
-}
-
-static void memory_region_readd_subregion(MemoryRegion *mr)
-{
-    MemoryRegion *container = mr->container;
-
-    if (container) {
-        memory_region_transaction_begin();
-        memory_region_ref(mr);
-        memory_region_del_subregion(container, mr);
-        mr->container = container;
-        memory_region_update_container_subregions(mr);
-        memory_region_unref(mr);
-        memory_region_transaction_commit();
-    }
 }
 
 void memory_region_set_address(MemoryRegion *mr, hwaddr addr)
@@ -1936,6 +2162,10 @@
         memory_init();
     }
 
+    if (!root) {
+        return;
+    }
+
     memory_region_transaction_begin();
     as->root = root;
     as->current_map = g_new(FlatView, 1);
@@ -1949,6 +2179,30 @@
     memory_region_transaction_commit();
 }
 
+AddressSpace *address_space_init_shareable(MemoryRegion *root, const char *name)
+{
+    AddressSpace *as;
+
+    if (!root) {
+        return NULL;
+    }
+
+    QTAILQ_FOREACH(as, &address_spaces, address_spaces_link) {
+        if (root == as->root && !strcmp(name ? name : "anonymous", as->name)) {
+            return as;
+        }
+    }
+
+    /* FIMXE: this leaks */
+    as = g_malloc0(sizeof *as);
+    address_space_init(as, root, name);
+    return as;
+}
+
+/* FIXME: patch this to be a ref decrementer, and when the AS runs out of
+ * refs do garbage collection
+ */
+
 void address_space_destroy(AddressSpace *as)
 {
     MemoryListener *listener;
@@ -1971,14 +2225,28 @@
 
 bool io_mem_read(MemoryRegion *mr, hwaddr addr, uint64_t *pval, unsigned size)
 {
-    return memory_region_dispatch_read(mr, addr, pval, size);
+    return memory_region_dispatch_read(mr, addr, pval, size, NULL);
 }
 
 bool io_mem_write(MemoryRegion *mr, hwaddr addr,
                   uint64_t val, unsigned size)
 {
-    return memory_region_dispatch_write(mr, addr, val, size);
-}
+    return memory_region_dispatch_write(mr, addr, val, size, NULL);
+}
+
+bool io_mem_read_attr(MemoryRegion *mr, hwaddr addr, uint64_t *pval, unsigned size,
+                      MemoryTransactionAttr *attr)
+{
+    return memory_region_dispatch_read(mr, addr, pval, size, attr);
+}
+
+bool io_mem_write_attr(MemoryRegion *mr, hwaddr addr,
+                  uint64_t val, unsigned size, MemoryTransactionAttr *attr)
+{
+    return memory_region_dispatch_write(mr, addr, val, size, attr);
+}
+
+
 
 typedef struct MemoryRegionList MemoryRegionList;
 
@@ -2111,17 +2379,131 @@
     }
 }
 
+static bool memory_region_parse_reg(FDTGenericMMap *obj,
+                                    FDTGenericRegPropInfo reg, Error **errp)
+{
+    MemoryRegion *mr = MEMORY_REGION(obj);
+    uint64_t base_addr = ~0ull;
+    uint64_t total_size = 0;
+    uint64_t max_addr = 0;
+    int i;
+
+    if (!reg.n) {
+        return false;
+    }
+
+    for (i = 0; i < reg.n; ++i) {
+        base_addr = MIN(base_addr, reg.a[i]);
+        max_addr = MAX(max_addr, reg.a[i] + reg.s[i]);
+        total_size += reg.s[i];
+        if (reg.p[i] != reg.p[0]) {
+            error_setg(errp, "FDT generic memory parser does not support"
+                       "mixed priorities\n");
+            return false;
+        }
+    }
+
+    if (total_size != max_addr - base_addr) {
+        return false;
+        error_setg(errp, "FDT generic memory parse does not "
+                   "spport discontiguous or overlapping memory regions");
+    }
+
+    /* FIXME: parent should not be optional but we need to implement
+     * reg-extended in kernel before we can do things properly
+     */
+    if (reg.parents[0]) {
+        object_property_set_link(OBJECT(mr), reg.parents[0], "container",
+                                 &error_abort);
+    }
+    object_property_set_int(OBJECT(mr), total_size, "size", &error_abort);
+    object_property_set_int(OBJECT(mr), base_addr, "addr", &error_abort);
+    object_property_set_int(OBJECT(mr), reg.p[0], "priority", &error_abort);
+    return false;
+}
+
+static void memory_region_class_init(ObjectClass *oc, void *data)
+{
+    FDTGenericMMapClass *fmc = FDT_GENERIC_MMAP_CLASS(oc);
+
+    fmc->parse_reg = memory_region_parse_reg;
+}
+
 static const TypeInfo memory_region_info = {
     .parent             = TYPE_OBJECT,
     .name               = TYPE_MEMORY_REGION,
     .instance_size      = sizeof(MemoryRegion),
     .instance_init      = memory_region_initfn,
     .instance_finalize  = memory_region_finalize,
+    .class_init         = memory_region_class_init,
+    .interfaces         = (InterfaceInfo[]) {
+        { TYPE_FDT_GENERIC_MMAP },
+        { },
+    },
 };
 
+static bool memory_transaction_attr_get_secure(Object *obj, Error **errp)
+{
+    MemoryTransactionAttr *mattr = MEMORY_TRANSACTION_ATTR(obj);
+    return mattr->secure;
+}
+
+static void memory_transaction_attr_set_secure(Object *obj, bool value,
+                                               Error **errp)
+{
+    MemoryTransactionAttr *mattr = MEMORY_TRANSACTION_ATTR(obj);
+    mattr->secure = value;
+}
+
+static void mattr_get_master_id(Object *obj, Visitor *v, void *opaque,
+                                   const char *name, Error **errp)
+{
+    MemoryTransactionAttr *mattr = MEMORY_TRANSACTION_ATTR(obj);
+    uint64_t value = mattr->master_id;
+
+    visit_type_uint64(v, &value, name, errp);
+}
+
+static void mattr_set_master_id(Object *obj, Visitor *v, void *opaque,
+                                   const char *name, Error **errp)
+{
+    MemoryTransactionAttr *mattr = MEMORY_TRANSACTION_ATTR(obj);
+    Error *local_err = NULL;
+    uint64_t value;
+
+    visit_type_uint64(v, &value, name, &local_err);
+    mattr->master_id = value;
+}
+
+static void memory_transaction_attr_initfn(Object *obj)
+{
+    MemoryTransactionAttr *mattr = MEMORY_TRANSACTION_ATTR(obj);
+
+    object_property_add_bool(OBJECT(mattr), "secure",
+                        memory_transaction_attr_get_secure,
+                        memory_transaction_attr_set_secure,
+                        NULL);
+    object_property_add(OBJECT(mattr), "master-id", "uint64",
+                        mattr_get_master_id,
+                        mattr_set_master_id,
+                        NULL, NULL, &error_abort);
+}
+
+static const TypeInfo memory_transaction_attr_info = {
+    .parent             = TYPE_OBJECT,
+    .name               = TYPE_MEMORY_TRANSACTION_ATTR,
+    .instance_size      = sizeof(MemoryTransactionAttr),
+    .instance_init      = memory_transaction_attr_initfn,
+    .interfaces         = (InterfaceInfo[]) {
+        { TYPE_FDT_GENERIC_MMAP },
+        { },
+    },
+};
+
 static void memory_register_types(void)
 {
     type_register_static(&memory_region_info);
+    type_register_static(&memory_transaction_attr_info);
 }
 
 type_init(memory_register_types)