/*
 * Physical memory management
 *
 * Copyright 2011 Red Hat, Inc. and/or its affiliates
 *
 * Authors:
 *  Avi Kivity <avi@redhat.com>
 *
 * This work is licensed under the terms of the GNU GPL, version 2.  See
 * the COPYING file in the top-level directory.
 *
 * Contributions after 2012-01-13 are licensed under the terms of the
 * GNU GPL, version 2 or (at your option) any later version.
 */

#include "qemu/osdep.h"
#include "qapi/error.h"
#include "qemu-common.h"
#include "cpu.h"
#include "exec/memory.h"
#include "exec/address-spaces.h"
#include "exec/ioport.h"
#include "qapi/visitor.h"
#include "qemu/bitops.h"
#include "qemu/error-report.h"
#include "qom/object.h"
#include "trace-root.h"

#include "exec/memory-internal.h"
#include "exec/ram_addr.h"
#include "sysemu/kvm.h"
#include "sysemu/sysemu.h"
#include "hw/misc/mmio_interface.h"
#include "hw/qdev-properties.h"
#include "migration/vmstate.h"

#include "hw/fdt_generic_util.h"

//#define DEBUG_UNASSIGNED

static unsigned memory_region_transaction_depth;
static bool memory_region_update_pending;
static bool ioeventfd_update_pending;
static bool global_dirty_log = false;

static QTAILQ_HEAD(memory_listeners, MemoryListener) memory_listeners
    = QTAILQ_HEAD_INITIALIZER(memory_listeners);

static QTAILQ_HEAD(, AddressSpace) address_spaces
    = QTAILQ_HEAD_INITIALIZER(address_spaces);

typedef struct AddrRange AddrRange;

static void memory_region_update_container_subregions(MemoryRegion *subregion);
static void memory_region_readd_subregion(MemoryRegion *mr);

/*
 * Note that signed integers are needed for negative offsetting in aliases
 * (large MemoryRegion::alias_offset).
 */
struct AddrRange {
    Int128 start;
    Int128 size;
};

static AddrRange addrrange_make(Int128 start, Int128 size)
{
    return (AddrRange) { start, size };
}

static bool addrrange_equal(AddrRange r1, AddrRange r2)
{
    return int128_eq(r1.start, r2.start) && int128_eq(r1.size, r2.size);
}

static Int128 addrrange_end(AddrRange r)
{
    return int128_add(r.start, r.size);
}

static AddrRange addrrange_shift(AddrRange range, Int128 delta)
{
    int128_addto(&range.start, delta);
    return range;
}

static bool addrrange_contains(AddrRange range, Int128 addr)
{
    return int128_ge(addr, range.start)
        && int128_lt(addr, addrrange_end(range));
}

static bool addrrange_intersects(AddrRange r1, AddrRange r2)
{
    return addrrange_contains(r1, r2.start)
        || addrrange_contains(r2, r1.start);
}

static AddrRange addrrange_intersection(AddrRange r1, AddrRange r2)
{
    Int128 start = int128_max(r1.start, r2.start);
    Int128 end = int128_min(addrrange_end(r1), addrrange_end(r2));
    return addrrange_make(start, int128_sub(end, start));
}

enum ListenerDirection { Forward, Reverse };

#define MEMORY_LISTENER_CALL_GLOBAL(_callback, _direction, _args...)    \
    do {                                                                \
        MemoryListener *_listener;                                      \
                                                                        \
        switch (_direction) {                                           \
        case Forward:                                                   \
            QTAILQ_FOREACH(_listener, &memory_listeners, link) {        \
                if (_listener->_callback) {                             \
                    _listener->_callback(_listener, ##_args);           \
                }                                                       \
            }                                                           \
            break;                                                      \
        case Reverse:                                                   \
            QTAILQ_FOREACH_REVERSE(_listener, &memory_listeners,        \
                                   memory_listeners, link) {            \
                if (_listener->_callback) {                             \
                    _listener->_callback(_listener, ##_args);           \
                }                                                       \
            }                                                           \
            break;                                                      \
        default:                                                        \
            abort();                                                    \
        }                                                               \
    } while (0)

#define MEMORY_LISTENER_CALL(_as, _callback, _direction, _section, _args...) \
    do {                                                                \
        MemoryListener *_listener;                                      \
        struct memory_listeners_as *list = &(_as)->listeners;           \
                                                                        \
        switch (_direction) {                                           \
        case Forward:                                                   \
            QTAILQ_FOREACH(_listener, list, link_as) {                  \
                if (_listener->_callback) {                             \
                    _listener->_callback(_listener, _section, ##_args); \
                }                                                       \
            }                                                           \
            break;                                                      \
        case Reverse:                                                   \
            QTAILQ_FOREACH_REVERSE(_listener, list, memory_listeners_as, \
                                   link_as) {                           \
                if (_listener->_callback) {                             \
                    _listener->_callback(_listener, _section, ##_args); \
                }                                                       \
            }                                                           \
            break;                                                      \
        default:                                                        \
            abort();                                                    \
        }                                                               \
    } while (0)

/* No need to ref/unref .mr, the FlatRange keeps it alive.  */
#define MEMORY_LISTENER_UPDATE_REGION(fr, as, dir, callback, _args...)  \
    do {                                                                \
        MemoryRegionSection mrs = section_from_flat_range(fr, as);      \
        MEMORY_LISTENER_CALL(as, callback, dir, &mrs, ##_args);         \
    } while(0)

struct CoalescedMemoryRange {
    AddrRange addr;
    QTAILQ_ENTRY(CoalescedMemoryRange) link;
};

struct MemoryRegionIoeventfd {
    AddrRange addr;
    bool match_data;
    uint64_t data;
    EventNotifier *e;
};

static bool memory_region_ioeventfd_before(MemoryRegionIoeventfd a,
                                           MemoryRegionIoeventfd b)
{
    if (int128_lt(a.addr.start, b.addr.start)) {
        return true;
    } else if (int128_gt(a.addr.start, b.addr.start)) {
        return false;
    } else if (int128_lt(a.addr.size, b.addr.size)) {
        return true;
    } else if (int128_gt(a.addr.size, b.addr.size)) {
        return false;
    } else if (a.match_data < b.match_data) {
        return true;
    } else  if (a.match_data > b.match_data) {
        return false;
    } else if (a.match_data) {
        if (a.data < b.data) {
            return true;
        } else if (a.data > b.data) {
            return false;
        }
    }
    if (a.e < b.e) {
        return true;
    } else if (a.e > b.e) {
        return false;
    }
    return false;
}

static bool memory_region_ioeventfd_equal(MemoryRegionIoeventfd a,
                                          MemoryRegionIoeventfd b)
{
    return !memory_region_ioeventfd_before(a, b)
        && !memory_region_ioeventfd_before(b, a);
}

typedef struct FlatRange FlatRange;
typedef struct FlatView FlatView;

/* Range of memory in the global map.  Addresses are absolute. */
struct FlatRange {
    MemoryRegion *mr;
    hwaddr offset_in_region;
    AddrRange addr;
    uint8_t dirty_log_mask;
    bool romd_mode;
    bool readonly;
};

/* Flattened global view of current active memory hierarchy.  Kept in sorted
 * order.
 */
struct FlatView {
    struct rcu_head rcu;
    unsigned ref;
    FlatRange *ranges;
    unsigned nr;
    unsigned nr_allocated;
};

typedef struct AddressSpaceOps AddressSpaceOps;

#define FOR_EACH_FLAT_RANGE(var, view)          \
    for (var = (view)->ranges; var < (view)->ranges + (view)->nr; ++var)

static inline MemoryRegionSection
section_from_flat_range(FlatRange *fr, AddressSpace *as)
{
    return (MemoryRegionSection) {
        .mr = fr->mr,
        .address_space = as,
        .offset_within_region = fr->offset_in_region,
        .size = fr->addr.size,
        .offset_within_address_space = int128_get64(fr->addr.start),
        .readonly = fr->readonly,
    };
}

static bool flatrange_equal(FlatRange *a, FlatRange *b)
{
    return a->mr == b->mr
        && addrrange_equal(a->addr, b->addr)
        && a->offset_in_region == b->offset_in_region
        && a->romd_mode == b->romd_mode
        && a->readonly == b->readonly;
}

static void flatview_init(FlatView *view)
{
    view->ref = 1;
    view->ranges = NULL;
    view->nr = 0;
    view->nr_allocated = 0;
}

/* Insert a range into a given position.  Caller is responsible for maintaining
 * sorting order.
 */
static void flatview_insert(FlatView *view, unsigned pos, FlatRange *range)
{
    if (view->nr == view->nr_allocated) {
        view->nr_allocated = MAX(2 * view->nr, 10);
        view->ranges = g_realloc(view->ranges,
                                    view->nr_allocated * sizeof(*view->ranges));
    }
    memmove(view->ranges + pos + 1, view->ranges + pos,
            (view->nr - pos) * sizeof(FlatRange));
    view->ranges[pos] = *range;
    memory_region_ref(range->mr);
    ++view->nr;
}

static void flatview_destroy(FlatView *view)
{
    int i;

    for (i = 0; i < view->nr; i++) {
        memory_region_unref(view->ranges[i].mr);
    }
    g_free(view->ranges);
    g_free(view);
}

static void flatview_ref(FlatView *view)
{
    atomic_inc(&view->ref);
}

static void flatview_unref(FlatView *view)
{
    if (atomic_fetch_dec(&view->ref) == 1) {
        flatview_destroy(view);
    }
}

static bool can_merge(FlatRange *r1, FlatRange *r2)
{
    return int128_eq(addrrange_end(r1->addr), r2->addr.start)
        && r1->mr == r2->mr
        && int128_eq(int128_add(int128_make64(r1->offset_in_region),
                                r1->addr.size),
                     int128_make64(r2->offset_in_region))
        && r1->dirty_log_mask == r2->dirty_log_mask
        && r1->romd_mode == r2->romd_mode
        && r1->readonly == r2->readonly;
}

/* Attempt to simplify a view by merging adjacent ranges */
static void flatview_simplify(FlatView *view)
{
    unsigned i, j;

    i = 0;
    while (i < view->nr) {
        j = i + 1;
        while (j < view->nr
               && can_merge(&view->ranges[j-1], &view->ranges[j])) {
            int128_addto(&view->ranges[i].addr.size, view->ranges[j].addr.size);
            ++j;
        }
        ++i;
        memmove(&view->ranges[i], &view->ranges[j],
                (view->nr - j) * sizeof(view->ranges[j]));
        view->nr -= j - i;
    }
}

static bool memory_region_big_endian(MemoryRegion *mr)
{
#ifdef TARGET_WORDS_BIGENDIAN
    return mr->ops->endianness != DEVICE_LITTLE_ENDIAN;
#else
    return mr->ops->endianness == DEVICE_BIG_ENDIAN;
#endif
}

static bool memory_region_wrong_endianness(MemoryRegion *mr)
{
#ifdef TARGET_WORDS_BIGENDIAN
    return mr->ops->endianness == DEVICE_LITTLE_ENDIAN;
#else
    return mr->ops->endianness == DEVICE_BIG_ENDIAN;
#endif
}

static void adjust_endianness(MemoryRegion *mr, uint64_t *data, unsigned size)
{
    if (memory_region_wrong_endianness(mr)) {
        switch (size) {
        case 1:
            break;
        case 2:
            *data = bswap16(*data);
            break;
        case 4:
            *data = bswap32(*data);
            break;
        case 8:
            *data = bswap64(*data);
            break;
        default:
            abort();
        }
    }
}

static hwaddr memory_region_to_absolute_addr(MemoryRegion *mr, hwaddr offset)
{
    MemoryRegion *root;
    hwaddr abs_addr = offset;

    abs_addr += mr->addr;
    for (root = mr; root->container; ) {
        root = root->container;
        abs_addr += root->addr;
    }

    return abs_addr;
}

static int get_cpu_index(void)
{
    if (current_cpu) {
        return current_cpu->cpu_index;
    }
    return -1;
}

static MemTxResult memory_region_oldmmio_read_accessor(MemoryRegion *mr,
                                                       hwaddr addr,
                                                       uint64_t *value,
                                                       unsigned size,
                                                       unsigned shift,
                                                       uint64_t mask,
                                                       MemTxAttrs attrs)
{
    uint64_t tmp;

    tmp = mr->ops->old_mmio.read[ctz32(size)](mr->opaque, addr);
    if (mr->subpage) {
        trace_memory_region_subpage_read(get_cpu_index(), mr, addr, tmp, size);
    } else if (mr == &io_mem_notdirty) {
        /* Accesses to code which has previously been translated into a TB show
         * up in the MMIO path, as accesses to the io_mem_notdirty
         * MemoryRegion. */
        trace_memory_region_tb_read(get_cpu_index(), addr, tmp, size);
    } else if (TRACE_MEMORY_REGION_OPS_READ_ENABLED) {
        hwaddr abs_addr = memory_region_to_absolute_addr(mr, addr);
        trace_memory_region_ops_read(get_cpu_index(), mr, abs_addr, tmp, size);
    }
    *value |= (tmp & mask) << shift;
    return MEMTX_OK;
}

/* FIXME: Remove */
static MemTxResult memory_region_read_accessor_attr(MemoryRegion *mr,
                                                    hwaddr addr,
                                                    uint64_t *value,
                                                    unsigned size,
                                                    unsigned shift,
                                                    uint64_t mask,
                                                    MemTxAttrs attrs)
{
    MemoryTransaction tr = {{0}};

    if (mr->flush_coalesced_mmio) {
        qemu_flush_coalesced_mmio_buffer();
    }

    tr.opaque = mr->opaque;
    tr.addr = addr;
    tr.size = size;
    tr.attr = attrs;
    mr->ops->access(&tr);
    *value |= (tr.data.u64 & mask) << shift;

    return MEMTX_OK;
}

static MemTxResult  memory_region_read_accessor(MemoryRegion *mr,
                                                hwaddr addr,
                                                uint64_t *value,
                                                unsigned size,
                                                unsigned shift,
                                                uint64_t mask,
                                                MemTxAttrs attrs)
{
    uint64_t tmp;

    tmp = mr->ops->read(mr->opaque, addr, size);
    if (mr->subpage) {
        trace_memory_region_subpage_read(get_cpu_index(), mr, addr, tmp, size);
    } else if (mr == &io_mem_notdirty) {
        /* Accesses to code which has previously been translated into a TB show
         * up in the MMIO path, as accesses to the io_mem_notdirty
         * MemoryRegion. */
        trace_memory_region_tb_read(get_cpu_index(), addr, tmp, size);
    } else if (TRACE_MEMORY_REGION_OPS_READ_ENABLED) {
        hwaddr abs_addr = memory_region_to_absolute_addr(mr, addr);
        trace_memory_region_ops_read(get_cpu_index(), mr, abs_addr, tmp, size);
    }
    *value |= (tmp & mask) << shift;
    return MEMTX_OK;
}

static MemTxResult memory_region_read_with_attrs_accessor(MemoryRegion *mr,
                                                          hwaddr addr,
                                                          uint64_t *value,
                                                          unsigned size,
                                                          unsigned shift,
                                                          uint64_t mask,
                                                          MemTxAttrs attrs)
{
    uint64_t tmp = 0;
    MemTxResult r;

    r = mr->ops->read_with_attrs(mr->opaque, addr, &tmp, size, attrs);
    if (mr->subpage) {
        trace_memory_region_subpage_read(get_cpu_index(), mr, addr, tmp, size);
    } else if (mr == &io_mem_notdirty) {
        /* Accesses to code which has previously been translated into a TB show
         * up in the MMIO path, as accesses to the io_mem_notdirty
         * MemoryRegion. */
        trace_memory_region_tb_read(get_cpu_index(), addr, tmp, size);
    } else if (TRACE_MEMORY_REGION_OPS_READ_ENABLED) {
        hwaddr abs_addr = memory_region_to_absolute_addr(mr, addr);
        trace_memory_region_ops_read(get_cpu_index(), mr, abs_addr, tmp, size);
    }
    *value |= (tmp & mask) << shift;
    return r;
}

static MemTxResult memory_region_oldmmio_write_accessor(MemoryRegion *mr,
                                                        hwaddr addr,
                                                        uint64_t *value,
                                                        unsigned size,
                                                        unsigned shift,
                                                        uint64_t mask,
                                                        MemTxAttrs attrs)
{
    uint64_t tmp;

    tmp = (*value >> shift) & mask;
    if (mr->subpage) {
        trace_memory_region_subpage_write(get_cpu_index(), mr, addr, tmp, size);
    } else if (mr == &io_mem_notdirty) {
        /* Accesses to code which has previously been translated into a TB show
         * up in the MMIO path, as accesses to the io_mem_notdirty
         * MemoryRegion. */
        trace_memory_region_tb_write(get_cpu_index(), addr, tmp, size);
    } else if (TRACE_MEMORY_REGION_OPS_WRITE_ENABLED) {
        hwaddr abs_addr = memory_region_to_absolute_addr(mr, addr);
        trace_memory_region_ops_write(get_cpu_index(), mr, abs_addr, tmp, size);
    }
    mr->ops->old_mmio.write[ctz32(size)](mr->opaque, addr, tmp);
    return MEMTX_OK;
}

/* FIXME: Remove */
static MemTxResult memory_region_write_accessor_attr(MemoryRegion *mr,
                                                     hwaddr addr,
                                                     uint64_t *value,
                                                     unsigned size,
                                                     unsigned shift,
                                                     uint64_t mask,
                                                     MemTxAttrs attrs)
{
    MemoryTransaction tr = {{0}};

    if (mr->flush_coalesced_mmio) {
        qemu_flush_coalesced_mmio_buffer();
    }

    tr.opaque = mr->opaque;
    tr.rw = true;
    tr.addr = addr;
    tr.size = size;
    tr.attr = attrs;
    tr.data.u64 = (*value >> shift) & mask;
    trace_memory_region_ops_write(get_cpu_index(), mr, tr.addr, tr.data.u64, tr.size);
    mr->ops->access(&tr);

    return MEMTX_OK;
}

static MemTxResult memory_region_write_accessor(MemoryRegion *mr,
                                                hwaddr addr,
                                                uint64_t *value,
                                                unsigned size,
                                                unsigned shift,
                                                uint64_t mask,
                                                MemTxAttrs attrs)
{
    uint64_t tmp;

    tmp = (*value >> shift) & mask;
    if (mr->subpage) {
        trace_memory_region_subpage_write(get_cpu_index(), mr, addr, tmp, size);
    } else if (mr == &io_mem_notdirty) {
        /* Accesses to code which has previously been translated into a TB show
         * up in the MMIO path, as accesses to the io_mem_notdirty
         * MemoryRegion. */
        trace_memory_region_tb_write(get_cpu_index(), addr, tmp, size);
    } else if (TRACE_MEMORY_REGION_OPS_WRITE_ENABLED) {
        hwaddr abs_addr = memory_region_to_absolute_addr(mr, addr);
        trace_memory_region_ops_write(get_cpu_index(), mr, abs_addr, tmp, size);
    }
    mr->ops->write(mr->opaque, addr, tmp, size);
    return MEMTX_OK;
}

static MemTxResult memory_region_write_with_attrs_accessor(MemoryRegion *mr,
                                                           hwaddr addr,
                                                           uint64_t *value,
                                                           unsigned size,
                                                           unsigned shift,
                                                           uint64_t mask,
                                                           MemTxAttrs attrs)
{
    uint64_t tmp;

    tmp = (*value >> shift) & mask;
    if (mr->subpage) {
        trace_memory_region_subpage_write(get_cpu_index(), mr, addr, tmp, size);
    } else if (mr == &io_mem_notdirty) {
        /* Accesses to code which has previously been translated into a TB show
         * up in the MMIO path, as accesses to the io_mem_notdirty
         * MemoryRegion. */
        trace_memory_region_tb_write(get_cpu_index(), addr, tmp, size);
    } else if (TRACE_MEMORY_REGION_OPS_WRITE_ENABLED) {
        hwaddr abs_addr = memory_region_to_absolute_addr(mr, addr);
        trace_memory_region_ops_write(get_cpu_index(), mr, abs_addr, tmp, size);
    }
    return mr->ops->write_with_attrs(mr->opaque, addr, tmp, size, attrs);
}

static MemTxResult access_with_adjusted_size(hwaddr addr,
                                      uint64_t *value,
                                      unsigned size,
                                      unsigned access_size_min,
                                      unsigned access_size_max,
                                      MemTxResult (*access)(MemoryRegion *mr,
                                                            hwaddr addr,
                                                            uint64_t *value,
                                                            unsigned size,
                                                            unsigned shift,
                                                            uint64_t mask,
                                                            MemTxAttrs attrs),
                                      MemoryRegion *mr,
                                      MemTxAttrs attrs)
{
    uint64_t access_mask;
    unsigned access_size;
    unsigned i;
    MemTxResult r = MEMTX_OK;

    if (!access_size_min) {
        access_size_min = 1;
    }
    if (!access_size_max) {
        access_size_max = 4;
    }

    /* FIXME: support unaligned access? */
    access_size = MAX(MIN(size, access_size_max), access_size_min);
    access_mask = -1ULL >> (64 - access_size * 8);
    if (memory_region_big_endian(mr)) {
        for (i = 0; i < size; i += access_size) {
            r |= access(mr, addr + i, value, access_size,
                        (size - access_size - i) * 8, access_mask, attrs);
        }
    } else {
        for (i = 0; i < size; i += access_size) {
            r |= access(mr, addr + i, value, access_size, i * 8,
                        access_mask, attrs);
        }
    }
    return r;
}

static AddressSpace *memory_region_to_address_space(MemoryRegion *mr)
{
    AddressSpace *as;

    while (mr->container) {
        mr = mr->container;
    }
    QTAILQ_FOREACH(as, &address_spaces, address_spaces_link) {
        if (mr == as->root) {
            return as;
        }
    }
    return NULL;
}

/* Render a memory region into the global view.  Ranges in @view obscure
 * ranges in @mr.
 */
static void render_memory_region(FlatView *view,
                                 MemoryRegion *mr,
                                 Int128 base,
                                 AddrRange clip,
                                 bool readonly)
{
    MemoryRegion *subregion;
    unsigned i;
    hwaddr offset_in_region;
    Int128 remain;
    Int128 now;
    FlatRange fr;
    AddrRange tmp;

    if (!mr->enabled) {
        return;
    }

    int128_addto(&base, int128_make64(mr->addr));
    readonly |= mr->readonly;

    tmp = addrrange_make(base, mr->size);

    if (!addrrange_intersects(tmp, clip)) {
        return;
    }

    clip = addrrange_intersection(tmp, clip);

    if (mr->alias) {
        int128_subfrom(&base, int128_make64(mr->alias->addr));
        int128_subfrom(&base, int128_make64(mr->alias_offset));
        render_memory_region(view, mr->alias, base, clip, readonly);
        return;
    }

    /* Render subregions in priority order. */
    QTAILQ_FOREACH(subregion, &mr->subregions, subregions_link) {
        render_memory_region(view, subregion, base, clip, readonly);
    }

    if (!mr->terminates) {
        return;
    }

    offset_in_region = int128_get64(int128_sub(clip.start, base));
    base = clip.start;
    remain = clip.size;

    fr.mr = mr;
    fr.dirty_log_mask = memory_region_get_dirty_log_mask(mr);
    fr.romd_mode = mr->romd_mode;
    fr.readonly = readonly;

    /* Render the region itself into any gaps left by the current view. */
    for (i = 0; i < view->nr && int128_nz(remain); ++i) {
        if (int128_ge(base, addrrange_end(view->ranges[i].addr))) {
            continue;
        }
        if (int128_lt(base, view->ranges[i].addr.start)) {
            now = int128_min(remain,
                             int128_sub(view->ranges[i].addr.start, base));
            fr.offset_in_region = offset_in_region;
            fr.addr = addrrange_make(base, now);
            flatview_insert(view, i, &fr);
            ++i;
            int128_addto(&base, now);
            offset_in_region += int128_get64(now);
            int128_subfrom(&remain, now);
        }
        now = int128_sub(int128_min(int128_add(base, remain),
                                    addrrange_end(view->ranges[i].addr)),
                         base);
        int128_addto(&base, now);
        offset_in_region += int128_get64(now);
        int128_subfrom(&remain, now);
    }
    if (int128_nz(remain)) {
        fr.offset_in_region = offset_in_region;
        fr.addr = addrrange_make(base, remain);
        flatview_insert(view, i, &fr);
    }
}

/* Render a memory topology into a list of disjoint absolute ranges. */
static FlatView *generate_memory_topology(MemoryRegion *mr)
{
    FlatView *view;

    view = g_new(FlatView, 1);
    flatview_init(view);

    if (mr) {
        render_memory_region(view, mr, int128_zero(),
                             addrrange_make(int128_zero(), int128_2_64()), false);
    }
    flatview_simplify(view);

    return view;
}

static void address_space_add_del_ioeventfds(AddressSpace *as,
                                             MemoryRegionIoeventfd *fds_new,
                                             unsigned fds_new_nb,
                                             MemoryRegionIoeventfd *fds_old,
                                             unsigned fds_old_nb)
{
    unsigned iold, inew;
    MemoryRegionIoeventfd *fd;
    MemoryRegionSection section;

    /* Generate a symmetric difference of the old and new fd sets, adding
     * and deleting as necessary.
     */

    iold = inew = 0;
    while (iold < fds_old_nb || inew < fds_new_nb) {
        if (iold < fds_old_nb
            && (inew == fds_new_nb
                || memory_region_ioeventfd_before(fds_old[iold],
                                                  fds_new[inew]))) {
            fd = &fds_old[iold];
            section = (MemoryRegionSection) {
                .address_space = as,
                .offset_within_address_space = int128_get64(fd->addr.start),
                .size = fd->addr.size,
            };
            MEMORY_LISTENER_CALL(as, eventfd_del, Forward, &section,
                                 fd->match_data, fd->data, fd->e);
            ++iold;
        } else if (inew < fds_new_nb
                   && (iold == fds_old_nb
                       || memory_region_ioeventfd_before(fds_new[inew],
                                                         fds_old[iold]))) {
            fd = &fds_new[inew];
            section = (MemoryRegionSection) {
                .address_space = as,
                .offset_within_address_space = int128_get64(fd->addr.start),
                .size = fd->addr.size,
            };
            MEMORY_LISTENER_CALL(as, eventfd_add, Reverse, &section,
                                 fd->match_data, fd->data, fd->e);
            ++inew;
        } else {
            ++iold;
            ++inew;
        }
    }
}

static FlatView *address_space_get_flatview(AddressSpace *as)
{
    FlatView *view;

    rcu_read_lock();
    view = atomic_rcu_read(&as->current_map);
    flatview_ref(view);
    rcu_read_unlock();
    return view;
}

static void address_space_update_ioeventfds(AddressSpace *as)
{
    FlatView *view;
    FlatRange *fr;
    unsigned ioeventfd_nb = 0;
    MemoryRegionIoeventfd *ioeventfds = NULL;
    AddrRange tmp;
    unsigned i;

    view = address_space_get_flatview(as);
    FOR_EACH_FLAT_RANGE(fr, view) {
        for (i = 0; i < fr->mr->ioeventfd_nb; ++i) {
            tmp = addrrange_shift(fr->mr->ioeventfds[i].addr,
                                  int128_sub(fr->addr.start,
                                             int128_make64(fr->offset_in_region)));
            if (addrrange_intersects(fr->addr, tmp)) {
                ++ioeventfd_nb;
                ioeventfds = g_realloc(ioeventfds,
                                          ioeventfd_nb * sizeof(*ioeventfds));
                ioeventfds[ioeventfd_nb-1] = fr->mr->ioeventfds[i];
                ioeventfds[ioeventfd_nb-1].addr = tmp;
            }
        }
    }

    address_space_add_del_ioeventfds(as, ioeventfds, ioeventfd_nb,
                                     as->ioeventfds, as->ioeventfd_nb);

    g_free(as->ioeventfds);
    as->ioeventfds = ioeventfds;
    as->ioeventfd_nb = ioeventfd_nb;
    flatview_unref(view);
}

static void address_space_update_topology_pass(AddressSpace *as,
                                               const FlatView *old_view,
                                               const FlatView *new_view,
                                               bool adding)
{
    unsigned iold, inew;
    FlatRange *frold, *frnew;

    /* Generate a symmetric difference of the old and new memory maps.
     * Kill ranges in the old map, and instantiate ranges in the new map.
     */
    iold = inew = 0;
    while (iold < old_view->nr || inew < new_view->nr) {
        if (iold < old_view->nr) {
            frold = &old_view->ranges[iold];
        } else {
            frold = NULL;
        }
        if (inew < new_view->nr) {
            frnew = &new_view->ranges[inew];
        } else {
            frnew = NULL;
        }

        if (frold
            && (!frnew
                || int128_lt(frold->addr.start, frnew->addr.start)
                || (int128_eq(frold->addr.start, frnew->addr.start)
                    && !flatrange_equal(frold, frnew)))) {
            /* In old but not in new, or in both but attributes changed. */

            if (!adding) {
                MEMORY_LISTENER_UPDATE_REGION(frold, as, Reverse, region_del);
            }

            ++iold;
        } else if (frold && frnew && flatrange_equal(frold, frnew)) {
            /* In both and unchanged (except logging may have changed) */

            if (adding) {
                MEMORY_LISTENER_UPDATE_REGION(frnew, as, Forward, region_nop);
                if (frnew->dirty_log_mask & ~frold->dirty_log_mask) {
                    MEMORY_LISTENER_UPDATE_REGION(frnew, as, Forward, log_start,
                                                  frold->dirty_log_mask,
                                                  frnew->dirty_log_mask);
                }
                if (frold->dirty_log_mask & ~frnew->dirty_log_mask) {
                    MEMORY_LISTENER_UPDATE_REGION(frnew, as, Reverse, log_stop,
                                                  frold->dirty_log_mask,
                                                  frnew->dirty_log_mask);
                }
            }

            ++iold;
            ++inew;
        } else {
            /* In new */

            if (adding) {
                MEMORY_LISTENER_UPDATE_REGION(frnew, as, Forward, region_add);
            }

            ++inew;
        }
    }
}


static void address_space_update_topology(AddressSpace *as)
{
    FlatView *old_view = address_space_get_flatview(as);
    FlatView *new_view = generate_memory_topology(as->root);

    address_space_update_topology_pass(as, old_view, new_view, false);
    address_space_update_topology_pass(as, old_view, new_view, true);

    /* Writes are protected by the BQL.  */
    atomic_rcu_set(&as->current_map, new_view);
    call_rcu(old_view, flatview_unref, rcu);

    /* Note that all the old MemoryRegions are still alive up to this
     * point.  This relieves most MemoryListeners from the need to
     * ref/unref the MemoryRegions they get---unless they use them
     * outside the iothread mutex, in which case precise reference
     * counting is necessary.
     */
    flatview_unref(old_view);

    address_space_update_ioeventfds(as);
}

void memory_region_transaction_begin(void)
{
    qemu_flush_coalesced_mmio_buffer();
    ++memory_region_transaction_depth;
}

void memory_region_transaction_commit(void)
{
    AddressSpace *as;

    assert(memory_region_transaction_depth);
    assert(qemu_mutex_iothread_locked());

    --memory_region_transaction_depth;
    if (!memory_region_transaction_depth) {
        if (memory_region_update_pending) {
            MEMORY_LISTENER_CALL_GLOBAL(begin, Forward);

            QTAILQ_FOREACH(as, &address_spaces, address_spaces_link) {
                address_space_update_topology(as);
            }
            memory_region_update_pending = false;
            MEMORY_LISTENER_CALL_GLOBAL(commit, Forward);
        } else if (ioeventfd_update_pending) {
            QTAILQ_FOREACH(as, &address_spaces, address_spaces_link) {
                address_space_update_ioeventfds(as);
            }
            ioeventfd_update_pending = false;
        }
   }
}

static void memory_region_destructor_none(MemoryRegion *mr)
{
}

static void memory_region_destructor_ram(MemoryRegion *mr)
{
    qemu_ram_free(mr->ram_block);
}

static bool memory_region_need_escape(char c)
{
    return c == '/' || c == '[' || c == '\\' || c == ']';
}

static char *memory_region_escape_name(const char *name)
{
    const char *p;
    char *escaped, *q;
    uint8_t c;
    size_t bytes = 0;

    for (p = name; *p; p++) {
        bytes += memory_region_need_escape(*p) ? 4 : 1;
    }
    if (bytes == p - name) {
       return g_memdup(name, bytes + 1);
    }

    escaped = g_malloc(bytes + 1);
    for (p = name, q = escaped; *p; p++) {
        c = *p;
        if (unlikely(memory_region_need_escape(c))) {
            *q++ = '\\';
            *q++ = 'x';
            *q++ = "0123456789abcdef"[c >> 4];
            c = "0123456789abcdef"[c & 15];
        }
        *q++ = c;
    }
    *q = 0;
    return escaped;
}

static void memory_region_do_init(MemoryRegion *mr,
                                  Object *owner,
                                  const char *name,
                                  uint64_t size)
{
    mr->size = int128_make64(size);
    if (size == UINT64_MAX) {
        mr->size = int128_2_64();
    }
    mr->name = g_strdup(name);
    mr->owner = owner;
    mr->ram_block = NULL;

    if (name) {
        char *escaped_name = memory_region_escape_name(name);
        char *name_array = g_strdup_printf("%s[*]", escaped_name);

        if (!owner) {
            owner = container_get(qdev_get_machine(), "/unattached");
        }

        object_property_add_child(owner, name_array, OBJECT(mr), &error_abort);
        object_unref(OBJECT(mr));
        g_free(name_array);
        g_free(escaped_name);
    }
}

void memory_region_init(MemoryRegion *mr,
                        Object *owner,
                        const char *name,
                        uint64_t size)
{
    object_initialize(mr, sizeof(*mr), TYPE_MEMORY_REGION);
    memory_region_do_init(mr, owner, name, size);
}

static void memory_region_get_addr(Object *obj, Visitor *v, const char *name,
                                   void *opaque, Error **errp)
{
    MemoryRegion *mr = MEMORY_REGION(obj);
    uint64_t value = mr->addr;

    visit_type_uint64(v, name, &value, errp);
}

static void memory_region_set_addr(Object *obj, Visitor *v, const char *name,
                                   void *opaque, Error **errp)
{
    MemoryRegion *mr = MEMORY_REGION(obj);
    Error *local_err = NULL;
    uint64_t value;

    visit_type_uint64(v, name, &value, &local_err);
    if (local_err) {
        error_propagate(errp, local_err);
        return;
    }

    memory_region_set_address(mr, value);
}

static void memory_region_set_container(Object *obj, Visitor *v, const char *name,
                                        void *opaque, Error **errp)
{
    MemoryRegion *mr = MEMORY_REGION(obj);
    Error *local_err = NULL;
    MemoryRegion *old_container = mr->container;
    MemoryRegion *new_container = NULL;
    char *path = NULL;

    visit_type_str(v, name, &path, &local_err);

    if (!local_err && strcmp(path, "") != 0) {
        new_container = MEMORY_REGION(object_resolve_link(obj, name, path,
                                      &local_err));
        while (new_container->alias) {
            new_container = new_container->alias;
        }
    }

    if (local_err) {
        error_propagate(errp, local_err);
        return;
    }

    object_ref(OBJECT(new_container));

    memory_region_transaction_begin();
    memory_region_ref(mr);
    if (old_container) {
        memory_region_del_subregion(old_container, mr);
    }
    mr->container = new_container;
    if (new_container) {
        memory_region_update_container_subregions(mr);
    }
    memory_region_unref(mr);
    memory_region_transaction_commit();

    object_unref(OBJECT(old_container));
}

static void memory_region_get_container(Object *obj, Visitor *v,
                                        const char *name, void *opaque,
                                        Error **errp)
{
    MemoryRegion *mr = MEMORY_REGION(obj);
    gchar *path = (gchar *)"";

    if (mr->container) {
        path = object_get_canonical_path(OBJECT(mr->container));
    }
    visit_type_str(v, name, &path, errp);
    if (mr->container) {
        g_free(path);
    }
}

static Object *memory_region_resolve_container(Object *obj, void *opaque,
                                               const char *part)
{
    MemoryRegion *mr = MEMORY_REGION(obj);

    return OBJECT(mr->container);
}

static void memory_region_set_alias(Object *obj, const char *name,
                                    Object *target, Error **errp)
{
    MemoryRegion *mr = MEMORY_REGION(obj);
    MemoryRegion *subregion, *next;

    /* Be conservative and only allow one shotting for the mo */
    /* FIXME: Use a softer error than assert */
    assert (!mr->alias);

    /* FIXME: check we don't already have subregions and
     * anything else that might be mutex with aliasing
     */

    memory_region_transaction_begin();
    QTAILQ_FOREACH_SAFE(subregion, &mr->subregions, subregions_link, next) {
        object_property_set_link(OBJECT(subregion), OBJECT(target),
                                 "container", errp);
    }
    memory_region_ref(mr);
    mr->alias = MEMORY_REGION(target);
    memory_region_unref(mr);
    memory_region_transaction_commit();
    /* FIXME: add cleanup destructors etc etc */
}

static void memory_region_get_priority(Object *obj, Visitor *v,
                                       const char *name, void *opaque,
                                       Error **errp)
{
    MemoryRegion *mr = MEMORY_REGION(obj);
    int32_t value = mr->priority;

    visit_type_int32(v, name, &value, errp);
}

static bool memory_region_get_may_overlap(Object *obj, Error **errp)
{
    MemoryRegion *mr = MEMORY_REGION(obj);

    return mr->may_overlap;
}

static void memory_region_set_priority(Object *obj, Visitor *v, const char *name,
                                       void *opaque, Error **errp)
{
    MemoryRegion *mr = MEMORY_REGION(obj);
    Error *local_err = NULL;
    int32_t value;

    visit_type_uint32(v, name, (uint32_t *)&value, &error_abort);
    if (local_err) {
        error_propagate(errp, local_err);
        return;
    }

    if (mr->priority != value) {
        mr->priority = value;
        memory_region_readd_subregion(mr);
    }
}

static void memory_region_do_set_ram(MemoryRegion *mr)
{
    char *c, *filename, *sanitized_name;

    if (mr->addr) {
        qemu_ram_free(mr->ram_block);
    }
    if (int128_eq(mr->size, int128_make64(0))) {
        return;
    }
    switch (mr->ram) {
    case(0):
        mr->ram_block = NULL;
        break;
    case(1):
        mr->ram_block = qemu_ram_alloc(int128_get64(mr->size), mr, &error_abort);
        break;
    case(2):
        sanitized_name = g_strdup(object_get_canonical_path(OBJECT(mr)));

        for (c = sanitized_name; *c != '\0'; c++) {
            if (*c == '/')
                *c = '_';
        }
        filename = g_strdup_printf("%s" G_DIR_SEPARATOR_S "qemu-memory-%s",
                                   machine_path ? machine_path : ".",
                                   sanitized_name);
        g_free(sanitized_name);
        mr->ram_block = qemu_ram_alloc_from_file(int128_get64(mr->size), mr,
                                                 true, filename, &error_abort);
        g_free(filename);
        break;
    default:
        abort();
    }
}

static void memory_region_set_ram(Object *obj, Visitor *v, const char *name,
                                  void *opaque, Error **errp)
{
    MemoryRegion *mr = MEMORY_REGION(obj);
    Error *local_err = NULL;
    uint8_t value;

    visit_type_uint8(v, name, &value, &error_abort);
    if (local_err) {
        error_propagate(errp, local_err);
        return;
    }

    /* FIXME: Sanitize error handling */
    /* FIXME: Probably need all that transactions stuff */
    if (mr->ram == value) {
        return;
    }

    mr->ram = value;
    mr->terminates = !!value; /*FIXME: Wrong */

    if (int128_eq(int128_2_64(), mr->size)) {
        return;
    }

    memory_region_do_set_ram(mr);
}

static void memory_region_get_size(Object *obj, Visitor *v, const char *name,
                                   void *opaque, Error **errp)
{
    MemoryRegion *mr = MEMORY_REGION(obj);
    uint64_t value = memory_region_size(mr);

    visit_type_uint64(v, name, &value, errp);
}

static void memory_region_set_object_size(Object *obj, Visitor *v, const char *name,
                                          void *opaque, Error **errp)
{
    MemoryRegion *mr = MEMORY_REGION(obj);
    Error *local_err = NULL;
    uint64_t size;

    visit_type_uint64(v, name, &size, &local_err);

    memory_region_set_size(mr, size);
}

static void memory_region_initfn(Object *obj)
{
    MemoryRegion *mr = MEMORY_REGION(obj);
    ObjectProperty *op;

    mr->ops = &unassigned_mem_ops;
    mr->enabled = true;
    mr->romd_mode = true;
    mr->global_locking = true;
    mr->destructor = memory_region_destructor_none;
    /* Xilinx: We need this as the default to allow the amba memory regions
     * to be created correctly.
     */
    mr->size = int128_2_64();
    QTAILQ_INIT(&mr->subregions);
    QTAILQ_INIT(&mr->coalesced);

    op = object_property_add(OBJECT(mr), "container",
                             "link<" TYPE_MEMORY_REGION ">",
                             memory_region_get_container,
                             memory_region_set_container,
                             NULL, NULL, &error_abort);
    op->resolve = memory_region_resolve_container;

    object_property_add_link(OBJECT(mr), "alias", TYPE_MEMORY_REGION,
                             (Object **)&mr->alias,
                             memory_region_set_alias,
                             0,
                             &error_abort);
    object_property_add(OBJECT(mr), "addr", "uint64",
                        memory_region_get_addr,
                        memory_region_set_addr,
                        NULL, NULL, &error_abort);
    object_property_add(OBJECT(mr), "priority", "uint32",
                        memory_region_get_priority,
                        memory_region_set_priority,
                        NULL, NULL, &error_abort);
    object_property_add(OBJECT(mr), "ram", "uint8",
                        NULL, /* FIXME: Add getter */
                        memory_region_set_ram,
                        NULL, NULL, &error_abort);
    object_property_add_bool(OBJECT(mr), "may-overlap",
                        memory_region_get_may_overlap,
                        NULL, /* memory_region_set_may_overlap */
                        &error_abort);
    object_property_add(OBJECT(mr), "size", "uint64",
                        memory_region_get_size,
                        memory_region_set_object_size,
                        NULL, NULL, &error_abort);
}

static void iommu_memory_region_initfn(Object *obj)
{
    MemoryRegion *mr = MEMORY_REGION(obj);

    mr->is_iommu = true;
}

static uint64_t unassigned_mem_read(void *opaque, hwaddr addr,
                                    unsigned size)
{
#ifdef DEBUG_UNASSIGNED
    printf("Unassigned mem read " TARGET_FMT_plx "\n", addr);
#endif
    if (current_cpu != NULL) {
        cpu_unassigned_access(current_cpu, addr, false, false, 0, size);
    }
    return 0;
}

static void unassigned_mem_write(void *opaque, hwaddr addr,
                                 uint64_t val, unsigned size)
{
#ifdef DEBUG_UNASSIGNED
    printf("Unassigned mem write " TARGET_FMT_plx " = 0x%"PRIx64"\n", addr, val);
#endif
    if (current_cpu != NULL) {
        cpu_unassigned_access(current_cpu, addr, true, false, 0, size);
    }
}

static bool unassigned_mem_accepts(void *opaque, hwaddr addr,
                                   unsigned size, bool is_write)
{
    return false;
}

const MemoryRegionOps unassigned_mem_ops = {
    .valid.accepts = unassigned_mem_accepts,
    .endianness = DEVICE_NATIVE_ENDIAN,
};

static uint64_t memory_region_ram_device_read(void *opaque,
                                              hwaddr addr, unsigned size)
{
    MemoryRegion *mr = opaque;
    uint64_t data = (uint64_t)~0;

    switch (size) {
    case 1:
        data = *(uint8_t *)(mr->ram_block->host + addr);
        break;
    case 2:
        data = *(uint16_t *)(mr->ram_block->host + addr);
        break;
    case 4:
        data = *(uint32_t *)(mr->ram_block->host + addr);
        break;
    case 8:
        data = *(uint64_t *)(mr->ram_block->host + addr);
        break;
    }

    trace_memory_region_ram_device_read(get_cpu_index(), mr, addr, data, size);

    return data;
}

static void memory_region_ram_device_write(void *opaque, hwaddr addr,
                                           uint64_t data, unsigned size)
{
    MemoryRegion *mr = opaque;

    trace_memory_region_ram_device_write(get_cpu_index(), mr, addr, data, size);

    switch (size) {
    case 1:
        *(uint8_t *)(mr->ram_block->host + addr) = (uint8_t)data;
        break;
    case 2:
        *(uint16_t *)(mr->ram_block->host + addr) = (uint16_t)data;
        break;
    case 4:
        *(uint32_t *)(mr->ram_block->host + addr) = (uint32_t)data;
        break;
    case 8:
        *(uint64_t *)(mr->ram_block->host + addr) = data;
        break;
    }
}

static const MemoryRegionOps ram_device_mem_ops = {
    .read = memory_region_ram_device_read,
    .write = memory_region_ram_device_write,
    .endianness = DEVICE_HOST_ENDIAN,
    .valid = {
        .min_access_size = 1,
        .max_access_size = 8,
        .unaligned = true,
    },
    .impl = {
        .min_access_size = 1,
        .max_access_size = 8,
        .unaligned = true,
    },
};

bool memory_region_access_valid(MemoryRegion *mr,
                                hwaddr addr,
                                unsigned size,
                                bool is_write)
{
    int access_size_min, access_size_max;
    int access_size, i;

    if (!mr->ops->valid.unaligned && (addr & (size - 1))) {
        return false;
    }

    if (!mr->ops->valid.accepts) {
        return true;
    }

    access_size_min = mr->ops->valid.min_access_size;
    if (!mr->ops->valid.min_access_size) {
        access_size_min = 1;
    }

    access_size_max = mr->ops->valid.max_access_size;
    if (!mr->ops->valid.max_access_size) {
        access_size_max = 4;
    }

    access_size = MAX(MIN(size, access_size_max), access_size_min);
    for (i = 0; i < size; i += access_size) {
        if (!mr->ops->valid.accepts(mr->opaque, addr + i, access_size,
                                    is_write)) {
            return false;
        }
    }

    return true;
}

static MemTxResult memory_region_dispatch_read1(MemoryRegion *mr,
                                                hwaddr addr,
                                                uint64_t *pval,
                                                unsigned size,
                                                MemTxAttrs attrs)
{
    *pval = 0;

    if (mr->ops->access) {
        return access_with_adjusted_size(addr, pval, size,
                                         mr->ops->impl.min_access_size,
                                         mr->ops->impl.max_access_size,
                                         memory_region_read_accessor_attr,
                                         mr, attrs);
    } else if (mr->ops->read) {
        return access_with_adjusted_size(addr, pval, size,
                                         mr->ops->impl.min_access_size,
                                         mr->ops->impl.max_access_size,
                                         memory_region_read_accessor,
                                         mr, attrs);
    } else if (mr->ops->read_with_attrs) {
        return access_with_adjusted_size(addr, pval, size,
                                         mr->ops->impl.min_access_size,
                                         mr->ops->impl.max_access_size,
                                         memory_region_read_with_attrs_accessor,
                                         mr, attrs);
    } else {
        return access_with_adjusted_size(addr, pval, size, 1, 4,
                                         memory_region_oldmmio_read_accessor,
                                         mr, attrs);
    }
}

MemTxResult memory_region_dispatch_read(MemoryRegion *mr,
                                        hwaddr addr,
                                        uint64_t *pval,
                                        unsigned size,
                                        MemTxAttrs attrs)
{
    MemTxResult r;

    if (!memory_region_access_valid(mr, addr, size, false)) {
        *pval = unassigned_mem_read(mr, addr, size);
        return MEMTX_DECODE_ERROR;
    }

    r = memory_region_dispatch_read1(mr, addr, pval, size, attrs);
    adjust_endianness(mr, pval, size);
    return r;
}

/* Return true if an eventfd was signalled */
static bool memory_region_dispatch_write_eventfds(MemoryRegion *mr,
                                                    hwaddr addr,
                                                    uint64_t data,
                                                    unsigned size,
                                                    MemTxAttrs attrs)
{
    MemoryRegionIoeventfd ioeventfd = {
        .addr = addrrange_make(int128_make64(addr), int128_make64(size)),
        .data = data,
    };
    unsigned i;

    for (i = 0; i < mr->ioeventfd_nb; i++) {
        ioeventfd.match_data = mr->ioeventfds[i].match_data;
        ioeventfd.e = mr->ioeventfds[i].e;

        if (memory_region_ioeventfd_equal(ioeventfd, mr->ioeventfds[i])) {
            event_notifier_set(ioeventfd.e);
            return true;
        }
    }

    return false;
}

MemTxResult memory_region_dispatch_write(MemoryRegion *mr,
                                         hwaddr addr,
                                         uint64_t data,
                                         unsigned size,
                                         MemTxAttrs attrs)
{
    if (!memory_region_access_valid(mr, addr, size, true)) {
        unassigned_mem_write(mr, addr, data, size);
        return MEMTX_DECODE_ERROR;
    }

    adjust_endianness(mr, &data, size);

    if ((!kvm_eventfds_enabled()) &&
        memory_region_dispatch_write_eventfds(mr, addr, data, size, attrs)) {
        return MEMTX_OK;
    }

    if (mr->ops->access) {
        return access_with_adjusted_size(addr, &data, size,
                                         mr->ops->impl.min_access_size,
                                         mr->ops->impl.max_access_size,
                                         memory_region_write_accessor_attr,
                                         mr, attrs);
    } else if (mr->ops->write) {
        return access_with_adjusted_size(addr, &data, size,
                                         mr->ops->impl.min_access_size,
                                         mr->ops->impl.max_access_size,
                                         memory_region_write_accessor, mr,
                                         attrs);
    } else if (mr->ops->write_with_attrs) {
        return
            access_with_adjusted_size(addr, &data, size,
                                      mr->ops->impl.min_access_size,
                                      mr->ops->impl.max_access_size,
                                      memory_region_write_with_attrs_accessor,
                                      mr, attrs);
    } else {
        return access_with_adjusted_size(addr, &data, size, 1, 4,
                                         memory_region_oldmmio_write_accessor,
                                         mr, attrs);
    }
}

void memory_region_init_io(MemoryRegion *mr,
                           Object *owner,
                           const MemoryRegionOps *ops,
                           void *opaque,
                           const char *name,
                           uint64_t size)
{
    memory_region_init(mr, owner, name, size);
    mr->ops = ops ? ops : &unassigned_mem_ops;
    mr->opaque = opaque;
    mr->terminates = true;
}

void memory_region_init_ram_nomigrate(MemoryRegion *mr,
                                      Object *owner,
                                      const char *name,
                                      uint64_t size,
                                      Error **errp)
{
    memory_region_init(mr, owner, name, size);
    mr->ram = 1;
    mr->terminates = true;
    mr->destructor = memory_region_destructor_ram;
    mr->ram_block = qemu_ram_alloc(size, mr, errp);
    mr->dirty_log_mask = tcg_enabled() ? (1 << DIRTY_MEMORY_CODE) : 0;
}

void memory_region_init_resizeable_ram(MemoryRegion *mr,
                                       Object *owner,
                                       const char *name,
                                       uint64_t size,
                                       uint64_t max_size,
                                       void (*resized)(const char*,
                                                       uint64_t length,
                                                       void *host),
                                       Error **errp)
{
    memory_region_init(mr, owner, name, size);
    mr->ram = true;
    mr->terminates = true;
    mr->destructor = memory_region_destructor_ram;
    mr->ram_block = qemu_ram_alloc_resizeable(size, max_size, resized,
                                              mr, errp);
    mr->dirty_log_mask = tcg_enabled() ? (1 << DIRTY_MEMORY_CODE) : 0;
}

#ifdef __linux__
void memory_region_init_ram_from_file(MemoryRegion *mr,
                                      struct Object *owner,
                                      const char *name,
                                      uint64_t size,
                                      bool share,
                                      const char *path,
                                      Error **errp)
{
    memory_region_init(mr, owner, name, size);
    mr->ram = 2;
    mr->terminates = true;
    mr->destructor = memory_region_destructor_ram;
    mr->ram_block = qemu_ram_alloc_from_file(size, mr, share, path, errp);
    mr->dirty_log_mask = tcg_enabled() ? (1 << DIRTY_MEMORY_CODE) : 0;
}

void memory_region_init_ram_from_fd(MemoryRegion *mr,
                                    struct Object *owner,
                                    const char *name,
                                    uint64_t size,
                                    bool share,
                                    int fd,
                                    Error **errp)
{
    memory_region_init(mr, owner, name, size);
    mr->ram = true;
    mr->terminates = true;
    mr->destructor = memory_region_destructor_ram;
    mr->ram_block = qemu_ram_alloc_from_fd(size, mr, share, fd, errp);
    mr->dirty_log_mask = tcg_enabled() ? (1 << DIRTY_MEMORY_CODE) : 0;
}
#endif

void memory_region_init_ram_ptr(MemoryRegion *mr,
                                Object *owner,
                                const char *name,
                                uint64_t size,
                                void *ptr)
{
    memory_region_init(mr, owner, name, size);
    mr->ram = 3;
    mr->terminates = true;
    mr->destructor = memory_region_destructor_ram;
    mr->dirty_log_mask = tcg_enabled() ? (1 << DIRTY_MEMORY_CODE) : 0;

    /* qemu_ram_alloc_from_ptr cannot fail with ptr != NULL.  */
    assert(ptr != NULL);
    mr->ram_block = qemu_ram_alloc_from_ptr(size, ptr, mr, &error_fatal);
}

void memory_region_init_ram_device_ptr(MemoryRegion *mr,
                                       Object *owner,
                                       const char *name,
                                       uint64_t size,
                                       void *ptr)
{
    memory_region_init_ram_ptr(mr, owner, name, size, ptr);
    mr->ram_device = true;
    mr->ops = &ram_device_mem_ops;
    mr->opaque = mr;
}

void memory_region_init_alias(MemoryRegion *mr,
                              Object *owner,
                              const char *name,
                              MemoryRegion *orig,
                              hwaddr offset,
                              uint64_t size)
{
    memory_region_init(mr, owner, name, size);
    mr->alias = orig;
    mr->alias_offset = offset;
}

void memory_region_init_rom_nomigrate(MemoryRegion *mr,
                                      struct Object *owner,
                                      const char *name,
                                      uint64_t size,
                                      Error **errp)
{
    memory_region_init(mr, owner, name, size);
    mr->ram = true;
    mr->readonly = true;
    mr->terminates = true;
    mr->destructor = memory_region_destructor_ram;
    mr->ram_block = qemu_ram_alloc(size, mr, errp);
    mr->dirty_log_mask = tcg_enabled() ? (1 << DIRTY_MEMORY_CODE) : 0;
}

void memory_region_init_rom_device_nomigrate(MemoryRegion *mr,
                                             Object *owner,
                                             const MemoryRegionOps *ops,
                                             void *opaque,
                                             const char *name,
                                             uint64_t size,
                                             Error **errp)
{
    assert(ops);
    memory_region_init(mr, owner, name, size);
    mr->ops = ops;
    mr->opaque = opaque;
    mr->terminates = true;
    mr->rom_device = true;
    mr->destructor = memory_region_destructor_ram;
    mr->ram_block = qemu_ram_alloc(size, mr, errp);
}

void memory_region_init_iommu(void *_iommu_mr,
                              size_t instance_size,
                              const char *mrtypename,
                              Object *owner,
                              const char *name,
                              uint64_t size)
{
    struct IOMMUMemoryRegion *iommu_mr;
    struct MemoryRegion *mr;

    object_initialize(_iommu_mr, instance_size, mrtypename);
    mr = MEMORY_REGION(_iommu_mr);
    memory_region_do_init(mr, owner, name, size);
    iommu_mr = IOMMU_MEMORY_REGION(mr);
    mr->terminates = true;  /* then re-forwards */
    QLIST_INIT(&iommu_mr->iommu_notify);
    iommu_mr->iommu_notify_flags = IOMMU_NOTIFIER_NONE;
}

static void memory_region_finalize(Object *obj)
{
    MemoryRegion *mr = MEMORY_REGION(obj);

    assert(!mr->container);

    /* We know the region is not visible in any address space (it
     * does not have a container and cannot be a root either because
     * it has no references, so we can blindly clear mr->enabled.
     * memory_region_set_enabled instead could trigger a transaction
     * and cause an infinite loop.
     */
    mr->enabled = false;
    memory_region_transaction_begin();
    while (!QTAILQ_EMPTY(&mr->subregions)) {
        MemoryRegion *subregion = QTAILQ_FIRST(&mr->subregions);
        memory_region_del_subregion(mr, subregion);
    }
    memory_region_transaction_commit();

    mr->destructor(mr);
    memory_region_clear_coalescing(mr);
    g_free((char *)mr->name);
    g_free(mr->ioeventfds);
}

Object *memory_region_owner(MemoryRegion *mr)
{
    Object *obj = OBJECT(mr);
    return obj->parent;
}

void memory_region_ref(MemoryRegion *mr)
{
    /* MMIO callbacks most likely will access data that belongs
     * to the owner, hence the need to ref/unref the owner whenever
     * the memory region is in use.
     *
     * The memory region is a child of its owner.  As long as the
     * owner doesn't call unparent itself on the memory region,
     * ref-ing the owner will also keep the memory region alive.
     * Memory regions without an owner are supposed to never go away;
     * we do not ref/unref them because it slows down DMA sensibly.
     */
    if (mr && mr->owner) {
        object_ref(mr->owner);
    }
}

void memory_region_unref(MemoryRegion *mr)
{
    if (mr && mr->owner) {
        object_unref(mr->owner);
    }
}

uint64_t memory_region_size(MemoryRegion *mr)
{
    if (int128_eq(mr->size, int128_2_64())) {
        return UINT64_MAX;
    }
    return int128_get64(mr->size);
}

const char *memory_region_name(const MemoryRegion *mr)
{
    if (!mr->name) {
        ((MemoryRegion *)mr)->name =
            object_get_canonical_path_component(OBJECT(mr));
    }
    return mr->name;
}

bool memory_region_is_ram_device(MemoryRegion *mr)
{
    return mr->ram_device;
}

uint8_t memory_region_get_dirty_log_mask(MemoryRegion *mr)
{
    uint8_t mask = mr->dirty_log_mask;
    if (global_dirty_log && mr->ram_block) {
        mask |= (1 << DIRTY_MEMORY_MIGRATION);
    }
    return mask;
}

bool memory_region_is_logging(MemoryRegion *mr, uint8_t client)
{
    return memory_region_get_dirty_log_mask(mr) & (1 << client);
}

static void memory_region_update_iommu_notify_flags(IOMMUMemoryRegion *iommu_mr)
{
    IOMMUNotifierFlag flags = IOMMU_NOTIFIER_NONE;
    IOMMUNotifier *iommu_notifier;
    IOMMUMemoryRegionClass *imrc = IOMMU_MEMORY_REGION_GET_CLASS(iommu_mr);

    IOMMU_NOTIFIER_FOREACH(iommu_notifier, iommu_mr) {
        flags |= iommu_notifier->notifier_flags;
    }

    if (flags != iommu_mr->iommu_notify_flags && imrc->notify_flag_changed) {
        imrc->notify_flag_changed(iommu_mr,
                                  iommu_mr->iommu_notify_flags,
                                  flags);
    }

    iommu_mr->iommu_notify_flags = flags;
}

void memory_region_register_iommu_notifier(MemoryRegion *mr,
                                           IOMMUNotifier *n)
{
    IOMMUMemoryRegion *iommu_mr;

    if (mr->alias) {
        memory_region_register_iommu_notifier(mr->alias, n);
        return;
    }

    /* We need to register for at least one bitfield */
    iommu_mr = IOMMU_MEMORY_REGION(mr);
    assert(n->notifier_flags != IOMMU_NOTIFIER_NONE);
    assert(n->start <= n->end);
    QLIST_INSERT_HEAD(&iommu_mr->iommu_notify, n, node);
    memory_region_update_iommu_notify_flags(iommu_mr);
}

uint64_t memory_region_iommu_get_min_page_size(IOMMUMemoryRegion *iommu_mr)
{
    IOMMUMemoryRegionClass *imrc = IOMMU_MEMORY_REGION_GET_CLASS(iommu_mr);

    if (imrc->get_min_page_size) {
        return imrc->get_min_page_size(iommu_mr);
    }
    return TARGET_PAGE_SIZE;
}

void memory_region_iommu_replay(IOMMUMemoryRegion *iommu_mr, IOMMUNotifier *n)
{
    MemoryRegion *mr = MEMORY_REGION(iommu_mr);
    IOMMUMemoryRegionClass *imrc = IOMMU_MEMORY_REGION_GET_CLASS(iommu_mr);
    hwaddr addr, granularity;
    IOMMUTLBEntry iotlb;

    /* If the IOMMU has its own replay callback, override */
    if (imrc->replay) {
        imrc->replay(iommu_mr, n);
        return;
    }

    granularity = memory_region_iommu_get_min_page_size(iommu_mr);

    for (addr = 0; addr < memory_region_size(mr); addr += granularity) {
        iotlb = imrc->translate(iommu_mr, addr, IOMMU_NONE);
        if (iotlb.perm != IOMMU_NONE) {
            n->notify(n, &iotlb);
        }

        /* if (2^64 - MR size) < granularity, it's possible to get an
         * infinite loop here.  This should catch such a wraparound */
        if ((addr + granularity) < addr) {
            break;
        }
    }
}

void memory_region_iommu_replay_all(IOMMUMemoryRegion *iommu_mr)
{
    IOMMUNotifier *notifier;

    IOMMU_NOTIFIER_FOREACH(notifier, iommu_mr) {
        memory_region_iommu_replay(iommu_mr, notifier);
    }
}

void memory_region_unregister_iommu_notifier(MemoryRegion *mr,
                                             IOMMUNotifier *n)
{
    IOMMUMemoryRegion *iommu_mr;

    if (mr->alias) {
        memory_region_unregister_iommu_notifier(mr->alias, n);
        return;
    }
    QLIST_REMOVE(n, node);
    iommu_mr = IOMMU_MEMORY_REGION(mr);
    memory_region_update_iommu_notify_flags(iommu_mr);
}

void memory_region_notify_one(IOMMUNotifier *notifier,
                              IOMMUTLBEntry *entry)
{
    IOMMUNotifierFlag request_flags;

    /*
     * Skip the notification if the notification does not overlap
     * with registered range.
     */
    if (notifier->start > entry->iova + entry->addr_mask + 1 ||
        notifier->end < entry->iova) {
        return;
    }

    if (entry->perm & IOMMU_RW) {
        request_flags = IOMMU_NOTIFIER_MAP;
    } else {
        request_flags = IOMMU_NOTIFIER_UNMAP;
    }

    if (notifier->notifier_flags & request_flags) {
        notifier->notify(notifier, entry);
    }
}

void memory_region_notify_iommu(IOMMUMemoryRegion *iommu_mr,
                                IOMMUTLBEntry entry)
{
    IOMMUNotifier *iommu_notifier;

    assert(memory_region_is_iommu(MEMORY_REGION(iommu_mr)));

    IOMMU_NOTIFIER_FOREACH(iommu_notifier, iommu_mr) {
        memory_region_notify_one(iommu_notifier, &entry);
    }
}

void memory_region_set_log(MemoryRegion *mr, bool log, unsigned client)
{
    uint8_t mask = 1 << client;
    uint8_t old_logging;

    assert(client == DIRTY_MEMORY_VGA);
    old_logging = mr->vga_logging_count;
    mr->vga_logging_count += log ? 1 : -1;
    if (!!old_logging == !!mr->vga_logging_count) {
        return;
    }

    memory_region_transaction_begin();
    mr->dirty_log_mask = (mr->dirty_log_mask & ~mask) | (log * mask);
    memory_region_update_pending |= mr->enabled;
    memory_region_transaction_commit();
}

bool memory_region_get_dirty(MemoryRegion *mr, hwaddr addr,
                             hwaddr size, unsigned client)
{
    assert(mr->ram_block);
    return cpu_physical_memory_get_dirty(memory_region_get_ram_addr(mr) + addr,
                                         size, client);
}

void memory_region_set_dirty(MemoryRegion *mr, hwaddr addr,
                             hwaddr size)
{
    assert(mr->ram_block);
    cpu_physical_memory_set_dirty_range(memory_region_get_ram_addr(mr) + addr,
                                        size,
                                        memory_region_get_dirty_log_mask(mr));
}

bool memory_region_test_and_clear_dirty(MemoryRegion *mr, hwaddr addr,
                                        hwaddr size, unsigned client)
{
    assert(mr->ram_block);
    return cpu_physical_memory_test_and_clear_dirty(
                memory_region_get_ram_addr(mr) + addr, size, client);
}

DirtyBitmapSnapshot *memory_region_snapshot_and_clear_dirty(MemoryRegion *mr,
                                                            hwaddr addr,
                                                            hwaddr size,
                                                            unsigned client)
{
    assert(mr->ram_block);
    return cpu_physical_memory_snapshot_and_clear_dirty(
                memory_region_get_ram_addr(mr) + addr, size, client);
}

bool memory_region_snapshot_get_dirty(MemoryRegion *mr, DirtyBitmapSnapshot *snap,
                                      hwaddr addr, hwaddr size)
{
    assert(mr->ram_block);
    return cpu_physical_memory_snapshot_get_dirty(snap,
                memory_region_get_ram_addr(mr) + addr, size);
}

void memory_region_sync_dirty_bitmap(MemoryRegion *mr)
{
    MemoryListener *listener;
    AddressSpace *as;
    FlatView *view;
    FlatRange *fr;

    /* If the same address space has multiple log_sync listeners, we
     * visit that address space's FlatView multiple times.  But because
     * log_sync listeners are rare, it's still cheaper than walking each
     * address space once.
     */
    QTAILQ_FOREACH(listener, &memory_listeners, link) {
        if (!listener->log_sync) {
            continue;
        }
        as = listener->address_space;
        view = address_space_get_flatview(as);
        FOR_EACH_FLAT_RANGE(fr, view) {
            if (fr->mr == mr) {
                MemoryRegionSection mrs = section_from_flat_range(fr, as);
                listener->log_sync(listener, &mrs);
            }
        }
        flatview_unref(view);
    }
}

void memory_region_set_readonly(MemoryRegion *mr, bool readonly)
{
    if (mr->readonly != readonly) {
        memory_region_transaction_begin();
        mr->readonly = readonly;
        memory_region_update_pending |= mr->enabled;
        memory_region_transaction_commit();
    }
}

void memory_region_rom_device_set_romd(MemoryRegion *mr, bool romd_mode)
{
    if (mr->romd_mode != romd_mode) {
        memory_region_transaction_begin();
        mr->romd_mode = romd_mode;
        memory_region_update_pending |= mr->enabled;
        memory_region_transaction_commit();
    }
}

void memory_region_reset_dirty(MemoryRegion *mr, hwaddr addr,
                               hwaddr size, unsigned client)
{
    assert(mr->ram_block);
    cpu_physical_memory_test_and_clear_dirty(
        memory_region_get_ram_addr(mr) + addr, size, client);
}

int memory_region_get_fd(MemoryRegion *mr)
{
    int fd;

    rcu_read_lock();
    while (mr->alias) {
        mr = mr->alias;
    }
    fd = mr->ram_block->fd;
    rcu_read_unlock();

    return fd;
}

void *memory_region_get_ram_ptr(MemoryRegion *mr)
{
    void *ptr;
    uint64_t offset = 0;

    rcu_read_lock();
    while (mr->alias) {
        offset += mr->alias_offset;
        mr = mr->alias;
    }
    assert(mr->ram_block);
    ptr = qemu_map_ram_ptr(mr->ram_block, offset);
    rcu_read_unlock();

    return ptr;
}

MemoryRegion *memory_region_from_host(void *ptr, ram_addr_t *offset)
{
    RAMBlock *block;

    block = qemu_ram_block_from_host(ptr, false, offset);
    if (!block) {
        return NULL;
    }

    return block->mr;
}

ram_addr_t memory_region_get_ram_addr(MemoryRegion *mr)
{
    return mr->ram_block ? mr->ram_block->offset : RAM_ADDR_INVALID;
}

void memory_region_ram_resize(MemoryRegion *mr, ram_addr_t newsize, Error **errp)
{
    assert(mr->ram_block);

    qemu_ram_resize(mr->ram_block, newsize, errp);
}

static void memory_region_update_coalesced_range_as(MemoryRegion *mr, AddressSpace *as)
{
    FlatView *view;
    FlatRange *fr;
    CoalescedMemoryRange *cmr;
    AddrRange tmp;
    MemoryRegionSection section;

    view = address_space_get_flatview(as);
    FOR_EACH_FLAT_RANGE(fr, view) {
        if (fr->mr == mr) {
            section = (MemoryRegionSection) {
                .address_space = as,
                .offset_within_address_space = int128_get64(fr->addr.start),
                .size = fr->addr.size,
            };

            MEMORY_LISTENER_CALL(as, coalesced_mmio_del, Reverse, &section,
                                 int128_get64(fr->addr.start),
                                 int128_get64(fr->addr.size));
            QTAILQ_FOREACH(cmr, &mr->coalesced, link) {
                tmp = addrrange_shift(cmr->addr,
                                      int128_sub(fr->addr.start,
                                                 int128_make64(fr->offset_in_region)));
                if (!addrrange_intersects(tmp, fr->addr)) {
                    continue;
                }
                tmp = addrrange_intersection(tmp, fr->addr);
                MEMORY_LISTENER_CALL(as, coalesced_mmio_add, Forward, &section,
                                     int128_get64(tmp.start),
                                     int128_get64(tmp.size));
            }
        }
    }
    flatview_unref(view);
}

static void memory_region_update_coalesced_range(MemoryRegion *mr)
{
    AddressSpace *as;

    QTAILQ_FOREACH(as, &address_spaces, address_spaces_link) {
        memory_region_update_coalesced_range_as(mr, as);
    }
}

void memory_region_set_coalescing(MemoryRegion *mr)
{
    memory_region_clear_coalescing(mr);
    memory_region_add_coalescing(mr, 0, int128_get64(mr->size));
}

void memory_region_add_coalescing(MemoryRegion *mr,
                                  hwaddr offset,
                                  uint64_t size)
{
    CoalescedMemoryRange *cmr = g_malloc(sizeof(*cmr));

    cmr->addr = addrrange_make(int128_make64(offset), int128_make64(size));
    QTAILQ_INSERT_TAIL(&mr->coalesced, cmr, link);
    memory_region_update_coalesced_range(mr);
    memory_region_set_flush_coalesced(mr);
}

void memory_region_clear_coalescing(MemoryRegion *mr)
{
    CoalescedMemoryRange *cmr;
    bool updated = false;

    qemu_flush_coalesced_mmio_buffer();
    mr->flush_coalesced_mmio = false;

    while (!QTAILQ_EMPTY(&mr->coalesced)) {
        cmr = QTAILQ_FIRST(&mr->coalesced);
        QTAILQ_REMOVE(&mr->coalesced, cmr, link);
        g_free(cmr);
        updated = true;
    }

    if (updated) {
        memory_region_update_coalesced_range(mr);
    }
}

void memory_region_set_flush_coalesced(MemoryRegion *mr)
{
    mr->flush_coalesced_mmio = true;
}

void memory_region_clear_flush_coalesced(MemoryRegion *mr)
{
    qemu_flush_coalesced_mmio_buffer();
    if (QTAILQ_EMPTY(&mr->coalesced)) {
        mr->flush_coalesced_mmio = false;
    }
}

void memory_region_set_global_locking(MemoryRegion *mr)
{
    mr->global_locking = true;
}

void memory_region_clear_global_locking(MemoryRegion *mr)
{
    mr->global_locking = false;
}

static bool userspace_eventfd_warning;

void memory_region_add_eventfd(MemoryRegion *mr,
                               hwaddr addr,
                               unsigned size,
                               bool match_data,
                               uint64_t data,
                               EventNotifier *e)
{
    MemoryRegionIoeventfd mrfd = {
        .addr.start = int128_make64(addr),
        .addr.size = int128_make64(size),
        .match_data = match_data,
        .data = data,
        .e = e,
    };
    unsigned i;

    if (kvm_enabled() && (!(kvm_eventfds_enabled() ||
                            userspace_eventfd_warning))) {
        userspace_eventfd_warning = true;
        error_report("Using eventfd without MMIO binding in KVM. "
                     "Suboptimal performance expected");
    }

    if (size) {
        adjust_endianness(mr, &mrfd.data, size);
    }
    memory_region_transaction_begin();
    for (i = 0; i < mr->ioeventfd_nb; ++i) {
        if (memory_region_ioeventfd_before(mrfd, mr->ioeventfds[i])) {
            break;
        }
    }
    ++mr->ioeventfd_nb;
    mr->ioeventfds = g_realloc(mr->ioeventfds,
                                  sizeof(*mr->ioeventfds) * mr->ioeventfd_nb);
    memmove(&mr->ioeventfds[i+1], &mr->ioeventfds[i],
            sizeof(*mr->ioeventfds) * (mr->ioeventfd_nb-1 - i));
    mr->ioeventfds[i] = mrfd;
    ioeventfd_update_pending |= mr->enabled;
    memory_region_transaction_commit();
}

void memory_region_del_eventfd(MemoryRegion *mr,
                               hwaddr addr,
                               unsigned size,
                               bool match_data,
                               uint64_t data,
                               EventNotifier *e)
{
    MemoryRegionIoeventfd mrfd = {
        .addr.start = int128_make64(addr),
        .addr.size = int128_make64(size),
        .match_data = match_data,
        .data = data,
        .e = e,
    };
    unsigned i;

    if (size) {
        adjust_endianness(mr, &mrfd.data, size);
    }
    memory_region_transaction_begin();
    for (i = 0; i < mr->ioeventfd_nb; ++i) {
        if (memory_region_ioeventfd_equal(mrfd, mr->ioeventfds[i])) {
            break;
        }
    }
    assert(i != mr->ioeventfd_nb);
    memmove(&mr->ioeventfds[i], &mr->ioeventfds[i+1],
            sizeof(*mr->ioeventfds) * (mr->ioeventfd_nb - (i+1)));
    --mr->ioeventfd_nb;
    mr->ioeventfds = g_realloc(mr->ioeventfds,
                                  sizeof(*mr->ioeventfds)*mr->ioeventfd_nb + 1);
    ioeventfd_update_pending |= mr->enabled;
    memory_region_transaction_commit();
}

static void memory_region_update_container_subregions(MemoryRegion *subregion)
{
    MemoryRegion *mr = subregion->container;
    MemoryRegion *other;

    memory_region_transaction_begin();

    memory_region_ref(subregion);
    QTAILQ_FOREACH(other, &mr->subregions, subregions_link) {
        if (subregion->priority >= other->priority) {
            QTAILQ_INSERT_BEFORE(other, subregion, subregions_link);
            goto done;
        }
    }
    QTAILQ_INSERT_TAIL(&mr->subregions, subregion, subregions_link);
done:
    memory_region_update_pending |= mr->enabled && subregion->enabled;
    memory_region_transaction_commit();
}

static void memory_region_add_subregion_common(MemoryRegion *mr,
                                               hwaddr offset,
                                               MemoryRegion *subregion)
{
    assert(!subregion->container);
    subregion->container = mr;
    subregion->addr = offset;
    memory_region_update_container_subregions(subregion);
}

void memory_region_add_subregion(MemoryRegion *mr,
                                 hwaddr offset,
                                 MemoryRegion *subregion)
{
    subregion->priority = 0;
    memory_region_add_subregion_common(mr, offset, subregion);
}

void memory_region_add_subregion_overlap(MemoryRegion *mr,
                                         hwaddr offset,
                                         MemoryRegion *subregion,
                                         int priority)
{
    subregion->priority = priority;
    memory_region_add_subregion_common(mr, offset, subregion);
}

void memory_region_del_subregion(MemoryRegion *mr,
                                 MemoryRegion *subregion)
{
    memory_region_transaction_begin();
    assert(subregion->container == mr);
    subregion->container = NULL;
    QTAILQ_REMOVE(&mr->subregions, subregion, subregions_link);
    memory_region_unref(subregion);
    memory_region_update_pending |= mr->enabled && subregion->enabled;
    memory_region_transaction_commit();
}

void memory_region_set_enabled(MemoryRegion *mr, bool enabled)
{
    if (enabled == mr->enabled) {
        return;
    }
    memory_region_transaction_begin();
    mr->enabled = enabled;
    memory_region_update_pending = true;
    memory_region_transaction_commit();
}

void memory_region_set_size(MemoryRegion *mr, uint64_t size)
{
    Int128 s = int128_make64(size);

    if (size == UINT64_MAX) {
        s = int128_2_64();
    }
    if (int128_eq(s, mr->size)) {
        return;
    }
    memory_region_transaction_begin();
    mr->size = s;
    if (mr->ram) {
        memory_region_do_set_ram(mr);
    }
    memory_region_update_pending = true;
    memory_region_transaction_commit();
}

static void memory_region_readd_subregion(MemoryRegion *mr)
{
    MemoryRegion *container = mr->container;

    if (container) {
        memory_region_transaction_begin();
        memory_region_ref(mr);
        memory_region_del_subregion(container, mr);
        mr->container = container;
        memory_region_update_container_subregions(mr);
        memory_region_unref(mr);
        memory_region_transaction_commit();
    }
}

void memory_region_set_address(MemoryRegion *mr, hwaddr addr)
{
    if (addr != mr->addr) {
        mr->addr = addr;
        memory_region_readd_subregion(mr);
    }
}

void memory_region_set_alias_offset(MemoryRegion *mr, hwaddr offset)
{
    assert(mr->alias);

    if (offset == mr->alias_offset) {
        return;
    }

    memory_region_transaction_begin();
    mr->alias_offset = offset;
    memory_region_update_pending |= mr->enabled;
    memory_region_transaction_commit();
}

uint64_t memory_region_get_alignment(const MemoryRegion *mr)
{
    return mr->align;
}

static int cmp_flatrange_addr(const void *addr_, const void *fr_)
{
    const AddrRange *addr = addr_;
    const FlatRange *fr = fr_;

    if (int128_le(addrrange_end(*addr), fr->addr.start)) {
        return -1;
    } else if (int128_ge(addr->start, addrrange_end(fr->addr))) {
        return 1;
    }
    return 0;
}

static FlatRange *flatview_lookup(FlatView *view, AddrRange addr)
{
    return bsearch(&addr, view->ranges, view->nr,
                   sizeof(FlatRange), cmp_flatrange_addr);
}

bool memory_region_is_mapped(MemoryRegion *mr)
{
    return mr->container ? true : false;
}

/* Same as memory_region_find, but it does not add a reference to the
 * returned region.  It must be called from an RCU critical section.
 */
static MemoryRegionSection memory_region_find_rcu(MemoryRegion *mr,
                                                  hwaddr addr, uint64_t size)
{
    MemoryRegionSection ret = { .mr = NULL };
    MemoryRegion *root;
    AddressSpace *as;
    AddrRange range;
    FlatView *view;
    FlatRange *fr;

    addr += mr->addr;
    for (root = mr; root->container; ) {
        root = root->container;
        addr += root->addr;
    }

    as = memory_region_to_address_space(root);
    if (!as) {
        return ret;
    }
    range = addrrange_make(int128_make64(addr), int128_make64(size));

    view = atomic_rcu_read(&as->current_map);
    fr = flatview_lookup(view, range);
    if (!fr) {
        return ret;
    }

    while (fr > view->ranges && addrrange_intersects(fr[-1].addr, range)) {
        --fr;
    }

    ret.mr = fr->mr;
    ret.address_space = as;
    range = addrrange_intersection(range, fr->addr);
    ret.offset_within_region = fr->offset_in_region;
    ret.offset_within_region += int128_get64(int128_sub(range.start,
                                                        fr->addr.start));
    ret.size = range.size;
    ret.offset_within_address_space = int128_get64(range.start);
    ret.readonly = fr->readonly;
    return ret;
}

MemoryRegionSection memory_region_find(MemoryRegion *mr,
                                       hwaddr addr, uint64_t size)
{
    MemoryRegionSection ret;
    rcu_read_lock();
    ret = memory_region_find_rcu(mr, addr, size);
    if (ret.mr) {
        memory_region_ref(ret.mr);
    }
    rcu_read_unlock();
    return ret;
}

bool memory_region_present(MemoryRegion *container, hwaddr addr)
{
    MemoryRegion *mr;

    rcu_read_lock();
    mr = memory_region_find_rcu(container, addr, 1).mr;
    rcu_read_unlock();
    return mr && mr != container;
}

void memory_global_dirty_log_sync(void)
{
    MemoryListener *listener;
    AddressSpace *as;
    FlatView *view;
    FlatRange *fr;

    QTAILQ_FOREACH(listener, &memory_listeners, link) {
        if (!listener->log_sync) {
            continue;
        }
        as = listener->address_space;
        view = address_space_get_flatview(as);
        FOR_EACH_FLAT_RANGE(fr, view) {
            if (fr->dirty_log_mask) {
                MemoryRegionSection mrs = section_from_flat_range(fr, as);
                listener->log_sync(listener, &mrs);
            }
        }
        flatview_unref(view);
    }
}

static VMChangeStateEntry *vmstate_change;

void memory_global_dirty_log_start(void)
{
    if (vmstate_change) {
        qemu_del_vm_change_state_handler(vmstate_change);
        vmstate_change = NULL;
    }

    global_dirty_log = true;

    MEMORY_LISTENER_CALL_GLOBAL(log_global_start, Forward);

    /* Refresh DIRTY_LOG_MIGRATION bit.  */
    memory_region_transaction_begin();
    memory_region_update_pending = true;
    memory_region_transaction_commit();
}

static void memory_global_dirty_log_do_stop(void)
{
    global_dirty_log = false;

    /* Refresh DIRTY_LOG_MIGRATION bit.  */
    memory_region_transaction_begin();
    memory_region_update_pending = true;
    memory_region_transaction_commit();

    MEMORY_LISTENER_CALL_GLOBAL(log_global_stop, Reverse);
}

static void memory_vm_change_state_handler(void *opaque, int running,
                                           RunState state)
{
    if (running) {
        memory_global_dirty_log_do_stop();

        if (vmstate_change) {
            qemu_del_vm_change_state_handler(vmstate_change);
            vmstate_change = NULL;
        }
    }
}

void memory_global_dirty_log_stop(void)
{
    if (!runstate_is_running()) {
        if (vmstate_change) {
            return;
        }
        vmstate_change = qemu_add_vm_change_state_handler(
                                memory_vm_change_state_handler, NULL);
        return;
    }

    memory_global_dirty_log_do_stop();
}

static void listener_add_address_space(MemoryListener *listener,
                                       AddressSpace *as)
{
    FlatView *view;
    FlatRange *fr;

    if (listener->begin) {
        listener->begin(listener);
    }
    if (global_dirty_log) {
        if (listener->log_global_start) {
            listener->log_global_start(listener);
        }
    }

    view = address_space_get_flatview(as);
    FOR_EACH_FLAT_RANGE(fr, view) {
        MemoryRegionSection section = {
            .mr = fr->mr,
            .address_space = as,
            .offset_within_region = fr->offset_in_region,
            .size = fr->addr.size,
            .offset_within_address_space = int128_get64(fr->addr.start),
            .readonly = fr->readonly,
        };
        if (fr->dirty_log_mask && listener->log_start) {
            listener->log_start(listener, &section, 0, fr->dirty_log_mask);
        }
        if (listener->region_add) {
            listener->region_add(listener, &section);
        }
    }
    if (listener->commit) {
        listener->commit(listener);
    }
    flatview_unref(view);
}

void memory_listener_register(MemoryListener *listener, AddressSpace *as)
{
    MemoryListener *other = NULL;

    listener->address_space = as;
    if (QTAILQ_EMPTY(&memory_listeners)
        || listener->priority >= QTAILQ_LAST(&memory_listeners,
                                             memory_listeners)->priority) {
        QTAILQ_INSERT_TAIL(&memory_listeners, listener, link);
    } else {
        QTAILQ_FOREACH(other, &memory_listeners, link) {
            if (listener->priority < other->priority) {
                break;
            }
        }
        QTAILQ_INSERT_BEFORE(other, listener, link);
    }

    if (QTAILQ_EMPTY(&as->listeners)
        || listener->priority >= QTAILQ_LAST(&as->listeners,
                                             memory_listeners)->priority) {
        QTAILQ_INSERT_TAIL(&as->listeners, listener, link_as);
    } else {
        QTAILQ_FOREACH(other, &as->listeners, link_as) {
            if (listener->priority < other->priority) {
                break;
            }
        }
        QTAILQ_INSERT_BEFORE(other, listener, link_as);
    }

    listener_add_address_space(listener, as);
}

void memory_listener_unregister(MemoryListener *listener)
{
    if (!listener->address_space) {
        return;
    }

    QTAILQ_REMOVE(&memory_listeners, listener, link);
    QTAILQ_REMOVE(&listener->address_space->listeners, listener, link_as);
    listener->address_space = NULL;
}

bool memory_region_request_mmio_ptr(MemoryRegion *mr, hwaddr addr)
{
    void *host;
    unsigned size = 0;
    unsigned offset = 0;
    Object *new_interface;

    if (!mr || !mr->ops->request_ptr) {
        return false;
    }

    /*
     * Avoid an update if the request_ptr call
     * memory_region_invalidate_mmio_ptr which seems to be likely when we use
     * a cache.
     */
    memory_region_transaction_begin();

    host = mr->ops->request_ptr(mr->opaque, addr - mr->addr, &size, &offset);

    if (!host || !size) {
        memory_region_transaction_commit();
        return false;
    }

    new_interface = object_new("mmio_interface");
    qdev_prop_set_uint64(DEVICE(new_interface), "start", offset);
    qdev_prop_set_uint64(DEVICE(new_interface), "end", offset + size - 1);
    qdev_prop_set_bit(DEVICE(new_interface), "ro", true);
    qdev_prop_set_ptr(DEVICE(new_interface), "host_ptr", host);
    qdev_prop_set_ptr(DEVICE(new_interface), "subregion", mr);
    object_property_set_bool(OBJECT(new_interface), true, "realized", NULL);

    memory_region_transaction_commit();
    return true;
}

typedef struct MMIOPtrInvalidate {
    MemoryRegion *mr;
    hwaddr offset;
    unsigned size;
    int busy;
    int allocated;
} MMIOPtrInvalidate;

#define MAX_MMIO_INVALIDATE 10
static MMIOPtrInvalidate mmio_ptr_invalidate_list[MAX_MMIO_INVALIDATE];

static void memory_region_do_invalidate_mmio_ptr(CPUState *cpu,
                                                 run_on_cpu_data data)
{
    MMIOPtrInvalidate *invalidate_data = (MMIOPtrInvalidate *)data.host_ptr;
    MemoryRegion *mr = invalidate_data->mr;
    hwaddr offset = invalidate_data->offset;
    unsigned size = invalidate_data->size;
    MemoryRegionSection section = memory_region_find(mr, offset, size);

    qemu_mutex_lock_iothread();

    /* Reset dirty so this doesn't happen later. */
    cpu_physical_memory_test_and_clear_dirty(offset, size, 1);

    if (section.mr != mr) {
        /* memory_region_find add a ref on section.mr */
        memory_region_unref(section.mr);
        if (MMIO_INTERFACE(section.mr->owner)) {
            /* We found the interface just drop it. */
            object_property_set_bool(section.mr->owner, false, "realized",
                                     NULL);
            object_unref(section.mr->owner);
            object_unparent(section.mr->owner);
        }
    }

    qemu_mutex_unlock_iothread();

    if (invalidate_data->allocated) {
        g_free(invalidate_data);
    } else {
        invalidate_data->busy = 0;
    }
}

void memory_region_invalidate_mmio_ptr(MemoryRegion *mr, hwaddr offset,
                                       unsigned size)
{
    size_t i;
    MMIOPtrInvalidate *invalidate_data = NULL;

    for (i = 0; i < MAX_MMIO_INVALIDATE; i++) {
        if (atomic_cmpxchg(&(mmio_ptr_invalidate_list[i].busy), 0, 1) == 0) {
            invalidate_data = &mmio_ptr_invalidate_list[i];
            break;
        }
    }

    if (!invalidate_data) {
        invalidate_data = g_malloc0(sizeof(MMIOPtrInvalidate));
        invalidate_data->allocated = 1;
    }

    invalidate_data->mr = mr;
    invalidate_data->offset = offset;
    invalidate_data->size = size;

    async_safe_run_on_cpu(first_cpu, memory_region_do_invalidate_mmio_ptr,
                          RUN_ON_CPU_HOST_PTR(invalidate_data));
}

void address_space_init(AddressSpace *as, MemoryRegion *root, const char *name)
{
    memory_region_ref(root);
    memory_region_transaction_begin();
    as->ref_count = 1;
    as->root = root;
    as->malloced = false;
    as->current_map = g_new(FlatView, 1);
    flatview_init(as->current_map);
    as->ioeventfd_nb = 0;
    as->ioeventfds = NULL;
    QTAILQ_INIT(&as->listeners);
    QTAILQ_INSERT_TAIL(&address_spaces, as, address_spaces_link);
    as->name = g_strdup(name ? name : "anonymous");
    address_space_init_dispatch(as);
    memory_region_update_pending |= root->enabled;
    memory_region_transaction_commit();
}

static void do_address_space_destroy(AddressSpace *as)
{
    bool do_free = as->malloced;

    address_space_destroy_dispatch(as);
    assert(QTAILQ_EMPTY(&as->listeners));

    flatview_unref(as->current_map);
    g_free(as->name);
    g_free(as->ioeventfds);
    memory_region_unref(as->root);
    if (do_free) {
        g_free(as);
    }
}

AddressSpace *address_space_init_shareable(MemoryRegion *root, const char *name)
{
    /* XILINX:
     *
     * Use the root MemoryRegion's name as name for shareable ASs.
     * Since we use device-trees to create the machine, we always
     * have sensible names for the root MR.
     */
    char *mr_name = object_get_canonical_path(OBJECT(root));
    AddressSpace *as;

    QTAILQ_FOREACH(as, &address_spaces, address_spaces_link) {
        if (root == as->root && as->malloced) {
            as->ref_count++;
            return as;
        }
    }

    as = g_malloc0(sizeof *as);
    address_space_init(as, root, mr_name);
    as->malloced = true;
    return as;
}

void address_space_destroy(AddressSpace *as)
{
    MemoryRegion *root = as->root;

    as->ref_count--;
    if (as->ref_count) {
        return;
    }
    /* Flush out anything from MemoryListeners listening in on this */
    memory_region_transaction_begin();
    as->root = NULL;
    memory_region_transaction_commit();
    QTAILQ_REMOVE(&address_spaces, as, address_spaces_link);
    address_space_unregister(as);

    /* At this point, as->dispatch and as->current_map are dummy
     * entries that the guest should never use.  Wait for the old
     * values to expire before freeing the data.
     */
    as->root = root;
    call_rcu(as, do_address_space_destroy, rcu);
}

static const char *memory_region_type(MemoryRegion *mr)
{
    if (memory_region_is_ram_device(mr)) {
        return "ramd";
    } else if (memory_region_is_romd(mr)) {
        return "romd";
    } else if (memory_region_is_rom(mr)) {
        return "rom";
    } else if (memory_region_is_ram(mr)) {
        return "ram";
    } else {
        return "i/o";
    }
}

typedef struct MemoryRegionList MemoryRegionList;

struct MemoryRegionList {
    const MemoryRegion *mr;
    QTAILQ_ENTRY(MemoryRegionList) queue;
};

typedef QTAILQ_HEAD(queue, MemoryRegionList) MemoryRegionListHead;

#define MR_SIZE(size) (int128_nz(size) ? (hwaddr)int128_get64( \
                           int128_sub((size), int128_one())) : 0)
#define MTREE_INDENT "  "

static void mtree_print_mr(fprintf_function mon_printf, void *f,
                           const MemoryRegion *mr, unsigned int level,
                           hwaddr base,
                           MemoryRegionListHead *alias_print_queue)
{
    MemoryRegionList *new_ml, *ml, *next_ml;
    MemoryRegionListHead submr_print_queue;
    const MemoryRegion *submr;
    unsigned int i;
    hwaddr cur_start, cur_end;

    if (!mr) {
        return;
    }

    for (i = 0; i < level; i++) {
        mon_printf(f, MTREE_INDENT);
    }

    cur_start = base + mr->addr;
    cur_end = cur_start + MR_SIZE(mr->size);

    /*
     * Try to detect overflow of memory region. This should never
     * happen normally. When it happens, we dump something to warn the
     * user who is observing this.
     */
    if (cur_start < base || cur_end < cur_start) {
        mon_printf(f, "[DETECTED OVERFLOW!] ");
    }

    if (mr->alias) {
        MemoryRegionList *ml;
        bool found = false;

        /* check if the alias is already in the queue */
        QTAILQ_FOREACH(ml, alias_print_queue, queue) {
            if (ml->mr == mr->alias) {
                found = true;
            }
        }

        if (!found) {
            ml = g_new(MemoryRegionList, 1);
            ml->mr = mr->alias;
            QTAILQ_INSERT_TAIL(alias_print_queue, ml, queue);
        }
        mon_printf(f, TARGET_FMT_plx "-" TARGET_FMT_plx
                   " (prio %d, %s): alias %s @%s " TARGET_FMT_plx
                   "-" TARGET_FMT_plx "%s\n",
                   cur_start, cur_end,
                   mr->priority,
                   memory_region_type((MemoryRegion *)mr),
                   memory_region_name(mr),
                   memory_region_name(mr->alias),
                   mr->alias_offset,
                   mr->alias_offset + MR_SIZE(mr->size),
                   mr->enabled ? "" : " [disabled]");
    } else {
        mon_printf(f,
                   TARGET_FMT_plx "-" TARGET_FMT_plx " (prio %d, %s): %s%s\n",
                   cur_start, cur_end,
                   mr->priority,
                   memory_region_type((MemoryRegion *)mr),
                   memory_region_name(mr),
                   mr->enabled ? "" : " [disabled]");
    }

    QTAILQ_INIT(&submr_print_queue);

    QTAILQ_FOREACH(submr, &mr->subregions, subregions_link) {
        new_ml = g_new(MemoryRegionList, 1);
        new_ml->mr = submr;
        QTAILQ_FOREACH(ml, &submr_print_queue, queue) {
            if (new_ml->mr->addr < ml->mr->addr ||
                (new_ml->mr->addr == ml->mr->addr &&
                 new_ml->mr->priority > ml->mr->priority)) {
                QTAILQ_INSERT_BEFORE(ml, new_ml, queue);
                new_ml = NULL;
                break;
            }
        }
        if (new_ml) {
            QTAILQ_INSERT_TAIL(&submr_print_queue, new_ml, queue);
        }
    }

    QTAILQ_FOREACH(ml, &submr_print_queue, queue) {
        mtree_print_mr(mon_printf, f, ml->mr, level + 1, cur_start,
                       alias_print_queue);
    }

    QTAILQ_FOREACH_SAFE(ml, &submr_print_queue, queue, next_ml) {
        g_free(ml);
    }
}

static void mtree_print_flatview(fprintf_function p, void *f,
                                 AddressSpace *as)
{
    FlatView *view = address_space_get_flatview(as);
    FlatRange *range = &view->ranges[0];
    MemoryRegion *mr;
    int n = view->nr;

    if (n <= 0) {
        p(f, MTREE_INDENT "No rendered FlatView for "
          "address space '%s'\n", as->name);
        flatview_unref(view);
        return;
    }

    while (n--) {
        mr = range->mr;
        if (range->offset_in_region) {
            p(f, MTREE_INDENT TARGET_FMT_plx "-"
              TARGET_FMT_plx " (prio %d, %s): %s @" TARGET_FMT_plx "\n",
              int128_get64(range->addr.start),
              int128_get64(range->addr.start) + MR_SIZE(range->addr.size),
              mr->priority,
              range->readonly ? "rom" : memory_region_type(mr),
              memory_region_name(mr),
              range->offset_in_region);
        } else {
            p(f, MTREE_INDENT TARGET_FMT_plx "-"
              TARGET_FMT_plx " (prio %d, %s): %s\n",
              int128_get64(range->addr.start),
              int128_get64(range->addr.start) + MR_SIZE(range->addr.size),
              mr->priority,
              range->readonly ? "rom" : memory_region_type(mr),
              memory_region_name(mr));
        }
        range++;
    }

    flatview_unref(view);
}

void mtree_info(fprintf_function mon_printf, void *f, bool flatview)
{
    MemoryRegionListHead ml_head;
    MemoryRegionList *ml, *ml2;
    AddressSpace *as;

    if (flatview) {
        QTAILQ_FOREACH(as, &address_spaces, address_spaces_link) {
            mon_printf(f, "address-space (flat view): %s\n", as->name);
            mtree_print_flatview(mon_printf, f, as);
            mon_printf(f, "\n");
        }
        return;
    }

    QTAILQ_INIT(&ml_head);

    QTAILQ_FOREACH(as, &address_spaces, address_spaces_link) {
        mon_printf(f, "address-space: %s\n", as->name);
        mtree_print_mr(mon_printf, f, as->root, 1, 0, &ml_head);
        mon_printf(f, "\n");
    }

    /* print aliased regions */
    QTAILQ_FOREACH(ml, &ml_head, queue) {
        mon_printf(f, "memory-region: %s\n", memory_region_name(ml->mr));
        mtree_print_mr(mon_printf, f, ml->mr, 1, 0, &ml_head);
        mon_printf(f, "\n");
    }

    QTAILQ_FOREACH_SAFE(ml, &ml_head, queue, ml2) {
        g_free(ml);
    }
}

<<<<<<< HEAD
static bool memory_region_parse_reg(FDTGenericMMap *obj,
                                    FDTGenericRegPropInfo reg, Error **errp)
{
    MemoryRegion *mr = MEMORY_REGION(obj);
    uint64_t base_addr = ~0ull;
    uint64_t total_size = 0;
    uint64_t max_addr = 0;
    int i;

    if (!reg.n) {
        return false;
    }

    for (i = 0; i < reg.n; ++i) {
        base_addr = MIN(base_addr, reg.a[i]);
        max_addr = MAX(max_addr, reg.a[i] + reg.s[i]);
        total_size += reg.s[i];
        if (reg.p[i] != reg.p[0]) {
            error_setg(errp, "FDT generic memory parser does not support"
                       "mixed priorities\n");
            return false;
        }
    }

    if (total_size != max_addr - base_addr) {
        return false;
        error_setg(errp, "FDT generic memory parse does not "
                   "spport discontiguous or overlapping memory regions");
    }

    /* FIXME: parent should not be optional but we need to implement
     * reg-extended in kernel before we can do things properly
     */
    if (reg.parents[0]) {
        object_property_set_link(OBJECT(mr), reg.parents[0], "container",
                                 &error_abort);
    }
    object_property_set_int(OBJECT(mr), total_size, "size", &error_abort);
    object_property_set_int(OBJECT(mr), base_addr, "addr", &error_abort);
    object_property_set_int(OBJECT(mr), reg.p[0], "priority", &error_abort);
    return false;
}

static void memory_region_class_init(ObjectClass *oc, void *data)
{
    FDTGenericMMapClass *fmc = FDT_GENERIC_MMAP_CLASS(oc);

    fmc->parse_reg = memory_region_parse_reg;
=======
void memory_region_init_ram(MemoryRegion *mr,
                            struct Object *owner,
                            const char *name,
                            uint64_t size,
                            Error **errp)
{
    DeviceState *owner_dev;
    Error *err = NULL;

    memory_region_init_ram_nomigrate(mr, owner, name, size, &err);
    if (err) {
        error_propagate(errp, err);
        return;
    }
    /* This will assert if owner is neither NULL nor a DeviceState.
     * We only want the owner here for the purposes of defining a
     * unique name for migration. TODO: Ideally we should implement
     * a naming scheme for Objects which are not DeviceStates, in
     * which case we can relax this restriction.
     */
    owner_dev = DEVICE(owner);
    vmstate_register_ram(mr, owner_dev);
}

void memory_region_init_rom(MemoryRegion *mr,
                            struct Object *owner,
                            const char *name,
                            uint64_t size,
                            Error **errp)
{
    DeviceState *owner_dev;
    Error *err = NULL;

    memory_region_init_rom_nomigrate(mr, owner, name, size, &err);
    if (err) {
        error_propagate(errp, err);
        return;
    }
    /* This will assert if owner is neither NULL nor a DeviceState.
     * We only want the owner here for the purposes of defining a
     * unique name for migration. TODO: Ideally we should implement
     * a naming scheme for Objects which are not DeviceStates, in
     * which case we can relax this restriction.
     */
    owner_dev = DEVICE(owner);
    vmstate_register_ram(mr, owner_dev);
}

void memory_region_init_rom_device(MemoryRegion *mr,
                                   struct Object *owner,
                                   const MemoryRegionOps *ops,
                                   void *opaque,
                                   const char *name,
                                   uint64_t size,
                                   Error **errp)
{
    DeviceState *owner_dev;
    Error *err = NULL;

    memory_region_init_rom_device_nomigrate(mr, owner, ops, opaque,
                                            name, size, &err);
    if (err) {
        error_propagate(errp, err);
        return;
    }
    /* This will assert if owner is neither NULL nor a DeviceState.
     * We only want the owner here for the purposes of defining a
     * unique name for migration. TODO: Ideally we should implement
     * a naming scheme for Objects which are not DeviceStates, in
     * which case we can relax this restriction.
     */
    owner_dev = DEVICE(owner);
    vmstate_register_ram(mr, owner_dev);
>>>>>>> 1ab5eb4e
}

static const TypeInfo memory_region_info = {
    .parent             = TYPE_OBJECT,
    .name               = TYPE_MEMORY_REGION,
    .instance_size      = sizeof(MemoryRegion),
    .instance_init      = memory_region_initfn,
    .instance_finalize  = memory_region_finalize,
    .class_init         = memory_region_class_init,
    .interfaces         = (InterfaceInfo[]) {
        { TYPE_FDT_GENERIC_MMAP },
        { },
    },
};

static bool memory_transaction_attr_get_secure(Object *obj, Error **errp)
{
    MemTxAttrs *mattr = MEMORY_TRANSACTION_ATTR(obj);
    return mattr->secure;
}

static void memory_transaction_attr_set_secure(Object *obj, bool value,
                                               Error **errp)
{
    MemTxAttrs *mattr = MEMORY_TRANSACTION_ATTR(obj);
    mattr->secure = value;
}

static void mattr_get_master_id(Object *obj, Visitor *v, const char *name,
                                void *opaque, Error **errp)
{
    MemTxAttrs *mattr = MEMORY_TRANSACTION_ATTR(obj);
    uint64_t value = mattr->master_id;

    visit_type_uint64(v, name, &value, errp);
}


static void mattr_set_master_id(Object *obj, Visitor *v, const char *name,
                                void *opaque, Error **errp)
{
    MemTxAttrs *mattr = MEMORY_TRANSACTION_ATTR(obj);
    Error *local_err = NULL;
    uint64_t value;

    visit_type_uint64(v, name, &value, &local_err);
    mattr->master_id = value;
}


static void memory_transaction_attr_initfn(Object *obj)
{
    MemTxAttrs *mattr = MEMORY_TRANSACTION_ATTR(obj);

    object_property_add_bool(OBJECT(mattr), "secure",
                        memory_transaction_attr_get_secure,
                        memory_transaction_attr_set_secure,
                        NULL);
    object_property_add(OBJECT(mattr), "master-id", "uint64",
                        mattr_get_master_id,
                        mattr_set_master_id,
                        NULL, NULL, &error_abort);
}

static const TypeInfo memory_transaction_attr_info = {
    .parent             = TYPE_OBJECT,
    .name               = TYPE_MEMORY_TRANSACTION_ATTR,
    .instance_size      = sizeof(MemTxAttrs),
    .instance_init      = memory_transaction_attr_initfn,
    .interfaces         = (InterfaceInfo[]) {
        { TYPE_FDT_GENERIC_MMAP },
        { },
    },
};

static const TypeInfo iommu_memory_region_info = {
    .parent             = TYPE_MEMORY_REGION,
    .name               = TYPE_IOMMU_MEMORY_REGION,
    .class_size         = sizeof(IOMMUMemoryRegionClass),
    .instance_size      = sizeof(IOMMUMemoryRegion),
    .instance_init      = iommu_memory_region_initfn,
    .abstract           = true,
};

static void memory_register_types(void)
{
    type_register_static(&memory_region_info);
<<<<<<< HEAD
    type_register_static(&memory_transaction_attr_info);
=======
    type_register_static(&iommu_memory_region_info);
>>>>>>> 1ab5eb4e
}

type_init(memory_register_types)<|MERGE_RESOLUTION|>--- conflicted
+++ resolved
@@ -1162,8 +1162,8 @@
     return OBJECT(mr->container);
 }
 
-static void memory_region_set_alias(Object *obj, const char *name,
-                                    Object *target, Error **errp)
+static void memory_region_set_alias(const Object *obj, const char *name,
+                                    Object *val, Error **errp)
 {
     MemoryRegion *mr = MEMORY_REGION(obj);
     MemoryRegion *subregion, *next;
@@ -1178,11 +1178,11 @@
 
     memory_region_transaction_begin();
     QTAILQ_FOREACH_SAFE(subregion, &mr->subregions, subregions_link, next) {
-        object_property_set_link(OBJECT(subregion), OBJECT(target),
+        object_property_set_link(OBJECT(subregion), OBJECT(val),
                                  "container", errp);
     }
     memory_region_ref(mr);
-    mr->alias = MEMORY_REGION(target);
+    mr->alias = MEMORY_REGION(val);
     memory_region_unref(mr);
     memory_region_transaction_commit();
     /* FIXME: add cleanup destructors etc etc */
@@ -3166,7 +3166,6 @@
     }
 }
 
-<<<<<<< HEAD
 static bool memory_region_parse_reg(FDTGenericMMap *obj,
                                     FDTGenericRegPropInfo reg, Error **errp)
 {
@@ -3215,7 +3214,8 @@
     FDTGenericMMapClass *fmc = FDT_GENERIC_MMAP_CLASS(oc);
 
     fmc->parse_reg = memory_region_parse_reg;
-=======
+}
+
 void memory_region_init_ram(MemoryRegion *mr,
                             struct Object *owner,
                             const char *name,
@@ -3289,7 +3289,6 @@
      */
     owner_dev = DEVICE(owner);
     vmstate_register_ram(mr, owner_dev);
->>>>>>> 1ab5eb4e
 }
 
 static const TypeInfo memory_region_info = {
@@ -3377,11 +3376,8 @@
 static void memory_register_types(void)
 {
     type_register_static(&memory_region_info);
-<<<<<<< HEAD
     type_register_static(&memory_transaction_attr_info);
-=======
     type_register_static(&iommu_memory_region_info);
->>>>>>> 1ab5eb4e
 }
 
 type_init(memory_register_types)