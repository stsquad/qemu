--- conflicted
+++ resolved
@@ -1297,113 +1297,6 @@
     env->PSW_USB_AV = ret ^ ret * 2u;
     env->PSW_USB_SAV |= env->PSW_USB_AV;
 
-<<<<<<< HEAD
-    return ret;
-}
-
-uint32_t helper_addr_h(CPUTriCoreState *env, uint64_t r1, uint32_t r2_l,
-                       uint32_t r2_h)
-{
-    int64_t mul_res0 = sextract64(r1, 0, 32);
-    int64_t mul_res1 = sextract64(r1, 32, 32);
-    int64_t r2_low = sextract64(r2_l, 0, 32);
-    int64_t r2_high = sextract64(r2_h, 0, 32);
-    int64_t result0, result1;
-    uint32_t ovf0, ovf1;
-    uint32_t avf0, avf1;
-
-    ovf0 = ovf1 = 0;
-
-    result0 = r2_low + mul_res0 + 0x8000;
-    result1 = r2_high + mul_res1 + 0x8000;
-
-    if ((result0 > INT32_MAX) || (result0 < INT32_MIN)) {
-        ovf0 = (1 << 31);
-    }
-
-    if ((result1 > INT32_MAX) || (result1 < INT32_MIN)) {
-        ovf1 = (1 << 31);
-    }
-
-    env->PSW_USB_V = ovf0 | ovf1;
-    env->PSW_USB_SV |= env->PSW_USB_V;
-
-    avf0 = result0 * 2u;
-    avf0 = result0 ^ avf0;
-    avf1 = result1 * 2u;
-    avf1 = result1 ^ avf1;
-
-    env->PSW_USB_AV = avf0 | avf1;
-    env->PSW_USB_SAV |= env->PSW_USB_AV;
-
-    return (result1 & 0xffff0000ULL) | ((result0 >> 16) & 0xffffULL);
-}
-
-uint32_t helper_addsur_h(CPUTriCoreState *env, uint64_t r1, uint32_t r2_l,
-                         uint32_t r2_h)
-{
-    int64_t mul_res0 = sextract64(r1, 0, 32);
-    int64_t mul_res1 = sextract64(r1, 32, 32);
-    int64_t r2_low = sextract64(r2_l, 0, 32);
-    int64_t r2_high = sextract64(r2_h, 0, 32);
-    int64_t result0, result1;
-    uint32_t ovf0, ovf1;
-    uint32_t avf0, avf1;
-
-    ovf0 = ovf1 = 0;
-
-    result0 = r2_low - mul_res0 + 0x8000;
-    result1 = r2_high + mul_res1 + 0x8000;
-
-    if ((result0 > INT32_MAX) || (result0 < INT32_MIN)) {
-        ovf0 = (1 << 31);
-    }
-
-    if ((result1 > INT32_MAX) || (result1 < INT32_MIN)) {
-        ovf1 = (1 << 31);
-    }
-
-    env->PSW_USB_V = ovf0 | ovf1;
-    env->PSW_USB_SV |= env->PSW_USB_V;
-
-    avf0 = result0 * 2u;
-    avf0 = result0 ^ avf0;
-    avf1 = result1 * 2u;
-    avf1 = result1 ^ avf1;
-
-    env->PSW_USB_AV = avf0 | avf1;
-    env->PSW_USB_SAV |= env->PSW_USB_AV;
-
-    return (result1 & 0xffff0000ULL) | ((result0 >> 16) & 0xffffULL);
-}
-
-uint32_t helper_maddr_q(CPUTriCoreState *env, uint32_t r1, uint32_t r2,
-                        uint32_t r3, uint32_t n)
-{
-    int64_t t1 = sextract64(r1, 0, 32);
-    int64_t t2 = sextract64(r2, 0, 32);
-    int64_t t3 = sextract64(r3, 0, 32);
-    int64_t mul, ret;
-
-    if ((t2 == -0x8000ll) && (t3 == -0x8000ll) && (n == 1)) {
-        mul = 0x7fffffff;
-    } else {
-        mul = (t2 * t3) << n;
-    }
-
-    ret = t1 + mul + 0x8000;
-
-    if ((ret > 0x7fffffffll) || (ret < -0x80000000ll)) {
-        env->PSW_USB_V = (1 << 31);
-        env->PSW_USB_SV |= env->PSW_USB_V;
-    } else {
-        env->PSW_USB_V = 0;
-    }
-    env->PSW_USB_AV = ret ^ ret * 2u;
-    env->PSW_USB_SAV |= env->PSW_USB_AV;
-
-=======
->>>>>>> 7124ccf8
     return ret & 0xffff0000ll;
 }
 
@@ -2224,11 +2117,7 @@
     int32_t eq_pos = x_sign & ((r1 >> 32) == r2);
     int32_t eq_neg = x_sign & ((r1 >> 32) == -r2);
     uint32_t quotient;
-<<<<<<< HEAD
-    uint64_t ret, remainder;
-=======
     uint64_t remainder;
->>>>>>> 7124ccf8
 
     if ((q_sign & ~eq_neg) | eq_pos) {
         quotient = (r1 + 1) & 0xffffffff;
@@ -2241,12 +2130,7 @@
     } else {
         remainder = (r1 & 0xffffffff00000000ull);
     }
-<<<<<<< HEAD
-    ret = remainder|quotient;
-    return ret;
-=======
     return remainder | quotient;
->>>>>>> 7124ccf8
 }
 
 uint64_t helper_dvstep(uint64_t r1, uint32_t r2)
@@ -2421,17 +2305,9 @@
 uint32_t helper_crc32(uint32_t arg0, uint32_t arg1)
 {
     uint8_t buf[4];
-<<<<<<< HEAD
-    uint32_t ret;
     stl_be_p(buf, arg0);
 
-    ret = crc32(arg1, buf, 4);
-    return ret;
-=======
-    stl_be_p(buf, arg0);
-
     return crc32(arg1, buf, 4);
->>>>>>> 7124ccf8
 }
 
 /* context save area (CSA) related helpers */
