/*
 * gdb server stub
 *
 * Copyright (c) 2003-2005 Fabrice Bellard
 *
 * This library is free software; you can redistribute it and/or
 * modify it under the terms of the GNU Lesser General Public
 * License as published by the Free Software Foundation; either
 * version 2 of the License, or (at your option) any later version.
 *
 * This library is distributed in the hope that it will be useful,
 * but WITHOUT ANY WARRANTY; without even the implied warranty of
 * MERCHANTABILITY or FITNESS FOR A PARTICULAR PURPOSE.  See the GNU
 * Lesser General Public License for more details.
 *
 * You should have received a copy of the GNU Lesser General Public
 * License along with this library; if not, see <http://www.gnu.org/licenses/>.
 */
#include "config.h"
#include "qemu-common.h"
#ifdef CONFIG_USER_ONLY
#include <stdlib.h>
#include <stdio.h>
#include <stdarg.h>
#include <string.h>
#include <errno.h>
#include <unistd.h>
#include <fcntl.h>

#include "qemu.h"
#else
#include "monitor/monitor.h"
#include "sysemu/char.h"
#include "sysemu/sysemu.h"
#include "exec/gdbstub.h"
#endif

#define MAX_PACKET_LENGTH 4096

#include "cpu.h"
#include "qemu/sockets.h"
#include "sysemu/kvm.h"
#include "exec/semihost.h"

#ifdef CONFIG_USER_ONLY
#define GDB_ATTACHED "0"
#else
#define GDB_ATTACHED "1"
#endif

#if defined(CONFIG_VERBOSE)
#include "verbosity.h"
#endif

static inline int target_memory_rw_debug(CPUState *cpu, target_ulong addr,
                                         uint8_t *buf, int len, bool is_write)
{
    CPUClass *cc = CPU_GET_CLASS(cpu);

    if (cc->memory_rw_debug) {
        return cc->memory_rw_debug(cpu, addr, buf, len, is_write);
    }
    return cpu_memory_rw_debug(cpu, addr, buf, len, is_write);
}

enum {
    GDB_SIGNAL_0 = 0,
    GDB_SIGNAL_INT = 2,
    GDB_SIGNAL_QUIT = 3,
    GDB_SIGNAL_TRAP = 5,
    GDB_SIGNAL_ABRT = 6,
    GDB_SIGNAL_ALRM = 14,
    GDB_SIGNAL_IO = 23,
    GDB_SIGNAL_XCPU = 24,
    GDB_SIGNAL_UNKNOWN = 143
};

#ifdef CONFIG_USER_ONLY

/* Map target signal numbers to GDB protocol signal numbers and vice
 * versa.  For user emulation's currently supported systems, we can
 * assume most signals are defined.
 */

static int gdb_signal_table[] = {
    0,
    TARGET_SIGHUP,
    TARGET_SIGINT,
    TARGET_SIGQUIT,
    TARGET_SIGILL,
    TARGET_SIGTRAP,
    TARGET_SIGABRT,
    -1, /* SIGEMT */
    TARGET_SIGFPE,
    TARGET_SIGKILL,
    TARGET_SIGBUS,
    TARGET_SIGSEGV,
    TARGET_SIGSYS,
    TARGET_SIGPIPE,
    TARGET_SIGALRM,
    TARGET_SIGTERM,
    TARGET_SIGURG,
    TARGET_SIGSTOP,
    TARGET_SIGTSTP,
    TARGET_SIGCONT,
    TARGET_SIGCHLD,
    TARGET_SIGTTIN,
    TARGET_SIGTTOU,
    TARGET_SIGIO,
    TARGET_SIGXCPU,
    TARGET_SIGXFSZ,
    TARGET_SIGVTALRM,
    TARGET_SIGPROF,
    TARGET_SIGWINCH,
    -1, /* SIGLOST */
    TARGET_SIGUSR1,
    TARGET_SIGUSR2,
#ifdef TARGET_SIGPWR
    TARGET_SIGPWR,
#else
    -1,
#endif
    -1, /* SIGPOLL */
    -1,
    -1,
    -1,
    -1,
    -1,
    -1,
    -1,
    -1,
    -1,
    -1,
    -1,
#ifdef __SIGRTMIN
    __SIGRTMIN + 1,
    __SIGRTMIN + 2,
    __SIGRTMIN + 3,
    __SIGRTMIN + 4,
    __SIGRTMIN + 5,
    __SIGRTMIN + 6,
    __SIGRTMIN + 7,
    __SIGRTMIN + 8,
    __SIGRTMIN + 9,
    __SIGRTMIN + 10,
    __SIGRTMIN + 11,
    __SIGRTMIN + 12,
    __SIGRTMIN + 13,
    __SIGRTMIN + 14,
    __SIGRTMIN + 15,
    __SIGRTMIN + 16,
    __SIGRTMIN + 17,
    __SIGRTMIN + 18,
    __SIGRTMIN + 19,
    __SIGRTMIN + 20,
    __SIGRTMIN + 21,
    __SIGRTMIN + 22,
    __SIGRTMIN + 23,
    __SIGRTMIN + 24,
    __SIGRTMIN + 25,
    __SIGRTMIN + 26,
    __SIGRTMIN + 27,
    __SIGRTMIN + 28,
    __SIGRTMIN + 29,
    __SIGRTMIN + 30,
    __SIGRTMIN + 31,
    -1, /* SIGCANCEL */
    __SIGRTMIN,
    __SIGRTMIN + 32,
    __SIGRTMIN + 33,
    __SIGRTMIN + 34,
    __SIGRTMIN + 35,
    __SIGRTMIN + 36,
    __SIGRTMIN + 37,
    __SIGRTMIN + 38,
    __SIGRTMIN + 39,
    __SIGRTMIN + 40,
    __SIGRTMIN + 41,
    __SIGRTMIN + 42,
    __SIGRTMIN + 43,
    __SIGRTMIN + 44,
    __SIGRTMIN + 45,
    __SIGRTMIN + 46,
    __SIGRTMIN + 47,
    __SIGRTMIN + 48,
    __SIGRTMIN + 49,
    __SIGRTMIN + 50,
    __SIGRTMIN + 51,
    __SIGRTMIN + 52,
    __SIGRTMIN + 53,
    __SIGRTMIN + 54,
    __SIGRTMIN + 55,
    __SIGRTMIN + 56,
    __SIGRTMIN + 57,
    __SIGRTMIN + 58,
    __SIGRTMIN + 59,
    __SIGRTMIN + 60,
    __SIGRTMIN + 61,
    __SIGRTMIN + 62,
    __SIGRTMIN + 63,
    __SIGRTMIN + 64,
    __SIGRTMIN + 65,
    __SIGRTMIN + 66,
    __SIGRTMIN + 67,
    __SIGRTMIN + 68,
    __SIGRTMIN + 69,
    __SIGRTMIN + 70,
    __SIGRTMIN + 71,
    __SIGRTMIN + 72,
    __SIGRTMIN + 73,
    __SIGRTMIN + 74,
    __SIGRTMIN + 75,
    __SIGRTMIN + 76,
    __SIGRTMIN + 77,
    __SIGRTMIN + 78,
    __SIGRTMIN + 79,
    __SIGRTMIN + 80,
    __SIGRTMIN + 81,
    __SIGRTMIN + 82,
    __SIGRTMIN + 83,
    __SIGRTMIN + 84,
    __SIGRTMIN + 85,
    __SIGRTMIN + 86,
    __SIGRTMIN + 87,
    __SIGRTMIN + 88,
    __SIGRTMIN + 89,
    __SIGRTMIN + 90,
    __SIGRTMIN + 91,
    __SIGRTMIN + 92,
    __SIGRTMIN + 93,
    __SIGRTMIN + 94,
    __SIGRTMIN + 95,
    -1, /* SIGINFO */
    -1, /* UNKNOWN */
    -1, /* DEFAULT */
    -1,
    -1,
    -1,
    -1,
    -1,
    -1
#endif
};
#else
/* In system mode we only need SIGINT and SIGTRAP; other signals
   are not yet supported.  */

enum {
    TARGET_SIGINT = 2,
    TARGET_SIGTRAP = 5
};

static int gdb_signal_table[] = {
    -1,
    -1,
    TARGET_SIGINT,
    -1,
    -1,
    TARGET_SIGTRAP
};
#endif

#ifdef CONFIG_USER_ONLY
static int target_signal_to_gdb (int sig)
{
    int i;
    for (i = 0; i < ARRAY_SIZE (gdb_signal_table); i++)
        if (gdb_signal_table[i] == sig)
            return i;
    return GDB_SIGNAL_UNKNOWN;
}
#endif

static int gdb_signal_to_target (int sig)
{
    if (sig < ARRAY_SIZE (gdb_signal_table))
        return gdb_signal_table[sig];
    else
        return -1;
}

//#define DEBUG_GDB

typedef struct GDBRegisterState {
    int base_reg;
    int num_regs;
    gdb_reg_cb get_reg;
    gdb_reg_cb set_reg;
    const char *xml;
    struct GDBRegisterState *next;
} GDBRegisterState;

enum RSState {
    RS_INACTIVE,
    RS_IDLE,
    RS_GETLINE,
    RS_CHKSUM1,
    RS_CHKSUM2,
};
typedef struct GDBState {
    CPUState *c_cpu; /* current CPU for step/continue ops */
    CPUState *g_cpu; /* current CPU for other ops */
    CPUState *query_cpu; /* for q{f|s}ThreadInfo */
    enum RSState state; /* parsing state */
    char line_buf[MAX_PACKET_LENGTH];
    int line_buf_index;
    int line_csum;
    uint8_t last_packet[MAX_PACKET_LENGTH + 4];
    int last_packet_len;
    int signal;
#ifdef CONFIG_USER_ONLY
    int fd;
    int running_state;
#else
    CharDriverState *chr;
    CharDriverState *mon_chr;
#endif
    char syscall_buf[256];
    gdb_syscall_complete_cb current_syscall_cb;
} GDBState;

/* By default use no IRQs and no timers while single stepping so as to
 * make single stepping like an ICE HW step.
 */
static int sstep_flags = SSTEP_ENABLE|SSTEP_NOIRQ|SSTEP_NOTIMER;

static GDBState *gdbserver_state;

bool gdb_has_xml;

#ifdef CONFIG_USER_ONLY
/* XXX: This is not thread safe.  Do we care?  */
static int gdbserver_fd = -1;

static int get_char(GDBState *s)
{
    uint8_t ch;
    int ret;

    for(;;) {
        ret = qemu_recv(s->fd, &ch, 1, 0);
        if (ret < 0) {
            if (errno == ECONNRESET)
                s->fd = -1;
            if (errno != EINTR && errno != EAGAIN)
                return -1;
        } else if (ret == 0) {
            close(s->fd);
            s->fd = -1;
            return -1;
        } else {
            break;
        }
    }
    return ch;
}
#endif

static enum {
    GDB_SYS_UNKNOWN,
    GDB_SYS_ENABLED,
    GDB_SYS_DISABLED,
} gdb_syscall_mode;

/* Decide if either remote gdb syscalls or native file IO should be used. */
int use_gdb_syscalls(void)
{
    SemihostingTarget target = semihosting_get_target();
    if (target == SEMIHOSTING_TARGET_NATIVE) {
        /* -semihosting-config target=native */
        return false;
    } else if (target == SEMIHOSTING_TARGET_GDB) {
        /* -semihosting-config target=gdb */
        return true;
    }
    /* -semihosting-config target=auto */
    /* On the first call check if gdb is connected and remember. */
    if (gdb_syscall_mode == GDB_SYS_UNKNOWN) {
        gdb_syscall_mode = (gdbserver_state ? GDB_SYS_ENABLED
                                            : GDB_SYS_DISABLED);
    }
    return gdb_syscall_mode == GDB_SYS_ENABLED;
}

/* Resume execution.  */
static inline void gdb_continue(GDBState *s)
{
#ifdef CONFIG_USER_ONLY
    s->running_state = 1;
#else
    if (!runstate_needs_reset()) {
        vm_start();
    }
#endif
}

static void put_buffer(GDBState *s, const uint8_t *buf, int len)
{
#ifdef CONFIG_USER_ONLY
    int ret;

    while (len > 0) {
        ret = send(s->fd, buf, len, 0);
        if (ret < 0) {
            if (errno != EINTR && errno != EAGAIN)
                return;
        } else {
            buf += ret;
            len -= ret;
        }
    }
#else
    qemu_chr_fe_write(s->chr, buf, len);
#endif
}

static inline int fromhex(int v)
{
    if (v >= '0' && v <= '9')
        return v - '0';
    else if (v >= 'A' && v <= 'F')
        return v - 'A' + 10;
    else if (v >= 'a' && v <= 'f')
        return v - 'a' + 10;
    else
        return 0;
}

static inline int tohex(int v)
{
    if (v < 10)
        return v + '0';
    else
        return v - 10 + 'a';
}

static void memtohex(char *buf, const uint8_t *mem, int len)
{
    int i, c;
    char *q;
    q = buf;
    for(i = 0; i < len; i++) {
        c = mem[i];
        *q++ = tohex(c >> 4);
        *q++ = tohex(c & 0xf);
    }
    *q = '\0';
}

static void hextomem(uint8_t *mem, const char *buf, int len)
{
    int i;

    for(i = 0; i < len; i++) {
        mem[i] = (fromhex(buf[0]) << 4) | fromhex(buf[1]);
        buf += 2;
    }
}

/* return -1 if error, 0 if OK */
static int put_packet_binary(GDBState *s, const char *buf, int len)
{
    int csum, i;
    uint8_t *p;

    for(;;) {
        p = s->last_packet;
        *(p++) = '$';
        memcpy(p, buf, len);
        p += len;
        csum = 0;
        for(i = 0; i < len; i++) {
            csum += buf[i];
        }
        *(p++) = '#';
        *(p++) = tohex((csum >> 4) & 0xf);
        *(p++) = tohex((csum) & 0xf);

        s->last_packet_len = p - s->last_packet;
        put_buffer(s, (uint8_t *)s->last_packet, s->last_packet_len);

#ifdef CONFIG_USER_ONLY
        i = get_char(s);
        if (i < 0)
            return -1;
        if (i == '+')
            break;
#else
        break;
#endif
    }
    return 0;
}

/* return -1 if error, 0 if OK */
static int put_packet(GDBState *s, const char *buf)
{
#ifdef DEBUG_GDB
    printf("reply='%s'\n", buf);
#endif

    return put_packet_binary(s, buf, strlen(buf));
}

/* Encode data using the encoding for 'x' packets.  */
static int memtox(char *buf, const char *mem, int len)
{
    char *p = buf;
    char c;

    while (len--) {
        c = *(mem++);
        switch (c) {
        case '#': case '$': case '*': case '}':
            *(p++) = '}';
            *(p++) = c ^ 0x20;
            break;
        default:
            *(p++) = c;
            break;
        }
    }
    return p - buf;
}

static const char *get_feature_xml(const char *p, const char **newp,
                                   CPUClass *cc)
{
    size_t len;
    int i;
    const char *name;
    static char target_xml[1024];

    len = 0;
    while (p[len] && p[len] != ':')
        len++;
    *newp = p + len;

    name = NULL;
    if (strncmp(p, "target.xml", len) == 0) {
        /* Generate the XML description for this CPU.  */
        if (!target_xml[0]) {
            GDBRegisterState *r;
            CPUState *cpu = first_cpu;

            snprintf(target_xml, sizeof(target_xml),
                     "<?xml version=\"1.0\"?>"
                     "<!DOCTYPE target SYSTEM \"gdb-target.dtd\">"
                     "<target>"
                     "<xi:include href=\"%s\"/>",
                     cc->gdb_core_xml_file);

            for (r = cpu->gdb_regs; r; r = r->next) {
                pstrcat(target_xml, sizeof(target_xml), "<xi:include href=\"");
                pstrcat(target_xml, sizeof(target_xml), r->xml);
                pstrcat(target_xml, sizeof(target_xml), "\"/>");
            }
            pstrcat(target_xml, sizeof(target_xml), "</target>");
        }
        return target_xml;
    }
    for (i = 0; ; i++) {
        name = xml_builtin[i][0];
        if (!name || (strncmp(name, p, len) == 0 && strlen(name) == len))
            break;
    }
    return name ? xml_builtin[i][1] : NULL;
}

static int gdb_read_register(CPUState *cpu, uint8_t *mem_buf, int reg)
{
    CPUClass *cc = CPU_GET_CLASS(cpu);
    CPUArchState *env = cpu->env_ptr;
    GDBRegisterState *r;

    if (reg < cc->gdb_num_core_regs) {
        return cc->gdb_read_register(cpu, mem_buf, reg);
    }

    for (r = cpu->gdb_regs; r; r = r->next) {
        if (r->base_reg <= reg && reg < r->base_reg + r->num_regs) {
            return r->get_reg(env, mem_buf, reg - r->base_reg);
        }
    }
    return 0;
}

static int gdb_write_register(CPUState *cpu, uint8_t *mem_buf, int reg)
{
    CPUClass *cc = CPU_GET_CLASS(cpu);
    CPUArchState *env = cpu->env_ptr;
    GDBRegisterState *r;

    if (reg < cc->gdb_num_core_regs) {
        return cc->gdb_write_register(cpu, mem_buf, reg);
    }

    for (r = cpu->gdb_regs; r; r = r->next) {
        if (r->base_reg <= reg && reg < r->base_reg + r->num_regs) {
            return r->set_reg(env, mem_buf, reg - r->base_reg);
        }
    }
    return 0;
}

/* Register a supplemental set of CPU registers.  If g_pos is nonzero it
   specifies the first register number and these registers are included in
   a standard "g" packet.  Direction is relative to gdb, i.e. get_reg is
   gdb reading a CPU register, and set_reg is gdb modifying a CPU register.
 */

void gdb_register_coprocessor(CPUState *cpu,
                              gdb_reg_cb get_reg, gdb_reg_cb set_reg,
                              int num_regs, const char *xml, int g_pos)
{
    GDBRegisterState *s;
    GDBRegisterState **p;

    p = &cpu->gdb_regs;
    while (*p) {
        /* Check for duplicates.  */
        if (strcmp((*p)->xml, xml) == 0)
            return;
        p = &(*p)->next;
    }

    s = g_new0(GDBRegisterState, 1);
    s->base_reg = cpu->gdb_num_regs;
    s->num_regs = num_regs;
    s->get_reg = get_reg;
    s->set_reg = set_reg;
    s->xml = xml;

    /* Add to end of list.  */
    cpu->gdb_num_regs += num_regs;
    *p = s;
    if (g_pos) {
        if (g_pos != s->base_reg) {
            fprintf(stderr, "Error: Bad gdb register numbering for '%s'\n"
                    "Expected %d got %d\n", xml, g_pos, s->base_reg);
        } else {
            cpu->gdb_num_g_regs = cpu->gdb_num_regs;
        }
    }
}

#ifndef CONFIG_USER_ONLY
/* Translate GDB watchpoint type to a flags value for cpu_watchpoint_* */
static inline int xlat_gdb_type(CPUState *cpu, int gdbtype)
{
    static const int xlat[] = {
        [GDB_WATCHPOINT_WRITE]  = BP_GDB | BP_MEM_WRITE,
        [GDB_WATCHPOINT_READ]   = BP_GDB | BP_MEM_READ,
        [GDB_WATCHPOINT_ACCESS] = BP_GDB | BP_MEM_ACCESS,
    };

    CPUClass *cc = CPU_GET_CLASS(cpu);
    int cputype = xlat[gdbtype];

    if (cc->gdb_stop_before_watchpoint) {
        cputype |= BP_STOP_BEFORE_ACCESS;
    }
    return cputype;
}
#endif

static int gdb_breakpoint_insert(target_ulong addr, target_ulong len, int type)
{
    CPUState *cpu;
    int err = 0;

    if (kvm_enabled()) {
        return kvm_insert_breakpoint(gdbserver_state->c_cpu, addr, len, type);
    }

    switch (type) {
    case GDB_BREAKPOINT_SW:
    case GDB_BREAKPOINT_HW:
        CPU_FOREACH(cpu) {
            err = cpu_breakpoint_insert(cpu, addr, BP_GDB, NULL);
            if (err) {
                break;
            }
        }
        return err;
#ifndef CONFIG_USER_ONLY
    case GDB_WATCHPOINT_WRITE:
    case GDB_WATCHPOINT_READ:
    case GDB_WATCHPOINT_ACCESS:
        CPU_FOREACH(cpu) {
            err = cpu_watchpoint_insert(cpu, addr, len,
                                        xlat_gdb_type(cpu, type), NULL);
            if (err) {
                break;
            }
        }
        return err;
#endif
    default:
        return -ENOSYS;
    }
}

static int gdb_breakpoint_remove(target_ulong addr, target_ulong len, int type)
{
    CPUState *cpu;
    int err = 0;

    if (kvm_enabled()) {
        return kvm_remove_breakpoint(gdbserver_state->c_cpu, addr, len, type);
    }

    switch (type) {
    case GDB_BREAKPOINT_SW:
    case GDB_BREAKPOINT_HW:
        CPU_FOREACH(cpu) {
            err = cpu_breakpoint_remove(cpu, addr, BP_GDB);
            if (err) {
                break;
            }
        }
        return err;
#ifndef CONFIG_USER_ONLY
    case GDB_WATCHPOINT_WRITE:
    case GDB_WATCHPOINT_READ:
    case GDB_WATCHPOINT_ACCESS:
        CPU_FOREACH(cpu) {
            err = cpu_watchpoint_remove(cpu, addr, len,
                                        xlat_gdb_type(cpu, type));
            if (err)
                break;
        }
        return err;
#endif
    default:
        return -ENOSYS;
    }
}

static void gdb_breakpoint_remove_all(void)
{
    CPUState *cpu;

    if (kvm_enabled()) {
        kvm_remove_all_breakpoints(gdbserver_state->c_cpu);
        return;
    }

    CPU_FOREACH(cpu) {
        cpu_breakpoint_remove_all(cpu, BP_GDB);
#ifndef CONFIG_USER_ONLY
        cpu_watchpoint_remove_all(cpu, BP_GDB);
#endif
    }
}

static void gdb_set_cpu_pc(GDBState *s, target_ulong pc)
{
    CPUState *cpu = s->c_cpu;
    CPUClass *cc = CPU_GET_CLASS(cpu);

    cpu_synchronize_state(cpu);
    if (cc->set_pc) {
        cc->set_pc(cpu, pc);
    }
}

static CPUState *find_cpu(uint32_t thread_id)
{
    CPUState *cpu;

    CPU_FOREACH(cpu) {
        if (cpu_index(cpu) == thread_id) {
            return cpu;
        }
    }

    return NULL;
}

static int is_query_packet(const char *p, const char *query, char separator)
{
    unsigned int query_len = strlen(query);

    return strncmp(p, query, query_len) == 0 &&
        (p[query_len] == '\0' || p[query_len] == separator);
}

static int gdb_handle_packet(GDBState *s, const char *line_buf)
{
    CPUState *cpu;
    CPUClass *cc;
    const char *p;
    uint32_t thread;
    int ch, reg_size, type, res;
    char buf[MAX_PACKET_LENGTH];
    uint8_t mem_buf[MAX_PACKET_LENGTH];
    uint8_t *registers;
    target_ulong addr, len;

#ifdef DEBUG_GDB
    printf("command='%s'\n", line_buf);
#endif
    p = line_buf;
    ch = *p++;
    switch(ch) {
    case '?':
        /* TODO: Make this return the correct value for user-mode.  */
        snprintf(buf, sizeof(buf), "T%02xthread:%02x;", GDB_SIGNAL_TRAP,
                 cpu_index(s->c_cpu));
        put_packet(s, buf);
        /* Remove all the breakpoints when this query is issued,
         * because gdb is doing and initial connect and the state
         * should be cleaned up.
         */
        gdb_breakpoint_remove_all();
        break;
    case 'c':
        if (*p != '\0') {
            addr = strtoull(p, (char **)&p, 16);
            gdb_set_cpu_pc(s, addr);
        }
        s->signal = 0;
        gdb_continue(s);
	return RS_IDLE;
    case 'C':
        s->signal = gdb_signal_to_target (strtoul(p, (char **)&p, 16));
        if (s->signal == -1)
            s->signal = 0;
        gdb_continue(s);
        return RS_IDLE;
    case 'v':
        if (strncmp(p, "Cont", 4) == 0) {
            int res_signal, res_thread;

            p += 4;
            if (*p == '?') {
                put_packet(s, "vCont;c;C;s;S");
                break;
            }
            res = 0;
            res_signal = 0;
            res_thread = 0;
            while (*p) {
                int action, signal;

                if (*p++ != ';') {
                    res = 0;
                    break;
                }
                action = *p++;
                signal = 0;
                if (action == 'C' || action == 'S') {
                    signal = gdb_signal_to_target(strtoul(p, (char **)&p, 16));
                    if (signal == -1) {
                        signal = 0;
                    }
                } else if (action != 'c' && action != 's') {
                    res = 0;
                    break;
                }
                thread = 0;
                if (*p == ':') {
                    thread = strtoull(p+1, (char **)&p, 16);
                }
                action = tolower(action);
                if (res == 0 || (res == 'c' && action == 's')) {
                    res = action;
                    res_signal = signal;
                    res_thread = thread;
                }
            }
            if (res) {
                if (res_thread != -1 && res_thread != 0) {
                    cpu = find_cpu(res_thread);
                    if (cpu == NULL) {
                        put_packet(s, "E22");
                        break;
                    }
                    s->c_cpu = cpu;
                }
                if (res == 's') {
                    cpu_single_step(s->c_cpu, sstep_flags);
                }
                s->signal = res_signal;
                gdb_continue(s);
                return RS_IDLE;
            }
            break;
        } else {
            goto unknown_command;
        }
    case 'k':
        /* Kill the target */
        fprintf(stderr, "\nQEMU: Terminated via GDBstub\n");
        exit(0);
    case 'D':
        /* Detach packet */
        gdb_breakpoint_remove_all();
        gdb_syscall_mode = GDB_SYS_DISABLED;
        gdb_continue(s);
        put_packet(s, "OK");
        break;
    case 's':
        if (*p != '\0') {
            addr = strtoull(p, (char **)&p, 16);
            gdb_set_cpu_pc(s, addr);
        }
        cpu_single_step(s->c_cpu, sstep_flags);
        gdb_continue(s);
	return RS_IDLE;
    case 'F':
        {
            target_ulong ret;
            target_ulong err;

            ret = strtoull(p, (char **)&p, 16);
            if (*p == ',') {
                p++;
                err = strtoull(p, (char **)&p, 16);
            } else {
                err = 0;
            }
            if (*p == ',')
                p++;
            type = *p;
            if (s->current_syscall_cb) {
                s->current_syscall_cb(s->c_cpu, ret, err);
                s->current_syscall_cb = NULL;
            }
            if (type == 'C') {
                put_packet(s, "T02");
            } else {
                gdb_continue(s);
            }
        }
        break;
    case 'g':
        cpu_synchronize_state(s->g_cpu);
        len = 0;
        for (addr = 0; addr < s->g_cpu->gdb_num_g_regs; addr++) {
            reg_size = gdb_read_register(s->g_cpu, mem_buf + len, addr);
            len += reg_size;
        }
        memtohex(buf, mem_buf, len);
        put_packet(s, buf);
        break;
    case 'G':
        cpu_synchronize_state(s->g_cpu);
        registers = mem_buf;
        len = strlen(p) / 2;
        hextomem((uint8_t *)registers, p, len);
        for (addr = 0; addr < s->g_cpu->gdb_num_g_regs && len > 0; addr++) {
            reg_size = gdb_write_register(s->g_cpu, registers, addr);
            len -= reg_size;
            registers += reg_size;
        }
        put_packet(s, "OK");
        break;
    case 'm':
        addr = strtoull(p, (char **)&p, 16);
        if (*p == ',')
            p++;
        len = strtoull(p, NULL, 16);
        if (target_memory_rw_debug(s->g_cpu, addr, mem_buf, len, false) != 0) {
            put_packet (s, "E14");
        } else {
            memtohex(buf, mem_buf, len);
            put_packet(s, buf);
        }
        break;
    case 'M':
        addr = strtoull(p, (char **)&p, 16);
        if (*p == ',')
            p++;
        len = strtoull(p, (char **)&p, 16);
        if (*p == ':')
            p++;
        hextomem(mem_buf, p, len);

#if defined(CONFIG_VERBOSE)
<<<<<<< HEAD
        if (verbosity_level > 1) {
=======
        if (verbosity_level >= VERBOSITY_DETAILED) {
>>>>>>> 3ce3480b
            printf("Write %4d bytes at 0x%08X-0x%08X.\n", len, addr, addr+len-1);
        }
#endif

        if (target_memory_rw_debug(s->g_cpu, addr, mem_buf, len,
                                   true) != 0) {
            put_packet(s, "E14");
        } else {
            put_packet(s, "OK");
        }
        break;
    case 'p':
        /* Older gdb are really dumb, and don't use 'g' if 'p' is avaialable.
           This works, but can be very slow.  Anything new enough to
           understand XML also knows how to use this properly.  */
        if (!gdb_has_xml)
            goto unknown_command;
        addr = strtoull(p, (char **)&p, 16);
        reg_size = gdb_read_register(s->g_cpu, mem_buf, addr);
        if (reg_size) {
            memtohex(buf, mem_buf, reg_size);
            put_packet(s, buf);
        } else {
            put_packet(s, "E14");
        }
        break;
    case 'P':
        if (!gdb_has_xml)
            goto unknown_command;
        addr = strtoull(p, (char **)&p, 16);
        if (*p == '=')
            p++;
        reg_size = strlen(p) / 2;
        hextomem(mem_buf, p, reg_size);
        gdb_write_register(s->g_cpu, mem_buf, addr);
        put_packet(s, "OK");
        break;
    case 'Z':
    case 'z':
        type = strtoul(p, (char **)&p, 16);
        if (*p == ',')
            p++;
        addr = strtoull(p, (char **)&p, 16);
        if (*p == ',')
            p++;
        len = strtoull(p, (char **)&p, 16);
        if (ch == 'Z')
            res = gdb_breakpoint_insert(addr, len, type);
        else
            res = gdb_breakpoint_remove(addr, len, type);
        if (res >= 0)
             put_packet(s, "OK");
        else if (res == -ENOSYS)
            put_packet(s, "");
        else
            put_packet(s, "E22");
        break;
    case 'H':
        type = *p++;
        thread = strtoull(p, (char **)&p, 16);
        if (thread == -1 || thread == 0) {
            put_packet(s, "OK");
            break;
        }
        cpu = find_cpu(thread);
        if (cpu == NULL) {
            put_packet(s, "E22");
            break;
        }
        switch (type) {
        case 'c':
            s->c_cpu = cpu;
            put_packet(s, "OK");
            break;
        case 'g':
            s->g_cpu = cpu;
            put_packet(s, "OK");
            break;
        default:
             put_packet(s, "E22");
             break;
        }
        break;
    case 'T':
        thread = strtoull(p, (char **)&p, 16);
        cpu = find_cpu(thread);

        if (cpu != NULL) {
            put_packet(s, "OK");
        } else {
            put_packet(s, "E22");
        }
        break;
    case 'q':
    case 'Q':
        /* parse any 'q' packets here */
        if (!strcmp(p,"qemu.sstepbits")) {
            /* Query Breakpoint bit definitions */
            snprintf(buf, sizeof(buf), "ENABLE=%x,NOIRQ=%x,NOTIMER=%x",
                     SSTEP_ENABLE,
                     SSTEP_NOIRQ,
                     SSTEP_NOTIMER);
            put_packet(s, buf);
            break;
        } else if (is_query_packet(p, "qemu.sstep", '=')) {
            /* Display or change the sstep_flags */
            p += 10;
            if (*p != '=') {
                /* Display current setting */
                snprintf(buf, sizeof(buf), "0x%x", sstep_flags);
                put_packet(s, buf);
                break;
            }
            p++;
            type = strtoul(p, (char **)&p, 16);
            sstep_flags = type;
            put_packet(s, "OK");
            break;
        } else if (strcmp(p,"C") == 0) {
            /* "Current thread" remains vague in the spec, so always return
             *  the first CPU (gdb returns the first thread). */
            put_packet(s, "QC1");
            break;
        } else if (strcmp(p,"fThreadInfo") == 0) {
            s->query_cpu = first_cpu;
            goto report_cpuinfo;
        } else if (strcmp(p,"sThreadInfo") == 0) {
        report_cpuinfo:
            if (s->query_cpu) {
                snprintf(buf, sizeof(buf), "m%x", cpu_index(s->query_cpu));
                put_packet(s, buf);
                s->query_cpu = CPU_NEXT(s->query_cpu);
            } else
                put_packet(s, "l");
            break;
        } else if (strncmp(p,"ThreadExtraInfo,", 16) == 0) {
            thread = strtoull(p+16, (char **)&p, 16);
            cpu = find_cpu(thread);
            if (cpu != NULL) {
                cpu_synchronize_state(cpu);
                len = snprintf((char *)mem_buf, sizeof(mem_buf),
                               "CPU#%d [%s]", cpu->cpu_index,
                               cpu->halted ? "halted " : "running");
                memtohex(buf, mem_buf, len);
                put_packet(s, buf);
            }
            break;
        }
#ifdef CONFIG_USER_ONLY
        else if (strcmp(p, "Offsets") == 0) {
            TaskState *ts = s->c_cpu->opaque;

            snprintf(buf, sizeof(buf),
                     "Text=" TARGET_ABI_FMT_lx ";Data=" TARGET_ABI_FMT_lx
                     ";Bss=" TARGET_ABI_FMT_lx,
                     ts->info->code_offset,
                     ts->info->data_offset,
                     ts->info->data_offset);
            put_packet(s, buf);
            break;
        }
#else /* !CONFIG_USER_ONLY */
        else if (strncmp(p, "Rcmd,", 5) == 0) {
            int len = strlen(p + 5);

            if ((len % 2) != 0) {
                put_packet(s, "E01");
                break;
            }
            hextomem(mem_buf, p + 5, len);
            len = len / 2;
            mem_buf[len++] = 0;
            qemu_chr_be_write(s->mon_chr, mem_buf, len);
            put_packet(s, "OK");
            break;
        }
#endif /* !CONFIG_USER_ONLY */
        if (is_query_packet(p, "Supported", ':')) {
            snprintf(buf, sizeof(buf), "PacketSize=%x", MAX_PACKET_LENGTH);
            cc = CPU_GET_CLASS(first_cpu);
            if (cc->gdb_core_xml_file != NULL) {
                pstrcat(buf, sizeof(buf), ";qXfer:features:read+");
            }
            put_packet(s, buf);
            break;
        }
        if (strncmp(p, "Xfer:features:read:", 19) == 0) {
            const char *xml;
            target_ulong total_len;

            cc = CPU_GET_CLASS(first_cpu);
            if (cc->gdb_core_xml_file == NULL) {
                goto unknown_command;
            }

            gdb_has_xml = true;
            p += 19;
            xml = get_feature_xml(p, &p, cc);
            if (!xml) {
                snprintf(buf, sizeof(buf), "E00");
                put_packet(s, buf);
                break;
            }

            if (*p == ':')
                p++;
            addr = strtoul(p, (char **)&p, 16);
            if (*p == ',')
                p++;
            len = strtoul(p, (char **)&p, 16);

            total_len = strlen(xml);
            if (addr > total_len) {
                snprintf(buf, sizeof(buf), "E00");
                put_packet(s, buf);
                break;
            }
            if (len > (MAX_PACKET_LENGTH - 5) / 2)
                len = (MAX_PACKET_LENGTH - 5) / 2;
            if (len < total_len - addr) {
                buf[0] = 'm';
                len = memtox(buf + 1, xml + addr, len);
            } else {
                buf[0] = 'l';
                len = memtox(buf + 1, xml + addr, total_len - addr);
            }
            put_packet_binary(s, buf, len + 1);
            break;
        }
        if (is_query_packet(p, "Attached", ':')) {
            put_packet(s, GDB_ATTACHED);
            break;
        }
        /* Unrecognised 'q' command.  */
        goto unknown_command;

    default:
    unknown_command:
        /* put empty packet */
        buf[0] = '\0';
        put_packet(s, buf);
        break;
    }
    return RS_IDLE;
}

void gdb_set_stop_cpu(CPUState *cpu)
{
    gdbserver_state->c_cpu = cpu;
    gdbserver_state->g_cpu = cpu;
}

#ifndef CONFIG_USER_ONLY
static void gdb_vm_state_change(void *opaque, int running, RunState state)
{
    GDBState *s = gdbserver_state;
    CPUArchState *env = s->c_cpu->env_ptr;
    CPUState *cpu = s->c_cpu;
    char buf[256];
    const char *type;
    int ret;

    if (running || s->state == RS_INACTIVE) {
        return;
    }
    /* Is there a GDB syscall waiting to be sent?  */
    if (s->current_syscall_cb) {
        put_packet(s, s->syscall_buf);
        return;
    }
    switch (state) {
    case RUN_STATE_DEBUG:
        if (cpu->watchpoint_hit) {
            switch (cpu->watchpoint_hit->flags & BP_MEM_ACCESS) {
            case BP_MEM_READ:
                type = "r";
                break;
            case BP_MEM_ACCESS:
                type = "a";
                break;
            default:
                type = "";
                break;
            }
            snprintf(buf, sizeof(buf),
                     "T%02xthread:%02x;%swatch:" TARGET_FMT_lx ";",
                     GDB_SIGNAL_TRAP, cpu_index(cpu), type,
                     (target_ulong)cpu->watchpoint_hit->vaddr);
            cpu->watchpoint_hit = NULL;
            goto send_packet;
        }
        tb_flush(env);
        ret = GDB_SIGNAL_TRAP;
        break;
    case RUN_STATE_PAUSED:
        ret = GDB_SIGNAL_INT;
        break;
    case RUN_STATE_SHUTDOWN:
        ret = GDB_SIGNAL_QUIT;
        break;
    case RUN_STATE_IO_ERROR:
        ret = GDB_SIGNAL_IO;
        break;
    case RUN_STATE_WATCHDOG:
        ret = GDB_SIGNAL_ALRM;
        break;
    case RUN_STATE_INTERNAL_ERROR:
        ret = GDB_SIGNAL_ABRT;
        break;
    case RUN_STATE_SAVE_VM:
    case RUN_STATE_RESTORE_VM:
        return;
    case RUN_STATE_FINISH_MIGRATE:
        ret = GDB_SIGNAL_XCPU;
        break;
    default:
        ret = GDB_SIGNAL_UNKNOWN;
        break;
    }
    snprintf(buf, sizeof(buf), "T%02xthread:%02x;", ret, cpu_index(cpu));

send_packet:
    put_packet(s, buf);

    /* disable single step if it was enabled */
    cpu_single_step(cpu, 0);
}
#endif

/* Send a gdb syscall request.
   This accepts limited printf-style format specifiers, specifically:
    %x  - target_ulong argument printed in hex.
    %lx - 64-bit argument printed in hex.
    %s  - string pointer (target_ulong) and length (int) pair.  */
void gdb_do_syscall(gdb_syscall_complete_cb cb, const char *fmt, ...)
{
    va_list va;
    char *p;
    char *p_end;
    target_ulong addr;
    uint64_t i64;
    GDBState *s;

    s = gdbserver_state;
    if (!s)
        return;
    s->current_syscall_cb = cb;
#ifndef CONFIG_USER_ONLY
    vm_stop(RUN_STATE_DEBUG);
#endif
    va_start(va, fmt);
    p = s->syscall_buf;
    p_end = &s->syscall_buf[sizeof(s->syscall_buf)];
    *(p++) = 'F';
    while (*fmt) {
        if (*fmt == '%') {
            fmt++;
            switch (*fmt++) {
            case 'x':
                addr = va_arg(va, target_ulong);
                p += snprintf(p, p_end - p, TARGET_FMT_lx, addr);
                break;
            case 'l':
                if (*(fmt++) != 'x')
                    goto bad_format;
                i64 = va_arg(va, uint64_t);
                p += snprintf(p, p_end - p, "%" PRIx64, i64);
                break;
            case 's':
                addr = va_arg(va, target_ulong);
                p += snprintf(p, p_end - p, TARGET_FMT_lx "/%x",
                              addr, va_arg(va, int));
                break;
            default:
            bad_format:
                fprintf(stderr, "gdbstub: Bad syscall format string '%s'\n",
                        fmt - 1);
                break;
            }
        } else {
            *(p++) = *(fmt++);
        }
    }
    *p = 0;
    va_end(va);
#ifdef CONFIG_USER_ONLY
    put_packet(s, s->syscall_buf);
    gdb_handlesig(s->c_cpu, 0);
#else
    /* In this case wait to send the syscall packet until notification that
       the CPU has stopped.  This must be done because if the packet is sent
       now the reply from the syscall request could be received while the CPU
       is still in the running state, which can cause packets to be dropped
       and state transition 'T' packets to be sent while the syscall is still
       being processed.  */
    cpu_exit(s->c_cpu);
#endif
}

static void gdb_read_byte(GDBState *s, int ch)
{
    int i, csum;
    uint8_t reply;

#ifndef CONFIG_USER_ONLY
    if (s->last_packet_len) {
        /* Waiting for a response to the last packet.  If we see the start
           of a new command then abandon the previous response.  */
        if (ch == '-') {
#ifdef DEBUG_GDB
            printf("Got NACK, retransmitting\n");
#endif
            put_buffer(s, (uint8_t *)s->last_packet, s->last_packet_len);
        }
#ifdef DEBUG_GDB
        else if (ch == '+')
            printf("Got ACK\n");
        else
            printf("Got '%c' when expecting ACK/NACK\n", ch);
#endif
        if (ch == '+' || ch == '$')
            s->last_packet_len = 0;
        if (ch != '$')
            return;
    }
    if (runstate_is_running()) {
        /* when the CPU is running, we cannot do anything except stop
           it when receiving a char */
        vm_stop(RUN_STATE_PAUSED);
    } else
#endif
    {
        switch(s->state) {
        case RS_IDLE:
            if (ch == '$') {
                s->line_buf_index = 0;
                s->state = RS_GETLINE;
            }
            break;
        case RS_GETLINE:
            if (ch == '#') {
            s->state = RS_CHKSUM1;
            } else if (s->line_buf_index >= sizeof(s->line_buf) - 1) {
                s->state = RS_IDLE;
            } else {
            s->line_buf[s->line_buf_index++] = ch;
            }
            break;
        case RS_CHKSUM1:
            s->line_buf[s->line_buf_index] = '\0';
            s->line_csum = fromhex(ch) << 4;
            s->state = RS_CHKSUM2;
            break;
        case RS_CHKSUM2:
            s->line_csum |= fromhex(ch);
            csum = 0;
            for(i = 0; i < s->line_buf_index; i++) {
                csum += s->line_buf[i];
            }
            if (s->line_csum != (csum & 0xff)) {
                reply = '-';
                put_buffer(s, &reply, 1);
                s->state = RS_IDLE;
            } else {
                reply = '+';
                put_buffer(s, &reply, 1);
                s->state = gdb_handle_packet(s, s->line_buf);
            }
            break;
        default:
            abort();
        }
    }
}

/* Tell the remote gdb that the process has exited.  */
void gdb_exit(CPUArchState *env, int code)
{
  GDBState *s;
  char buf[4];

  s = gdbserver_state;
  if (!s) {
      return;
  }
#ifdef CONFIG_USER_ONLY
  if (gdbserver_fd < 0 || s->fd < 0) {
      return;
  }
#else
  if (!s->chr) {
      return;
  }
#endif

  snprintf(buf, sizeof(buf), "W%02x", (uint8_t)code);
  put_packet(s, buf);

#ifndef CONFIG_USER_ONLY
  qemu_chr_delete(s->chr);
#endif
}

#ifdef CONFIG_USER_ONLY
int
gdb_queuesig (void)
{
    GDBState *s;

    s = gdbserver_state;

    if (gdbserver_fd < 0 || s->fd < 0)
        return 0;
    else
        return 1;
}

int
gdb_handlesig(CPUState *cpu, int sig)
{
    CPUArchState *env = cpu->env_ptr;
    GDBState *s;
    char buf[256];
    int n;

    s = gdbserver_state;
    if (gdbserver_fd < 0 || s->fd < 0) {
        return sig;
    }

    /* disable single step if it was enabled */
    cpu_single_step(cpu, 0);
    tb_flush(env);

    if (sig != 0) {
        snprintf(buf, sizeof(buf), "S%02x", target_signal_to_gdb(sig));
        put_packet(s, buf);
    }
    /* put_packet() might have detected that the peer terminated the
       connection.  */
    if (s->fd < 0) {
        return sig;
    }

    sig = 0;
    s->state = RS_IDLE;
    s->running_state = 0;
    while (s->running_state == 0) {
        n = read(s->fd, buf, 256);
        if (n > 0) {
            int i;

            for (i = 0; i < n; i++) {
                gdb_read_byte(s, buf[i]);
            }
        } else if (n == 0 || errno != EAGAIN) {
            /* XXX: Connection closed.  Should probably wait for another
               connection before continuing.  */
            return sig;
        }
    }
    sig = s->signal;
    s->signal = 0;
    return sig;
}

/* Tell the remote gdb that the process has exited due to SIG.  */
void gdb_signalled(CPUArchState *env, int sig)
{
    GDBState *s;
    char buf[4];

    s = gdbserver_state;
    if (gdbserver_fd < 0 || s->fd < 0) {
        return;
    }

    snprintf(buf, sizeof(buf), "X%02x", target_signal_to_gdb(sig));
    put_packet(s, buf);
}

static void gdb_accept(void)
{
    GDBState *s;
    struct sockaddr_in sockaddr;
    socklen_t len;
    int fd;

    for(;;) {
        len = sizeof(sockaddr);
        fd = accept(gdbserver_fd, (struct sockaddr *)&sockaddr, &len);
        if (fd < 0 && errno != EINTR) {
            perror("accept");
            return;
        } else if (fd >= 0) {
#ifndef _WIN32
            fcntl(fd, F_SETFD, FD_CLOEXEC);
#endif
            break;
        }
    }

    /* set short latency */
    socket_set_nodelay(fd);

    s = g_malloc0(sizeof(GDBState));
    s->c_cpu = first_cpu;
    s->g_cpu = first_cpu;
    s->fd = fd;
    gdb_has_xml = false;

    gdbserver_state = s;

    fcntl(fd, F_SETFL, O_NONBLOCK);
}

static int gdbserver_open(int port)
{
    struct sockaddr_in sockaddr;
    int fd, ret;

    fd = socket(PF_INET, SOCK_STREAM, 0);
    if (fd < 0) {
        perror("socket");
        return -1;
    }
#ifndef _WIN32
    fcntl(fd, F_SETFD, FD_CLOEXEC);
#endif

    socket_set_fast_reuse(fd);

    sockaddr.sin_family = AF_INET;
    sockaddr.sin_port = htons(port);
    sockaddr.sin_addr.s_addr = 0;
    ret = bind(fd, (struct sockaddr *)&sockaddr, sizeof(sockaddr));
    if (ret < 0) {
        perror("bind");
        close(fd);
        return -1;
    }
    ret = listen(fd, 0);
    if (ret < 0) {
        perror("listen");
        close(fd);
        return -1;
    }
    return fd;
}

int gdbserver_start(int port)
{
    gdbserver_fd = gdbserver_open(port);
    if (gdbserver_fd < 0)
        return -1;
    /* accept connections */
    gdb_accept();
    return 0;
}

/* Disable gdb stub for child processes.  */
void gdbserver_fork(CPUArchState *env)
{
    CPUState *cpu = ENV_GET_CPU(env);
    GDBState *s = gdbserver_state;

    if (gdbserver_fd < 0 || s->fd < 0) {
        return;
    }
    close(s->fd);
    s->fd = -1;
    cpu_breakpoint_remove_all(cpu, BP_GDB);
    cpu_watchpoint_remove_all(cpu, BP_GDB);
}
#else
static int gdb_chr_can_receive(void *opaque)
{
  /* We can handle an arbitrarily large amount of data.
   Pick the maximum packet size, which is as good as anything.  */
  return MAX_PACKET_LENGTH;
}

static void gdb_chr_receive(void *opaque, const uint8_t *buf, int size)
{
    int i;

    for (i = 0; i < size; i++) {
        gdb_read_byte(gdbserver_state, buf[i]);
    }
}

static void gdb_chr_event(void *opaque, int event)
{
    switch (event) {
    case CHR_EVENT_OPENED:
        vm_stop(RUN_STATE_PAUSED);
        gdb_has_xml = false;
        break;
    default:
        break;
    }
}

static void gdb_monitor_output(GDBState *s, const char *msg, int len)
{
    char buf[MAX_PACKET_LENGTH];

    buf[0] = 'O';
    if (len > (MAX_PACKET_LENGTH/2) - 1)
        len = (MAX_PACKET_LENGTH/2) - 1;
    memtohex(buf + 1, (uint8_t *)msg, len);
    put_packet(s, buf);
}

static int gdb_monitor_write(CharDriverState *chr, const uint8_t *buf, int len)
{
    const char *p = (const char *)buf;
    int max_sz;

    max_sz = (sizeof(gdbserver_state->last_packet) - 2) / 2;
    for (;;) {
        if (len <= max_sz) {
            gdb_monitor_output(gdbserver_state, p, len);
            break;
        }
        gdb_monitor_output(gdbserver_state, p, max_sz);
        p += max_sz;
        len -= max_sz;
    }
    return len;
}

#ifndef _WIN32
static void gdb_sigterm_handler(int signal)
{
    if (runstate_is_running()) {
        vm_stop(RUN_STATE_PAUSED);
    }
}
#endif

int gdbserver_start(const char *device)
{
    GDBState *s;
    char gdbstub_device_name[128];
    CharDriverState *chr = NULL;
    CharDriverState *mon_chr;

    if (!device)
        return -1;

#if defined(CONFIG_VERBOSE)
<<<<<<< HEAD
    if (verbosity_level > 0) {
=======
    if (verbosity_level >= VERBOSITY_COMMON) {
>>>>>>> 3ce3480b
        printf("GDB Server listening on: '%s'...\n", device);
    }
#endif

    if (strcmp(device, "none") != 0) {
        if (strstart(device, "tcp:", NULL)) {
            /* enforce required TCP attributes */
            snprintf(gdbstub_device_name, sizeof(gdbstub_device_name),
                     "%s,nowait,nodelay,server", device);
            device = gdbstub_device_name;
        }
#ifndef _WIN32
        else if (strcmp(device, "stdio") == 0) {
            struct sigaction act;

            memset(&act, 0, sizeof(act));
            act.sa_handler = gdb_sigterm_handler;
            sigaction(SIGINT, &act, NULL);
        }
#endif
        chr = qemu_chr_new("gdb", device, NULL);
        if (!chr)
            return -1;

        qemu_chr_fe_claim_no_fail(chr);
        qemu_chr_add_handlers(chr, gdb_chr_can_receive, gdb_chr_receive,
                              gdb_chr_event, NULL);
    }

    s = gdbserver_state;
    if (!s) {
        s = g_malloc0(sizeof(GDBState));
        gdbserver_state = s;

        qemu_add_vm_change_state_handler(gdb_vm_state_change, NULL);

        /* Initialize a monitor terminal for gdb */
        mon_chr = qemu_chr_alloc();
        mon_chr->chr_write = gdb_monitor_write;
        monitor_init(mon_chr, 0);
    } else {
        if (s->chr)
            qemu_chr_delete(s->chr);
        mon_chr = s->mon_chr;
        memset(s, 0, sizeof(GDBState));
    }
    s->c_cpu = first_cpu;
    s->g_cpu = first_cpu;
    s->chr = chr;
    s->state = chr ? RS_IDLE : RS_INACTIVE;
    s->mon_chr = mon_chr;
    s->current_syscall_cb = NULL;

    return 0;
}
#endif<|MERGE_RESOLUTION|>--- conflicted
+++ resolved
@@ -979,11 +979,7 @@
         hextomem(mem_buf, p, len);
 
 #if defined(CONFIG_VERBOSE)
-<<<<<<< HEAD
-        if (verbosity_level > 1) {
-=======
         if (verbosity_level >= VERBOSITY_DETAILED) {
->>>>>>> 3ce3480b
             printf("Write %4d bytes at 0x%08X-0x%08X.\n", len, addr, addr+len-1);
         }
 #endif
@@ -1736,11 +1732,7 @@
         return -1;
 
 #if defined(CONFIG_VERBOSE)
-<<<<<<< HEAD
-    if (verbosity_level > 0) {
-=======
     if (verbosity_level >= VERBOSITY_COMMON) {
->>>>>>> 3ce3480b
         printf("GDB Server listening on: '%s'...\n", device);
     }
 #endif
