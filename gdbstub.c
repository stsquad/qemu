--- conflicted
+++ resolved
@@ -328,13 +328,6 @@
 
 bool gdb_has_xml;
 
-<<<<<<< HEAD
-#if !defined(CONFIG_GNU_ARM_ECLIPSE)
-int semihosting_target = SEMIHOSTING_TARGET_AUTO;
-#endif
-
-=======
->>>>>>> 30e3c30d
 #ifdef CONFIG_USER_ONLY
 /* XXX: This is not thread safe.  Do we care?  */
 static int gdbserver_fd = -1;
@@ -372,28 +365,14 @@
 /* Decide if either remote gdb syscalls or native file IO should be used. */
 int use_gdb_syscalls(void)
 {
-<<<<<<< HEAD
-#if defined(CONFIG_GNU_ARM_ECLIPSE)
-    if (semihosting.target == SEMIHOSTING_TARGET_NATIVE) {
-        /* -semihosting-config target=native */
-        return false;
-    } else if (semihosting.target == SEMIHOSTING_TARGET_GDB) {
-        /* -semihosting-config target=gdb */
-        return true;
-    }
-#else
-    if (semihosting_target == SEMIHOSTING_TARGET_NATIVE) {
-=======
     SemihostingTarget target = semihosting_get_target();
     if (target == SEMIHOSTING_TARGET_NATIVE) {
->>>>>>> 30e3c30d
         /* -semihosting-config target=native */
         return false;
     } else if (target == SEMIHOSTING_TARGET_GDB) {
         /* -semihosting-config target=gdb */
         return true;
     }
-#endif
     /* -semihosting-config target=auto */
     /* On the first call check if gdb is connected and remember. */
     if (gdb_syscall_mode == GDB_SYS_UNKNOWN) {
