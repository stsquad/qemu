#!/bin/sh
#
# qemu configure script (c) 2003 Fabrice Bellard
#
# set temporary file name
if test ! -z "$TMPDIR" ; then
    TMPDIR1="${TMPDIR}"
elif test ! -z "$TEMPDIR" ; then
    TMPDIR1="${TEMPDIR}"
else
    TMPDIR1="/tmp"
fi

TMPC="${TMPDIR1}/qemu-conf-${RANDOM}-$$-${RANDOM}.c"
TMPO="${TMPDIR1}/qemu-conf-${RANDOM}-$$-${RANDOM}.o"
TMPE="${TMPDIR1}/qemu-conf-${RANDOM}-$$-${RANDOM}"
TMPS="${TMPDIR1}/qemu-conf-${RANDOM}-$$-${RANDOM}.S"
TMPI="${TMPDIR1}/qemu-conf-${RANDOM}-$$-${RANDOM}.i"
TMPSDLLOG="${TMPDIR1}/qemu-conf-sdl-$$-${RANDOM}.log"

trap "rm -f $TMPC $TMPO $TMPE $TMPS $TMPI $TMPSDLLOG; exit" 0 2 3 15

# default parameters
prefix=""
interp_prefix="/usr/gnemul/qemu-%M"
static="no"
cross_prefix=""
cc="gcc"
audio_drv_list=""
audio_card_list="ac97 es1370 sb16"
audio_possible_cards="ac97 es1370 sb16 cs4231a adlib gus"
host_cc="gcc"
ar="ar"
make="make"
install="install"
strip="strip"

# parse CC options first
for opt do
  optarg=`expr "x$opt" : 'x[^=]*=\(.*\)'`
  case "$opt" in
  --cross-prefix=*) cross_prefix="$optarg"
  ;;
  --cc=*) cc="$optarg"
  ;;
  esac
done

# OS specific
# Using uname is really, really broken.  Once we have the right set of checks
# we can eliminate it's usage altogether

cc="${cross_prefix}${cc}"
ar="${cross_prefix}${ar}"
strip="${cross_prefix}${strip}"

# check that the C compiler works.
cat > $TMPC <<EOF
int main(void) {}
EOF

if $cc $ARCH_CFLAGS -c -o $TMPO $TMPC > /dev/null 2> /dev/null ; then
  : C compiler works ok
else
    echo "ERROR: \"$cc\" either does not exist or does not work"
    exit 1
fi

check_define() {
cat > $TMPC <<EOF
#if !defined($1)
#error Not defined
#endif
int main(void) { return 0; }
EOF
  $cc $ARCH_CFLAGS -c -o $TMPO $TMPC > /dev/null 2> /dev/null
}

if check_define __i386__ ; then
  cpu="i386"
elif check_define __x86_64__ ; then
  cpu="x86_64"
elif check_define __sparc__ ; then
  # We can't check for 64 bit (when gcc is biarch) or V8PLUSA
  # They must be specified using --sparc_cpu
  if check_define __arch64__ ; then
    cpu="sparc64"
  else
    cpu="sparc"
  fi
elif check_define _ARCH_PPC ; then
  if check_define _ARCH_PPC64 ; then
    cpu="ppc64"
  else
    cpu="ppc"
  fi
else
  cpu=`uname -m`
fi

target_list="x86_64-softmmu"
case "$cpu" in
  i386|i486|i586|i686|i86pc|BePC)
    cpu="i386"
  ;;
  x86_64|amd64)
    cpu="x86_64"
  ;;
  alpha)
    cpu="alpha"
  ;;
  armv*b)
    cpu="armv4b"
  ;;
  armv*l)
    cpu="armv4l"
  ;;
  cris)
    cpu="cris"
  ;;
  parisc|parisc64)
    cpu="hppa"
  ;;
  ia64)
    cpu="ia64"
  ;;
  m68k)
    cpu="m68k"
  ;;
  microblaze)
    cpu="microblaze"
  ;;
  mips)
    cpu="mips"
  ;;
  mips64)
    cpu="mips64"
  ;;
  ppc)
    cpu="ppc"
  ;;
  ppc64)
    cpu="ppc64"
  ;;
  s390*)
    cpu="s390"
  ;;
  sparc|sun4[cdmuv])
    cpu="sparc"
  ;;
  sparc64)
    cpu="sparc64"
  ;;
  *)
    cpu="unknown"
  ;;
esac

kvm_version() {
    local fname="$(dirname "$0")/KVM_VERSION"

    if test -f "$fname"; then
        cat "$fname"
    else
        echo "kvm-devel"
    fi
}

gprof="no"
debug_tcg="no"
debug="no"
sparse="no"
strip_opt="yes"
bigendian="no"
mingw32="no"
EXESUF=""
slirp="yes"
vde="yes"
fmod_lib=""
fmod_inc=""
oss_lib=""
vnc_tls="yes"
vnc_sasl="yes"
bsd="no"
linux="no"
solaris="no"
kqemu="no"
profiler="no"
cocoa="no"
softmmu="yes"
linux_user="no"
darwin_user="no"
bsd_user="no"
build_docs="yes"
uname_release=""
curses="yes"
curl="yes"
pthread="yes"
aio="yes"
io_thread="no"
nptl="yes"
mixemu="no"
bluez="yes"
kvm="no"
kvm_trace="no"
kvm_cap_pit="no"
kvm_cap_device_assignment="no"
kerneldir=""
aix="no"
blobs="yes"
fdt="yes"
sdl="yes"
sdl_x11="no"
xen="yes"
pkgversion=" ($(kvm_version))"
signalfd="no"
eventfd="no"
cpu_emulation="yes"
kvm_kmod="no"

# OS specific
if check_define __linux__ ; then
  targetos="Linux"
elif check_define _WIN32 ; then
  targetos='MINGW32'
elif check_define __OpenBSD__ ; then
  targetos='OpenBSD'
elif check_define __sun__ ; then
  targetos='SunOS'
else
  targetos=`uname -s`
fi
case $targetos in
CYGWIN*)
mingw32="yes"
OS_CFLAGS="-mno-cygwin"
if [ "$cpu" = "i386" ] ; then
    kqemu="yes"
fi
audio_possible_drivers="sdl"
;;
MINGW32*)
mingw32="yes"
if [ "$cpu" = "i386" ] ; then
    kqemu="yes"
fi
audio_possible_drivers="dsound sdl fmod"
;;
GNU/kFreeBSD)
audio_drv_list="oss"
audio_possible_drivers="oss sdl esd pa"
if [ "$cpu" = "i386" -o "$cpu" = "x86_64" ] ; then
    kqemu="yes"
fi
;;
FreeBSD)
bsd="yes"
audio_drv_list="oss"
audio_possible_drivers="oss sdl esd pa"
if [ "$cpu" = "i386" -o "$cpu" = "x86_64" ] ; then
    kqemu="yes"
    kvm="yes"
fi
;;
DragonFly)
bsd="yes"
audio_drv_list="oss"
audio_possible_drivers="oss sdl esd pa"
if [ "$cpu" = "i386" -o "$cpu" = "x86_64" ] ; then
    kqemu="yes"
fi
aio="no"
;;
NetBSD)
bsd="yes"
audio_drv_list="oss"
audio_possible_drivers="oss sdl esd"
oss_lib="-lossaudio"
;;
OpenBSD)
bsd="yes"
openbsd="yes"
audio_drv_list="oss"
audio_possible_drivers="oss sdl esd"
oss_lib="-lossaudio"
;;
Darwin)
bsd="yes"
darwin="yes"
# on Leopard most of the system is 32-bit, so we have to ask the kernel it if we can run 64-bit userspace code
if [ "$cpu" = "i386" ] ; then
    is_x86_64=`sysctl -n hw.optional.x86_64`
    [ "$is_x86_64" = "1" ] && cpu=x86_64
fi
if [ "$cpu" = "x86_64" ] ; then
    OS_CFLAGS="-arch x86_64"
    LDFLAGS="-arch x86_64"
else
    OS_CFLAGS="-mdynamic-no-pic"
fi
darwin_user="yes"
cocoa="yes"
audio_drv_list="coreaudio"
audio_possible_drivers="coreaudio sdl fmod"
OS_LDFLAGS="-framework CoreFoundation -framework IOKit"
;;
SunOS)
    solaris="yes"
    make="gmake"
    install="ginstall"
    needs_libsunmath="no"
    solarisrev=`uname -r | cut -f2 -d.`
    # have to select again, because `uname -m` returns i86pc
    # even on an x86_64 box.
    solariscpu=`isainfo -k`
    if test "${solariscpu}" = "amd64" ; then
        cpu="x86_64"
    fi
    if [ "$cpu" = "i386" -o "$cpu" = "x86_64" ] ; then
        if test "$solarisrev" -le 9 ; then
            if test -f /opt/SUNWspro/prod/lib/libsunmath.so.1; then
                needs_libsunmath="yes"
            else
                echo "QEMU will not link correctly on Solaris 8/X86 or 9/x86 without"
                echo "libsunmath from the Sun Studio compilers tools, due to a lack of"
                echo "C99 math features in libm.so in Solaris 8/x86 and Solaris 9/x86"
                echo "Studio 11 can be downloaded from www.sun.com."
                exit 1
            fi
        fi
        if test "$solarisrev" -ge 9 ; then
            kqemu="yes"
        fi
    fi
    if test -f /usr/include/sys/soundcard.h ; then
        audio_drv_list="oss"
    fi
    audio_possible_drivers="oss sdl"
    OS_CFLAGS=-std=gnu99
;;
AIX)
aix="yes"
make="gmake"
;;
*)
audio_drv_list="oss"
audio_possible_drivers="oss alsa sdl esd pa"
linux="yes"
linux_user="yes"
usb="linux"
kvm="yes"
if [ "$cpu" = "i386" -o "$cpu" = "x86_64" ] ; then
    kqemu="yes"
    audio_possible_drivers="$audio_possible_drivers fmod"
    kvm="yes"
    kqemu="no"
fi
if [ "$cpu" = "ia64" ] ; then
     kvm="yes"
     xen="no"
     target_list="ia64-softmmu"
     cpu_emulation="no"
     gdbstub="no"
     slirp="no"
fi
if [ "$cpu" = "powerpc" ]; then
     kvm="yes"
fi
;;
esac

if [ "$bsd" = "yes" ] ; then
  if [ "$darwin" != "yes" ] ; then
    make="gmake"
    usb="bsd"
  fi
  bsd_user="yes"
fi

# find source path
source_path=`dirname "$0"`
source_path_used="no"
workdir=`pwd`
if [ -z "$source_path" ]; then
    source_path=$workdir
else
    source_path=`cd "$source_path"; pwd`
fi
[ -f "$workdir/vl.c" ] || source_path_used="yes"

werror=""

for opt do
  optarg=`expr "x$opt" : 'x[^=]*=\(.*\)'`
  case "$opt" in
  --help|-h) show_help=yes
  ;;
  --prefix=*) prefix="$optarg"
  ;;
  --interp-prefix=*) interp_prefix="$optarg"
  ;;
  --source-path=*) source_path="$optarg"
  source_path_used="yes"
  ;;
  --cross-prefix=*)
  ;;
  --cc=*)
  ;;
  --host-cc=*) host_cc="$optarg"
  ;;
  --make=*) make="$optarg"
  ;;
  --install=*) install="$optarg"
  ;;
  --extra-cflags=*) CFLAGS="$optarg"
  ;;
  --extra-ldflags=*) LDFLAGS="$optarg"
  ;;
  --cpu=*) cpu="$optarg"
  ;;
  --target-list=*) target_list="$optarg"
  ;;
  --enable-gprof) gprof="yes"
  ;;
  --static) static="yes"
  ;;
  --disable-sdl) sdl="no"
  ;;
  --fmod-lib=*) fmod_lib="$optarg"
  ;;
  --fmod-inc=*) fmod_inc="$optarg"
  ;;
  --oss-lib=*) oss_lib="$optarg"
  ;;
  --audio-card-list=*) audio_card_list=`echo "$optarg" | sed -e 's/,/ /g'`
  ;;
  --audio-drv-list=*) audio_drv_list="$optarg"
  ;;
  --enable-debug-tcg) debug_tcg="yes"
  ;;
  --disable-debug-tcg) debug_tcg="no"
  ;;
  --enable-debug)
      # Enable debugging options that aren't excessively noisy
      debug_tcg="yes"
      debug="yes"
      strip_opt="no"
  ;;
  --enable-sparse) sparse="yes"
  ;;
  --disable-sparse) sparse="no"
  ;;
  --disable-strip) strip_opt="no"
  ;;
  --disable-vnc-tls) vnc_tls="no"
  ;;
  --disable-vnc-sasl) vnc_sasl="no"
  ;;
  --disable-slirp) slirp="no"
  ;;
  --disable-vde) vde="no"
  ;;
  --disable-kqemu) kqemu="no"
  ;;
  --disable-xen) xen="no"
  ;;
  --disable-brlapi) brlapi="no"
  ;;
  --disable-bluez) bluez="no"
  ;;
  --disable-kvm) kvm="no"
  ;;
  --enable-profiler) profiler="yes"
  ;;
  --enable-cocoa)
      cocoa="yes" ;
      sdl="no" ;
      audio_drv_list="coreaudio `echo $audio_drv_list | sed s,coreaudio,,g`"
  ;;
  --disable-system) softmmu="no"
  ;;
  --enable-system) softmmu="yes"
  ;;
  --disable-linux-user) linux_user="no"
  ;;
  --enable-linux-user) linux_user="yes"
  ;;
  --disable-darwin-user) darwin_user="no"
  ;;
  --enable-darwin-user) darwin_user="yes"
  ;;
  --disable-bsd-user) bsd_user="no"
  ;;
  --enable-bsd-user) bsd_user="yes"
  ;;
  --enable-uname-release=*) uname_release="$optarg"
  ;;
  --sparc_cpu=*)
      sparc_cpu="$optarg"
      case $sparc_cpu in
        v7|v8) SP_CFLAGS="-m32 -mcpu=${sparc_cpu} -D__sparc_${sparc_cpu}__"; SP_LDFLAGS="-m32"
                 target_arch2="sparc"; cpu="sparc" ;;
        v8plus|v8plusa) SP_CFLAGS="-m32 -mcpu=ultrasparc -D__sparc_${sparc_cpu}__"; SP_LDFLAGS="-m32"
                 target_arch2="sparc"; cpu="sparc" ;;
        v9)    SP_CFLAGS="-m64 -mcpu=ultrasparc -D__sparc_${sparc_cpu}__"; SP_LDFLAGS="-m64"
                 target_arch2="sparc64"; cpu="sparc64" ;;
        *)     echo "undefined SPARC architecture. Exiting";exit 1;;
      esac
  ;;
  --enable-werror) werror="yes"
  ;;
  --disable-werror) werror="no"
  ;;
  --disable-curses) curses="no"
  ;;
  --disable-curl) curl="no"
  ;;
  --disable-nptl) nptl="no"
  ;;
  --enable-mixemu) mixemu="yes"
  ;;
  --disable-pthread) pthread="no"
  ;;
  --disable-aio) aio="no"
  ;;
  --enable-io-thread) io_thread="yes"
  ;;
  --disable-blobs) blobs="no"
  ;;
  --kerneldir=*) kerneldir="$optarg"
  ;;
  --with-kvm-trace) kvm_trace="yes"
  ;;
  --with-pkgversion=*) pkgversion=" ($optarg)"
  ;;
  --disable-docs) build_docs="no"
  ;;
  --disable-cpu-emulation) cpu_emulation="no"
  ;;
  *) echo "ERROR: unknown option $opt"; show_help="yes"
  ;;
  esac
done

# default flags for all hosts
CFLAGS="$CFLAGS -g -fno-strict-aliasing"
if test "$debug" = "no" ; then
  CFLAGS="$CFLAGS -O2"
fi
CFLAGS="$CFLAGS -Wall -Wundef -Wendif-labels -Wwrite-strings -Wmissing-prototypes -Wstrict-prototypes -Wredundant-decls"
LDFLAGS="$LDFLAGS -g"

# Consult white-list to determine whether to enable werror
# by default.  Only enable by default for git builds
if test -z "$werror" ; then
    z_version=`cut -f3 -d. $source_path/VERSION`
    if test "$z_version" = "50" -a \
        "$linux" = "yes" ; then
        werror="yes"
    else
        werror="no"
    fi
    # disable default werror for kvm
    werror="no"
fi

if test "$werror" = "yes" ; then
    CFLAGS="$CFLAGS -Werror"
fi

if test "$solaris" = "no" ; then
    if ld --version 2>/dev/null | grep "GNU ld" >/dev/null 2>/dev/null ; then
        LDFLAGS="$LDFLAGS -Wl,--warn-common"
    fi
fi

#
# If cpu ~= sparc and  sparc_cpu hasn't been defined, plug in the right
# ARCH_CFLAGS/ARCH_LDFLAGS (assume sparc_v8plus for 32-bit and sparc_v9 for 64-bit)
#
case "$cpu" in
    sparc) if test -z "$sparc_cpu" ; then
               ARCH_CFLAGS="-m32 -mcpu=ultrasparc -D__sparc_v8plus__"
               ARCH_LDFLAGS="-m32"
           else
               ARCH_CFLAGS="${SP_CFLAGS}"
               ARCH_LDFLAGS="${SP_LDFLAGS}"
           fi
           ARCH_CFLAGS="$ARCH_CFLAGS -ffixed-g2 -ffixed-g3"
           if test "$solaris" = "no" ; then
               ARCH_CFLAGS="$ARCH_CFLAGS -ffixed-g1 -ffixed-g6"
           fi
           ;;
    sparc64) if test -z "$sparc_cpu" ; then
               ARCH_CFLAGS="-m64 -mcpu=ultrasparc -D__sparc_v9__"
               ARCH_LDFLAGS="-m64"
           else
               ARCH_CFLAGS="${SP_CFLAGS}"
               ARCH_LDFLAGS="${SP_LDFLAGS}"
           fi
           if test "$solaris" = "no" ; then
               ARCH_CFLAGS="$ARCH_CFLAGS -ffixed-g5 -ffixed-g6 -ffixed-g7"
           else
               ARCH_CFLAGS="$ARCH_CFLAGS -ffixed-g1 -ffixed-g5 -ffixed-g6 -ffixed-g7"
           fi
           ;;
    s390)
           ARCH_CFLAGS="-march=z900"
           ;;
    i386)
           ARCH_CFLAGS="-m32"
           ARCH_LDFLAGS="-m32"
           ;;
    x86_64)
           ARCH_CFLAGS="-m64"
           ARCH_LDFLAGS="-m64"
           ;;
esac

if test x"$show_help" = x"yes" ; then
cat << EOF

Usage: configure [options]
Options: [defaults in brackets after descriptions]

EOF
echo "Standard options:"
echo "  --help                   print this message"
echo "  --prefix=PREFIX          install in PREFIX [$prefix]"
echo "  --interp-prefix=PREFIX   where to find shared libraries, etc."
echo "                           use %M for cpu name [$interp_prefix]"
echo "  --target-list=LIST       set target list [$target_list]"
echo ""
echo "kqemu kernel acceleration support:"
echo "  --disable-kqemu          disable kqemu support"
echo ""
echo "Advanced options (experts only):"
echo "  --source-path=PATH       path of source code [$source_path]"
echo "  --cross-prefix=PREFIX    use PREFIX for compile tools [$cross_prefix]"
echo "  --cc=CC                  use C compiler CC [$cc]"
echo "  --host-cc=CC             use C compiler CC [$host_cc] for dyngen etc."
echo "  --extra-cflags=CFLAGS    add C compiler flags CFLAGS"
echo "  --extra-ldflags=LDFLAGS  add linker flags LDFLAGS"
echo "  --make=MAKE              use specified make [$make]"
echo "  --install=INSTALL        use specified install [$install]"
echo "  --static                 enable static build [$static]"
echo "  --enable-debug-tcg       enable TCG debugging"
echo "  --disable-debug-tcg      disable TCG debugging (default)"
echo "  --enable-debug           enable common debug build options"
echo "  --enable-sparse          enable sparse checker"
echo "  --disable-sparse         disable sparse checker (default)"
echo "  --disable-strip          disable stripping binaries"
echo "  --disable-werror         disable compilation abort on warning"
echo "  --disable-sdl            disable SDL"
echo "  --enable-cocoa           enable COCOA (Mac OS X only)"
echo "  --audio-drv-list=LIST    set audio drivers list:"
echo "                           Available drivers: $audio_possible_drivers"
echo "  --audio-card-list=LIST   set list of emulated audio cards [$audio_card_list]"
echo "                           Available cards: $audio_possible_cards"
echo "  --enable-mixemu          enable mixer emulation"
echo "  --disable-xen            disable xen backend driver support"
echo "  --disable-brlapi         disable BrlAPI"
echo "  --disable-vnc-tls        disable TLS encryption for VNC server"
echo "  --disable-vnc-sasl       disable SASL encryption for VNC server"
echo "  --disable-curses         disable curses output"
echo "  --disable-curl           disable curl connectivity"
echo "  --disable-bluez          disable bluez stack connectivity"
echo "  --disable-kvm            disable KVM acceleration support"
echo "  --disable-nptl           disable usermode NPTL support"
echo "  --enable-system          enable all system emulation targets"
echo "  --disable-system         disable all system emulation targets"
echo "  --enable-linux-user      enable all linux usermode emulation targets"
echo "  --disable-linux-user     disable all linux usermode emulation targets"
echo "  --enable-darwin-user     enable all darwin usermode emulation targets"
echo "  --disable-darwin-user    disable all darwin usermode emulation targets"
echo "  --enable-bsd-user        enable all BSD usermode emulation targets"
echo "  --disable-bsd-user       disable all BSD usermode emulation targets"
echo "  --fmod-lib               path to FMOD library"
echo "  --fmod-inc               path to FMOD includes"
echo "  --oss-lib                path to OSS library"
echo "  --enable-uname-release=R Return R for uname -r in usermode emulation"
echo "  --sparc_cpu=V            Build qemu for Sparc architecture v7, v8, v8plus, v8plusa, v9"
echo "  --disable-vde            disable support for vde network"
echo "  --disable-pthread        disable pthread support"
echo "  --disable-aio            disable AIO support"
echo "  --enable-io-thread       enable IO thread"
echo "  --disable-blobs          disable installing provided firmware blobs"
echo "  --kerneldir=PATH         look for kernel includes in PATH"
echo "  --with-kvm-trace         enable building the KVM module with the kvm trace option"
echo "  --disable-cpu-emulation  disables use of qemu cpu emulation code"
echo ""
echo "NOTE: The object files are built at the place where configure is launched"
exit 1
fi

if test "$mingw32" = "yes" ; then
    linux="no"
    EXESUF=".exe"
    oss="no"
    linux_user="no"
    bsd_user="no"
    OS_CFLAGS="$OS_CFLAGS -DWIN32_LEAN_AND_MEAN -DWINVER=0x501"
fi

if test ! -x "$(which cgcc 2>/dev/null)"; then
    sparse="no"
fi

#
# Solaris specific configure tool chain decisions
#
if test "$solaris" = "yes" ; then
  solinst=`which $install 2> /dev/null | /usr/bin/grep -v "no $install in"`
  if test -z "$solinst" ; then
    echo "Solaris install program not found. Use --install=/usr/ucb/install or"
    echo "install fileutils from www.blastwave.org using pkg-get -i fileutils"
    echo "to get ginstall which is used by default (which lives in /opt/csw/bin)"
    exit 1
  fi
  if test "$solinst" = "/usr/sbin/install" ; then
    echo "Error: Solaris /usr/sbin/install is not an appropriate install program."
    echo "try ginstall from the GNU fileutils available from www.blastwave.org"
    echo "using pkg-get -i fileutils, or use --install=/usr/ucb/install"
    exit 1
  fi
  sol_ar=`which ar 2> /dev/null | /usr/bin/grep -v "no ar in"`
  if test -z "$sol_ar" ; then
    echo "Error: No path includes ar"
    if test -f /usr/ccs/bin/ar ; then
      echo "Add /usr/ccs/bin to your path and rerun configure"
    fi
    exit 1
  fi
fi


if test -z "$target_list" ; then
# these targets are portable
    if [ "$softmmu" = "yes" ] ; then
        target_list="\
i386-softmmu \
x86_64-softmmu \
arm-softmmu \
cris-softmmu \
m68k-softmmu \
microblaze-softmmu \
mips-softmmu \
mipsel-softmmu \
mips64-softmmu \
mips64el-softmmu \
ppc-softmmu \
ppcemb-softmmu \
ppc64-softmmu \
sh4-softmmu \
sh4eb-softmmu \
sparc-softmmu \
sparc64-softmmu \
"
    fi
# the following are Linux specific
    if [ "$linux_user" = "yes" ] ; then
        target_list="${target_list}\
i386-linux-user \
x86_64-linux-user \
alpha-linux-user \
arm-linux-user \
armeb-linux-user \
cris-linux-user \
m68k-linux-user \
microblaze-linux-user \
mips-linux-user \
mipsel-linux-user \
ppc-linux-user \
ppc64-linux-user \
ppc64abi32-linux-user \
sh4-linux-user \
sh4eb-linux-user \
sparc-linux-user \
sparc64-linux-user \
sparc32plus-linux-user \
"
    fi
# the following are Darwin specific
    if [ "$darwin_user" = "yes" ] ; then
        target_list="$target_list i386-darwin-user ppc-darwin-user "
    fi
# the following are BSD specific
    if [ "$bsd_user" = "yes" ] ; then
        target_list="${target_list}\
i386-bsd-user \
x86_64-bsd-user \
sparc-bsd-user \
sparc64-bsd-user \
"
    fi
else
    target_list=`echo "$target_list" | sed -e 's/,/ /g'`
fi
if test -z "$target_list" ; then
    echo "No targets enabled"
    exit 1
fi

if test -z "$cross_prefix" ; then

# ---
# big/little endian test
cat > $TMPC << EOF
#include <inttypes.h>
int main(int argc, char ** argv){
        volatile uint32_t i=0x01234567;
        return (*((uint8_t*)(&i))) == 0x67;
}
EOF

if $cc $ARCH_CFLAGS -o $TMPE $TMPC > /dev/null 2> /dev/null ; then
$TMPE && bigendian="yes"
else
echo big/little test failed
fi

else

# if cross compiling, cannot launch a program, so make a static guess
if test "$cpu" = "armv4b" \
     -o "$cpu" = "hppa" \
     -o "$cpu" = "m68k" \
     -o "$cpu" = "mips" \
     -o "$cpu" = "mips64" \
     -o "$cpu" = "ppc" \
     -o "$cpu" = "ppc64" \
     -o "$cpu" = "s390" \
     -o "$cpu" = "sparc" \
     -o "$cpu" = "sparc64"; then
    bigendian="yes"
fi

fi

# host long bits test
hostlongbits="32"
if test "$cpu" = "x86_64" \
     -o "$cpu" = "alpha" \
     -o "$cpu" = "ia64" \
     -o "$cpu" = "sparc64" \
     -o "$cpu" = "ppc64"; then
    hostlongbits="64"
fi

# Check host NPTL support
cat > $TMPC <<EOF
#include <sched.h>
#include <linux/futex.h>
void foo()
{
#if !defined(CLONE_SETTLS) || !defined(FUTEX_WAIT)
#error bork
#endif
}
EOF

if $cc $ARCH_CFLAGS -c -o $TMPO $TMPC > /dev/null 2> /dev/null ; then
  :
else
   nptl="no"
fi

##########################################
# KVM probe

case "$cpu" in
    i386 | x86_64)
	kvm_arch="x86"
	;;
    ppc)
        kvm_arch="powerpc"
        ;;
    *)
	kvm_arch="$cpu"
	;;
esac

kvm_cflags=""

if test "$kvm" = "yes" ; then

kvm_cflags="-I$source_path/kvm/include"
kvm_cflags="$kvm_cflags -I$source_path/kvm/include/$kvm_arch"

# test for KVM_CAP_PIT

cat > $TMPC <<EOF
#include <linux/kvm.h>
#ifndef KVM_CAP_PIT
#error "kvm no pit capability"
#endif
int main(void) { return 0; }
EOF
    if $cc $ARCH_CFLAGS $CFLAGS $kvm_cflags -o $TMPE ${OS_CFLAGS} $TMPC 2> /dev/null ; then
	kvm_cap_pit="yes"
    fi

# test for KVM_CAP_DEVICE_ASSIGNMENT

cat > $TMPC <<EOF
#include <linux/kvm.h>
#ifndef KVM_CAP_DEVICE_ASSIGNMENT
#error "kvm no device assignment capability"
#endif
int main(void) { return 0; }
EOF
    if $cc $ARCH_CFLAGS $CFLAGS $kvm_cflags -o $TMPE ${OS_CFLAGS} $TMPC 2> /dev/null ; then
	kvm_cap_device_assignment="yes"
    fi
fi

# libpci probe for kvm_cap_device_assignment
if test $kvm_cap_device_assignment = "yes" ; then
cat > $TMPC << EOF
#include <pci/pci.h>
#ifndef PCI_VENDOR_ID
#error NO LIBPCI
#endif
int main(void) { return 0; }
EOF
    if $cc $ARCH_CFLAGS -o $TMPE ${OS_CFLAGS} $TMPC 2>/dev/null ; then
        :
    else
        echo
        echo "Error: libpci check failed"
        echo "Disable KVM Device Assignment capability."
        echo
        kvm_cap_device_assignment="no"
    fi
fi

##########################################
# zlib check

cat > $TMPC << EOF
#include <zlib.h>
int main(void) { zlibVersion(); return 0; }
EOF
if $cc $ARCH_CFLAGS -o $TMPE ${OS_CFLAGS} $TMPC -lz > /dev/null 2> /dev/null ; then
    :
else
    echo
    echo "Error: zlib check failed"
    echo "Make sure to have the zlib libs and headers installed."
    echo
    exit 1
fi

##########################################
# xen probe

if test "$xen" = "yes" ; then
cat > $TMPC <<EOF
#include <xenctrl.h>
#include <xs.h>
int main(void) { xs_daemon_open; xc_interface_open; }
EOF
   if $cc $ARCH_CFLAGS -c -o $TMPO $TMPC -lxenstore -lxenctrl 2> /dev/null > /dev/null ; then
      :
   else
      xen="no"
   fi
fi

##########################################
# SDL probe

sdl_too_old=no

if test "$sdl" = "yes" ; then
    sdl_config="sdl-config"
    sdl=no
    sdl_static=no

cat > $TMPC << EOF
#include <SDL.h>
#undef main /* We don't want SDL to override our main() */
int main( void ) { return SDL_Init (SDL_INIT_VIDEO); }
EOF
    if $cc $ARCH_CFLAGS -o $TMPE ${OS_CFLAGS} `$sdl_config --cflags 2> /dev/null` $TMPC `$sdl_config --libs 2> /dev/null` > $TMPSDLLOG 2>&1 ; then
        _sdlversion=`$sdl_config --version | sed 's/[^0-9]//g'`
        if test "$_sdlversion" -lt 121 ; then
            sdl_too_old=yes
        else
            if test "$cocoa" = "no" ; then
                sdl=yes
            fi
        fi

        # static link with sdl ?
        if test "$sdl" = "yes" ; then
            aa="no"
            `$sdl_config --static-libs 2>/dev/null | grep \\\-laa > /dev/null` && aa="yes"
            sdl_static_libs=`$sdl_config --static-libs 2>/dev/null`
            if [ "$aa" = "yes" ] ; then
                sdl_static_libs="$sdl_static_libs `aalib-config --static-libs`"
            fi

            if $cc -o $TMPE ${OS_CFLAGS} `$sdl_config --cflags 2> /dev/null` $TMPC $sdl_static_libs > /dev/null 2> /dev/null; then
                sdl_static=yes
            fi
        fi # static link
    fi # sdl compile test
else
    # Make sure to disable cocoa if sdl was set
    if test "$sdl" = "yes" ; then
       cocoa="no"
       audio_drv_list="`echo $audio_drv_list | sed s,coreaudio,,g`"
    fi
fi # -z $sdl

if test "$sdl" = "yes" ; then
cat > $TMPC <<EOF
#include <SDL.h>
#if defined(SDL_VIDEO_DRIVER_X11)
#include <X11/XKBlib.h>
#else
#error No x11 support
#endif
int main(void) { return 0; }
EOF
    if $cc $ARCH_CFLAGS -o $TMPE ${OS_CFLAGS} `$sdl_config --cflags 2> /dev/null` $TMPC `$sdl_config --libs 2> /dev/null` > /dev/null 2>&1 ; then
	sdl_x11="yes"
    fi
fi

##########################################
# VNC TLS detection
if test "$vnc_tls" = "yes" ; then
cat > $TMPC <<EOF
#include <gnutls/gnutls.h>
int main(void) { gnutls_session_t s; gnutls_init(&s, GNUTLS_SERVER); return 0; }
EOF
    vnc_tls_cflags=`pkg-config --cflags gnutls 2> /dev/null`
    vnc_tls_libs=`pkg-config --libs gnutls 2> /dev/null`
    if $cc $ARCH_CFLAGS -o $TMPE ${OS_CFLAGS} $vnc_tls_cflags $TMPC \
           $vnc_tls_libs > /dev/null 2> /dev/null ; then
	:
    else
	vnc_tls="no"
    fi
fi

##########################################
# VNC SASL detection
if test "$vnc_sasl" = "yes" ; then
cat > $TMPC <<EOF
#include <sasl/sasl.h>
#include <stdio.h>
int main(void) { sasl_server_init(NULL, "qemu"); return 0; }
EOF
    # Assuming Cyrus-SASL installed in /usr prefix
    vnc_sasl_cflags=""
    vnc_sasl_libs="-lsasl2"
    if $cc $ARCH_CFLAGS -o $TMPE ${OS_CFLAGS} $vnc_sasl_cflags $TMPC \
           $vnc_sasl_libs 2> /dev/null > /dev/null ; then
	:
    else
	vnc_sasl="no"
    fi
fi

##########################################
# fnmatch() probe, used for ACL routines
fnmatch="no"
cat > $TMPC << EOF
#include <fnmatch.h>
int main(void)
{
    fnmatch("foo", "foo", 0);
    return 0;
}
EOF
if $cc $ARCH_CFLAGS -o $TMPE $TMPC > /dev/null 2> /dev/null ; then
   fnmatch="yes"
fi

##########################################
# vde libraries probe
if test "$vde" = "yes" ; then
  cat > $TMPC << EOF
#include <libvdeplug.h>
int main(void)
{
    struct vde_open_args a = {0, 0, 0};
    vde_open("", "", &a);
    return 0;
}
EOF
    if $cc $ARCH_CFLAGS -o $TMPE $TMPC -lvdeplug > /dev/null 2> /dev/null ; then
        :
    else
        vde="no"
    fi
fi

##########################################
# Sound support libraries probe

audio_drv_probe()
{
    drv=$1
    hdr=$2
    lib=$3
    exp=$4
    cfl=$5
        cat > $TMPC << EOF
#include <$hdr>
int main(void) { $exp }
EOF
    if $cc $ARCH_CFLAGS $cfl -o $TMPE $TMPC $lib > /dev/null 2> /dev/null ; then
        :
    else
        echo
        echo "Error: $drv check failed"
        echo "Make sure to have the $drv libs and headers installed."
        echo
        exit 1
    fi
}

audio_drv_list=`echo "$audio_drv_list" | sed -e 's/,/ /g'`
for drv in $audio_drv_list; do
    case $drv in
    alsa)
    audio_drv_probe $drv alsa/asoundlib.h -lasound \
        "snd_pcm_t **handle; return snd_pcm_close(*handle);"
    ;;

    fmod)
    if test -z $fmod_lib || test -z $fmod_inc; then
        echo
        echo "Error: You must specify path to FMOD library and headers"
        echo "Example: --fmod-inc=/path/include/fmod --fmod-lib=/path/lib/libfmod-3.74.so"
        echo
        exit 1
    fi
    audio_drv_probe $drv fmod.h $fmod_lib "return FSOUND_GetVersion();" "-I $fmod_inc"
    ;;

    esd)
    audio_drv_probe $drv esd.h -lesd 'return esd_play_stream(0, 0, "", 0);'
    ;;

    pa)
    audio_drv_probe $drv pulse/simple.h -lpulse-simple \
        "pa_simple *s = NULL; pa_simple_free(s); return 0;"
    ;;

    oss|sdl|core|wav|dsound)
    # XXX: Probes for CoreAudio, DirectSound, SDL(?)
    ;;

    *)
    echo "$audio_possible_drivers" | grep -q "\<$drv\>" || {
        echo
        echo "Error: Unknown driver '$drv' selected"
        echo "Possible drivers are: $audio_possible_drivers"
        echo
        exit 1
    }
    ;;
    esac
done

##########################################
# BrlAPI probe

if test -z "$brlapi" ; then
    brlapi=no
cat > $TMPC << EOF
#include <brlapi.h>
int main( void ) { return brlapi__openConnection (NULL, NULL, NULL); }
EOF
    if $cc ${ARCH_CFLAGS} -o $TMPE ${OS_CFLAGS} $TMPC -lbrlapi > /dev/null 2> /dev/null ; then
	    brlapi=yes
    fi # brlapi compile test
fi # -z $brlapi

##########################################
# curses probe

if test "$curses" = "yes" ; then
  curses=no
  ncurses=no
  cat > $TMPC << EOF
#include <curses.h>
#ifdef __OpenBSD__
#define resize_term resizeterm
#endif
int main(void) { resize_term(0, 0); return curses_version(); }
EOF
  if $cc $ARCH_CFLAGS -o $TMPE $TMPC -lncurses > /dev/null 2> /dev/null ; then
    curses=yes
    ncurses=yes
  elif $cc $ARCH_CFLAGS -o $TMPE $TMPC -lcurses > /dev/null 2> /dev/null ; then
    curses=yes
  fi
fi # test "$curses"

##########################################
# curl probe

if test "$curl" = "yes" ; then
  curl=no
  cat > $TMPC << EOF
#include <curl/curl.h>
int main(void) { return curl_easy_init(); }
EOF
  curl_libs=`curl-config --libs 2>/dev/null`
 if $cc $ARCH_CFLAGS $curl_libs -o $TMPE $TMPC > /dev/null 2> /dev/null ; then
    curl=yes
  fi
fi # test "$curl"

##########################################
# bluez support probe
if test "$bluez" = "yes" ; then
  `pkg-config bluez 2> /dev/null` || bluez="no"
fi
if test "$bluez" = "yes" ; then
  cat > $TMPC << EOF
#include <bluetooth/bluetooth.h>
int main(void) { return bt_error(0); }
EOF
  bluez_cflags=`pkg-config --cflags bluez 2> /dev/null`
  bluez_libs=`pkg-config --libs bluez 2> /dev/null`
  if $cc $ARCH_CFLAGS -o $TMPE ${OS_CFLAGS} $bluez_cflags $TMPC \
      $bluez_libs > /dev/null 2> /dev/null ; then
    :
  else
    bluez="no"
  fi
fi

##########################################
# kvm probe
if test "$kvm" = "yes" ; then
    cat > $TMPC <<EOF
#include <linux/kvm.h>
#if !defined(KVM_API_VERSION) || KVM_API_VERSION < 12 || KVM_API_VERSION > 12
#error Invalid KVM version
#endif
#if !defined(KVM_CAP_USER_MEMORY)
#error Missing KVM capability KVM_CAP_USER_MEMORY
#endif
#if !defined(KVM_CAP_SET_TSS_ADDR)
#error Missing KVM capability KVM_CAP_SET_TSS_ADDR
#endif
#if !defined(KVM_CAP_DESTROY_MEMORY_REGION_WORKS)
#error Missing KVM capability KVM_CAP_DESTROY_MEMORY_REGION_WORKS
#endif
int main(void) { return 0; }
EOF
  if $cc $ARCH_CFLAGS -o $TMPE ${OS_CFLAGS} $kvm_cflags $TMPC \
      > /dev/null 2>/dev/null ; then
    :
  else
    kvm="no";
    if [ -x "`which awk 2>/dev/null`" ] && \
       [ -x "`which grep 2>/dev/null`" ]; then
      kvmerr=`LANG=C $cc $ARCH_CFLAGS -o $TMPE ${OS_CFLAGS} $kvm_cflags $TMPC 2>&1 \
	| grep "error: " \
	| awk -F "error: " '{if (NR>1) printf(", "); printf("%s",$2);}'`
      if test "$kvmerr" != "" ; then
        kvm="no - (${kvmerr})\n\
    NOTE: To enable KVM support, update your kernel to 2.6.29+ or install \
recent kvm-kmod from http://sourceforge.net/projects/kvm."
      fi
    fi
  fi
fi

##########################################
# pthread probe
PTHREADLIBS_LIST="-lpthread -lpthreadGC2"
PTHREADLIBS=""

if test "$pthread" = yes; then
  pthread=no
cat > $TMPC << EOF
#include <pthread.h>
int main(void) { pthread_create(0,0,0,0); return 0; }
EOF
  for pthread_lib in $PTHREADLIBS_LIST; do
    if $cc $ARCH_CFLAGS -o $TMPE $TMPC $pthread_lib 2> /dev/null > /dev/null ; then
      pthread=yes
      PTHREADLIBS="$pthread_lib"
      break
    fi
  done
fi

if test "$pthread" = no; then
   aio=no
   io_thread=no
fi

##########################################
# iovec probe
cat > $TMPC <<EOF
#include <sys/types.h>
#include <sys/uio.h>
#include <unistd.h>
int main(void) { struct iovec iov; return 0; }
EOF
iovec=no
if $cc $ARCH_CFLAGS -o $TMPE $TMPC > /dev/null 2> /dev/null ; then
  iovec=yes
fi

##########################################
# preadv probe
cat > $TMPC <<EOF
#include <sys/types.h>
#include <sys/uio.h>
#include <unistd.h>
int main(void) { preadv; }
EOF
preadv=no
if $cc $ARCH_CFLAGS -o $TMPE $TMPC > /dev/null 2> /dev/null ; then
  preadv=yes
fi

##########################################
# fdt probe
if test "$fdt" = "yes" ; then
    fdt=no
    cat > $TMPC << EOF
int main(void) { return 0; }
EOF
  if $cc $ARCH_CFLAGS -o $TMPE ${OS_CFLAGS} $TMPC -lfdt 2> /dev/null > /dev/null ; then
    fdt=yes
  fi
fi

#
# Check for xxxat() functions when we are building linux-user
# emulator.  This is done because older glibc versions don't
# have syscall stubs for these implemented.
#
atfile=no
if [ "$linux_user" = "yes" ] ; then
  cat > $TMPC << EOF
#define _ATFILE_SOURCE
#include <sys/types.h>
#include <fcntl.h>
#include <unistd.h>

int
main(void)
{
	/* try to unlink nonexisting file */
	return (unlinkat(AT_FDCWD, "nonexistent_file", 0));
}
EOF
  if $cc $ARCH_CFLAGS -o $TMPE $TMPC 2> /dev/null > /dev/null ; then
    atfile=yes
  fi
fi

# Check for inotify functions when we are building linux-user
# emulator.  This is done because older glibc versions don't
# have syscall stubs for these implemented.  In that case we
# don't provide them even if kernel supports them.
#
inotify=no
if [ "$linux_user" = "yes" ] ; then
  cat > $TMPC << EOF
#include <sys/inotify.h>

int
main(void)
{
	/* try to start inotify */
	return inotify_init();
}
EOF
  if $cc $ARCH_CFLAGS -o $TMPE $TMPC 2> /dev/null > /dev/null ; then
    inotify=yes
  fi
fi

# check if utimensat and futimens are supported
utimens=no
cat > $TMPC << EOF
#define _ATFILE_SOURCE
#define _GNU_SOURCE
#include <stddef.h>
#include <fcntl.h>

int main(void)
{
    utimensat(AT_FDCWD, "foo", NULL, 0);
    futimens(0, NULL);
    return 0;
}
EOF
if $cc $ARCH_CFLAGS -o $TMPE $TMPC 2> /dev/null ; then
  utimens=yes
fi

# check if pipe2 is there
pipe2=no
cat > $TMPC << EOF
#define _GNU_SOURCE
#include <unistd.h>
#include <fcntl.h>

int main(void)
{
    int pipefd[2];
    pipe2(pipefd, O_CLOEXEC);
    return 0;
}
EOF
if $cc $ARCH_CFLAGS -o $TMPE $TMPC 2> /dev/null ; then
  pipe2=yes
fi

# check if tee/splice is there. vmsplice was added same time.
splice=no
cat > $TMPC << EOF
#define _GNU_SOURCE
#include <unistd.h>
#include <fcntl.h>
#include <limits.h>

int main(void)
{
    int len, fd;
    len = tee(STDIN_FILENO, STDOUT_FILENO, INT_MAX, SPLICE_F_NONBLOCK);
    splice(STDIN_FILENO, NULL, fd, NULL, len, SPLICE_F_MOVE);
    return 0;
}
EOF
if $cc $ARCH_CFLAGS -o $TMPE $TMPC 2> /dev/null ; then
  splice=yes
fi

##########################################
# signalfd probe
cat > $TMPC << EOF
#define _GNU_SOURCE
#include <unistd.h>
#include <sys/syscall.h>
#include <signal.h>
int main(void) { return syscall(SYS_signalfd, -1, NULL, _NSIG / 8); }
EOF

if $cc $ARCH_CFLAGS -o $TMPE $TMPC 2> /dev/null ; then
  signalfd=yes
fi

##########################################
# eventfd probe
cat > $TMPC << EOF
#define _GNU_SOURCE
#include <unistd.h>
#include <sys/syscall.h>
int main(void) { return syscall(SYS_eventfd, 0); }
EOF

if $cc $ARCH_CFLAGS -o $TMPE $TMPC 2> /dev/null ; then
  eventfd=yes
fi

# Check if tools are available to build documentation.
if test "$build_docs" = "yes" -a \( ! -x "`which texi2html 2>/dev/null`" -o ! -x "`which pod2man 2>/dev/null`" \) ; then
  build_docs="no"
fi

##########################################
# Do we need librt
CLOCKLIBS=""
cat > $TMPC <<EOF
#include <signal.h>
#include <time.h>
int main(void) { clockid_t id; return clock_gettime(id, NULL); }
EOF

rt=no
if $cc $ARCH_CFLAGS -o $TMPE $TMPC > /dev/null 2> /dev/null ; then
  :
elif $cc $ARCH_CFLAGS -o $TMPE $TMPC -lrt > /dev/null 2> /dev/null ; then
  rt=yes
fi

if test "$rt" = "yes" ; then
  CLOCKLIBS="-lrt"
fi

if test "$mingw32" = "yes" ; then
  if test -z "$prefix" ; then
      prefix="c:\\\\Program Files\\\\Qemu"
  fi
  mansuffix=""
  datasuffix=""
  docsuffix=""
  binsuffix=""
else
  if test -z "$prefix" ; then
      prefix="/usr/local"
  fi
  mansuffix="/share/man"
  datasuffix="/share/qemu"
  docsuffix="/share/doc/qemu"
  binsuffix="/bin"
fi

if test -f kvm/kernel/configure; then
    kvm_kmod="yes"
    kmod_args=""
    if test -n "$kerneldir"; then
        kmod_args="--kerneldir=$kerneldir"
    fi
    if test "$kvm_trace" = "yes"; then
        kmod_args="$kmod_args --with-kvm-trace"
    fi
    # hope there are no spaces in kmod_args; can't use arrays because of
    # dash.
    (cd kvm/kernel; ./configure $kmod_args)
fi

echo "Install prefix    $prefix"
echo "BIOS directory    $prefix$datasuffix"
echo "binary directory  $prefix$binsuffix"
if test "$mingw32" = "no" ; then
echo "Manual directory  $prefix$mansuffix"
echo "ELF interp prefix $interp_prefix"
fi
echo "Source path       $source_path"
echo "C compiler        $cc"
echo "Host C compiler   $host_cc"
echo "ARCH_CFLAGS       $ARCH_CFLAGS"
echo "make              $make"
echo "install           $install"
echo "host CPU          $cpu"
echo "host big endian   $bigendian"
echo "target list       $target_list"
echo "tcg debug enabled $debug_tcg"
echo "gprof enabled     $gprof"
echo "sparse enabled    $sparse"
echo "strip binaries    $strip_opt"
echo "profiler          $profiler"
echo "static build      $static"
echo "-Werror enabled   $werror"
if test "$darwin" = "yes" ; then
    echo "Cocoa support     $cocoa"
fi
echo "SDL support       $sdl"
if test "$sdl" != "no" ; then
    echo "SDL static link   $sdl_static"
fi
echo "curses support    $curses"
echo "curl support      $curl"
echo "mingw32 support   $mingw32"
echo "Audio drivers     $audio_drv_list"
echo "Extra audio cards $audio_card_list"
echo "Mixer emulation   $mixemu"
echo "VNC TLS support   $vnc_tls"
if test "$vnc_tls" = "yes" ; then
    echo "    TLS CFLAGS    $vnc_tls_cflags"
    echo "    TLS LIBS      $vnc_tls_libs"
fi
echo "VNC SASL support  $vnc_sasl"
if test "$vnc_sasl" = "yes" ; then
    echo "    SASL CFLAGS    $vnc_sasl_cflags"
    echo "    SASL LIBS      $vnc_sasl_libs"
fi
if test -n "$sparc_cpu"; then
    echo "Target Sparc Arch $sparc_cpu"
fi
echo "kqemu support     $kqemu"
echo "xen support       $xen"
echo "CPU emulation     $cpu_emulation"
echo "brlapi support    $brlapi"
echo "Documentation     $build_docs"
[ ! -z "$uname_release" ] && \
echo "uname -r          $uname_release"
echo "NPTL support      $nptl"
echo "vde support       $vde"
echo "AIO support       $aio"
echo "IO thread         $io_thread"
echo "Install blobs     $blobs"
echo -e "KVM support       $kvm"
echo "KVM trace support $kvm_trace"
echo "fdt support       $fdt"
echo "preadv support    $preadv"

if test $sdl_too_old = "yes"; then
echo "-> Your SDL version is too old - please upgrade to have SDL support"
fi
#if test "$sdl_static" = "no"; then
#  echo "WARNING: cannot compile statically with SDL - qemu-fast won't have a graphical output"
#fi
config_mak="config-host.mak"
config_h="config-host.h"

#echo "Creating $config_mak and $config_h"

test -f $config_h && mv $config_h ${config_h}~

echo "# Automatically generated by configure - do not modify" > $config_mak
printf "# Configured with:" >> $config_mak
printf " '%s'" "$0" "$@" >> $config_mak
echo >> $config_mak
echo "/* Automatically generated by configure - do not modify */" > $config_h

echo "prefix=$prefix" >> $config_mak
echo "bindir=\${prefix}$binsuffix" >> $config_mak
echo "mandir=\${prefix}$mansuffix" >> $config_mak
echo "datadir=\${prefix}$datasuffix" >> $config_mak
echo "docdir=\${prefix}$docsuffix" >> $config_mak
echo "#define CONFIG_QEMU_SHAREDIR \"$prefix$datasuffix\"" >> $config_h
echo "MAKE=$make" >> $config_mak
echo "INSTALL=$install" >> $config_mak
echo "INSTALL_DIR=$install -d -m0755 -p" >> $config_mak
echo "INSTALL_DATA=$install -m0644 -p" >> $config_mak
echo "INSTALL_PROG=$install -m0755 -p" >> $config_mak
echo "CC=$cc" >> $config_mak
echo "HOST_CC=$host_cc" >> $config_mak
echo "AR=$ar" >> $config_mak
# XXX: only use CFLAGS and LDFLAGS ?  
# XXX: should export HOST_CFLAGS and HOST_LDFLAGS for cross
# compilation of dyngen tool (useful for win32 build on Linux host)
echo "OS_CFLAGS=$OS_CFLAGS" >> $config_mak
echo "OS_LDFLAGS=$OS_LDFLAGS" >> $config_mak
echo "ARCH_CFLAGS=$ARCH_CFLAGS" >> $config_mak
echo "ARCH_LDFLAGS=$ARCH_LDFLAGS" >> $config_mak
echo "CFLAGS=$CFLAGS" >> $config_mak
echo "LDFLAGS=$LDFLAGS" >> $config_mak
echo "EXESUF=$EXESUF" >> $config_mak
echo "PTHREADLIBS=$PTHREADLIBS" >> $config_mak
echo "CLOCKLIBS=$CLOCKLIBS" >> $config_mak
case "$cpu" in
  i386)
    echo "ARCH=i386" >> $config_mak
    echo "#define HOST_I386 1" >> $config_h
  ;;
  x86_64)
    echo "ARCH=x86_64" >> $config_mak
    echo "#define HOST_X86_64 1" >> $config_h
  ;;
  alpha)
    echo "ARCH=alpha" >> $config_mak
    echo "#define HOST_ALPHA 1" >> $config_h
  ;;
  armv4b)
    echo "ARCH=arm" >> $config_mak
    echo "#define HOST_ARM 1" >> $config_h
  ;;
  armv4l)
    echo "ARCH=arm" >> $config_mak
    echo "#define HOST_ARM 1" >> $config_h
  ;;
  cris)
    echo "ARCH=cris" >> $config_mak
    echo "#define HOST_CRIS 1" >> $config_h
  ;;
  hppa)
    echo "ARCH=hppa" >> $config_mak
    echo "#define HOST_HPPA 1" >> $config_h
  ;;
  ia64)
    echo "ARCH=ia64" >> $config_mak
    echo "#define HOST_IA64 1" >> $config_h
  ;;
  m68k)
    echo "ARCH=m68k" >> $config_mak
    echo "#define HOST_M68K 1" >> $config_h
  ;;
  microblaze)
    echo "ARCH=microblaze" >> $config_mak
    echo "#define HOST_MICROBLAZE 1" >> $config_h
  ;;
  mips)
    echo "ARCH=mips" >> $config_mak
    echo "#define HOST_MIPS 1" >> $config_h
  ;;
  mips64)
    echo "ARCH=mips64" >> $config_mak
    echo "#define HOST_MIPS64 1" >> $config_h
  ;;
  ppc)
    echo "ARCH=ppc" >> $config_mak
    echo "#define HOST_PPC 1" >> $config_h
  ;;
  ppc64)
    echo "ARCH=ppc64" >> $config_mak
    echo "#define HOST_PPC64 1" >> $config_h
  ;;
  s390)
    echo "ARCH=s390" >> $config_mak
    echo "#define HOST_S390 1" >> $config_h
  ;;
  sparc)
    echo "ARCH=sparc" >> $config_mak
    echo "#define HOST_SPARC 1" >> $config_h
  ;;
  sparc64)
    echo "ARCH=sparc64" >> $config_mak
    echo "#define HOST_SPARC64 1" >> $config_h
  ;;
  *)
    echo "Unsupported CPU = $cpu"
    exit 1
  ;;
esac
if test "$debug_tcg" = "yes" ; then
  echo "#define DEBUG_TCG 1" >> $config_h
fi
if test "$debug" = "yes" ; then
  echo "#define DEBUG_EXEC 1" >> $config_h
fi
if test "$sparse" = "yes" ; then
  echo "CC      := REAL_CC=\"\$(CC)\" cgcc"       >> $config_mak
  echo "HOST_CC := REAL_CC=\"\$(HOST_CC)\" cgcc"  >> $config_mak
  echo "CFLAGS  += -Wbitwise -Wno-transparent-union -Wno-old-initializer -Wno-non-pointer-null" >> $config_mak
fi
if test "$strip_opt" = "yes" ; then
  echo "STRIP_OPT=-s" >> $config_mak
fi
if test "$bigendian" = "yes" ; then
  echo "WORDS_BIGENDIAN=yes" >> $config_mak
  echo "#define WORDS_BIGENDIAN 1" >> $config_h
fi
echo "#define HOST_LONG_BITS $hostlongbits" >> $config_h
if test "$mingw32" = "yes" ; then
  echo "CONFIG_WIN32=y" >> $config_mak
  echo "#define CONFIG_WIN32 1" >> $config_h
else
  cat > $TMPC << EOF
#include <byteswap.h>
int main(void) { return bswap_32(0); }
EOF
  if $cc $ARCH_CFLAGS -o $TMPE $TMPC >/dev/null 2> /dev/null ; then
    echo "#define HAVE_BYTESWAP_H 1" >> $config_h
  fi
  cat > $TMPC << EOF
#include <sys/endian.h>
#include <sys/types.h>
#include <machine/bswap.h>
int main(void) { return bswap32(0); }
EOF
  if $cc $ARCH_CFLAGS -o $TMPE $TMPC >/dev/null 2> /dev/null ; then
    echo "#define HAVE_MACHINE_BSWAP_H 1" >> $config_h
  fi
fi

if [ "$openbsd" = "yes" ] ; then
  echo "#define ENOTSUP 4096" >> $config_h
fi

if test "$darwin" = "yes" ; then
  echo "CONFIG_DARWIN=y" >> $config_mak
  echo "#define CONFIG_DARWIN 1" >> $config_h
fi

if test "$aix" = "yes" ; then
  echo "CONFIG_AIX=y" >> $config_mak
  echo "#define CONFIG_AIX 1" >> $config_h
fi

if test "$solaris" = "yes" ; then
  echo "CONFIG_SOLARIS=y" >> $config_mak
  echo "#define HOST_SOLARIS $solarisrev" >> $config_h
  if test "$needs_libsunmath" = "yes" ; then
    echo "NEEDS_LIBSUNMATH=yes" >> $config_mak
    echo "#define NEEDS_LIBSUNMATH 1" >> $config_h
  fi
fi
if test -n "$sparc_cpu"; then
  echo "CONFIG__sparc_${sparc_cpu}__=y" >> $config_mak
  echo "#define __sparc_${sparc_cpu}__ 1" >> $config_h
fi
if test "$gprof" = "yes" ; then
  echo "TARGET_GPROF=yes" >> $config_mak
  echo "#define HAVE_GPROF 1" >> $config_h
fi
if test "$static" = "yes" ; then
  echo "CONFIG_STATIC=y" >> $config_mak
  echo "#define CONFIG_STATIC 1" >> $config_h
fi
if test $profiler = "yes" ; then
  echo "#define CONFIG_PROFILER 1" >> $config_h
fi
if test "$slirp" = "yes" ; then
  echo "CONFIG_SLIRP=y" >> $config_mak
  echo "#define CONFIG_SLIRP 1" >> $config_h
fi
if test "$vde" = "yes" ; then
  echo "CONFIG_VDE=y" >> $config_mak
  echo "#define CONFIG_VDE 1" >> $config_h
  echo "VDE_LIBS=-lvdeplug" >> $config_mak
fi
for card in $audio_card_list; do
    def=CONFIG_`echo $card | tr '[:lower:]' '[:upper:]'`
    echo "$def=y" >> $config_mak
    echo "#define $def 1" >> $config_h
done
echo "#define AUDIO_DRIVERS \\" >> $config_h
for drv in $audio_drv_list; do
    echo "    &${drv}_audio_driver, \\" >>$config_h
    def=CONFIG_`echo $drv | tr '[:lower:]' '[:upper:]'`
    echo "$def=y" >> $config_mak
    if test "$drv" = "fmod"; then
        echo "CONFIG_FMOD_LIB=$fmod_lib" >> $config_mak
        echo "CONFIG_FMOD_INC=$fmod_inc" >> $config_mak
    elif test "$drv" = "oss"; then
        echo "CONFIG_OSS_LIB=$oss_lib" >> $config_mak
    fi
done
echo "" >>$config_h
if test "$mixemu" = "yes" ; then
  echo "CONFIG_MIXEMU=y" >> $config_mak
  echo "#define CONFIG_MIXEMU 1" >> $config_h
fi
if test "$vnc_tls" = "yes" ; then
  echo "CONFIG_VNC_TLS=y" >> $config_mak
  echo "CONFIG_VNC_TLS_CFLAGS=$vnc_tls_cflags" >> $config_mak
  echo "CONFIG_VNC_TLS_LIBS=$vnc_tls_libs" >> $config_mak
  echo "#define CONFIG_VNC_TLS 1" >> $config_h
fi
if test "$vnc_sasl" = "yes" ; then
  echo "CONFIG_VNC_SASL=y" >> $config_mak
  echo "CONFIG_VNC_SASL_CFLAGS=$vnc_sasl_cflags" >> $config_mak
  echo "CONFIG_VNC_SASL_LIBS=$vnc_sasl_libs" >> $config_mak
  echo "#define CONFIG_VNC_SASL 1" >> $config_h
fi
if test "$fnmatch" = "yes" ; then
  echo "#define HAVE_FNMATCH_H 1" >> $config_h
fi
qemu_version=`head $source_path/VERSION`
echo "VERSION=$qemu_version" >>$config_mak
echo "#define QEMU_VERSION \"$qemu_version\"" >> $config_h
echo "#define QEMU_PKGVERSION \"$pkgversion\"" >> $config_h

echo "SRC_PATH=$source_path" >> $config_mak
if [ "$source_path_used" = "yes" ]; then
  echo "VPATH=$source_path" >> $config_mak
fi
echo "TARGET_DIRS=$target_list" >> $config_mak
if [ "$build_docs" = "yes" ] ; then
  echo "BUILD_DOCS=yes" >> $config_mak
fi
if test "$static" = "yes"; then
  sdl1=$sdl_static
else
  sdl1=$sdl
fi
if test "$sdl1" = "yes" ; then
  echo "#define CONFIG_SDL 1" >> $config_h
  echo "CONFIG_SDL=y" >> $config_mak
  if test "$target_softmmu" = "no" -o "$static" = "yes"; then
    echo "SDL_LIBS=$sdl_static_libs" >> $config_mak
  elif test "$sdl_x11" = "yes" ; then
    echo "SDL_LIBS=`$sdl_config --libs` -lX11" >> $config_mak
  else
    echo "SDL_LIBS=`$sdl_config --libs`" >> $config_mak
  fi
  if [ "${aa}" = "yes" ] ; then
    echo "SDL_CFLAGS=`$sdl_config --cflags` `aalib-config --cflags`" >> $config_mak
  else
    echo "SDL_CFLAGS=`$sdl_config --cflags`" >> $config_mak
  fi
fi
if test "$cocoa" = "yes" ; then
  echo "#define CONFIG_COCOA 1" >> $config_h
  echo "CONFIG_COCOA=y" >> $config_mak
fi
if test "$curses" = "yes" ; then
  echo "#define CONFIG_CURSES 1" >> $config_h
  echo "CONFIG_CURSES=y" >> $config_mak
  if test "$ncurses" = "yes" ; then
    echo "CURSES_LIBS=-lncurses" >> $config_mak
  else
    echo "CURSES_LIBS=-lcurses" >> $config_mak
  fi
fi
if test "$atfile" = "yes" ; then
  echo "#define CONFIG_ATFILE 1" >> $config_h
fi
if test "$utimens" = "yes" ; then
  echo "#define CONFIG_UTIMENSAT 1" >> $config_h
fi
if test "$pipe2" = "yes" ; then
  echo "#define CONFIG_PIPE2 1" >> $config_h
fi
if test "$splice" = "yes" ; then
  echo "#define CONFIG_SPLICE 1" >> $config_h
fi
if test "$inotify" = "yes" ; then
  echo "#define CONFIG_INOTIFY 1" >> $config_h
fi
if test "$curl" = "yes" ; then
  echo "CONFIG_CURL=y" >> $config_mak
  echo "CURL_LIBS=$curl_libs" >> $config_mak
  echo "#define CONFIG_CURL 1" >> $config_h
fi
if test "$brlapi" = "yes" ; then
  echo "CONFIG_BRLAPI=y" >> $config_mak
  echo "#define CONFIG_BRLAPI 1" >> $config_h
  echo "BRLAPI_LIBS=-lbrlapi" >> $config_mak
fi
if test "$bluez" = "yes" ; then
  echo "CONFIG_BLUEZ=y" >> $config_mak
  echo "CONFIG_BLUEZ_CFLAGS=$bluez_cflags" >> $config_mak
  echo "CONFIG_BLUEZ_LIBS=$bluez_libs" >> $config_mak
  echo "#define CONFIG_BLUEZ 1" >> $config_h
fi
if test "$xen" = "yes" ; then
  echo "XEN_LIBS=-lxenstore -lxenctrl -lxenguest" >> $config_mak
fi
if test "$aio" = "yes" ; then
  echo "#define CONFIG_AIO 1" >> $config_h
  echo "CONFIG_AIO=y" >> $config_mak
fi
if test "$io_thread" = "yes" ; then
  echo "CONFIG_IOTHREAD=y" >> $config_mak
  echo "#define CONFIG_IOTHREAD 1" >> $config_h
fi
if test "$blobs" = "yes" ; then
  echo "INSTALL_BLOBS=yes" >> $config_mak
fi
if test "$iovec" = "yes" ; then
  echo "#define HAVE_IOVEC 1" >> $config_h
fi
if test "$preadv" = "yes" ; then
  echo "#define HAVE_PREADV 1" >> $config_h
fi
if test "$fdt" = "yes" ; then
  echo "#define HAVE_FDT 1" >> $config_h
  echo "FDT_LIBS=-lfdt" >> $config_mak
fi
if test "$signalfd" = "yes" ; then
  echo "#define CONFIG_signalfd 1" >> $config_h
fi
if test "$eventfd" = "yes" ; then
  echo "#define CONFIG_eventfd 1" >> $config_h
fi

# XXX: suppress that
if [ "$bsd" = "yes" ] ; then
  echo "#define O_LARGEFILE 0" >> $config_h
  echo "#define MAP_ANONYMOUS MAP_ANON" >> $config_h
  echo "#define HOST_BSD 1" >> $config_h
fi

echo "#define CONFIG_UNAME_RELEASE \"$uname_release\"" >> $config_h

# USB host support
case "$usb" in
linux)
  echo "HOST_USB=linux" >> $config_mak
;;
bsd)
  echo "HOST_USB=bsd" >> $config_mak
;;
*)
  echo "HOST_USB=stub" >> $config_mak
;;
esac

# Determine what linker flags to use to force archive inclusion
check_linker_flags()
{
    w2=
    if test "$2" ; then
	w2=-Wl,$2
    fi
    $cc $ARCH_CFLAGS -o $TMPE $OS_CFLAGS $TMPC -Wl,$1 ${w2} >/dev/null 2>/dev/null
}

cat > $TMPC << EOF
int main(void) { }
EOF
if check_linker_flags --whole-archive --no-whole-archive ; then
    # GNU ld
    echo "ARLIBS_BEGIN=-Wl,--whole-archive" >> $config_mak
    echo "ARLIBS_END=-Wl,--no-whole-archive" >> $config_mak
elif check_linker_flags -z,allextract -z,defaultextract ; then
    # Solaris ld
    echo "ARLIBS_BEGIN=-Wl,-z,allextract" >> $config_mak
    echo "ARLIBS_END=-Wl,-z,defaultextract" >> $config_mak
elif check_linker_flags -all_load ; then
    # Mac OS X
    echo "ARLIBS_BEGIN=-all_load" >> $config_mak
    echo "ARLIBS_END=" >> $config_mak
else
    echo "Error: your linker does not support --whole-archive or -z."
    echo "Please report to qemu-devel@nongnu.org"
    exit 1
fi

if test "$xen" = "yes" ;
    then
    echo "CONFIG_XEN=y" >> $config_mak
fi

# this is a temp hack needed for kvm
if test "$kvm" = "yes" ; then
    echo "KVM_CFLAGS=$kvm_cflags" >> $config_mak
fi

echo "KVM_KMOD=$kvm_kmod" >> $config_mak

tools=
if test `expr "$target_list" : ".*softmmu.*"` != 0 ; then
  tools="qemu-img\$(EXESUF) $tools"
  if [ "$linux" = "yes" ] ; then
      tools="qemu-nbd\$(EXESUF) qemu-io\$(EXESUF) $tools"
  fi
fi
echo "TOOLS=$tools" >> $config_mak

roms=
if test "$cpu" = "i386" -o "$cpu" = "x86_64" ; then
  roms="pc-bios/optionrom"
fi
echo "ROMS=$roms" >> $config_mak

if test -f ${config_h}~ ; then
  if cmp -s $config_h ${config_h}~ ; then
    mv ${config_h}~ $config_h
  else
    rm ${config_h}~
  fi
fi

config_host_mak=${config_mak}

for target in $target_list; do
target_dir="$target"
config_mak=$target_dir/config.mak
config_h=$target_dir/config.h
target_arch2=`echo $target | cut -d '-' -f 1`
target_bigendian="no"
[ "$target_arch2" = "armeb" ] && target_bigendian=yes
[ "$target_arch2" = "m68k" ] && target_bigendian=yes
[ "$target_arch2" = "microblaze" ] && target_bigendian=yes
[ "$target_arch2" = "mips" ] && target_bigendian=yes
[ "$target_arch2" = "mipsn32" ] && target_bigendian=yes
[ "$target_arch2" = "mips64" ] && target_bigendian=yes
[ "$target_arch2" = "ppc" ] && target_bigendian=yes
[ "$target_arch2" = "ppcemb" ] && target_bigendian=yes
[ "$target_arch2" = "ppc64" ] && target_bigendian=yes
[ "$target_arch2" = "ppc64abi32" ] && target_bigendian=yes
[ "$target_arch2" = "sh4eb" ] && target_bigendian=yes
[ "$target_arch2" = "sparc" ] && target_bigendian=yes
[ "$target_arch2" = "sparc64" ] && target_bigendian=yes
[ "$target_arch2" = "sparc32plus" ] && target_bigendian=yes
target_softmmu="no"
target_user_only="no"
target_linux_user="no"
target_darwin_user="no"
target_bsd_user="no"
case "$target" in
  ${target_arch2}-softmmu)
    target_softmmu="yes"
    ;;
  ${target_arch2}-linux-user)
    target_user_only="yes"
    target_linux_user="yes"
    ;;
  ${target_arch2}-darwin-user)
    target_user_only="yes"
    target_darwin_user="yes"
    ;;
  ${target_arch2}-bsd-user)
    target_user_only="yes"
    target_bsd_user="yes"
    ;;
  *)
    echo "ERROR: Target '$target' not recognised"
    exit 1
    ;;
esac

#echo "Creating $config_mak, $config_h and $target_dir/Makefile"

test -f $config_h && mv $config_h ${config_h}~

mkdir -p $target_dir
mkdir -p $target_dir/fpu
mkdir -p $target_dir/tcg
if test "$target" = "arm-linux-user" -o "$target" = "armeb-linux-user" -o "$target" = "arm-bsd-user" -o "$target" = "armeb-bsd-user" ; then
  mkdir -p $target_dir/nwfpe
fi

#
# don't use ln -sf as not all "ln -sf" over write the file/link
#
rm -f $target_dir/Makefile
ln -s $source_path/Makefile.target $target_dir/Makefile


echo "# Automatically generated by configure - do not modify" > $config_mak
echo "/* Automatically generated by configure - do not modify */" > $config_h


echo "include ../config-host.mak" >> $config_mak
echo "#include \"../config-host.h\"" >> $config_h

bflt="no"
elfload32="no"
target_nptl="no"
interp_prefix1=`echo "$interp_prefix" | sed "s/%M/$target_arch2/g"`
echo "#define CONFIG_QEMU_PREFIX \"$interp_prefix1\"" >> $config_h
gdb_xml_files=""
target_kvm="$kvm"

disable_cpu_emulation() {
  if test $cpu_emulation = "no"; then
    echo "#define NO_CPU_EMULATION 1" >> $config_h
    echo "NO_CPU_EMULATION=1" >> $config_mak
  fi
}

configure_kvm() {
  if test "$kvm" = "yes" -a "$target_softmmu" = "yes" -a \
          \( "$cpu" = "i386" -o "$cpu" = "x86_64" -o "$cpu" = "ia64" -o "$cpu" = "powerpc" \); then
    echo "#define USE_KVM 1" >> $config_h
    echo "USE_KVM=1" >> $config_mak
    echo "KVM_CFLAGS=$kvm_cflags" >> $config_mak
    if test $kvm_cap_pit = "yes" ; then
	echo "USE_KVM_PIT=1" >> $config_mak
	echo "#define USE_KVM_PIT 1" >> $config_h
    fi
    if test $kvm_cap_device_assignment = "yes" ; then
	echo "USE_KVM_DEVICE_ASSIGNMENT=1" >> $config_mak
	echo "#define USE_KVM_DEVICE_ASSIGNMENT 1" >> $config_h
    fi
    disable_cpu_emulation
  fi
}

# Make sure the target and host cpus are compatible
<<<<<<< HEAD
if test ! \( "$target_cpu" = "$cpu" -o \
  \( "$target_cpu" = "ppcemb" -a "$cpu" = "ppc" \) -o \
  \( "$target_cpu" = "x86_64" -a "$cpu" = "i386"   \) -o \
  \( "$target_cpu" = "i386"   -a "$cpu" = "x86_64" \) -o \
  \( "$target_cpu" = "ia64"   -a "$cpu" = "ia64" \) \) ; then
=======
if test ! \( "$target_arch2" = "$cpu" -o \
  \( "$target_arch2" = "ppcemb" -a "$cpu" = "ppc" \) -o \
  \( "$target_arch2" = "x86_64" -a "$cpu" = "i386"   \) -o \
  \( "$target_arch2" = "i386"   -a "$cpu" = "x86_64" \) \) ; then
>>>>>>> 600309b6
  target_kvm="no"
fi
# Disable KVM for linux-user
if test "$target_softmmu" = "no" ; then
  target_kvm="no"
fi

case "$target_arch2" in
  i386)
    echo "TARGET_ARCH=i386" >> $config_mak
    echo "#define TARGET_ARCH \"i386\"" >> $config_h
    echo "#define TARGET_I386 1" >> $config_h
    if test $kqemu = "yes" -a "$target_softmmu" = "yes"
    then
      echo "CONFIG_KQEMU=y" >> $config_mak
      echo "#define CONFIG_KQEMU 1" >> $config_h
    fi
    if test "$target_kvm" = "yes" ; then
      echo "USE_KVM=yes" >> $config_mak
      echo "KVM_CFLAGS=$kvm_cflags" >> $config_mak
      echo "#define USE_KVM 1" >> $config_h
    fi
    if test "$xen" = "yes" -a "$target_softmmu" = "yes";
    then
      echo "CONFIG_XEN=y" >> $config_mak
      echo "#define CONFIG_XEN 1" >> $config_h
    fi
    target_phys_bits=32
    configure_kvm
  ;;
  x86_64)
    echo "TARGET_ARCH=x86_64" >> $config_mak
    echo "#define TARGET_ARCH \"x86_64\"" >> $config_h
    echo "#define TARGET_I386 1" >> $config_h
    echo "#define TARGET_X86_64 1" >> $config_h
    if test $kqemu = "yes" -a "$target_softmmu" = "yes" -a $cpu = "x86_64"
    then
      echo "CONFIG_KQEMU=y" >> $config_mak
      echo "#define CONFIG_KQEMU 1" >> $config_h
    fi
    if [ use_upstream_kvm = yes ]; then
    if test "$target_kvm" = "yes" ; then
      echo "USE_KVM=yes" >> $config_mak
      echo "KVM_CFLAGS=$kvm_cflags" >> $config_mak
      echo "#define USE_KVM 1" >> $config_h
    fi
    fi
    if test "$xen" = "yes" -a "$target_softmmu" = "yes"
    then
      echo "CONFIG_XEN=y" >> $config_mak
      echo "#define CONFIG_XEN 1" >> $config_h
    fi
    target_phys_bits=64
    configure_kvm
  ;;
  ia64)
    echo "TARGET_ARCH=ia64" >> $config_mak
    echo "#define TARGET_ARCH \"ia64\"" >> $config_h
    echo "#define TARGET_IA64 1" >> $config_h
    configure_kvm
    target_phys_bits=64
  ;;
  alpha)
    echo "TARGET_ARCH=alpha" >> $config_mak
    echo "#define TARGET_ARCH \"alpha\"" >> $config_h
    echo "#define TARGET_ALPHA 1" >> $config_h
    target_phys_bits=64
  ;;
  arm|armeb)
    echo "TARGET_ARCH=arm" >> $config_mak
    echo "#define TARGET_ARCH \"arm\"" >> $config_h
    echo "#define TARGET_ARM 1" >> $config_h
    bflt="yes"
    target_nptl="yes"
    gdb_xml_files="arm-core.xml arm-vfp.xml arm-vfp3.xml arm-neon.xml"
    target_phys_bits=32
  ;;
  cris)
    echo "TARGET_ARCH=cris" >> $config_mak
    echo "#define TARGET_ARCH \"cris\"" >> $config_h
    echo "#define TARGET_CRIS 1" >> $config_h
    target_nptl="yes"
    target_phys_bits=32
  ;;
  m68k)
    echo "TARGET_ARCH=m68k" >> $config_mak
    echo "#define TARGET_ARCH \"m68k\"" >> $config_h
    echo "#define TARGET_M68K 1" >> $config_h
    bflt="yes"
    gdb_xml_files="cf-core.xml cf-fp.xml"
    target_phys_bits=32
  ;;
  microblaze)
    echo "TARGET_ARCH=microblaze" >> $config_mak
    echo "#define TARGET_ARCH \"microblaze\"" >> $config_h
    echo "#define TARGET_MICROBLAZE 1" >> $config_h
    bflt="yes"
    target_nptl="yes"
    target_phys_bits=32
  ;;
 mips|mipsel)
    echo "TARGET_ARCH=mips" >> $config_mak
    echo "#define TARGET_ARCH \"mips\"" >> $config_h
    echo "#define TARGET_MIPS 1" >> $config_h
    echo "#define TARGET_ABI_MIPSO32 1" >> $config_h
    target_phys_bits=64
  ;;
  mipsn32|mipsn32el)
    echo "TARGET_ARCH=mipsn32" >> $config_mak
    echo "#define TARGET_ARCH \"mipsn32\"" >> $config_h
    echo "#define TARGET_MIPS 1" >> $config_h
    echo "#define TARGET_ABI_MIPSN32 1" >> $config_h
    target_phys_bits=64
  ;;
  mips64|mips64el)
    echo "TARGET_ARCH=mips64" >> $config_mak
    echo "#define TARGET_ARCH \"mips64\"" >> $config_h
    echo "#define TARGET_MIPS 1" >> $config_h
    echo "#define TARGET_MIPS64 1" >> $config_h
    echo "#define TARGET_ABI_MIPSN64 1" >> $config_h
    target_phys_bits=64
  ;;
  ppc)
    echo "TARGET_ARCH=ppc" >> $config_mak
    echo "#define TARGET_ARCH \"ppc\"" >> $config_h
    echo "#define TARGET_PPC 1" >> $config_h
    gdb_xml_files="power-core.xml power-fpu.xml power-altivec.xml power-spe.xml"
    target_phys_bits=32
  ;;
  ppcemb)
    echo "TARGET_ARCH=ppcemb" >> $config_mak
    echo "TARGET_ABI_DIR=ppc" >> $config_mak
    echo "#define TARGET_ARCH \"ppcemb\"" >> $config_h
    echo "#define TARGET_PPC 1" >> $config_h
    echo "#define TARGET_PPCEMB 1" >> $config_h
    if test use_upstream_kvm = yes ; then
    if test "$target_kvm" = "yes" ; then
      echo "CONFIG_KVM=y" >> $config_mak
      echo "KVM_CFLAGS=$kvm_cflags" >> $config_mak
      echo "#define USE_KVM 1" >> $config_h
    fi
    fi
    gdb_xml_files="power-core.xml power-fpu.xml power-altivec.xml power-spe.xml"
    target_phys_bits=64
  ;;
  ppc64)
    echo "TARGET_ARCH=ppc64" >> $config_mak
    echo "TARGET_ABI_DIR=ppc" >> $config_mak
    echo "#define TARGET_ARCH \"ppc64\"" >> $config_h
    echo "#define TARGET_PPC 1" >> $config_h
    echo "#define TARGET_PPC64 1" >> $config_h
    gdb_xml_files="power64-core.xml power-fpu.xml power-altivec.xml power-spe.xml"
    target_phys_bits=64
  ;;
  ppc64abi32)
    echo "TARGET_ARCH=ppc64" >> $config_mak
    echo "TARGET_ABI_DIR=ppc" >> $config_mak
    echo "TARGET_ARCH2=ppc64abi32" >> $config_mak
    echo "#define TARGET_ARCH \"ppc64\"" >> $config_h
    echo "#define TARGET_PPC 1" >> $config_h
    echo "#define TARGET_PPC64 1" >> $config_h
    echo "#define TARGET_ABI32 1" >> $config_h
    gdb_xml_files="power64-core.xml power-fpu.xml power-altivec.xml power-spe.xml"
    target_phys_bits=64
  ;;
  sh4|sh4eb)
    echo "TARGET_ARCH=sh4" >> $config_mak
    echo "#define TARGET_ARCH \"sh4\"" >> $config_h
    echo "#define TARGET_SH4 1" >> $config_h
    bflt="yes"
    target_nptl="yes"
    target_phys_bits=32
  ;;
  sparc)
    echo "TARGET_ARCH=sparc" >> $config_mak
    echo "#define TARGET_ARCH \"sparc\"" >> $config_h
    echo "#define TARGET_SPARC 1" >> $config_h
    target_phys_bits=64
  ;;
  sparc64)
    echo "TARGET_ARCH=sparc64" >> $config_mak
    echo "#define TARGET_ARCH \"sparc64\"" >> $config_h
    echo "#define TARGET_SPARC 1" >> $config_h
    echo "#define TARGET_SPARC64 1" >> $config_h
    elfload32="yes"
    target_phys_bits=64
  ;;
  sparc32plus)
    echo "TARGET_ARCH=sparc64" >> $config_mak
    echo "TARGET_ABI_DIR=sparc" >> $config_mak
    echo "TARGET_ARCH2=sparc32plus" >> $config_mak
    echo "#define TARGET_ARCH \"sparc64\"" >> $config_h
    echo "#define TARGET_SPARC 1" >> $config_h
    echo "#define TARGET_SPARC64 1" >> $config_h
    echo "#define TARGET_ABI32 1" >> $config_h
    target_phys_bits=64
  ;;
  *)
    echo "Unsupported target CPU"
    exit 1
  ;;
esac
if [ $target_phys_bits -lt $hostlongbits ] ; then
  target_phys_bits=$hostlongbits
fi
echo "HWLIB=../libhw$target_phys_bits/libqemuhw$target_phys_bits.a" >> $config_mak
echo "#define TARGET_PHYS_ADDR_BITS $target_phys_bits" >> $config_h
echo "subdir-$target: subdir-libhw$target_phys_bits" >> $config_host_mak
if test "$target_bigendian" = "yes" ; then
  echo "TARGET_WORDS_BIGENDIAN=yes" >> $config_mak
  echo "#define TARGET_WORDS_BIGENDIAN 1" >> $config_h
fi
if test "$target_softmmu" = "yes" ; then
  echo "CONFIG_SOFTMMU=y" >> $config_mak
  echo "#define CONFIG_SOFTMMU 1" >> $config_h
fi
if test "$target_user_only" = "yes" ; then
  echo "CONFIG_USER_ONLY=y" >> $config_mak
  echo "#define CONFIG_USER_ONLY 1" >> $config_h
fi
if test "$target_linux_user" = "yes" ; then
  echo "CONFIG_LINUX_USER=y" >> $config_mak
  echo "#define CONFIG_LINUX_USER 1" >> $config_h
fi
if test "$target_darwin_user" = "yes" ; then
  echo "CONFIG_DARWIN_USER=y" >> $config_mak
  echo "#define CONFIG_DARWIN_USER 1" >> $config_h
fi
list=""
if test ! -z "$gdb_xml_files" ; then
  for x in $gdb_xml_files; do
    list="$list $source_path/gdb-xml/$x"
  done
fi
echo "TARGET_XML_FILES=$list" >> $config_mak

if test "$target_arch2" = "arm" \
     -o "$target_arch2" = "armeb" \
     -o "$target_arch2" = "m68k" \
     -o "$target_arch2" = "microblaze" \
     -o "$target_arch2" = "mips" \
     -o "$target_arch2" = "mipsel" \
     -o "$target_arch2" = "mipsn32" \
     -o "$target_arch2" = "mipsn32el" \
     -o "$target_arch2" = "mips64" \
     -o "$target_arch2" = "mips64el" \
     -o "$target_arch2" = "ppc" \
     -o "$target_arch2" = "ppc64" \
     -o "$target_arch2" = "ppc64abi32" \
     -o "$target_arch2" = "ppcemb" \
     -o "$target_arch2" = "sparc" \
     -o "$target_arch2" = "sparc64" \
     -o "$target_arch2" = "sparc32plus"; then
  echo "CONFIG_SOFTFLOAT=y" >> $config_mak
  echo "#define CONFIG_SOFTFLOAT 1" >> $config_h
fi
if test "$target_user_only" = "yes" -a "$bflt" = "yes"; then
  echo "TARGET_HAS_BFLT=y" >> $config_mak
  echo "#define TARGET_HAS_BFLT 1" >> $config_h
fi
if test "$target_user_only" = "yes" \
        -a "$nptl" = "yes" -a "$target_nptl" = "yes"; then
  echo "#define USE_NPTL 1" >> $config_h
fi
# 32 bit ELF loader in addition to native 64 bit loader?
if test "$target_user_only" = "yes" -a "$elfload32" = "yes"; then
  echo "TARGET_HAS_ELFLOAD32=y" >> $config_mak
  echo "#define TARGET_HAS_ELFLOAD32 1" >> $config_h
fi
if test "$target_bsd_user" = "yes" ; then
  echo "CONFIG_BSD_USER=y" >> $config_mak
  echo "#define CONFIG_BSD_USER 1" >> $config_h
fi

test -f ${config_h}~ && cmp -s $config_h ${config_h}~ && mv ${config_h}~ $config_h

done # for target in $targets

# build tree in object directory if source path is different from current one
if test "$source_path_used" = "yes" ; then
    DIRS="tests tests/cris slirp audio block pc-bios/optionrom"
    FILES="Makefile tests/Makefile"
    FILES="$FILES tests/cris/Makefile tests/cris/.gdbinit"
    FILES="$FILES tests/test-mmap.c"
    FILES="$FILES pc-bios/optionrom/Makefile"
    for dir in $DIRS ; do
            mkdir -p $dir
    done
    # remove the link and recreate it, as not all "ln -sf" overwrite the link
    for f in $FILES ; do
        rm -f $f
        ln -s $source_path/$f $f
    done
fi

for hwlib in 32 64; do
  d=libhw$hwlib
  mkdir -p $d
  rm -f $d/Makefile
  ln -s $source_path/Makefile.hw $d/Makefile
  echo "HWLIB=libqemuhw$hwlib.a" > $d/config.mak
  echo "CPPFLAGS=-DTARGET_PHYS_ADDR_BITS=$hwlib" >> $d/config.mak
done<|MERGE_RESOLUTION|>--- conflicted
+++ resolved
@@ -2141,18 +2141,10 @@
 }
 
 # Make sure the target and host cpus are compatible
-<<<<<<< HEAD
-if test ! \( "$target_cpu" = "$cpu" -o \
-  \( "$target_cpu" = "ppcemb" -a "$cpu" = "ppc" \) -o \
-  \( "$target_cpu" = "x86_64" -a "$cpu" = "i386"   \) -o \
-  \( "$target_cpu" = "i386"   -a "$cpu" = "x86_64" \) -o \
-  \( "$target_cpu" = "ia64"   -a "$cpu" = "ia64" \) \) ; then
-=======
 if test ! \( "$target_arch2" = "$cpu" -o \
   \( "$target_arch2" = "ppcemb" -a "$cpu" = "ppc" \) -o \
   \( "$target_arch2" = "x86_64" -a "$cpu" = "i386"   \) -o \
   \( "$target_arch2" = "i386"   -a "$cpu" = "x86_64" \) \) ; then
->>>>>>> 600309b6
   target_kvm="no"
 fi
 # Disable KVM for linux-user
