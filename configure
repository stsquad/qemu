#!/bin/sh
#
# qemu configure script (c) 2003 Fabrice Bellard
#

# Unset some variables known to interfere with behavior of common tools,
# just as autoconf does.
CLICOLOR_FORCE= GREP_OPTIONS=
unset CLICOLOR_FORCE GREP_OPTIONS

# Don't allow CCACHE, if present, to use cached results of compile tests!
export CCACHE_RECACHE=yes

# Temporary directory used for files created while
# configure runs. Since it is in the build directory
# we can safely blow away any previous version of it
# (and we need not jump through hoops to try to delete
# it when configure exits.)
TMPDIR1="config-temp"
rm -rf "${TMPDIR1}"
mkdir -p "${TMPDIR1}"
if [ $? -ne 0 ]; then
    echo "ERROR: failed to create temporary directory"
    exit 1
fi

TMPB="qemu-conf"
TMPC="${TMPDIR1}/${TMPB}.c"
TMPO="${TMPDIR1}/${TMPB}.o"
TMPCXX="${TMPDIR1}/${TMPB}.cxx"
TMPL="${TMPDIR1}/${TMPB}.lo"
TMPA="${TMPDIR1}/lib${TMPB}.la"
TMPE="${TMPDIR1}/${TMPB}.exe"

rm -f config.log

# Print a helpful header at the top of config.log
echo "# QEMU configure log $(date)" >> config.log
printf "# Configured with:" >> config.log
printf " '%s'" "$0" "$@" >> config.log
echo >> config.log
echo "#" >> config.log

error_exit() {
    echo
    echo "ERROR: $1"
    while test -n "$2"; do
        echo "       $2"
        shift
    done
    echo
    exit 1
}

do_compiler() {
    # Run the compiler, capturing its output to the log. First argument
    # is compiler binary to execute.
    local compiler="$1"
    shift
    echo $compiler "$@" >> config.log
    $compiler "$@" >> config.log 2>&1 || return $?
    # Test passed. If this is an --enable-werror build, rerun
    # the test with -Werror and bail out if it fails. This
    # makes warning-generating-errors in configure test code
    # obvious to developers.
    if test "$werror" != "yes"; then
        return 0
    fi
    # Don't bother rerunning the compile if we were already using -Werror
    case "$*" in
        *-Werror*)
           return 0
        ;;
    esac
    echo $compiler -Werror "$@" >> config.log
    $compiler -Werror "$@" >> config.log 2>&1 && return $?
    error_exit "configure test passed without -Werror but failed with -Werror." \
        "This is probably a bug in the configure script. The failing command" \
        "will be at the bottom of config.log." \
        "You can run configure with --disable-werror to bypass this check."
}

do_cc() {
    do_compiler "$cc" "$@"
}

do_cxx() {
    do_compiler "$cxx" "$@"
}

update_cxxflags() {
    # Set QEMU_CXXFLAGS from QEMU_CFLAGS by filtering out those
    # options which some versions of GCC's C++ compiler complain about
    # because they only make sense for C programs.
    QEMU_CXXFLAGS=
    for arg in $QEMU_CFLAGS; do
        case $arg in
            -Wstrict-prototypes|-Wmissing-prototypes|-Wnested-externs|\
            -Wold-style-declaration|-Wold-style-definition|-Wredundant-decls)
                ;;
            *)
                QEMU_CXXFLAGS=${QEMU_CXXFLAGS:+$QEMU_CXXFLAGS }$arg
                ;;
        esac
    done
}

compile_object() {
  local_cflags="$1"
  do_cc $QEMU_CFLAGS $local_cflags -c -o $TMPO $TMPC
}

compile_prog() {
  local_cflags="$1"
  local_ldflags="$2"
  do_cc $QEMU_CFLAGS $local_cflags -o $TMPE $TMPC $LDFLAGS $local_ldflags
}

# symbolically link $1 to $2.  Portable version of "ln -sf".
symlink() {
  rm -rf "$2"
  mkdir -p "$(dirname "$2")"
  ln -s "$1" "$2"
}

# check whether a command is available to this shell (may be either an
# executable or a builtin)
has() {
    type "$1" >/dev/null 2>&1
}

# search for an executable in PATH
path_of() {
    local_command="$1"
    local_ifs="$IFS"
    local_dir=""

    # pathname has a dir component?
    if [ "${local_command#*/}" != "$local_command" ]; then
        if [ -x "$local_command" ] && [ ! -d "$local_command" ]; then
            echo "$local_command"
            return 0
        fi
    fi
    if [ -z "$local_command" ]; then
        return 1
    fi

    IFS=:
    for local_dir in $PATH; do
        if [ -x "$local_dir/$local_command" ] && [ ! -d "$local_dir/$local_command" ]; then
            echo "$local_dir/$local_command"
            IFS="${local_ifs:-$(printf ' \t\n')}"
            return 0
        fi
    done
    # not found
    IFS="${local_ifs:-$(printf ' \t\n')}"
    return 1
}

have_backend () {
    echo "$trace_backends" | grep "$1" >/dev/null
}

# default parameters
source_path=`dirname "$0"`
cpu=""
iasl="iasl"
interp_prefix="/usr/gnemul/qemu-%M"
static="no"
cross_prefix=""
audio_drv_list=""
block_drv_rw_whitelist=""
block_drv_ro_whitelist=""
host_cc="cc"
libs_softmmu=""
libs_tools=""
audio_pt_int=""
audio_win_int=""
cc_i386=i386-pc-linux-gnu-gcc
libs_qga=""
debug_info="yes"
stack_protector=""

# Don't accept a target_list environment variable.
unset target_list

# Default value for a variable defining feature "foo".
#  * foo="no"  feature will only be used if --enable-foo arg is given
#  * foo=""    feature will be searched for, and if found, will be used
#              unless --disable-foo is given
#  * foo="yes" this value will only be set by --enable-foo flag.
#              feature will searched for,
#              if not found, configure exits with error
#
# Always add --enable-foo and --disable-foo command line args.
# Distributions want to ensure that several features are compiled in, and it
# is impossible without a --enable-foo that exits if a feature is not found.

bluez=""
brlapi=""
curl=""
curses=""
docs=""
fdt=""
netmap="no"
pixman=""
sdl=""
sdlabi="1.2"
virtfs=""
vnc="yes"
sparse="no"
uuid=""
vde=""
vnc_sasl=""
vnc_jpeg=""
vnc_png=""
xen=""
xen_ctrl_version=""
xen_pv_domain_build="no"
xen_pci_passthrough=""
linux_aio=""
cap_ng=""
attr=""
libattr=""
xfs=""

vhost_net="no"
vhost_scsi="no"
kvm="no"
rdma=""
gprof="no"
debug_tcg="no"
debug="no"
fortify_source=""
strip_opt="yes"
tcg_interpreter="no"
bigendian="no"
mingw32="no"
gcov="no"
gcov_tool="gcov"
EXESUF=""
DSOSUF=".so"
LDFLAGS_SHARED="-shared"
modules="no"
prefix="/usr/local"
mandir="\${prefix}/share/man"
datadir="\${prefix}/share"
qemu_docdir="\${prefix}/share/doc/qemu"
bindir="\${prefix}/bin"
libdir="\${prefix}/lib"
libexecdir="\${prefix}/libexec"
includedir="\${prefix}/include"
sysconfdir="\${prefix}/etc"
local_statedir="\${prefix}/var"
confsuffix="/qemu"
slirp="yes"
oss_lib=""
bsd="no"
linux="no"
solaris="no"
profiler="no"
cocoa="no"
softmmu="yes"
linux_user="no"
bsd_user="no"
aix="no"
blobs="yes"
pkgversion=""
pie=""
zero_malloc=""
qom_cast_debug="yes"
trace_backends="log"
trace_file="trace"
spice=""
rbd=""
smartcard=""
libusb=""
usb_redir=""
opengl=""
opengl_dmabuf="no"
avx2_opt="no"
zlib="yes"
lzo=""
snappy=""
bzip2=""
guest_agent=""
guest_agent_with_vss="no"
guest_agent_ntddscsi="no"
guest_agent_msi=""
vss_win32_sdk=""
win_sdk="no"
want_tools="yes"
libiscsi=""
libnfs=""
coroutine=""
coroutine_pool=""
seccomp=""
glusterfs=""
glusterfs_xlator_opt="no"
glusterfs_discard="no"
glusterfs_zerofill="no"
archipelago="no"
gtk=""
gtkabi=""
gtk_gl="no"
gnutls=""
gnutls_hash=""
gnutls_rnd=""
nettle=""
nettle_kdf="no"
gcrypt=""
gcrypt_kdf="no"
vte=""
virglrenderer=""
tpm="yes"
libssh2=""
vhdx=""
numa=""
tcmalloc="no"
jemalloc="no"

# --- [GNU ARM Eclipse] ---
gnuarmeclipse="no"
branding_message=""
semihosting_native="no"
verbose="no"
# --- [GNU ARM Eclipse] ---

# parse CC options first
for opt do
  optarg=`expr "x$opt" : 'x[^=]*=\(.*\)'`
  case "$opt" in
  --cross-prefix=*) cross_prefix="$optarg"
  ;;
  --cc=*) CC="$optarg"
  ;;
  --cxx=*) CXX="$optarg"
  ;;
  --source-path=*) source_path="$optarg"
  ;;
  --cpu=*) cpu="$optarg"
  ;;
  --extra-cflags=*) QEMU_CFLAGS="$QEMU_CFLAGS $optarg"
                    EXTRA_CFLAGS="$optarg"
  ;;
  --extra-ldflags=*) LDFLAGS="$LDFLAGS $optarg"
                     EXTRA_LDFLAGS="$optarg"
  ;;
  --enable-debug-info) debug_info="yes"
  ;;
  --disable-debug-info) debug_info="no"
  ;;
  esac
done
# OS specific
# Using uname is really, really broken.  Once we have the right set of checks
# we can eliminate its usage altogether.

# Preferred compiler:
#  ${CC} (if set)
#  ${cross_prefix}gcc (if cross-prefix specified)
#  system compiler
if test -z "${CC}${cross_prefix}"; then
  cc="$host_cc"
else
  cc="${CC-${cross_prefix}gcc}"
fi

if test -z "${CXX}${cross_prefix}"; then
  cxx="c++"
else
  cxx="${CXX-${cross_prefix}g++}"
fi

ar="${AR-${cross_prefix}ar}"
as="${AS-${cross_prefix}as}"
cpp="${CPP-$cc -E}"
objcopy="${OBJCOPY-${cross_prefix}objcopy}"
ld="${LD-${cross_prefix}ld}"
nm="${NM-${cross_prefix}nm}"
strip="${STRIP-${cross_prefix}strip}"
windres="${WINDRES-${cross_prefix}windres}"
pkg_config_exe="${PKG_CONFIG-${cross_prefix}pkg-config}"
query_pkg_config() {
    "${pkg_config_exe}" ${QEMU_PKG_CONFIG_FLAGS} "$@"
}
pkg_config=query_pkg_config
sdl_config="${SDL_CONFIG-${cross_prefix}sdl-config}"
sdl2_config="${SDL2_CONFIG-${cross_prefix}sdl2-config}"

# If the user hasn't specified ARFLAGS, default to 'rv', just as make does.
ARFLAGS="${ARFLAGS-rv}"

# default flags for all hosts
QEMU_CFLAGS="-fno-strict-aliasing -fno-common $QEMU_CFLAGS"
QEMU_CFLAGS="-Wall -Wundef -Wwrite-strings -Wmissing-prototypes $QEMU_CFLAGS"
QEMU_CFLAGS="-Wstrict-prototypes -Wredundant-decls $QEMU_CFLAGS"
QEMU_CFLAGS="-D_GNU_SOURCE -D_FILE_OFFSET_BITS=64 -D_LARGEFILE_SOURCE $QEMU_CFLAGS"
QEMU_INCLUDES="-I. -I\$(SRC_PATH) -I\$(SRC_PATH)/include"
if test "$debug_info" = "yes"; then
    CFLAGS="-g $CFLAGS"
    LDFLAGS="-g $LDFLAGS"
fi

# make source path absolute
source_path=`cd "$source_path"; pwd`

# running configure in the source tree?
# we know that's the case if configure is there.
if test -f "./configure"; then
    pwd_is_source_path="y"
else
    pwd_is_source_path="n"
fi

check_define() {
cat > $TMPC <<EOF
#if !defined($1)
#error $1 not defined
#endif
int main(void) { return 0; }
EOF
  compile_object
}

check_include() {
cat > $TMPC <<EOF
#include <$1>
int main(void) { return 0; }
EOF
  compile_object
}

write_c_skeleton() {
    cat > $TMPC <<EOF
int main(void) { return 0; }
EOF
}

if check_define __linux__ ; then
  targetos="Linux"
elif check_define _WIN32 ; then
  targetos='MINGW32'
elif check_define __OpenBSD__ ; then
  targetos='OpenBSD'
elif check_define __sun__ ; then
  targetos='SunOS'
elif check_define __HAIKU__ ; then
  targetos='Haiku'
else
  targetos=`uname -s`
fi

# Some host OSes need non-standard checks for which CPU to use.
# Note that these checks are broken for cross-compilation: if you're
# cross-compiling to one of these OSes then you'll need to specify
# the correct CPU with the --cpu option.
case $targetos in
Darwin)
  # on Leopard most of the system is 32-bit, so we have to ask the kernel if we can
  # run 64-bit userspace code.
  # If the user didn't specify a CPU explicitly and the kernel says this is
  # 64 bit hw, then assume x86_64. Otherwise fall through to the usual detection code.
  if test -z "$cpu" && test "$(sysctl -n hw.optional.x86_64)" = "1"; then
    cpu="x86_64"
  fi
  ;;
SunOS)
  # `uname -m` returns i86pc even on an x86_64 box, so default based on isainfo
  if test -z "$cpu" && test "$(isainfo -k)" = "amd64"; then
    cpu="x86_64"
  fi
esac

if test ! -z "$cpu" ; then
  # command line argument
  :
elif check_define __i386__ ; then
  cpu="i386"
elif check_define __x86_64__ ; then
  if check_define __ILP32__ ; then
    cpu="x32"
  else
    cpu="x86_64"
  fi
elif check_define __sparc__ ; then
  if check_define __arch64__ ; then
    cpu="sparc64"
  else
    cpu="sparc"
  fi
elif check_define _ARCH_PPC ; then
  if check_define _ARCH_PPC64 ; then
    cpu="ppc64"
  else
    cpu="ppc"
  fi
elif check_define __mips__ ; then
  cpu="mips"
elif check_define __ia64__ ; then
  cpu="ia64"
elif check_define __s390__ ; then
  if check_define __s390x__ ; then
    cpu="s390x"
  else
    cpu="s390"
  fi
elif check_define __arm__ ; then
  cpu="arm"
elif check_define __aarch64__ ; then
  cpu="aarch64"
elif check_define __hppa__ ; then
  cpu="hppa"
else
  cpu=`uname -m`
fi

ARCH=
# Normalise host CPU name and set ARCH.
# Note that this case should only have supported host CPUs, not guests.
case "$cpu" in
  ia64|ppc|ppc64|s390|s390x|sparc64|x32)
    cpu="$cpu"
  ;;
  i386|i486|i586|i686|i86pc|BePC)
    cpu="i386"
  ;;
  x86_64|amd64)
    cpu="x86_64"
  ;;
  armv*b|armv*l|arm)
    cpu="arm"
  ;;
  aarch64)
    cpu="aarch64"
  ;;
  mips*)
    cpu="mips"
  ;;
  sparc|sun4[cdmuv])
    cpu="sparc"
  ;;
  *)
    # This will result in either an error or falling back to TCI later
    ARCH=unknown
  ;;
esac
if test -z "$ARCH"; then
  ARCH="$cpu"
fi

# OS specific

# host *BSD for user mode
HOST_VARIANT_DIR=""

case $targetos in
CYGWIN*)
  mingw32="yes"
  QEMU_CFLAGS="-mno-cygwin $QEMU_CFLAGS"
  audio_possible_drivers="sdl"
  audio_drv_list="sdl"
;;
MINGW32*)
  mingw32="yes"
  audio_possible_drivers="dsound sdl"
  if check_include dsound.h; then
    audio_drv_list="dsound"
  else
    audio_drv_list=""
  fi
;;
GNU/kFreeBSD)
  bsd="yes"
  audio_drv_list="oss"
  audio_possible_drivers="oss sdl pa"
;;
FreeBSD)
  bsd="yes"
  make="${MAKE-gmake}"
  audio_drv_list="oss"
  audio_possible_drivers="oss sdl pa"
  # needed for kinfo_getvmmap(3) in libutil.h
  LIBS="-lutil $LIBS"
  netmap=""  # enable netmap autodetect
  HOST_VARIANT_DIR="freebsd"
;;
DragonFly)
  bsd="yes"
  make="${MAKE-gmake}"
  audio_drv_list="oss"
  audio_possible_drivers="oss sdl pa"
  HOST_VARIANT_DIR="dragonfly"
;;
NetBSD)
  bsd="yes"
  make="${MAKE-gmake}"
  audio_drv_list="oss"
  audio_possible_drivers="oss sdl"
  oss_lib="-lossaudio"
  HOST_VARIANT_DIR="netbsd"
;;
OpenBSD)
  bsd="yes"
  make="${MAKE-gmake}"
  audio_drv_list="sdl"
  audio_possible_drivers="sdl"
  HOST_VARIANT_DIR="openbsd"
;;
Darwin)
  bsd="yes"
  darwin="yes"
  LDFLAGS_SHARED="-bundle -undefined dynamic_lookup"
  if [ "$cpu" = "x86_64" ] ; then
    QEMU_CFLAGS="-arch x86_64 $QEMU_CFLAGS"
    LDFLAGS="-arch x86_64 $LDFLAGS"
  fi
  cocoa="yes"
  audio_drv_list="coreaudio"
  audio_possible_drivers="coreaudio sdl"
  LDFLAGS="-framework CoreFoundation -framework IOKit $LDFLAGS"
  libs_softmmu="-F/System/Library/Frameworks -framework Cocoa -framework IOKit $libs_softmmu"
  # Disable attempts to use ObjectiveC features in os/object.h since they
  # won't work when we're compiling with gcc as a C compiler.
  QEMU_CFLAGS="-DOS_OBJECT_USE_OBJC=0 $QEMU_CFLAGS"
  HOST_VARIANT_DIR="darwin"
;;
SunOS)
  solaris="yes"
  make="${MAKE-gmake}"
  install="${INSTALL-ginstall}"
  ld="gld"
  smbd="${SMBD-/usr/sfw/sbin/smbd}"
  needs_libsunmath="no"
  solarisrev=`uname -r | cut -f2 -d.`
  if [ "$cpu" = "i386" -o "$cpu" = "x86_64" ] ; then
    if test "$solarisrev" -le 9 ; then
      if test -f /opt/SUNWspro/prod/lib/libsunmath.so.1; then
        needs_libsunmath="yes"
        QEMU_CFLAGS="-I/opt/SUNWspro/prod/include/cc $QEMU_CFLAGS"
        LDFLAGS="-L/opt/SUNWspro/prod/lib -R/opt/SUNWspro/prod/lib $LDFLAGS"
        LIBS="-lsunmath $LIBS"
      else
        error_exit "QEMU will not link correctly on Solaris 8/X86 or 9/x86 without" \
            "libsunmath from the Sun Studio compilers tools, due to a lack of" \
            "C99 math features in libm.so in Solaris 8/x86 and Solaris 9/x86" \
            "Studio 11 can be downloaded from www.sun.com."
      fi
    fi
  fi
  if test -f /usr/include/sys/soundcard.h ; then
    audio_drv_list="oss"
  fi
  audio_possible_drivers="oss sdl"
# needed for CMSG_ macros in sys/socket.h
  QEMU_CFLAGS="-D_XOPEN_SOURCE=600 $QEMU_CFLAGS"
# needed for TIOCWIN* defines in termios.h
  QEMU_CFLAGS="-D__EXTENSIONS__ $QEMU_CFLAGS"
  QEMU_CFLAGS="-std=gnu99 $QEMU_CFLAGS"
  solarisnetlibs="-lsocket -lnsl -lresolv"
  LIBS="$solarisnetlibs $LIBS"
  libs_qga="$solarisnetlibs $libs_qga"
;;
AIX)
  aix="yes"
  make="${MAKE-gmake}"
;;
Haiku)
  haiku="yes"
  QEMU_CFLAGS="-DB_USE_POSITIVE_POSIX_ERRORS $QEMU_CFLAGS"
  LIBS="-lposix_error_mapper -lnetwork $LIBS"
;;
*)
  audio_drv_list="oss"
  audio_possible_drivers="oss alsa sdl pa"
  linux="yes"
  linux_user="yes"
  kvm="yes"
  vhost_net="yes"
  vhost_scsi="yes"
  QEMU_INCLUDES="-I\$(SRC_PATH)/linux-headers -I$(pwd)/linux-headers $QEMU_INCLUDES"
;;
esac

if [ "$bsd" = "yes" ] ; then
  if [ "$darwin" != "yes" ] ; then
    bsd_user="yes"
  fi
fi

: ${make=${MAKE-make}}
: ${install=${INSTALL-install}}
: ${python=${PYTHON-python}}
: ${smbd=${SMBD-/usr/sbin/smbd}}

# Default objcc to clang if available, otherwise use CC
if has clang; then
  objcc=clang
else
  objcc="$cc"
fi

if test "$mingw32" = "yes" ; then
  EXESUF=".exe"
  DSOSUF=".dll"
  QEMU_CFLAGS="-DWIN32_LEAN_AND_MEAN -DWINVER=0x501 $QEMU_CFLAGS"
  # enable C99/POSIX format strings (needs mingw32-runtime 3.15 or later)
  QEMU_CFLAGS="-D__USE_MINGW_ANSI_STDIO=1 $QEMU_CFLAGS"
  # MinGW needs -mthreads for TLS and macro _MT.
  QEMU_CFLAGS="-mthreads $QEMU_CFLAGS"
  LIBS="-lwinmm -lws2_32 -liphlpapi $LIBS"
  write_c_skeleton;
  if compile_prog "" "-liberty" ; then
    LIBS="-liberty $LIBS"
  fi
  prefix="c:/Program Files/QEMU"
  mandir="\${prefix}"
  datadir="\${prefix}"
  qemu_docdir="\${prefix}"
  bindir="\${prefix}"
  sysconfdir="\${prefix}"
  local_statedir=
  confsuffix=""
  libs_qga="-lws2_32 -lwinmm -lpowrprof -liphlpapi -lnetapi32 $libs_qga"
fi

werror=""

for opt do
optarg=`expr "x$opt" : 'x[^=]*=\(.*\)'`
case $opt in
  --target-list=*) target_list="$optarg"
  ;;
esac
done

# --- [GNU ARM Eclipse] ---
case $target_list in
  gnuarmeclipse-softmmu)
    gnuarmeclipse="yes"
    semihosting_native="yes"
    verbose="yes"
    branding_message="GNU ARM Eclipse"
    # convenience defs
    debug_tcg="yes"
    debug="yes"
    strip_opt="no"
    gtk="no"
    vnc="no"
    sdl="yes"
    cocoa="no"
    xen="no"
    audio_drv_list=""
    blobs="no"
    vhdx="no"
    uuid="no"
    curses="no"
    curl="no"
    tpm="no"
    want_tools="no"
    guest_agent="no"
    bzip2="no"
    libusb="no"
    # fdt="no" # it fails
    ;;
esac
# --- [GNU ARM Eclipse] ---

for opt do
  optarg=`expr "x$opt" : 'x[^=]*=\(.*\)'`
  case "$opt" in
  --help|-h) show_help=yes
  ;;
  --version|-V) exec cat $source_path/VERSION
  ;;
  --prefix=*) prefix="$optarg"
  ;;
  --interp-prefix=*) interp_prefix="$optarg"
  ;;
  --source-path=*)
  ;;
  --cross-prefix=*)
  ;;
  --cc=*)
  ;;
  --host-cc=*) host_cc="$optarg"
  ;;
  --cxx=*)
  ;;
  --iasl=*) iasl="$optarg"
  ;;
  --objcc=*) objcc="$optarg"
  ;;
  --make=*) make="$optarg"
  ;;
  --install=*) install="$optarg"
  ;;
  --python=*) python="$optarg"
  ;;
  --gcov=*) gcov_tool="$optarg"
  ;;
  --smbd=*) smbd="$optarg"
  ;;
  --extra-cflags=*)
  ;;
  --extra-ldflags=*)
  ;;
  --enable-debug-info)
  ;;
  --disable-debug-info)
  ;;
  --enable-modules)
      modules="yes"
  ;;
  --disable-modules)
      modules="no"
  ;;
  --cpu=*)
  ;;
  --target-list=*) target_list="$optarg"
  ;;
  --enable-trace-backends=*) trace_backends="$optarg"
  ;;
  # XXX: backwards compatibility
  --enable-trace-backend=*) trace_backends="$optarg"
  ;;
  --with-trace-file=*) trace_file="$optarg"
  ;;
  --enable-gprof) gprof="yes"
  ;;
  --enable-gcov) gcov="yes"
  ;;
  --static)
    static="yes"
    LDFLAGS="-static $LDFLAGS"
    QEMU_PKG_CONFIG_FLAGS="--static $QEMU_PKG_CONFIG_FLAGS"
  ;;
  --mandir=*) mandir="$optarg"
  ;;
  --bindir=*) bindir="$optarg"
  ;;
  --libdir=*) libdir="$optarg"
  ;;
  --libexecdir=*) libexecdir="$optarg"
  ;;
  --includedir=*) includedir="$optarg"
  ;;
  --datadir=*) datadir="$optarg"
  ;;
  --with-confsuffix=*) confsuffix="$optarg"
  ;;
  --docdir=*) qemu_docdir="$optarg"
  ;;
  --sysconfdir=*) sysconfdir="$optarg"
  ;;
  --localstatedir=*) local_statedir="$optarg"
  ;;
  --sbindir=*|--sharedstatedir=*|\
  --oldincludedir=*|--datarootdir=*|--infodir=*|--localedir=*|\
  --htmldir=*|--dvidir=*|--pdfdir=*|--psdir=*)
    # These switches are silently ignored, for compatibility with
    # autoconf-generated configure scripts. This allows QEMU's
    # configure to be used by RPM and similar macros that set
    # lots of directory switches by default.
  ;;
  --with-system-pixman) pixman="system"
  ;;
  --without-system-pixman) pixman="internal"
  ;;
  --without-pixman) pixman="none"
  ;;
  --disable-sdl) sdl="no"
  ;;
  --enable-sdl) sdl="yes"
  ;;
  --with-sdlabi=*) sdlabi="$optarg"
  ;;
  --disable-qom-cast-debug) qom_cast_debug="no"
  ;;
  --enable-qom-cast-debug) qom_cast_debug="yes"
  ;;
  --disable-virtfs) virtfs="no"
  ;;
  --enable-virtfs) virtfs="yes"
  ;;
  --disable-vnc) vnc="no"
  ;;
  --enable-vnc) vnc="yes"
  ;;
  --oss-lib=*) oss_lib="$optarg"
  ;;
  --audio-drv-list=*) audio_drv_list="$optarg"
  ;;
  --block-drv-rw-whitelist=*|--block-drv-whitelist=*) block_drv_rw_whitelist=`echo "$optarg" | sed -e 's/,/ /g'`
  ;;
  --block-drv-ro-whitelist=*) block_drv_ro_whitelist=`echo "$optarg" | sed -e 's/,/ /g'`
  ;;
  --enable-debug-tcg) debug_tcg="yes"
  ;;
  --disable-debug-tcg) debug_tcg="no"
  ;;
  --enable-debug)
      # Enable debugging options that aren't excessively noisy
      debug_tcg="yes"
      debug="yes"
      strip_opt="no"
      fortify_source="no"
  ;;
  --enable-sparse) sparse="yes"
  ;;
  --disable-sparse) sparse="no"
  ;;
  --disable-strip) strip_opt="no"
  ;;
  --disable-vnc-sasl) vnc_sasl="no"
  ;;
  --enable-vnc-sasl) vnc_sasl="yes"
  ;;
  --disable-vnc-jpeg) vnc_jpeg="no"
  ;;
  --enable-vnc-jpeg) vnc_jpeg="yes"
  ;;
  --disable-vnc-png) vnc_png="no"
  ;;
  --enable-vnc-png) vnc_png="yes"
  ;;
  --disable-slirp) slirp="no"
  ;;
  --disable-uuid) uuid="no"
  ;;
  --enable-uuid) uuid="yes"
  ;;
  --disable-vde) vde="no"
  ;;
  --enable-vde) vde="yes"
  ;;
  --disable-netmap) netmap="no"
  ;;
  --enable-netmap) netmap="yes"
  ;;
  --disable-xen) xen="no"
  ;;
  --enable-xen) xen="yes"
  ;;
  --disable-xen-pci-passthrough) xen_pci_passthrough="no"
  ;;
  --enable-xen-pci-passthrough) xen_pci_passthrough="yes"
  ;;
  --disable-xen-pv-domain-build) xen_pv_domain_build="no"
  ;;
  --enable-xen-pv-domain-build) xen_pv_domain_build="yes"
  ;;
  --disable-brlapi) brlapi="no"
  ;;
  --enable-brlapi) brlapi="yes"
  ;;
  --disable-bluez) bluez="no"
  ;;
  --enable-bluez) bluez="yes"
  ;;
  --disable-kvm) kvm="no"
  ;;
  --enable-kvm) kvm="yes"
  ;;
  --disable-tcg-interpreter) tcg_interpreter="no"
  ;;
  --enable-tcg-interpreter) tcg_interpreter="yes"
  ;;
  --disable-cap-ng)  cap_ng="no"
  ;;
  --enable-cap-ng) cap_ng="yes"
  ;;
  --disable-spice) spice="no"
  ;;
  --enable-spice) spice="yes"
  ;;
  --disable-libiscsi) libiscsi="no"
  ;;
  --enable-libiscsi) libiscsi="yes"
  ;;
  --disable-libnfs) libnfs="no"
  ;;
  --enable-libnfs) libnfs="yes"
  ;;
  --enable-profiler) profiler="yes"
  ;;
  --disable-cocoa) cocoa="no"
  ;;
  --enable-cocoa)
      cocoa="yes" ;
      audio_drv_list="coreaudio `echo $audio_drv_list | sed s,coreaudio,,g`"
  ;;
  --disable-system) softmmu="no"
  ;;
  --enable-system) softmmu="yes"
  ;;
  --disable-user)
      linux_user="no" ;
      bsd_user="no" ;
  ;;
  --enable-user) ;;
  --disable-linux-user) linux_user="no"
  ;;
  --enable-linux-user) linux_user="yes"
  ;;
  --disable-bsd-user) bsd_user="no"
  ;;
  --enable-bsd-user) bsd_user="yes"
  ;;
  --enable-pie) pie="yes"
  ;;
  --disable-pie) pie="no"
  ;;
  --enable-werror) werror="yes"
  ;;
  --disable-werror) werror="no"
  ;;
  --enable-stack-protector) stack_protector="yes"
  ;;
  --disable-stack-protector) stack_protector="no"
  ;;
  --disable-curses) curses="no"
  ;;
  --enable-curses) curses="yes"
  ;;
  --disable-curl) curl="no"
  ;;
  --enable-curl) curl="yes"
  ;;
  --disable-fdt) fdt="no"
  ;;
  --enable-fdt) fdt="yes"
  ;;
  --disable-linux-aio) linux_aio="no"
  ;;
  --enable-linux-aio) linux_aio="yes"
  ;;
  --disable-attr) attr="no"
  ;;
  --enable-attr) attr="yes"
  ;;
  --disable-blobs) blobs="no"
  ;;
  --with-pkgversion=*) pkgversion=" ($optarg)"
  ;;
  --with-coroutine=*) coroutine="$optarg"
  ;;
  --disable-coroutine-pool) coroutine_pool="no"
  ;;
  --enable-coroutine-pool) coroutine_pool="yes"
  ;;
  --disable-docs) docs="no"
  ;;
  --enable-docs) docs="yes"
  ;;
  --disable-vhost-net) vhost_net="no"
  ;;
  --enable-vhost-net) vhost_net="yes"
  ;;
  --disable-vhost-scsi) vhost_scsi="no"
  ;;
  --enable-vhost-scsi) vhost_scsi="yes"
  ;;
  --disable-opengl) opengl="no"
  ;;
  --enable-opengl) opengl="yes"
  ;;
  --disable-rbd) rbd="no"
  ;;
  --enable-rbd) rbd="yes"
  ;;
  --disable-xfsctl) xfs="no"
  ;;
  --enable-xfsctl) xfs="yes"
  ;;
  --disable-smartcard) smartcard="no"
  ;;
  --enable-smartcard) smartcard="yes"
  ;;
  --disable-libusb) libusb="no"
  ;;
  --enable-libusb) libusb="yes"
  ;;
  --disable-usb-redir) usb_redir="no"
  ;;
  --enable-usb-redir) usb_redir="yes"
  ;;
  --disable-zlib-test) zlib="no"
  ;;
  --disable-lzo) lzo="no"
  ;;
  --enable-lzo) lzo="yes"
  ;;
  --disable-snappy) snappy="no"
  ;;
  --enable-snappy) snappy="yes"
  ;;
  --disable-bzip2) bzip2="no"
  ;;
  --enable-bzip2) bzip2="yes"
  ;;
  --enable-guest-agent) guest_agent="yes"
  ;;
  --disable-guest-agent) guest_agent="no"
  ;;
  --enable-guest-agent-msi) guest_agent_msi="yes"
  ;;
  --disable-guest-agent-msi) guest_agent_msi="no"
  ;;
  --with-vss-sdk) vss_win32_sdk=""
  ;;
  --with-vss-sdk=*) vss_win32_sdk="$optarg"
  ;;
  --without-vss-sdk) vss_win32_sdk="no"
  ;;
  --with-win-sdk) win_sdk=""
  ;;
  --with-win-sdk=*) win_sdk="$optarg"
  ;;
  --without-win-sdk) win_sdk="no"
  ;;
  --enable-tools) want_tools="yes"
  ;;
  --disable-tools) want_tools="no"
  ;;
  --enable-seccomp) seccomp="yes"
  ;;
  --disable-seccomp) seccomp="no"
  ;;
  --disable-glusterfs) glusterfs="no"
  ;;
  --enable-glusterfs) glusterfs="yes"
  ;;
  --disable-archipelago) archipelago="no"
  ;;
  --enable-archipelago) archipelago="yes"
  ;;
  --disable-virtio-blk-data-plane|--enable-virtio-blk-data-plane)
      echo "$0: $opt is obsolete, virtio-blk data-plane is always on" >&2
  ;;
  --disable-gtk) gtk="no"
  ;;
  --enable-gtk) gtk="yes"
  ;;
  --disable-gnutls) gnutls="no"
  ;;
  --enable-gnutls) gnutls="yes"
  ;;
  --disable-nettle) nettle="no"
  ;;
  --enable-nettle) nettle="yes"
  ;;
  --disable-gcrypt) gcrypt="no"
  ;;
  --enable-gcrypt) gcrypt="yes"
  ;;
  --enable-rdma) rdma="yes"
  ;;
  --disable-rdma) rdma="no"
  ;;
  --with-gtkabi=*) gtkabi="$optarg"
  ;;
  --disable-vte) vte="no"
  ;;
  --enable-vte) vte="yes"
  ;;
  --disable-virglrenderer) virglrenderer="no"
  ;;
  --enable-virglrenderer) virglrenderer="yes"
  ;;
  --disable-tpm) tpm="no"
  ;;
  --enable-tpm) tpm="yes"
  ;;
  --disable-libssh2) libssh2="no"
  ;;
  --enable-libssh2) libssh2="yes"
  ;;
  --enable-vhdx) vhdx="yes"
  ;;
  --disable-vhdx) vhdx="no"
  ;;
  --disable-numa) numa="no"
  ;;
  --enable-numa) numa="yes"
  ;;
  --disable-tcmalloc) tcmalloc="no"
  ;;
  --enable-tcmalloc) tcmalloc="yes"
  ;;
  --disable-jemalloc) jemalloc="no"
  ;;
  --enable-jemalloc) jemalloc="yes"
  ;;
  *)
      echo "ERROR: unknown option $opt"
      echo "Try '$0 --help' for more information"
      exit 1
  ;;
  esac
done

if ! has $python; then
  error_exit "Python not found. Use --python=/path/to/python"
fi

# Note that if the Python conditional here evaluates True we will exit
# with status 1 which is a shell 'false' value.
if ! $python -c 'import sys; sys.exit(sys.version_info < (2,6) or sys.version_info >= (3,))'; then
  error_exit "Cannot use '$python', Python 2.6 or later is required." \
      "Note that Python 3 or later is not yet supported." \
      "Use --python=/path/to/python to specify a supported Python."
fi

# Suppress writing compiled files
python="$python -B"

case "$cpu" in
    ppc)
           CPU_CFLAGS="-m32"
           LDFLAGS="-m32 $LDFLAGS"
           ;;
    ppc64)
           CPU_CFLAGS="-m64"
           LDFLAGS="-m64 $LDFLAGS"
           ;;
    sparc)
           LDFLAGS="-m32 $LDFLAGS"
           CPU_CFLAGS="-m32 -mcpu=ultrasparc"
           ;;
    sparc64)
           LDFLAGS="-m64 $LDFLAGS"
           CPU_CFLAGS="-m64 -mcpu=ultrasparc"
           ;;
    s390)
           CPU_CFLAGS="-m31"
           LDFLAGS="-m31 $LDFLAGS"
           ;;
    s390x)
           CPU_CFLAGS="-m64"
           LDFLAGS="-m64 $LDFLAGS"
           ;;
    i386)
           CPU_CFLAGS="-m32"
           LDFLAGS="-m32 $LDFLAGS"
           cc_i386='$(CC) -m32'
           ;;
    x86_64)
           CPU_CFLAGS="-m64"
           LDFLAGS="-m64 $LDFLAGS"
           cc_i386='$(CC) -m32'
           ;;
    x32)
           CPU_CFLAGS="-mx32"
           LDFLAGS="-mx32 $LDFLAGS"
           cc_i386='$(CC) -m32'
           ;;
    # No special flags required for other host CPUs
esac

QEMU_CFLAGS="$CPU_CFLAGS $QEMU_CFLAGS"
EXTRA_CFLAGS="$CPU_CFLAGS $EXTRA_CFLAGS"

default_target_list=""

mak_wilds=""

if [ "$softmmu" = "yes" ]; then
    mak_wilds="${mak_wilds} $source_path/default-configs/*-softmmu.mak"
fi
if [ "$linux_user" = "yes" ]; then
    mak_wilds="${mak_wilds} $source_path/default-configs/*-linux-user.mak"
fi
if [ "$bsd_user" = "yes" ]; then
    mak_wilds="${mak_wilds} $source_path/default-configs/*-bsd-user.mak"
fi

for config in $mak_wilds; do
    default_target_list="${default_target_list} $(basename "$config" .mak)"
done

if test x"$show_help" = x"yes" ; then
cat << EOF

Usage: configure [options]
Options: [defaults in brackets after descriptions]

Standard options:
  --help                   print this message
  --prefix=PREFIX          install in PREFIX [$prefix]
  --interp-prefix=PREFIX   where to find shared libraries, etc.
                           use %M for cpu name [$interp_prefix]
  --target-list=LIST       set target list (default: build everything)
$(echo Available targets: $default_target_list | \
  fold -s -w 53 | sed -e 's/^/                           /')

Advanced options (experts only):
  --source-path=PATH       path of source code [$source_path]
  --cross-prefix=PREFIX    use PREFIX for compile tools [$cross_prefix]
  --cc=CC                  use C compiler CC [$cc]
  --iasl=IASL              use ACPI compiler IASL [$iasl]
  --host-cc=CC             use C compiler CC [$host_cc] for code run at
                           build time
  --cxx=CXX                use C++ compiler CXX [$cxx]
  --objcc=OBJCC            use Objective-C compiler OBJCC [$objcc]
  --extra-cflags=CFLAGS    append extra C compiler flags QEMU_CFLAGS
  --extra-ldflags=LDFLAGS  append extra linker flags LDFLAGS
  --make=MAKE              use specified make [$make]
  --install=INSTALL        use specified install [$install]
  --python=PYTHON          use specified python [$python]
  --smbd=SMBD              use specified smbd [$smbd]
  --static                 enable static build [$static]
  --mandir=PATH            install man pages in PATH
  --datadir=PATH           install firmware in PATH$confsuffix
  --docdir=PATH            install documentation in PATH$confsuffix
  --bindir=PATH            install binaries in PATH
  --libdir=PATH            install libraries in PATH
  --sysconfdir=PATH        install config in PATH$confsuffix
  --localstatedir=PATH     install local state in PATH (set at runtime on win32)
  --with-confsuffix=SUFFIX suffix for QEMU data inside datadir/libdir/sysconfdir [$confsuffix]
  --enable-debug           enable common debug build options
  --disable-strip          disable stripping binaries
  --disable-werror         disable compilation abort on warning
  --disable-stack-protector disable compiler-provided stack protection
  --audio-drv-list=LIST    set audio drivers list:
                           Available drivers: $audio_possible_drivers
  --block-drv-whitelist=L  Same as --block-drv-rw-whitelist=L
  --block-drv-rw-whitelist=L
                           set block driver read-write whitelist
                           (affects only QEMU, not qemu-img)
  --block-drv-ro-whitelist=L
                           set block driver read-only whitelist
                           (affects only QEMU, not qemu-img)
  --enable-trace-backends=B Set trace backend
                           Available backends: $($python $source_path/scripts/tracetool.py --list-backends)
  --with-trace-file=NAME   Full PATH,NAME of file to store traces
                           Default:trace-<pid>
  --disable-slirp          disable SLIRP userspace network connectivity
  --enable-tcg-interpreter enable TCG with bytecode interpreter (TCI)
  --oss-lib                path to OSS library
  --cpu=CPU                Build for host CPU [$cpu]
  --with-coroutine=BACKEND coroutine backend. Supported options:
                           gthread, ucontext, sigaltstack, windows
  --enable-gcov            enable test coverage analysis with gcov
  --gcov=GCOV              use specified gcov [$gcov_tool]
  --disable-blobs          disable installing provided firmware blobs
  --with-vss-sdk=SDK-path  enable Windows VSS support in QEMU Guest Agent
  --with-win-sdk=SDK-path  path to Windows Platform SDK (to build VSS .tlb)

Optional features, enabled with --enable-FEATURE and
disabled with --disable-FEATURE, default is enabled if available:

  system          all system emulation targets
  user            supported user emulation targets
  linux-user      all linux usermode emulation targets
  bsd-user        all BSD usermode emulation targets
  docs            build documentation
  guest-agent     build the QEMU Guest Agent
  guest-agent-msi build guest agent Windows MSI installation package
  pie             Position Independent Executables
  modules         modules support
  debug-tcg       TCG debugging (default is disabled)
  debug-info      debugging information
  sparse          sparse checker

  gnutls          GNUTLS cryptography support
  nettle          nettle cryptography support
  gcrypt          libgcrypt cryptography support
  sdl             SDL UI
  --with-sdlabi     select preferred SDL ABI 1.2 or 2.0
  gtk             gtk UI
  --with-gtkabi     select preferred GTK ABI 2.0 or 3.0
  vte             vte support for the gtk UI
  curses          curses UI
  vnc             VNC UI support
  vnc-sasl        SASL encryption for VNC server
  vnc-jpeg        JPEG lossy compression for VNC server
  vnc-png         PNG compression for VNC server
  cocoa           Cocoa UI (Mac OS X only)
  virtfs          VirtFS
  xen             xen backend driver support
  xen-pci-passthrough
  brlapi          BrlAPI (Braile)
  curl            curl connectivity
  fdt             fdt device tree
  bluez           bluez stack connectivity
  kvm             KVM acceleration support
  rdma            RDMA-based migration support
  uuid            uuid support
  vde             support for vde network
  netmap          support for netmap network
  linux-aio       Linux AIO support
  cap-ng          libcap-ng support
  attr            attr and xattr support
  vhost-net       vhost-net acceleration support
  spice           spice
  rbd             rados block device (rbd)
  libiscsi        iscsi support
  libnfs          nfs support
  smartcard       smartcard support (libcacard)
  libusb          libusb (for usb passthrough)
  usb-redir       usb network redirection support
  lzo             support of lzo compression library
  snappy          support of snappy compression library
  bzip2           support of bzip2 compression library
                  (for reading bzip2-compressed dmg images)
  seccomp         seccomp support
  coroutine-pool  coroutine freelist (better performance)
  glusterfs       GlusterFS backend
  archipelago     Archipelago backend
  tpm             TPM support
  libssh2         ssh block device support
  vhdx            support for the Microsoft VHDX image format
  numa            libnuma support
  tcmalloc        tcmalloc support
  jemalloc        jemalloc support

NOTE: The object files are built at the place where configure is launched
EOF
exit 0
fi

# Now we have handled --enable-tcg-interpreter and know we're not just
# printing the help message, bail out if the host CPU isn't supported.
if test "$ARCH" = "unknown"; then
    if test "$tcg_interpreter" = "yes" ; then
        echo "Unsupported CPU = $cpu, will use TCG with TCI (experimental)"
        ARCH=tci
    else
        error_exit "Unsupported CPU = $cpu, try --enable-tcg-interpreter"
    fi
fi

# Consult white-list to determine whether to enable werror
# by default.  Only enable by default for git builds
z_version=`cut -f3 -d. $source_path/VERSION`

if test -z "$werror" ; then
    if test -d "$source_path/.git" -a \
        "$linux" = "yes" ; then
        werror="yes"
    else
        werror="no"
    fi
fi

# check that the C compiler works.
write_c_skeleton;
if compile_object ; then
  : C compiler works ok
else
    error_exit "\"$cc\" either does not exist or does not work"
fi
if ! compile_prog ; then
    error_exit "\"$cc\" cannot build an executable (is your linker broken?)"
fi

# Check that the C++ compiler exists and works with the C compiler
if has $cxx; then
    cat > $TMPC <<EOF
int c_function(void);
int main(void) { return c_function(); }
EOF

    compile_object

    cat > $TMPCXX <<EOF
extern "C" {
   int c_function(void);
}
int c_function(void) { return 42; }
EOF

    update_cxxflags

    if do_cxx $QEMU_CXXFLAGS -o $TMPE $TMPCXX $TMPO $LDFLAGS; then
        # C++ compiler $cxx works ok with C compiler $cc
        :
    else
        echo "C++ compiler $cxx does not work with C compiler $cc"
        echo "Disabling C++ specific optional code"
        cxx=
    fi
else
    echo "No C++ compiler available; disabling C++ specific optional code"
    cxx=
fi

gcc_flags="-Wold-style-declaration -Wold-style-definition -Wtype-limits"
gcc_flags="-Wformat-security -Wformat-y2k -Winit-self -Wignored-qualifiers $gcc_flags"
gcc_flags="-Wmissing-include-dirs -Wempty-body -Wnested-externs $gcc_flags"
gcc_flags="-Wendif-labels $gcc_flags"
gcc_flags="-Wno-initializer-overrides $gcc_flags"
gcc_flags="-Wno-string-plus-int $gcc_flags"
# Note that we do not add -Werror to gcc_flags here, because that would
# enable it for all configure tests. If a configure test failed due
# to -Werror this would just silently disable some features,
# so it's too error prone.

cc_has_warning_flag() {
    write_c_skeleton;

    # Use the positive sense of the flag when testing for -Wno-wombat
    # support (gcc will happily accept the -Wno- form of unknown
    # warning options).
    optflag="$(echo $1 | sed -e 's/^-Wno-/-W/')"
    compile_prog "-Werror $optflag" ""
}

for flag in $gcc_flags; do
    if cc_has_warning_flag $flag ; then
        QEMU_CFLAGS="$QEMU_CFLAGS $flag"
    fi
done

if test "$stack_protector" != "no"; then
  cat > $TMPC << EOF
int main(int argc, char *argv[])
{
    char arr[64], *p = arr, *c = argv[0];
    while (*c) {
        *p++ = *c++;
    }
    return 0;
}
EOF
  gcc_flags="-fstack-protector-strong -fstack-protector-all"
  sp_on=0
  for flag in $gcc_flags; do
    # We need to check both a compile and a link, since some compiler
    # setups fail only on a .c->.o compile and some only at link time
    if do_cc $QEMU_CFLAGS -Werror $flag -c -o $TMPO $TMPC &&
       compile_prog "-Werror $flag" ""; then
      QEMU_CFLAGS="$QEMU_CFLAGS $flag"
      sp_on=1
      break
    fi
  done
  if test "$stack_protector" = yes; then
    if test $sp_on = 0; then
      error_exit "Stack protector not supported"
    fi
  fi
fi

# Workaround for http://gcc.gnu.org/PR55489.  Happens with -fPIE/-fPIC and
# large functions that use global variables.  The bug is in all releases of
# GCC, but it became particularly acute in 4.6.x and 4.7.x.  It is fixed in
# 4.7.3 and 4.8.0.  We should be able to delete this at the end of 2013.
cat > $TMPC << EOF
#if __GNUC__ == 4 && (__GNUC_MINOR__ == 6 || (__GNUC_MINOR__ == 7 && __GNUC_PATCHLEVEL__ <= 2))
int main(void) { return 0; }
#else
#error No bug in this compiler.
#endif
EOF
if compile_prog "-Werror -fno-gcse" "" ; then
  TRANSLATE_OPT_CFLAGS=-fno-gcse
fi

if test "$static" = "yes" ; then
  if test "$modules" = "yes" ; then
    error_exit "static and modules are mutually incompatible"
  fi
  if test "$pie" = "yes" ; then
    error_exit "static and pie are mutually incompatible"
  else
    pie="no"
  fi
fi

# Unconditional check for compiler __thread support
  cat > $TMPC << EOF
static __thread int tls_var;
int main(void) { return tls_var; }
EOF

if ! compile_prog "-Werror" "" ; then
    error_exit "Your compiler does not support the __thread specifier for " \
	"Thread-Local Storage (TLS). Please upgrade to a version that does."
fi

if test "$pie" = ""; then
  case "$cpu-$targetos" in
    i386-Linux|x86_64-Linux|x32-Linux|i386-OpenBSD|x86_64-OpenBSD)
      ;;
    *)
      pie="no"
      ;;
  esac
fi

if test "$pie" != "no" ; then
  cat > $TMPC << EOF

#ifdef __linux__
#  define THREAD __thread
#else
#  define THREAD
#endif

static THREAD int tls_var;

int main(void) { return tls_var; }

EOF
  if compile_prog "-fPIE -DPIE" "-pie"; then
    QEMU_CFLAGS="-fPIE -DPIE $QEMU_CFLAGS"
    LDFLAGS="-pie $LDFLAGS"
    pie="yes"
    if compile_prog "" "-Wl,-z,relro -Wl,-z,now" ; then
      LDFLAGS="-Wl,-z,relro -Wl,-z,now $LDFLAGS"
    fi
  else
    if test "$pie" = "yes"; then
      error_exit "PIE not available due to missing toolchain support"
    else
      echo "Disabling PIE due to missing toolchain support"
      pie="no"
    fi
  fi

  if compile_prog "-Werror -fno-pie" "-nopie"; then
    CFLAGS_NOPIE="-fno-pie"
    LDFLAGS_NOPIE="-nopie"
  fi
fi

##########################################
# __sync_fetch_and_and requires at least -march=i486. Many toolchains
# use i686 as default anyway, but for those that don't, an explicit
# specification is necessary

if test "$cpu" = "i386"; then
  cat > $TMPC << EOF
static int sfaa(int *ptr)
{
  return __sync_fetch_and_and(ptr, 0);
}

int main(void)
{
  int val = 42;
  val = __sync_val_compare_and_swap(&val, 0, 1);
  sfaa(&val);
  return val;
}
EOF
  if ! compile_prog "" "" ; then
    QEMU_CFLAGS="-march=i486 $QEMU_CFLAGS"
  fi
fi

#########################################
# Solaris specific configure tool chain decisions

if test "$solaris" = "yes" ; then
  if has $install; then
    :
  else
    error_exit "Solaris install program not found. Use --install=/usr/ucb/install or" \
        "install fileutils from www.blastwave.org using pkg-get -i fileutils" \
        "to get ginstall which is used by default (which lives in /opt/csw/bin)"
  fi
  if test "`path_of $install`" = "/usr/sbin/install" ; then
    error_exit "Solaris /usr/sbin/install is not an appropriate install program." \
        "try ginstall from the GNU fileutils available from www.blastwave.org" \
        "using pkg-get -i fileutils, or use --install=/usr/ucb/install"
  fi
  if has ar; then
    :
  else
    if test -f /usr/ccs/bin/ar ; then
      error_exit "No path includes ar" \
          "Add /usr/ccs/bin to your path and rerun configure"
    fi
    error_exit "No path includes ar"
  fi
fi

if test -z "${target_list+xxx}" ; then
    target_list="$default_target_list"
else
    target_list=`echo "$target_list" | sed -e 's/,/ /g'`
fi

# Check that we recognised the target name; this allows a more
# friendly error message than if we let it fall through.
for target in $target_list; do
    case " $default_target_list " in
        *" $target "*)
            ;;
        *)
            error_exit "Unknown target name '$target'"
            ;;
    esac
done

# see if system emulation was really requested
case " $target_list " in
  *"-softmmu "*) softmmu=yes
  ;;
  *) softmmu=no
  ;;
esac

feature_not_found() {
  feature=$1
  remedy=$2

  error_exit "User requested feature $feature" \
      "configure was not able to find it." \
      "$remedy"
}

# ---
# big/little endian test
cat > $TMPC << EOF
short big_endian[] = { 0x4269, 0x4765, 0x4e64, 0x4961, 0x4e00, 0, };
short little_endian[] = { 0x694c, 0x7454, 0x654c, 0x6e45, 0x6944, 0x6e41, 0, };
extern int foo(short *, short *);
int main(int argc, char *argv[]) {
    return foo(big_endian, little_endian);
}
EOF

if compile_object ; then
    if grep -q BiGeNdIaN $TMPO ; then
        bigendian="yes"
    elif grep -q LiTtLeEnDiAn $TMPO ; then
        bigendian="no"
    else
        echo big/little test failed
    fi
else
    echo big/little test failed
fi

##########################################
# cocoa implies not SDL or GTK
# (the cocoa UI code currently assumes it is always the active UI
# and doesn't interact well with other UI frontend code)
if test "$cocoa" = "yes"; then
    if test "$sdl" = "yes"; then
        error_exit "Cocoa and SDL UIs cannot both be enabled at once"
    fi
    if test "$gtk" = "yes"; then
        error_exit "Cocoa and GTK UIs cannot both be enabled at once"
    fi
    gtk=no
    sdl=no
fi

##########################################
# L2TPV3 probe

cat > $TMPC <<EOF
#include <sys/socket.h>
#include <linux/ip.h>
int main(void) { return sizeof(struct mmsghdr); }
EOF
if compile_prog "" "" ; then
  l2tpv3=yes
else
  l2tpv3=no
fi

##########################################
# MinGW / Mingw-w64 localtime_r/gmtime_r check

if test "$mingw32" = "yes"; then
    # Some versions of MinGW / Mingw-w64 lack localtime_r
    # and gmtime_r entirely.
    #
    # Some versions of Mingw-w64 define a macro for
    # localtime_r/gmtime_r.
    #
    # Some versions of Mingw-w64 will define functions
    # for localtime_r/gmtime_r, but only if you have
    # _POSIX_THREAD_SAFE_FUNCTIONS defined. For fun
    # though, unistd.h and pthread.h both define
    # that for you.
    #
    # So this #undef localtime_r and #include <unistd.h>
    # are not in fact redundant.
cat > $TMPC << EOF
#include <unistd.h>
#include <time.h>
#undef localtime_r
int main(void) { localtime_r(NULL, NULL); return 0; }
EOF
    if compile_prog "" "" ; then
        localtime_r="yes"
    else
        localtime_r="no"
    fi
fi

##########################################
# pkg-config probe

if ! has "$pkg_config_exe"; then
  error_exit "pkg-config binary '$pkg_config_exe' not found"
fi

##########################################
# NPTL probe

if test "$linux_user" = "yes"; then
  cat > $TMPC <<EOF
#include <sched.h>
#include <linux/futex.h>
int main(void) {
#if !defined(CLONE_SETTLS) || !defined(FUTEX_WAIT)
#error bork
#endif
  return 0;
}
EOF
  if ! compile_object ; then
    feature_not_found "nptl" "Install glibc and linux kernel headers."
  fi
fi

##########################################
# avx2 optimization requirement check

cat > $TMPC << EOF
static void bar(void) {}
static void *bar_ifunc(void) {return (void*) bar;}
static void foo(void) __attribute__((ifunc("bar_ifunc")));
int main(void) { foo(); return 0; }
EOF
if compile_prog "-mavx2" "" ; then
    if readelf --syms $TMPE |grep "IFUNC.*foo" >/dev/null 2>&1; then
        avx2_opt="yes"
    fi
fi

#########################################
# zlib check

if test "$zlib" != "no" ; then
    cat > $TMPC << EOF
#include <zlib.h>
int main(void) { zlibVersion(); return 0; }
EOF
    if compile_prog "" "-lz" ; then
        :
    else
        error_exit "zlib check failed" \
            "Make sure to have the zlib libs and headers installed."
    fi
fi
LIBS="$LIBS -lz"

##########################################
# lzo check

if test "$lzo" != "no" ; then
    cat > $TMPC << EOF
#include <lzo/lzo1x.h>
int main(void) { lzo_version(); return 0; }
EOF
    if compile_prog "" "-llzo2" ; then
        libs_softmmu="$libs_softmmu -llzo2"
        lzo="yes"
    else
        if test "$lzo" = "yes"; then
            feature_not_found "liblzo2" "Install liblzo2 devel"
        fi
        lzo="no"
    fi
fi

##########################################
# snappy check

if test "$snappy" != "no" ; then
    cat > $TMPC << EOF
#include <snappy-c.h>
int main(void) { snappy_max_compressed_length(4096); return 0; }
EOF
    if compile_prog "" "-lsnappy" ; then
        libs_softmmu="$libs_softmmu -lsnappy"
        snappy="yes"
    else
        if test "$snappy" = "yes"; then
            feature_not_found "libsnappy" "Install libsnappy devel"
        fi
        snappy="no"
    fi
fi

##########################################
# bzip2 check

if test "$bzip2" != "no" ; then
    cat > $TMPC << EOF
#include <bzlib.h>
int main(void) { BZ2_bzlibVersion(); return 0; }
EOF
    if compile_prog "" "-lbz2" ; then
        bzip2="yes"
    else
        if test "$bzip2" = "yes"; then
            feature_not_found "libbzip2" "Install libbzip2 devel"
        fi
        bzip2="no"
    fi
fi

##########################################
# libseccomp check

if test "$seccomp" != "no" ; then
    case "$cpu" in
    i386|x86_64)
        libseccomp_minver="2.1.0"
        ;;
    mips)
        libseccomp_minver="2.2.0"
        ;;
    arm|aarch64)
        libseccomp_minver="2.2.3"
        ;;
    *)
        libseccomp_minver=""
        ;;
    esac

    if test "$libseccomp_minver" != "" &&
       $pkg_config --atleast-version=$libseccomp_minver libseccomp ; then
        libs_softmmu="$libs_softmmu `$pkg_config --libs libseccomp`"
        QEMU_CFLAGS="$QEMU_CFLAGS `$pkg_config --cflags libseccomp`"
        seccomp="yes"
    else
        if test "$seccomp" = "yes" ; then
            if test "$libseccomp_minver" != "" ; then
                feature_not_found "libseccomp" \
                    "Install libseccomp devel >= $libseccomp_minver"
            else
                feature_not_found "libseccomp" \
                    "libseccomp is not supported for host cpu $cpu"
            fi
        fi
        seccomp="no"
    fi
fi
##########################################
# xen probe

if test "$xen" != "no" ; then
  xen_libs="-lxenstore -lxenctrl -lxenguest"
  xen_stable_libs="-lxenforeignmemory -lxengnttab -lxenevtchn"

  # First we test whether Xen headers and libraries are available.
  # If no, we are done and there is no Xen support.
  # If yes, more tests are run to detect the Xen version.

  # Xen (any)
  cat > $TMPC <<EOF
#include <xenctrl.h>
int main(void) {
  return 0;
}
EOF
  if ! compile_prog "" "$xen_libs" ; then
    # Xen not found
    if test "$xen" = "yes" ; then
      feature_not_found "xen" "Install xen devel"
    fi
    xen=no

  # Xen unstable
  elif
      cat > $TMPC <<EOF &&
/*
 * If we have stable libs the we don't want the libxc compat
 * layers, regardless of what CFLAGS we may have been given.
 */
#undef XC_WANT_COMPAT_EVTCHN_API
#undef XC_WANT_COMPAT_GNTTAB_API
#undef XC_WANT_COMPAT_MAP_FOREIGN_API
#include <xenctrl.h>
#include <xenstore.h>
#include <xenevtchn.h>
#include <xengnttab.h>
#include <xenforeignmemory.h>
#include <stdint.h>
#include <xen/hvm/hvm_info_table.h>
#if !defined(HVM_MAX_VCPUS)
# error HVM_MAX_VCPUS not defined
#endif
int main(void) {
  xc_interface *xc = NULL;
  xenforeignmemory_handle *xfmem;
  xenevtchn_handle *xe;
  xengnttab_handle *xg;
  xen_domain_handle_t handle;

  xs_daemon_open();

  xc = xc_interface_open(0, 0, 0);
  xc_hvm_set_mem_type(0, 0, HVMMEM_ram_ro, 0, 0);
  xc_domain_add_to_physmap(0, 0, XENMAPSPACE_gmfn, 0, 0);
  xc_hvm_inject_msi(xc, 0, 0xf0000000, 0x00000000);
  xc_hvm_create_ioreq_server(xc, 0, HVM_IOREQSRV_BUFIOREQ_ATOMIC, NULL);
  xc_domain_create(xc, 0, handle, 0, NULL, NULL);

  xfmem = xenforeignmemory_open(0, 0);
  xenforeignmemory_map(xfmem, 0, 0, 0, 0, 0);

  xe = xenevtchn_open(0, 0);
  xenevtchn_fd(xe);

  xg = xengnttab_open(0, 0);
  xengnttab_map_grant_ref(xg, 0, 0, 0);

  return 0;
}
EOF
      compile_prog "" "$xen_libs $xen_stable_libs"
    then
    xen_ctrl_version=471
    xen=yes
  elif
      cat > $TMPC <<EOF &&
#include <xenctrl.h>
#include <stdint.h>
int main(void) {
  xc_interface *xc = NULL;
  xen_domain_handle_t handle;
  xc_domain_create(xc, 0, handle, 0, NULL, NULL);
  return 0;
}
EOF
      compile_prog "" "$xen_libs"
    then
    xen_ctrl_version=470
    xen=yes

  # Xen 4.6
  elif
      cat > $TMPC <<EOF &&
#include <xenctrl.h>
#include <xenstore.h>
#include <stdint.h>
#include <xen/hvm/hvm_info_table.h>
#if !defined(HVM_MAX_VCPUS)
# error HVM_MAX_VCPUS not defined
#endif
int main(void) {
  xc_interface *xc;
  xs_daemon_open();
  xc = xc_interface_open(0, 0, 0);
  xc_hvm_set_mem_type(0, 0, HVMMEM_ram_ro, 0, 0);
  xc_gnttab_open(NULL, 0);
  xc_domain_add_to_physmap(0, 0, XENMAPSPACE_gmfn, 0, 0);
  xc_hvm_inject_msi(xc, 0, 0xf0000000, 0x00000000);
  xc_hvm_create_ioreq_server(xc, 0, HVM_IOREQSRV_BUFIOREQ_ATOMIC, NULL);
  xc_reserved_device_memory_map(xc, 0, 0, 0, 0, NULL, 0);
  return 0;
}
EOF
      compile_prog "" "$xen_libs"
    then
    xen_ctrl_version=460
    xen=yes

  # Xen 4.5
  elif
      cat > $TMPC <<EOF &&
#include <xenctrl.h>
#include <xenstore.h>
#include <stdint.h>
#include <xen/hvm/hvm_info_table.h>
#if !defined(HVM_MAX_VCPUS)
# error HVM_MAX_VCPUS not defined
#endif
int main(void) {
  xc_interface *xc;
  xs_daemon_open();
  xc = xc_interface_open(0, 0, 0);
  xc_hvm_set_mem_type(0, 0, HVMMEM_ram_ro, 0, 0);
  xc_gnttab_open(NULL, 0);
  xc_domain_add_to_physmap(0, 0, XENMAPSPACE_gmfn, 0, 0);
  xc_hvm_inject_msi(xc, 0, 0xf0000000, 0x00000000);
  xc_hvm_create_ioreq_server(xc, 0, 0, NULL);
  return 0;
}
EOF
      compile_prog "" "$xen_libs"
    then
    xen_ctrl_version=450
    xen=yes

  elif
      cat > $TMPC <<EOF &&
#include <xenctrl.h>
#include <xenstore.h>
#include <stdint.h>
#include <xen/hvm/hvm_info_table.h>
#if !defined(HVM_MAX_VCPUS)
# error HVM_MAX_VCPUS not defined
#endif
int main(void) {
  xc_interface *xc;
  xs_daemon_open();
  xc = xc_interface_open(0, 0, 0);
  xc_hvm_set_mem_type(0, 0, HVMMEM_ram_ro, 0, 0);
  xc_gnttab_open(NULL, 0);
  xc_domain_add_to_physmap(0, 0, XENMAPSPACE_gmfn, 0, 0);
  xc_hvm_inject_msi(xc, 0, 0xf0000000, 0x00000000);
  return 0;
}
EOF
      compile_prog "" "$xen_libs"
    then
    xen_ctrl_version=420
    xen=yes

  else
    if test "$xen" = "yes" ; then
      feature_not_found "xen (unsupported version)" \
                        "Install a supported xen (xen 4.2 or newer)"
    fi
    xen=no
  fi

  if test "$xen" = yes; then
    if test $xen_ctrl_version -ge 471  ; then
      libs_softmmu="$xen_stable_libs $libs_softmmu"
    fi
    libs_softmmu="$xen_libs $libs_softmmu"
  fi
fi

if test "$xen_pci_passthrough" != "no"; then
  if test "$xen" = "yes" && test "$linux" = "yes"; then
    xen_pci_passthrough=yes
  else
    if test "$xen_pci_passthrough" = "yes"; then
      error_exit "User requested feature Xen PCI Passthrough" \
          " but this feature requires /sys from Linux"
    fi
    xen_pci_passthrough=no
  fi
fi

if test "$xen_pv_domain_build" = "yes" &&
   test "$xen" != "yes"; then
    error_exit "User requested Xen PV domain builder support" \
	       "which requires Xen support."
fi

##########################################
# Sparse probe
if test "$sparse" != "no" ; then
  if has cgcc; then
    sparse=yes
  else
    if test "$sparse" = "yes" ; then
      feature_not_found "sparse" "Install sparse binary"
    fi
    sparse=no
  fi
fi

##########################################
# X11 probe
x11_cflags=
x11_libs=-lX11
if $pkg_config --exists "x11"; then
    x11_cflags=`$pkg_config --cflags x11`
    x11_libs=`$pkg_config --libs x11`
fi

##########################################
# GTK probe

if test "$gtkabi" = ""; then
    # The GTK ABI was not specified explicitly, so try whether 2.0 is available.
    # Use 3.0 as a fallback if that is available.
    if $pkg_config --exists "gtk+-2.0 >= 2.18.0"; then
        gtkabi=2.0
    elif $pkg_config --exists "gtk+-3.0 >= 3.0.0"; then
        gtkabi=3.0
    else
        gtkabi=2.0
    fi
fi

if test "$gtk" != "no"; then
    gtkpackage="gtk+-$gtkabi"
    gtkx11package="gtk+-x11-$gtkabi"
    if test "$gtkabi" = "3.0" ; then
      gtkversion="3.0.0"
    else
      gtkversion="2.18.0"
    fi
    if $pkg_config --exists "$gtkpackage >= $gtkversion"; then
        gtk_cflags=`$pkg_config --cflags $gtkpackage`
        gtk_libs=`$pkg_config --libs $gtkpackage`
        if $pkg_config --exists "$gtkx11package >= $gtkversion"; then
            gtk_cflags="$gtk_cflags $x11_cflags"
            gtk_libs="$gtk_libs $x11_libs"
        fi
        libs_softmmu="$gtk_libs $libs_softmmu"
        gtk="yes"
    elif test "$gtk" = "yes"; then
        feature_not_found "gtk" "Install gtk2 or gtk3 devel"
    else
        gtk="no"
    fi
fi


##########################################
# GNUTLS probe

gnutls_works() {
    # Unfortunately some distros have bad pkg-config information for gnutls
    # such that it claims to exist but you get a compiler error if you try
    # to use the options returned by --libs. Specifically, Ubuntu for --static
    # builds doesn't work:
    # https://bugs.launchpad.net/ubuntu/+source/gnutls26/+bug/1478035
    #
    # So sanity check the cflags/libs before assuming gnutls can be used.
    if ! $pkg_config --exists "gnutls"; then
        return 1
    fi

    write_c_skeleton
    compile_prog "$($pkg_config --cflags gnutls)" "$($pkg_config --libs gnutls)"
}

gnutls_gcrypt=no
gnutls_nettle=no
if test "$gnutls" != "no"; then
    if gnutls_works; then
        gnutls_cflags=`$pkg_config --cflags gnutls`
        gnutls_libs=`$pkg_config --libs gnutls`
        libs_softmmu="$gnutls_libs $libs_softmmu"
        libs_tools="$gnutls_libs $libs_tools"
	QEMU_CFLAGS="$QEMU_CFLAGS $gnutls_cflags"
        gnutls="yes"

	# gnutls_hash_init requires >= 2.9.10
	if $pkg_config --exists "gnutls >= 2.9.10"; then
            gnutls_hash="yes"
	else
	    gnutls_hash="no"
	fi

	# gnutls_rnd requires >= 2.11.0
	if $pkg_config --exists "gnutls >= 2.11.0"; then
	    gnutls_rnd="yes"
	else
	    gnutls_rnd="no"
	fi

	if $pkg_config --exists 'gnutls >= 3.0'; then
	    gnutls_gcrypt=no
	    gnutls_nettle=yes
	elif $pkg_config --exists 'gnutls >= 2.12'; then
	    case `$pkg_config --libs --static gnutls` in
		*gcrypt*)
		    gnutls_gcrypt=yes
		    gnutls_nettle=no
		    ;;
		*nettle*)
		    gnutls_gcrypt=no
		    gnutls_nettle=yes
		    ;;
		*)
		    gnutls_gcrypt=yes
		    gnutls_nettle=no
		    ;;
	    esac
	else
	    gnutls_gcrypt=yes
	    gnutls_nettle=no
	fi
    elif test "$gnutls" = "yes"; then
	feature_not_found "gnutls" "Install gnutls devel"
    else
        gnutls="no"
        gnutls_hash="no"
        gnutls_rnd="no"
    fi
else
    gnutls_hash="no"
    gnutls_rnd="no"
fi


# If user didn't give a --disable/enable-gcrypt flag,
# then mark as disabled if user requested nettle
# explicitly, or if gnutls links to nettle
if test -z "$gcrypt"
then
    if test "$nettle" = "yes" || test "$gnutls_nettle" = "yes"
    then
        gcrypt="no"
    fi
fi

# If user didn't give a --disable/enable-nettle flag,
# then mark as disabled if user requested gcrypt
# explicitly, or if gnutls links to gcrypt
if test -z "$nettle"
then
    if test "$gcrypt" = "yes" || test "$gnutls_gcrypt" = "yes"
    then
        nettle="no"
    fi
fi

has_libgcrypt_config() {
    if ! has "libgcrypt-config"
    then
	return 1
    fi

    if test -n "$cross_prefix"
    then
	host=`libgcrypt-config --host`
	if test "$host-" != $cross_prefix
	then
	    return 1
	fi
    fi

    return 0
}

if test "$gcrypt" != "no"; then
    if has_libgcrypt_config; then
        gcrypt_cflags=`libgcrypt-config --cflags`
        gcrypt_libs=`libgcrypt-config --libs`
        # Debian has remove -lgpg-error from libgcrypt-config
        # as it "spreads unnecessary dependencies" which in
        # turn breaks static builds...
        if test "$static" = "yes"
        then
            gcrypt_libs="$gcrypt_libs -lgpg-error"
        fi
        libs_softmmu="$gcrypt_libs $libs_softmmu"
        libs_tools="$gcrypt_libs $libs_tools"
        QEMU_CFLAGS="$QEMU_CFLAGS $gcrypt_cflags"
        gcrypt="yes"
        if test -z "$nettle"; then
           nettle="no"
        fi

        cat > $TMPC << EOF
#include <gcrypt.h>
int main(void) {
  gcry_kdf_derive(NULL, 0, GCRY_KDF_PBKDF2,
                  GCRY_MD_SHA256,
                  NULL, 0, 0, 0, NULL);
 return 0;
}
EOF
        if compile_prog "$gcrypt_cflags" "$gcrypt_libs" ; then
            gcrypt_kdf=yes
        fi
    else
        if test "$gcrypt" = "yes"; then
            feature_not_found "gcrypt" "Install gcrypt devel"
        else
            gcrypt="no"
        fi
    fi
fi


if test "$nettle" != "no"; then
    if $pkg_config --exists "nettle"; then
        nettle_cflags=`$pkg_config --cflags nettle`
        nettle_libs=`$pkg_config --libs nettle`
        nettle_version=`$pkg_config --modversion nettle`
        libs_softmmu="$nettle_libs $libs_softmmu"
        libs_tools="$nettle_libs $libs_tools"
        QEMU_CFLAGS="$QEMU_CFLAGS $nettle_cflags"
        nettle="yes"

        cat > $TMPC << EOF
#include <nettle/pbkdf2.h>
int main(void) {
     pbkdf2_hmac_sha256(8, NULL, 1000, 8, NULL, 8, NULL);
     return 0;
}
EOF
        if compile_prog "$nettle_cflags" "$nettle_libs" ; then
            nettle_kdf=yes
        fi
    else
        if test "$nettle" = "yes"; then
            feature_not_found "nettle" "Install nettle devel"
        else
            nettle="no"
        fi
    fi
fi

if test "$gcrypt" = "yes" && test "$nettle" = "yes"
then
    error_exit "Only one of gcrypt & nettle can be enabled"
fi

##########################################
# libtasn1 - only for the TLS creds/session test suite

tasn1=yes
tasn1_cflags=""
tasn1_libs=""
if $pkg_config --exists "libtasn1"; then
    tasn1_cflags=`$pkg_config --cflags libtasn1`
    tasn1_libs=`$pkg_config --libs libtasn1`
else
    tasn1=no
fi


##########################################
# getifaddrs (for tests/test-io-channel-socket )

have_ifaddrs_h=yes
if ! check_include "ifaddrs.h" ; then
  have_ifaddrs_h=no
fi

##########################################
# VTE probe

if test "$vte" != "no"; then
    if test "$gtkabi" = "3.0"; then
      vtepackage="vte-2.90"
      vteversion="0.32.0"
    else
      vtepackage="vte"
      vteversion="0.24.0"
    fi
    if $pkg_config --exists "$vtepackage >= $vteversion"; then
        vte_cflags=`$pkg_config --cflags $vtepackage`
        vte_libs=`$pkg_config --libs $vtepackage`
        libs_softmmu="$vte_libs $libs_softmmu"
        vte="yes"
    elif test "$vte" = "yes"; then
        if test "$gtkabi" = "3.0"; then
            feature_not_found "vte" "Install libvte-2.90 devel"
        else
            feature_not_found "vte" "Install libvte devel"
        fi
    else
        vte="no"
    fi
fi

##########################################
# SDL probe

# Look for sdl configuration program (pkg-config or sdl-config).  Try
# sdl-config even without cross prefix, and favour pkg-config over sdl-config.

if test $sdlabi = "2.0"; then
    sdl_config=$sdl2_config
    sdlname=sdl2
    sdlconfigname=sdl2_config
else
    sdlname=sdl
    sdlconfigname=sdl_config
fi

if test "`basename $sdl_config`" != $sdlconfigname && ! has ${sdl_config}; then
  sdl_config=$sdlconfigname
fi

if $pkg_config $sdlname --exists; then
  sdlconfig="$pkg_config $sdlname"
  _sdlversion=`$sdlconfig --modversion 2>/dev/null | sed 's/[^0-9]//g'`
elif has ${sdl_config}; then
  sdlconfig="$sdl_config"
  _sdlversion=`$sdlconfig --version | sed 's/[^0-9]//g'`
else
  if test "$sdl" = "yes" ; then
    feature_not_found "sdl" "Install SDL devel"
  fi
  sdl=no
fi
if test -n "$cross_prefix" && test "$(basename "$sdlconfig")" = sdl-config; then
  echo warning: using "\"$sdlconfig\"" to detect cross-compiled sdl >&2
fi

sdl_too_old=no
if test "$sdl" != "no" ; then
  cat > $TMPC << EOF
#include <SDL.h>
#undef main /* We don't want SDL to override our main() */
int main( void ) { return SDL_Init (SDL_INIT_VIDEO); }
EOF
  sdl_cflags=`$sdlconfig --cflags 2> /dev/null`
  if test "$static" = "yes" ; then
    sdl_libs=`$sdlconfig --static-libs 2>/dev/null`
  else
    sdl_libs=`$sdlconfig --libs 2> /dev/null`
  fi
  if compile_prog "$sdl_cflags" "$sdl_libs" ; then
    if test "$_sdlversion" -lt 121 ; then
      sdl_too_old=yes
    else
      sdl=yes
    fi

    # static link with sdl ? (note: sdl.pc's --static --libs is broken)
    if test "$sdl" = "yes" -a "$static" = "yes" ; then
      if test $? = 0 && echo $sdl_libs | grep -- -laa > /dev/null; then
         sdl_libs="$sdl_libs `aalib-config --static-libs 2>/dev/null`"
         sdl_cflags="$sdl_cflags `aalib-config --cflags 2>/dev/null`"
      fi
      if compile_prog "$sdl_cflags" "$sdl_libs" ; then
	:
      else
        sdl=no
      fi
    fi # static link
  else # sdl not found
    if test "$sdl" = "yes" ; then
      feature_not_found "sdl" "Install SDL devel"
    fi
    sdl=no
  fi # sdl compile test
fi

if test "$sdl" = "yes" ; then
  cat > $TMPC <<EOF
#include <SDL.h>
#if defined(SDL_VIDEO_DRIVER_X11)
#include <X11/XKBlib.h>
#else
#error No x11 support
#endif
int main(void) { return 0; }
EOF
  # --- [GNU ARM Eclipse] ---
  echo "$sdl_cflags $x11_cflags" "$sdl_libs $x11_libs"
  # --- [GNU ARM Eclipse] ---
  if compile_prog "$sdl_cflags $x11_cflags" "$sdl_libs $x11_libs" ; then
    sdl_cflags="$sdl_cflags $x11_cflags"
    sdl_libs="$sdl_libs $x11_libs"
  fi
  # --- [GNU ARM Eclipse] ---
  sdl_libs="$sdl_libs -lSDL_image"
  echo "$sdl_cflags $x11_cflags" "$sdl_libs $x11_libs"
  # --- [GNU ARM Eclipse] ---
  libs_softmmu="$sdl_libs $libs_softmmu"
fi

##########################################
# RDMA needs OpenFabrics libraries
if test "$rdma" != "no" ; then
  cat > $TMPC <<EOF
#include <rdma/rdma_cma.h>
int main(void) { return 0; }
EOF
  rdma_libs="-lrdmacm -libverbs"
  if compile_prog "" "$rdma_libs" ; then
    rdma="yes"
    libs_softmmu="$libs_softmmu $rdma_libs"
  else
    if test "$rdma" = "yes" ; then
        error_exit \
            " OpenFabrics librdmacm/libibverbs not present." \
            " Your options:" \
            "  (1) Fast: Install infiniband packages from your distro." \
            "  (2) Cleanest: Install libraries from www.openfabrics.org" \
            "  (3) Also: Install softiwarp if you don't have RDMA hardware"
    fi
    rdma="no"
  fi
fi


##########################################
# VNC SASL detection
if test "$vnc" = "yes" -a "$vnc_sasl" != "no" ; then
  cat > $TMPC <<EOF
#include <sasl/sasl.h>
#include <stdio.h>
int main(void) { sasl_server_init(NULL, "qemu"); return 0; }
EOF
  # Assuming Cyrus-SASL installed in /usr prefix
  vnc_sasl_cflags=""
  vnc_sasl_libs="-lsasl2"
  if compile_prog "$vnc_sasl_cflags" "$vnc_sasl_libs" ; then
    vnc_sasl=yes
    libs_softmmu="$vnc_sasl_libs $libs_softmmu"
    QEMU_CFLAGS="$QEMU_CFLAGS $vnc_sasl_cflags"
  else
    if test "$vnc_sasl" = "yes" ; then
      feature_not_found "vnc-sasl" "Install Cyrus SASL devel"
    fi
    vnc_sasl=no
  fi
fi

##########################################
# VNC JPEG detection
if test "$vnc" = "yes" -a "$vnc_jpeg" != "no" ; then
cat > $TMPC <<EOF
#include <stdio.h>
#include <jpeglib.h>
int main(void) { struct jpeg_compress_struct s; jpeg_create_compress(&s); return 0; }
EOF
    vnc_jpeg_cflags=""
    vnc_jpeg_libs="-ljpeg"
  if compile_prog "$vnc_jpeg_cflags" "$vnc_jpeg_libs" ; then
    vnc_jpeg=yes
    libs_softmmu="$vnc_jpeg_libs $libs_softmmu"
    QEMU_CFLAGS="$QEMU_CFLAGS $vnc_jpeg_cflags"
  else
    if test "$vnc_jpeg" = "yes" ; then
      feature_not_found "vnc-jpeg" "Install libjpeg-turbo devel"
    fi
    vnc_jpeg=no
  fi
fi

##########################################
# VNC PNG detection
if test "$vnc" = "yes" -a "$vnc_png" != "no" ; then
cat > $TMPC <<EOF
//#include <stdio.h>
#include <png.h>
#include <stddef.h>
int main(void) {
    png_structp png_ptr;
    png_ptr = png_create_write_struct(PNG_LIBPNG_VER_STRING, NULL, NULL, NULL);
    return png_ptr != 0;
}
EOF
  if $pkg_config libpng --exists; then
    vnc_png_cflags=`$pkg_config libpng --cflags`
    vnc_png_libs=`$pkg_config libpng --libs`
  else
    vnc_png_cflags=""
    vnc_png_libs="-lpng"
  fi
  if compile_prog "$vnc_png_cflags" "$vnc_png_libs" ; then
    vnc_png=yes
    libs_softmmu="$vnc_png_libs $libs_softmmu"
    QEMU_CFLAGS="$QEMU_CFLAGS $vnc_png_cflags"
  else
    if test "$vnc_png" = "yes" ; then
      feature_not_found "vnc-png" "Install libpng devel"
    fi
    vnc_png=no
  fi
fi

##########################################
# fnmatch() probe, used for ACL routines
fnmatch="no"
cat > $TMPC << EOF
#include <fnmatch.h>
int main(void)
{
    fnmatch("foo", "foo", 0);
    return 0;
}
EOF
if compile_prog "" "" ; then
   fnmatch="yes"
fi

##########################################
# uuid_generate() probe, used for vdi block driver
# Note that on some systems (notably MacOSX) no extra library
# need be linked to get the uuid functions.
if test "$uuid" != "no" ; then
  uuid_libs="-luuid"
  cat > $TMPC << EOF
#include <uuid/uuid.h>
int main(void)
{
    uuid_t my_uuid;
    uuid_generate(my_uuid);
    return 0;
}
EOF
  if compile_prog "" "" ; then
    uuid="yes"
  elif compile_prog "" "$uuid_libs" ; then
    uuid="yes"
    libs_softmmu="$uuid_libs $libs_softmmu"
    libs_tools="$uuid_libs $libs_tools"
  else
    if test "$uuid" = "yes" ; then
      feature_not_found "uuid" "Install libuuid devel"
    fi
    uuid=no
  fi
fi

if test "$vhdx" = "yes" ; then
    if test "$uuid" = "no" ; then
        error_exit "uuid required for VHDX support"
    fi
elif test "$vhdx" != "no" ; then
    if test "$uuid" = "yes" ; then
        vhdx=yes
    else
        vhdx=no
    fi
fi

##########################################
# xfsctl() probe, used for raw-posix
if test "$xfs" != "no" ; then
  cat > $TMPC << EOF
#include <stddef.h>  /* NULL */
#include <xfs/xfs.h>
int main(void)
{
    xfsctl(NULL, 0, 0, NULL);
    return 0;
}
EOF
  if compile_prog "" "" ; then
    xfs="yes"
  else
    if test "$xfs" = "yes" ; then
      feature_not_found "xfs" "Instal xfsprogs/xfslibs devel"
    fi
    xfs=no
  fi
fi

##########################################
# vde libraries probe
if test "$vde" != "no" ; then
  vde_libs="-lvdeplug"
  cat > $TMPC << EOF
#include <libvdeplug.h>
int main(void)
{
    struct vde_open_args a = {0, 0, 0};
    char s[] = "";
    vde_open(s, s, &a);
    return 0;
}
EOF
  if compile_prog "" "$vde_libs" ; then
    vde=yes
    libs_softmmu="$vde_libs $libs_softmmu"
    libs_tools="$vde_libs $libs_tools"
  else
    if test "$vde" = "yes" ; then
      feature_not_found "vde" "Install vde (Virtual Distributed Ethernet) devel"
    fi
    vde=no
  fi
fi

##########################################
# netmap support probe
# Apart from looking for netmap headers, we make sure that the host API version
# supports the netmap backend (>=11). The upper bound (15) is meant to simulate
# a minor/major version number. Minor new features will be marked with values up
# to 15, and if something happens that requires a change to the backend we will
# move above 15, submit the backend fixes and modify this two bounds.
if test "$netmap" != "no" ; then
  cat > $TMPC << EOF
#include <inttypes.h>
#include <net/if.h>
#include <net/netmap.h>
#include <net/netmap_user.h>
#if (NETMAP_API < 11) || (NETMAP_API > 15)
#error
#endif
int main(void) { return 0; }
EOF
  if compile_prog "" "" ; then
    netmap=yes
  else
    if test "$netmap" = "yes" ; then
      feature_not_found "netmap"
    fi
    netmap=no
  fi
fi

##########################################
# libcap-ng library probe
if test "$cap_ng" != "no" ; then
  cap_libs="-lcap-ng"
  cat > $TMPC << EOF
#include <cap-ng.h>
int main(void)
{
    capng_capability_to_name(CAPNG_EFFECTIVE);
    return 0;
}
EOF
  if compile_prog "" "$cap_libs" ; then
    cap_ng=yes
    libs_tools="$cap_libs $libs_tools"
  else
    if test "$cap_ng" = "yes" ; then
      feature_not_found "cap_ng" "Install libcap-ng devel"
    fi
    cap_ng=no
  fi
fi

##########################################
# Sound support libraries probe

audio_drv_probe()
{
    drv=$1
    hdr=$2
    lib=$3
    exp=$4
    cfl=$5
        cat > $TMPC << EOF
#include <$hdr>
int main(void) { $exp }
EOF
    if compile_prog "$cfl" "$lib" ; then
        :
    else
        error_exit "$drv check failed" \
            "Make sure to have the $drv libs and headers installed."
    fi
}

audio_drv_list=`echo "$audio_drv_list" | sed -e 's/,/ /g'`
for drv in $audio_drv_list; do
    case $drv in
    alsa)
    audio_drv_probe $drv alsa/asoundlib.h -lasound \
        "return snd_pcm_close((snd_pcm_t *)0);"
    libs_softmmu="-lasound $libs_softmmu"
    ;;

    pa)
    audio_drv_probe $drv pulse/mainloop.h "-lpulse" \
        "pa_mainloop *m = 0; pa_mainloop_free (m); return 0;"
    libs_softmmu="-lpulse $libs_softmmu"
    audio_pt_int="yes"
    ;;

    coreaudio)
      libs_softmmu="-framework CoreAudio $libs_softmmu"
    ;;

    dsound)
      libs_softmmu="-lole32 -ldxguid $libs_softmmu"
      audio_win_int="yes"
    ;;

    oss)
      libs_softmmu="$oss_lib $libs_softmmu"
    ;;

    sdl|wav)
    # XXX: Probes for CoreAudio, DirectSound, SDL(?)
    ;;

    *)
    echo "$audio_possible_drivers" | grep -q "\<$drv\>" || {
        error_exit "Unknown driver '$drv' selected" \
            "Possible drivers are: $audio_possible_drivers"
    }
    ;;
    esac
done

##########################################
# BrlAPI probe

if test "$brlapi" != "no" ; then
  brlapi_libs="-lbrlapi"
  cat > $TMPC << EOF
#include <brlapi.h>
#include <stddef.h>
int main( void ) { return brlapi__openConnection (NULL, NULL, NULL); }
EOF
  if compile_prog "" "$brlapi_libs" ; then
    brlapi=yes
    libs_softmmu="$brlapi_libs $libs_softmmu"
  else
    if test "$brlapi" = "yes" ; then
      feature_not_found "brlapi" "Install brlapi devel"
    fi
    brlapi=no
  fi
fi

##########################################
# curses probe
if test "$curses" != "no" ; then
  if test "$mingw32" = "yes" ; then
    curses_list="$($pkg_config --libs ncurses 2>/dev/null):-lpdcurses"
  else
    curses_list="$($pkg_config --libs ncurses 2>/dev/null):-lncurses:-lcurses"
  fi
  curses_found=no
  cat > $TMPC << EOF
#include <curses.h>
int main(void) {
  const char *s = curses_version();
  resize_term(0, 0);
  return s != 0;
}
EOF
  IFS=:
  for curses_lib in $curses_list; do
    unset IFS
    if compile_prog "" "$curses_lib" ; then
      curses_found=yes
      libs_softmmu="$curses_lib $libs_softmmu"
      break
    fi
  done
  unset IFS
  if test "$curses_found" = "yes" ; then
    curses=yes
  else
    if test "$curses" = "yes" ; then
      feature_not_found "curses" "Install ncurses devel"
    fi
    curses=no
  fi
fi

##########################################
# curl probe
if test "$curl" != "no" ; then
  if $pkg_config libcurl --exists; then
    curlconfig="$pkg_config libcurl"
  else
    curlconfig=curl-config
  fi
  cat > $TMPC << EOF
#include <curl/curl.h>
int main(void) { curl_easy_init(); curl_multi_setopt(0, 0, 0); return 0; }
EOF
  curl_cflags=`$curlconfig --cflags 2>/dev/null`
  curl_libs=`$curlconfig --libs 2>/dev/null`
  if compile_prog "$curl_cflags" "$curl_libs" ; then
    curl=yes
  else
    if test "$curl" = "yes" ; then
      feature_not_found "curl" "Install libcurl devel"
    fi
    curl=no
  fi
fi # test "$curl"

##########################################
# bluez support probe
if test "$bluez" != "no" ; then
  cat > $TMPC << EOF
#include <bluetooth/bluetooth.h>
int main(void) { return bt_error(0); }
EOF
  bluez_cflags=`$pkg_config --cflags bluez 2> /dev/null`
  bluez_libs=`$pkg_config --libs bluez 2> /dev/null`
  if compile_prog "$bluez_cflags" "$bluez_libs" ; then
    bluez=yes
    libs_softmmu="$bluez_libs $libs_softmmu"
  else
    if test "$bluez" = "yes" ; then
      feature_not_found "bluez" "Install bluez-libs/libbluetooth devel"
    fi
    bluez="no"
  fi
fi

##########################################
# glib support probe

glib_req_ver=2.22
glib_modules=gthread-2.0
if test "$modules" = yes; then
    glib_modules="$glib_modules gmodule-2.0"
fi

for i in $glib_modules; do
    if $pkg_config --atleast-version=$glib_req_ver $i; then
        glib_cflags=`$pkg_config --cflags $i`
        glib_libs=`$pkg_config --libs $i`
        CFLAGS="$glib_cflags $CFLAGS"
        LIBS="$glib_libs $LIBS"
        libs_qga="$glib_libs $libs_qga"
    else
        error_exit "glib-$glib_req_ver $i is required to compile QEMU"
    fi
done

# Sanity check that the current size_t matches the
# size that glib thinks it should be. This catches
# problems on multi-arch where people try to build
# 32-bit QEMU while pointing at 64-bit glib headers
cat > $TMPC <<EOF
#include <glib.h>
#include <unistd.h>

#define QEMU_BUILD_BUG_ON(x) \
  typedef char qemu_build_bug_on[(x)?-1:1] __attribute__((unused));

int main(void) {
   QEMU_BUILD_BUG_ON(sizeof(size_t) != GLIB_SIZEOF_SIZE_T);
   return 0;
}
EOF

if ! compile_prog "-Werror $CFLAGS" "$LIBS" ; then
    error_exit "sizeof(size_t) doesn't match GLIB_SIZEOF_SIZE_T."\
               "You probably need to set PKG_CONFIG_LIBDIR"\
	       "to point to the right pkg-config files for your"\
	       "build target"
fi

# g_test_trap_subprocess added in 2.38. Used by some tests.
glib_subprocess=yes
if ! $pkg_config --atleast-version=2.38 glib-2.0; then
    glib_subprocess=no
fi

# Silence clang 3.5.0 warnings about glib attribute __alloc_size__ usage
cat > $TMPC << EOF
#include <glib.h>
int main(void) { return 0; }
EOF
if ! compile_prog "$glib_cflags -Werror" "$glib_libs" ; then
    if cc_has_warning_flag "-Wno-unknown-attributes"; then
        glib_cflags="-Wno-unknown-attributes $glib_cflags"
        CFLAGS="-Wno-unknown-attributes $CFLAGS"
    fi
fi

##########################################
# SHA command probe for modules
if test "$modules" = yes; then
    shacmd_probe="sha1sum sha1 shasum"
    for c in $shacmd_probe; do
        if has $c; then
            shacmd="$c"
            break
        fi
    done
    if test "$shacmd" = ""; then
        error_exit "one of the checksum commands is required to enable modules: $shacmd_probe"
    fi
fi

##########################################
# pixman support probe

if test "$pixman" = ""; then
  if test "$want_tools" = "no" -a "$softmmu" = "no"; then
    pixman="none"
  elif $pkg_config --atleast-version=0.21.8 pixman-1 > /dev/null 2>&1; then
    pixman="system"
  else
    pixman="internal"
  fi
fi
if test "$pixman" = "none"; then
  if test "$want_tools" != "no" -o "$softmmu" != "no"; then
    error_exit "pixman disabled but system emulation or tools build" \
        "enabled.  You can turn off pixman only if you also" \
        "disable all system emulation targets and the tools" \
        "build with '--disable-tools --disable-system'."
  fi
  pixman_cflags=
  pixman_libs=
elif test "$pixman" = "system"; then
  # pixman version has been checked above
  pixman_cflags=`$pkg_config --cflags pixman-1`
  pixman_libs=`$pkg_config --libs pixman-1`
else
  if test ! -d ${source_path}/pixman/pixman; then
    error_exit "pixman >= 0.21.8 not present. Your options:" \
        "  (1) Preferred: Install the pixman devel package (any recent" \
        "      distro should have packages as Xorg needs pixman too)." \
        "  (2) Fetch the pixman submodule, using:" \
        "      git submodule update --init pixman"
  fi
  mkdir -p pixman/pixman
  pixman_cflags="-I\$(SRC_PATH)/pixman/pixman -I\$(BUILD_DIR)/pixman/pixman"
  pixman_libs="-L\$(BUILD_DIR)/pixman/pixman/.libs -lpixman-1"
fi

##########################################
# libcap probe

if test "$cap" != "no" ; then
  cat > $TMPC <<EOF
#include <stdio.h>
#include <sys/capability.h>
int main(void) { cap_t caps; caps = cap_init(); return caps != NULL; }
EOF
  if compile_prog "" "-lcap" ; then
    cap=yes
  else
    cap=no
  fi
fi

##########################################
# pthread probe
PTHREADLIBS_LIST="-pthread -lpthread -lpthreadGC2"

pthread=no
cat > $TMPC << EOF
#include <pthread.h>
static void *f(void *p) { return NULL; }
int main(void) {
  pthread_t thread;
  pthread_create(&thread, 0, f, 0);
  return 0;
}
EOF
if compile_prog "" "" ; then
  pthread=yes
else
  for pthread_lib in $PTHREADLIBS_LIST; do
    if compile_prog "" "$pthread_lib" ; then
      pthread=yes
      found=no
      for lib_entry in $LIBS; do
        if test "$lib_entry" = "$pthread_lib"; then
          found=yes
          break
        fi
      done
      if test "$found" = "no"; then
        LIBS="$pthread_lib $LIBS"
      fi
      break
    fi
  done
fi

if test "$mingw32" != yes -a "$pthread" = no; then
  error_exit "pthread check failed" \
      "Make sure to have the pthread libs and headers installed."
fi

# check for pthread_setname_np
pthread_setname_np=no
cat > $TMPC << EOF
#include <pthread.h>

static void *f(void *p) { return NULL; }
int main(void)
{
    pthread_t thread;
    pthread_create(&thread, 0, f, 0);
    pthread_setname_np(thread, "QEMU");
    return 0;
}
EOF
if compile_prog "" "$pthread_lib" ; then
  pthread_setname_np=yes
fi

##########################################
# rbd probe
if test "$rbd" != "no" ; then
  cat > $TMPC <<EOF
#include <stdio.h>
#include <rbd/librbd.h>
int main(void) {
    rados_t cluster;
    rados_create(&cluster, NULL);
    return 0;
}
EOF
  rbd_libs="-lrbd -lrados"
  if compile_prog "" "$rbd_libs" ; then
    rbd=yes
  else
    if test "$rbd" = "yes" ; then
      feature_not_found "rados block device" "Install librbd/ceph devel"
    fi
    rbd=no
  fi
fi

##########################################
# libssh2 probe
min_libssh2_version=1.2.8
if test "$libssh2" != "no" ; then
  if $pkg_config --atleast-version=$min_libssh2_version libssh2; then
    libssh2_cflags=`$pkg_config libssh2 --cflags`
    libssh2_libs=`$pkg_config libssh2 --libs`
    libssh2=yes
  else
    if test "$libssh2" = "yes" ; then
      error_exit "libssh2 >= $min_libssh2_version required for --enable-libssh2"
    fi
    libssh2=no
  fi
fi

##########################################
# libssh2_sftp_fsync probe

if test "$libssh2" = "yes"; then
  cat > $TMPC <<EOF
#include <stdio.h>
#include <libssh2.h>
#include <libssh2_sftp.h>
int main(void) {
    LIBSSH2_SESSION *session;
    LIBSSH2_SFTP *sftp;
    LIBSSH2_SFTP_HANDLE *sftp_handle;
    session = libssh2_session_init ();
    sftp = libssh2_sftp_init (session);
    sftp_handle = libssh2_sftp_open (sftp, "/", 0, 0);
    libssh2_sftp_fsync (sftp_handle);
    return 0;
}
EOF
  # libssh2_cflags/libssh2_libs defined in previous test.
  if compile_prog "$libssh2_cflags" "$libssh2_libs" ; then
    QEMU_CFLAGS="-DHAS_LIBSSH2_SFTP_FSYNC $QEMU_CFLAGS"
  fi
fi

##########################################
# linux-aio probe

if test "$linux_aio" != "no" ; then
  cat > $TMPC <<EOF
#include <libaio.h>
#include <sys/eventfd.h>
#include <stddef.h>
int main(void) { io_setup(0, NULL); io_set_eventfd(NULL, 0); eventfd(0, 0); return 0; }
EOF
  if compile_prog "" "-laio" ; then
    linux_aio=yes
  else
    if test "$linux_aio" = "yes" ; then
      feature_not_found "linux AIO" "Install libaio devel"
    fi
    linux_aio=no
  fi
fi

##########################################
# TPM passthrough is only on x86 Linux

if test "$targetos" = Linux && test "$cpu" = i386 -o "$cpu" = x86_64; then
  tpm_passthrough=$tpm
else
  tpm_passthrough=no
fi

##########################################
# attr probe

if test "$attr" != "no" ; then
  cat > $TMPC <<EOF
#include <stdio.h>
#include <sys/types.h>
#ifdef CONFIG_LIBATTR
#include <attr/xattr.h>
#else
#include <sys/xattr.h>
#endif
int main(void) { getxattr(NULL, NULL, NULL, 0); setxattr(NULL, NULL, NULL, 0, 0); return 0; }
EOF
  if compile_prog "" "" ; then
    attr=yes
  # Older distros have <attr/xattr.h>, and need -lattr:
  elif compile_prog "-DCONFIG_LIBATTR" "-lattr" ; then
    attr=yes
    LIBS="-lattr $LIBS"
    libattr=yes
  else
    if test "$attr" = "yes" ; then
      feature_not_found "ATTR" "Install libc6 or libattr devel"
    fi
    attr=no
  fi
fi

##########################################
# iovec probe
cat > $TMPC <<EOF
#include <sys/types.h>
#include <sys/uio.h>
#include <unistd.h>
int main(void) { return sizeof(struct iovec); }
EOF
iovec=no
if compile_prog "" "" ; then
  iovec=yes
fi

##########################################
# preadv probe
cat > $TMPC <<EOF
#include <sys/types.h>
#include <sys/uio.h>
#include <unistd.h>
int main(void) { return preadv(0, 0, 0, 0); }
EOF
preadv=no
if compile_prog "" "" ; then
  preadv=yes
fi

##########################################
# fdt probe
# fdt support is mandatory for at least some target architectures,
# so insist on it if we're building those system emulators.
fdt_required=no
for target in $target_list; do
  case $target in
    aarch64*-softmmu|arm*-softmmu|ppc*-softmmu|microblaze*-softmmu)
      fdt_required=yes
    ;;
  esac
done

if test "$fdt_required" = "yes"; then
  if test "$fdt" = "no"; then
    error_exit "fdt disabled but some requested targets require it." \
      "You can turn off fdt only if you also disable all the system emulation" \
      "targets which need it (by specifying a cut down --target-list)."
  fi
  fdt=yes
fi

if test "$fdt" != "no" ; then
  fdt_libs="-lfdt"
  # explicitly check for libfdt_env.h as it is missing in some stable installs
  # and test for required functions to make sure we are on a version >= 1.4.0
  cat > $TMPC << EOF
#include <libfdt.h>
#include <libfdt_env.h>
int main(void) { fdt_get_property_by_offset(0, 0, 0); return 0; }
EOF
  if compile_prog "" "$fdt_libs" ; then
    # system DTC is good - use it
    fdt=yes
  elif test -d ${source_path}/dtc/libfdt ; then
    # have submodule DTC - use it
    fdt=yes
    dtc_internal="yes"
    mkdir -p dtc
    if [ "$pwd_is_source_path" != "y" ] ; then
       symlink "$source_path/dtc/Makefile" "dtc/Makefile"
       symlink "$source_path/dtc/scripts" "dtc/scripts"
    fi
    fdt_cflags="-I\$(SRC_PATH)/dtc/libfdt"
    fdt_libs="-L\$(BUILD_DIR)/dtc/libfdt $fdt_libs"
  elif test "$fdt" = "yes" ; then
    # have neither and want - prompt for system/submodule install
    error_exit "DTC (libfdt) version >= 1.4.0 not present. Your options:" \
        "  (1) Preferred: Install the DTC (libfdt) devel package" \
        "  (2) Fetch the DTC submodule, using:" \
        "      git submodule update --init dtc"
  else
    # don't have and don't want
    fdt_libs=
    fdt=no
  fi
fi

libs_softmmu="$libs_softmmu $fdt_libs"

##########################################
# opengl probe (for sdl2, gtk, milkymist-tmu2)

if test "$opengl" != "no" ; then
  opengl_pkgs="epoxy libdrm gbm"
  if $pkg_config $opengl_pkgs x11; then
    opengl_cflags="$($pkg_config --cflags $opengl_pkgs) $x11_cflags"
    opengl_libs="$($pkg_config --libs $opengl_pkgs) $x11_libs"
    opengl=yes
    if test "$gtk" = "yes" && $pkg_config --exists "$gtkpackage >= 3.16"; then
        gtk_gl="yes"
    fi
  else
    if test "$opengl" = "yes" ; then
      feature_not_found "opengl" "Please install opengl (mesa) devel pkgs: $opengl_pkgs"
    fi
    opengl_cflags=""
    opengl_libs=""
    opengl=no
  fi
fi

if test "$opengl" = "yes"; then
  cat > $TMPC << EOF
#include <epoxy/egl.h>
#ifndef EGL_MESA_image_dma_buf_export
# error mesa/epoxy lacks support for dmabufs (mesa 10.6+)
#endif
int main(void) { return 0; }
EOF
  if compile_prog "" "" ; then
    opengl_dmabuf=yes
  fi
fi

##########################################
# archipelago probe
if test "$archipelago" != "no" ; then
    cat > $TMPC <<EOF
#include <stdio.h>
#include <xseg/xseg.h>
#include <xseg/protocol.h>
int main(void) {
    xseg_initialize();
    return 0;
}
EOF
    archipelago_libs=-lxseg
    if compile_prog "" "$archipelago_libs"; then
        archipelago="yes"
        libs_tools="$archipelago_libs $libs_tools"
        libs_softmmu="$archipelago_libs $libs_softmmu"

	echo "WARNING: Please check the licenses of QEMU and libxseg carefully."
	echo "GPLv3 versions of libxseg may not be compatible with QEMU's"
	echo "license and therefore prevent redistribution."
	echo
	echo "To disable Archipelago, use --disable-archipelago"
    else
      if test "$archipelago" = "yes" ; then
        feature_not_found "Archipelago backend support" "Install libxseg devel"
      fi
      archipelago="no"
    fi
fi


##########################################
# glusterfs probe
if test "$glusterfs" != "no" ; then
  if $pkg_config --atleast-version=3 glusterfs-api; then
    glusterfs="yes"
    glusterfs_cflags=`$pkg_config --cflags glusterfs-api`
    glusterfs_libs=`$pkg_config --libs glusterfs-api`
    if $pkg_config --atleast-version=4 glusterfs-api; then
      glusterfs_xlator_opt="yes"
    fi
    if $pkg_config --atleast-version=5 glusterfs-api; then
      glusterfs_discard="yes"
    fi
    if $pkg_config --atleast-version=6 glusterfs-api; then
      glusterfs_zerofill="yes"
    fi
  else
    if test "$glusterfs" = "yes" ; then
      feature_not_found "GlusterFS backend support" \
          "Install glusterfs-api devel >= 3"
    fi
    glusterfs="no"
  fi
fi

# Check for inotify functions when we are building linux-user
# emulator.  This is done because older glibc versions don't
# have syscall stubs for these implemented.  In that case we
# don't provide them even if kernel supports them.
#
inotify=no
cat > $TMPC << EOF
#include <sys/inotify.h>

int
main(void)
{
	/* try to start inotify */
	return inotify_init();
}
EOF
if compile_prog "" "" ; then
  inotify=yes
fi

inotify1=no
cat > $TMPC << EOF
#include <sys/inotify.h>

int
main(void)
{
    /* try to start inotify */
    return inotify_init1(0);
}
EOF
if compile_prog "" "" ; then
  inotify1=yes
fi

# check if utimensat and futimens are supported
utimens=no
cat > $TMPC << EOF
#define _ATFILE_SOURCE
#include <stddef.h>
#include <fcntl.h>
#include <sys/stat.h>

int main(void)
{
    utimensat(AT_FDCWD, "foo", NULL, 0);
    futimens(0, NULL);
    return 0;
}
EOF
if compile_prog "" "" ; then
  utimens=yes
fi

# check if pipe2 is there
pipe2=no
cat > $TMPC << EOF
#include <unistd.h>
#include <fcntl.h>

int main(void)
{
    int pipefd[2];
    return pipe2(pipefd, O_CLOEXEC);
}
EOF
if compile_prog "" "" ; then
  pipe2=yes
fi

# check if accept4 is there
accept4=no
cat > $TMPC << EOF
#include <sys/socket.h>
#include <stddef.h>

int main(void)
{
    accept4(0, NULL, NULL, SOCK_CLOEXEC);
    return 0;
}
EOF
if compile_prog "" "" ; then
  accept4=yes
fi

# check if tee/splice is there. vmsplice was added same time.
splice=no
cat > $TMPC << EOF
#include <unistd.h>
#include <fcntl.h>
#include <limits.h>

int main(void)
{
    int len, fd = 0;
    len = tee(STDIN_FILENO, STDOUT_FILENO, INT_MAX, SPLICE_F_NONBLOCK);
    splice(STDIN_FILENO, NULL, fd, NULL, len, SPLICE_F_MOVE);
    return 0;
}
EOF
if compile_prog "" "" ; then
  splice=yes
fi

##########################################
# libnuma probe

if test "$numa" != "no" ; then
  cat > $TMPC << EOF
#include <numa.h>
int main(void) { return numa_available(); }
EOF

  if compile_prog "" "-lnuma" ; then
    numa=yes
    libs_softmmu="-lnuma $libs_softmmu"
  else
    if test "$numa" = "yes" ; then
      feature_not_found "numa" "install numactl devel"
    fi
    numa=no
  fi
fi

if test "$tcmalloc" = "yes" && test "$jemalloc" = "yes" ; then
    echo "ERROR: tcmalloc && jemalloc can't be used at the same time"
    exit 1
fi

##########################################
# tcmalloc probe

if test "$tcmalloc" = "yes" ; then
  cat > $TMPC << EOF
#include <stdlib.h>
int main(void) { malloc(1); return 0; }
EOF

  if compile_prog "" "-ltcmalloc" ; then
    LIBS="-ltcmalloc $LIBS"
  else
    feature_not_found "tcmalloc" "install gperftools devel"
  fi
fi

##########################################
# jemalloc probe

if test "$jemalloc" = "yes" ; then
  cat > $TMPC << EOF
#include <stdlib.h>
int main(void) { malloc(1); return 0; }
EOF

  if compile_prog "" "-ljemalloc" ; then
    LIBS="-ljemalloc $LIBS"
  else
    feature_not_found "jemalloc" "install jemalloc devel"
  fi
fi

##########################################
# signalfd probe
signalfd="no"
cat > $TMPC << EOF
#include <unistd.h>
#include <sys/syscall.h>
#include <signal.h>
int main(void) { return syscall(SYS_signalfd, -1, NULL, _NSIG / 8); }
EOF

if compile_prog "" "" ; then
  signalfd=yes
fi

# check if eventfd is supported
eventfd=no
cat > $TMPC << EOF
#include <sys/eventfd.h>

int main(void)
{
    return eventfd(0, EFD_NONBLOCK | EFD_CLOEXEC);
}
EOF
if compile_prog "" "" ; then
  eventfd=yes
fi

# check if memfd is supported
memfd=no
cat > $TMPC << EOF
#include <sys/memfd.h>

int main(void)
{
    return memfd_create("foo", MFD_ALLOW_SEALING);
}
EOF
if compile_prog "" "" ; then
  memfd=yes
fi



# check for fallocate
fallocate=no
cat > $TMPC << EOF
#include <fcntl.h>

int main(void)
{
    fallocate(0, 0, 0, 0);
    return 0;
}
EOF
if compile_prog "" "" ; then
  fallocate=yes
fi

# check for fallocate hole punching
fallocate_punch_hole=no
cat > $TMPC << EOF
#include <fcntl.h>
#include <linux/falloc.h>

int main(void)
{
    fallocate(0, FALLOC_FL_PUNCH_HOLE | FALLOC_FL_KEEP_SIZE, 0, 0);
    return 0;
}
EOF
if compile_prog "" "" ; then
  fallocate_punch_hole=yes
fi

# check that fallocate supports range zeroing inside the file
fallocate_zero_range=no
cat > $TMPC << EOF
#include <fcntl.h>
#include <linux/falloc.h>

int main(void)
{
    fallocate(0, FALLOC_FL_ZERO_RANGE, 0, 0);
    return 0;
}
EOF
if compile_prog "" "" ; then
  fallocate_zero_range=yes
fi

# check for posix_fallocate
posix_fallocate=no
cat > $TMPC << EOF
#include <fcntl.h>

int main(void)
{
    posix_fallocate(0, 0, 0);
    return 0;
}
EOF
if compile_prog "" "" ; then
    posix_fallocate=yes
fi

# check for sync_file_range
sync_file_range=no
cat > $TMPC << EOF
#include <fcntl.h>

int main(void)
{
    sync_file_range(0, 0, 0, 0);
    return 0;
}
EOF
if compile_prog "" "" ; then
  sync_file_range=yes
fi

# check for linux/fiemap.h and FS_IOC_FIEMAP
fiemap=no
cat > $TMPC << EOF
#include <sys/ioctl.h>
#include <linux/fs.h>
#include <linux/fiemap.h>

int main(void)
{
    ioctl(0, FS_IOC_FIEMAP, 0);
    return 0;
}
EOF
if compile_prog "" "" ; then
  fiemap=yes
fi

# check for dup3
dup3=no
cat > $TMPC << EOF
#include <unistd.h>

int main(void)
{
    dup3(0, 0, 0);
    return 0;
}
EOF
if compile_prog "" "" ; then
  dup3=yes
fi

# check for ppoll support
ppoll=no
cat > $TMPC << EOF
#include <poll.h>

int main(void)
{
    struct pollfd pfd = { .fd = 0, .events = 0, .revents = 0 };
    ppoll(&pfd, 1, 0, 0);
    return 0;
}
EOF
if compile_prog "" "" ; then
  ppoll=yes
fi

# check for prctl(PR_SET_TIMERSLACK , ... ) support
prctl_pr_set_timerslack=no
cat > $TMPC << EOF
#include <sys/prctl.h>

int main(void)
{
    prctl(PR_SET_TIMERSLACK, 1, 0, 0, 0);
    return 0;
}
EOF
if compile_prog "" "" ; then
  prctl_pr_set_timerslack=yes
fi

# check for epoll support
epoll=no
cat > $TMPC << EOF
#include <sys/epoll.h>

int main(void)
{
    epoll_create(0);
    return 0;
}
EOF
if compile_prog "" "" ; then
  epoll=yes
fi

# epoll_create1 and epoll_pwait are later additions
# so we must check separately for their presence
epoll_create1=no
cat > $TMPC << EOF
#include <sys/epoll.h>

int main(void)
{
    /* Note that we use epoll_create1 as a value, not as
     * a function being called. This is necessary so that on
     * old SPARC glibc versions where the function was present in
     * the library but not declared in the header file we will
     * fail the configure check. (Otherwise we will get a compiler
     * warning but not an error, and will proceed to fail the
     * qemu compile where we compile with -Werror.)
     */
    return (int)(uintptr_t)&epoll_create1;
}
EOF
if compile_prog "" "" ; then
  epoll_create1=yes
fi

epoll_pwait=no
cat > $TMPC << EOF
#include <sys/epoll.h>

int main(void)
{
    epoll_pwait(0, 0, 0, 0, 0);
    return 0;
}
EOF
if compile_prog "" "" ; then
  epoll_pwait=yes
fi

# check for sendfile support
sendfile=no
cat > $TMPC << EOF
#include <sys/sendfile.h>

int main(void)
{
    return sendfile(0, 0, 0, 0);
}
EOF
if compile_prog "" "" ; then
  sendfile=yes
fi

# check for timerfd support (glibc 2.8 and newer)
timerfd=no
cat > $TMPC << EOF
#include <sys/timerfd.h>

int main(void)
{
    return(timerfd_create(CLOCK_REALTIME, 0));
}
EOF
if compile_prog "" "" ; then
  timerfd=yes
fi

# check for setns and unshare support
setns=no
cat > $TMPC << EOF
#include <sched.h>

int main(void)
{
    int ret;
    ret = setns(0, 0);
    ret = unshare(0);
    return ret;
}
EOF
if compile_prog "" "" ; then
  setns=yes
fi

# Check if tools are available to build documentation.
if test "$docs" != "no" ; then
  if has makeinfo && has pod2man; then
    docs=yes
  else
    if test "$docs" = "yes" ; then
      feature_not_found "docs" "Install texinfo and Perl/perl-podlators"
    fi
    docs=no
  fi
fi

# Search for bswap_32 function
byteswap_h=no
cat > $TMPC << EOF
#include <byteswap.h>
int main(void) { return bswap_32(0); }
EOF
if compile_prog "" "" ; then
  byteswap_h=yes
fi

# Search for bswap32 function
bswap_h=no
cat > $TMPC << EOF
#include <sys/endian.h>
#include <sys/types.h>
#include <machine/bswap.h>
int main(void) { return bswap32(0); }
EOF
if compile_prog "" "" ; then
  bswap_h=yes
fi

##########################################
# Do we have libiscsi >= 1.9.0
if test "$libiscsi" != "no" ; then
  if $pkg_config --atleast-version=1.9.0 libiscsi; then
    libiscsi="yes"
    libiscsi_cflags=$($pkg_config --cflags libiscsi)
    libiscsi_libs=$($pkg_config --libs libiscsi)
  else
    if test "$libiscsi" = "yes" ; then
      feature_not_found "libiscsi" "Install libiscsi >= 1.9.0"
    fi
    libiscsi="no"
  fi
fi

##########################################
# Do we need libm
cat > $TMPC << EOF
#include <math.h>
int main(int argc, char **argv) { return isnan(sin((double)argc)); }
EOF
if compile_prog "" "" ; then
  :
elif compile_prog "" "-lm" ; then
  LIBS="-lm $LIBS"
  libs_qga="-lm $libs_qga"
else
  error_exit "libm check failed"
fi

##########################################
# Do we need librt
# uClibc provides 2 versions of clock_gettime(), one with realtime
# support and one without. This means that the clock_gettime() don't
# need -lrt. We still need it for timer_create() so we check for this
# function in addition.
cat > $TMPC <<EOF
#include <signal.h>
#include <time.h>
int main(void) {
  timer_create(CLOCK_REALTIME, NULL, NULL);
  return clock_gettime(CLOCK_REALTIME, NULL);
}
EOF

if compile_prog "" "" ; then
  :
# we need pthread for static linking. use previous pthread test result
elif compile_prog "" "$pthread_lib -lrt" ; then
  LIBS="$LIBS -lrt"
  libs_qga="$libs_qga -lrt"
fi

if test "$darwin" != "yes" -a "$mingw32" != "yes" -a "$solaris" != yes -a \
        "$aix" != "yes" -a "$haiku" != "yes" ; then
    libs_softmmu="-lutil $libs_softmmu"
fi

##########################################
# spice probe
if test "$spice" != "no" ; then
  cat > $TMPC << EOF
#include <spice.h>
int main(void) { spice_server_new(); return 0; }
EOF
  spice_cflags=$($pkg_config --cflags spice-protocol spice-server 2>/dev/null)
  spice_libs=$($pkg_config --libs spice-protocol spice-server 2>/dev/null)
  if $pkg_config --atleast-version=0.12.0 spice-server && \
     $pkg_config --atleast-version=0.12.3 spice-protocol && \
     compile_prog "$spice_cflags" "$spice_libs" ; then
    spice="yes"
    libs_softmmu="$libs_softmmu $spice_libs"
    QEMU_CFLAGS="$QEMU_CFLAGS $spice_cflags"
    spice_protocol_version=$($pkg_config --modversion spice-protocol)
    spice_server_version=$($pkg_config --modversion spice-server)
  else
    if test "$spice" = "yes" ; then
      feature_not_found "spice" \
          "Install spice-server(>=0.12.0) and spice-protocol(>=0.12.3) devel"
    fi
    spice="no"
  fi
fi

# check for smartcard support
smartcard_cflags=""
if test "$smartcard" != "no"; then
    if $pkg_config libcacard; then
        libcacard_cflags=$($pkg_config --cflags libcacard)
        libcacard_libs=$($pkg_config --libs libcacard)
        QEMU_CFLAGS="$QEMU_CFLAGS $libcacard_cflags"
        libs_softmmu="$libs_softmmu $libcacard_libs"
        smartcard="yes"
    else
        if test "$smartcard" = "yes"; then
            feature_not_found "smartcard" "Install libcacard devel"
        fi
        smartcard="no"
    fi
fi

# check for libusb
if test "$libusb" != "no" ; then
    if $pkg_config --atleast-version=1.0.13 libusb-1.0; then
        libusb="yes"
        libusb_cflags=$($pkg_config --cflags libusb-1.0)
        libusb_libs=$($pkg_config --libs libusb-1.0)
        QEMU_CFLAGS="$QEMU_CFLAGS $libusb_cflags"
        libs_softmmu="$libs_softmmu $libusb_libs"
    else
        if test "$libusb" = "yes"; then
            feature_not_found "libusb" "Install libusb devel >= 1.0.13"
        fi
        libusb="no"
    fi
fi

# check for usbredirparser for usb network redirection support
if test "$usb_redir" != "no" ; then
    if $pkg_config --atleast-version=0.6 libusbredirparser-0.5; then
        usb_redir="yes"
        usb_redir_cflags=$($pkg_config --cflags libusbredirparser-0.5)
        usb_redir_libs=$($pkg_config --libs libusbredirparser-0.5)
        QEMU_CFLAGS="$QEMU_CFLAGS $usb_redir_cflags"
        libs_softmmu="$libs_softmmu $usb_redir_libs"
    else
        if test "$usb_redir" = "yes"; then
            feature_not_found "usb-redir" "Install usbredir devel"
        fi
        usb_redir="no"
    fi
fi

##########################################
# check if we have VSS SDK headers for win

if test "$mingw32" = "yes" -a "$guest_agent" != "no" -a "$vss_win32_sdk" != "no" ; then
  case "$vss_win32_sdk" in
    "")   vss_win32_include="-I$source_path" ;;
    *\ *) # The SDK is installed in "Program Files" by default, but we cannot
          # handle path with spaces. So we symlink the headers into ".sdk/vss".
          vss_win32_include="-I$source_path/.sdk/vss"
	  symlink "$vss_win32_sdk/inc" "$source_path/.sdk/vss/inc"
	  ;;
    *)    vss_win32_include="-I$vss_win32_sdk"
  esac
  cat > $TMPC << EOF
#define __MIDL_user_allocate_free_DEFINED__
#include <inc/win2003/vss.h>
int main(void) { return VSS_CTX_BACKUP; }
EOF
  if compile_prog "$vss_win32_include" "" ; then
    guest_agent_with_vss="yes"
    QEMU_CFLAGS="$QEMU_CFLAGS $vss_win32_include"
    libs_qga="-lole32 -loleaut32 -lshlwapi -luuid -lstdc++ -Wl,--enable-stdcall-fixup $libs_qga"
    qga_vss_provider="qga/vss-win32/qga-vss.dll qga/vss-win32/qga-vss.tlb"
  else
    if test "$vss_win32_sdk" != "" ; then
      echo "ERROR: Please download and install Microsoft VSS SDK:"
      echo "ERROR:   http://www.microsoft.com/en-us/download/details.aspx?id=23490"
      echo "ERROR: On POSIX-systems, you can extract the SDK headers by:"
      echo "ERROR:   scripts/extract-vsssdk-headers setup.exe"
      echo "ERROR: The headers are extracted in the directory \`inc'."
      feature_not_found "VSS support"
    fi
    guest_agent_with_vss="no"
  fi
fi

##########################################
# lookup Windows platform SDK (if not specified)
# The SDK is needed only to build .tlb (type library) file of guest agent
# VSS provider from the source. It is usually unnecessary because the
# pre-compiled .tlb file is included.

if test "$mingw32" = "yes" -a "$guest_agent" != "no" -a "$guest_agent_with_vss" = "yes" ; then
  if test -z "$win_sdk"; then
    programfiles="$PROGRAMFILES"
    test -n "$PROGRAMW6432" && programfiles="$PROGRAMW6432"
    if test -n "$programfiles"; then
      win_sdk=$(ls -d "$programfiles/Microsoft SDKs/Windows/v"* | tail -1) 2>/dev/null
    else
      feature_not_found "Windows SDK"
    fi
  elif test "$win_sdk" = "no"; then
    win_sdk=""
  fi
fi

##########################################
# check if mingw environment provides a recent ntddscsi.h
if test "$mingw32" = "yes" -a "$guest_agent" != "no"; then
  cat > $TMPC << EOF
#include <windows.h>
#include <ntddscsi.h>
int main(void) {
#if !defined(IOCTL_SCSI_GET_ADDRESS)
#error Missing required ioctl definitions
#endif
  SCSI_ADDRESS addr = { .Lun = 0, .TargetId = 0, .PathId = 0 };
  return addr.Lun;
}
EOF
  if compile_prog "" "" ; then
    guest_agent_ntddscsi=yes
    libs_qga="-lsetupapi $libs_qga"
  fi
fi

##########################################
# virgl renderer probe

if test "$virglrenderer" != "no" ; then
  cat > $TMPC << EOF
#include <virglrenderer.h>
int main(void) { virgl_renderer_poll(); return 0; }
EOF
  virgl_cflags=$($pkg_config --cflags virglrenderer 2>/dev/null)
  virgl_libs=$($pkg_config --libs virglrenderer 2>/dev/null)
  if $pkg_config virglrenderer >/dev/null 2>&1 && \
     compile_prog "$virgl_cflags" "$virgl_libs" ; then
    virglrenderer="yes"
  else
    if test "$virglrenderer" = "yes" ; then
      feature_not_found "virglrenderer"
    fi
    virglrenderer="no"
  fi
fi

##########################################
# check if we have fdatasync

fdatasync=no
cat > $TMPC << EOF
#include <unistd.h>
int main(void) {
#if defined(_POSIX_SYNCHRONIZED_IO) && _POSIX_SYNCHRONIZED_IO > 0
return fdatasync(0);
#else
#error Not supported
#endif
}
EOF
if compile_prog "" "" ; then
    fdatasync=yes
fi

##########################################
# check if we have madvise

madvise=no
cat > $TMPC << EOF
#include <sys/types.h>
#include <sys/mman.h>
#include <stddef.h>
int main(void) { return madvise(NULL, 0, MADV_DONTNEED); }
EOF
if compile_prog "" "" ; then
    madvise=yes
fi

##########################################
# check if we have posix_madvise

posix_madvise=no
cat > $TMPC << EOF
#include <sys/mman.h>
#include <stddef.h>
int main(void) { return posix_madvise(NULL, 0, POSIX_MADV_DONTNEED); }
EOF
if compile_prog "" "" ; then
    posix_madvise=yes
fi

##########################################
# check if we have usable SIGEV_THREAD_ID

sigev_thread_id=no
cat > $TMPC << EOF
#include <signal.h>
int main(void) {
  struct sigevent ev;
  ev.sigev_notify = SIGEV_THREAD_ID;
  ev._sigev_un._tid = 0;
  asm volatile("" : : "g"(&ev));
  return 0;
}
EOF
if compile_prog "" "" ; then
    sigev_thread_id=yes
fi

##########################################
# check if trace backend exists

$python "$source_path/scripts/tracetool.py" "--backends=$trace_backends" --check-backends  > /dev/null 2> /dev/null
if test "$?" -ne 0 ; then
  error_exit "invalid trace backends" \
      "Please choose supported trace backends."
fi

##########################################
# For 'ust' backend, test if ust headers are present
if have_backend "ust"; then
  cat > $TMPC << EOF
#include <lttng/tracepoint.h>
int main(void) { return 0; }
EOF
  if compile_prog "" "" ; then
    if $pkg_config lttng-ust --exists; then
      lttng_ust_libs=`$pkg_config --libs lttng-ust`
    else
      lttng_ust_libs="-llttng-ust"
    fi
    if $pkg_config liburcu-bp --exists; then
      urcu_bp_libs=`$pkg_config --libs liburcu-bp`
    else
      urcu_bp_libs="-lurcu-bp"
    fi

    LIBS="$lttng_ust_libs $urcu_bp_libs $LIBS"
    libs_qga="$lttng_ust_libs $urcu_bp_libs $libs_qga"
  else
    error_exit "Trace backend 'ust' missing lttng-ust header files"
  fi
fi

##########################################
# For 'dtrace' backend, test if 'dtrace' command is present
if have_backend "dtrace"; then
  if ! has 'dtrace' ; then
    error_exit "dtrace command is not found in PATH $PATH"
  fi
  trace_backend_stap="no"
  if has 'stap' ; then
    trace_backend_stap="yes"
  fi
fi

##########################################
# check and set a backend for coroutine

# We prefer ucontext, but it's not always possible. The fallback
# is sigcontext. gthread is not selectable except explicitly, because
# it is not functional enough to run QEMU proper. (It is occasionally
# useful for debugging purposes.)  On Windows the only valid backend
# is the Windows-specific one.

ucontext_works=no
if test "$darwin" != "yes"; then
  cat > $TMPC << EOF
#include <ucontext.h>
#ifdef __stub_makecontext
#error Ignoring glibc stub makecontext which will always fail
#endif
int main(void) { makecontext(0, 0, 0); return 0; }
EOF
  if compile_prog "" "" ; then
    ucontext_works=yes
  fi
fi

if test "$coroutine" = ""; then
  if test "$mingw32" = "yes"; then
    coroutine=win32
  elif test "$ucontext_works" = "yes"; then
    coroutine=ucontext
  else
    coroutine=sigaltstack
  fi
else
  case $coroutine in
  windows)
    if test "$mingw32" != "yes"; then
      error_exit "'windows' coroutine backend only valid for Windows"
    fi
    # Unfortunately the user visible backend name doesn't match the
    # coroutine-*.c filename for this case, so we have to adjust it here.
    coroutine=win32
    ;;
  ucontext)
    if test "$ucontext_works" != "yes"; then
      feature_not_found "ucontext"
    fi
    ;;
  gthread|sigaltstack)
    if test "$mingw32" = "yes"; then
      error_exit "only the 'windows' coroutine backend is valid for Windows"
    fi
    ;;
  *)
    error_exit "unknown coroutine backend $coroutine"
    ;;
  esac
fi

if test "$coroutine_pool" = ""; then
  if test "$coroutine" = "gthread"; then
    coroutine_pool=no
  else
    coroutine_pool=yes
  fi
fi
if test "$coroutine" = "gthread" -a "$coroutine_pool" = "yes"; then
  error_exit "'gthread' coroutine backend does not support pool (use --disable-coroutine-pool)"
fi

##########################################
# check if we have open_by_handle_at

open_by_handle_at=no
cat > $TMPC << EOF
#include <fcntl.h>
#if !defined(AT_EMPTY_PATH)
# error missing definition
#else
int main(void) { struct file_handle fh; return open_by_handle_at(0, &fh, 0); }
#endif
EOF
if compile_prog "" "" ; then
    open_by_handle_at=yes
fi

########################################
# check if we have linux/magic.h

linux_magic_h=no
cat > $TMPC << EOF
#include <linux/magic.h>
int main(void) {
  return 0;
}
EOF
if compile_prog "" "" ; then
    linux_magic_h=yes
fi

########################################
# check whether we can disable warning option with a pragma (this is needed
# to silence warnings in the headers of some versions of external libraries).
# This test has to be compiled with -Werror as otherwise an unknown pragma is
# only a warning.
#
# If we can't selectively disable warning in the code, disable -Werror so that
# the build doesn't fail anyway.

pragma_disable_unused_but_set=no
cat > $TMPC << EOF
#pragma GCC diagnostic push
#pragma GCC diagnostic ignored "-Wunused-but-set-variable"
#pragma GCC diagnostic ignored "-Wstrict-prototypes"
#pragma GCC diagnostic pop

int main(void) {
    return 0;
}
EOF
if compile_prog "-Werror" "" ; then
    pragma_diagnostic_available=yes
else
    werror=no
fi

########################################
# check if we have valgrind/valgrind.h

valgrind_h=no
cat > $TMPC << EOF
#include <valgrind/valgrind.h>
int main(void) {
  return 0;
}
EOF
if compile_prog "" "" ; then
    valgrind_h=yes
fi

########################################
# check if environ is declared

has_environ=no
cat > $TMPC << EOF
#include <unistd.h>
int main(void) {
    environ = 0;
    return 0;
}
EOF
if compile_prog "" "" ; then
    has_environ=yes
fi

########################################
# check if cpuid.h is usable.

cpuid_h=no
cat > $TMPC << EOF
#include <cpuid.h>
int main(void) {
    unsigned a, b, c, d;
    int max = __get_cpuid_max(0, 0);

    if (max >= 1) {
        __cpuid(1, a, b, c, d);
    }

    if (max >= 7) {
        __cpuid_count(7, 0, a, b, c, d);
    }

    return 0;
}
EOF
if compile_prog "" "" ; then
    cpuid_h=yes
fi

########################################
# check if __[u]int128_t is usable.

int128=no
cat > $TMPC << EOF
#if defined(__clang_major__) && defined(__clang_minor__)
# if ((__clang_major__ < 3) || (__clang_major__ == 3) && (__clang_minor__ < 2))
#  error __int128_t does not work in CLANG before 3.2
# endif
#endif
__int128_t a;
__uint128_t b;
int main (void) {
  a = a + b;
  b = a * b;
  a = a * a;
  return 0;
}
EOF
if compile_prog "" "" ; then
    int128=yes
fi

########################################
# check if getauxval is available.

getauxval=no
cat > $TMPC << EOF
#include <sys/auxv.h>
int main(void) {
  return getauxval(AT_HWCAP) == 0;
}
EOF
if compile_prog "" "" ; then
    getauxval=yes
fi

########################################
# check if ccache is interfering with
# semantic analysis of macros

unset CCACHE_CPP2
ccache_cpp2=no
cat > $TMPC << EOF
static const int Z = 1;
#define fn() ({ Z; })
#define TAUT(X) ((X) == Z)
#define PAREN(X, Y) (X == Y)
#define ID(X) (X)
int main(int argc, char *argv[])
{
    int x = 0, y = 0;
    x = ID(x);
    x = fn();
    fn();
    if (PAREN(x, y)) return 0;
    if (TAUT(Z)) return 0;
    return 0;
}
EOF

if ! compile_object "-Werror"; then
    ccache_cpp2=yes
fi

#################################################
# clang does not support glibc + FORTIFY_SOURCE.

if test "$fortify_source" != "no"; then
  if echo | $cc -dM -E - | grep __clang__ > /dev/null 2>&1 ; then
    fortify_source="no";
  elif test -n "$cxx" &&
       echo | $cxx -dM -E - | grep __clang__ >/dev/null 2>&1 ; then
    fortify_source="no";
  else
    fortify_source="yes"
  fi
fi

##########################################
# check if struct fsxattr is available via linux/fs.h

have_fsxattr=no
cat > $TMPC << EOF
#include <linux/fs.h>
struct fsxattr foo;
int main(void) {
  return 0;
}
EOF
if compile_prog "" "" ; then
    have_fsxattr=yes
fi

##########################################
# End of CC checks
# After here, no more $cc or $ld runs

if test "$gcov" = "yes" ; then
  CFLAGS="-fprofile-arcs -ftest-coverage -g $CFLAGS"
  LDFLAGS="-fprofile-arcs -ftest-coverage $LDFLAGS"
elif test "$fortify_source" = "yes" ; then
  CFLAGS="-O2 -U_FORTIFY_SOURCE -D_FORTIFY_SOURCE=2 $CFLAGS"
elif test "$debug" = "no"; then
  CFLAGS="-O2 $CFLAGS"
fi

##########################################
# Do we have libnfs
if test "$libnfs" != "no" ; then
  if $pkg_config --atleast-version=1.9.3 libnfs; then
    libnfs="yes"
    libnfs_libs=$($pkg_config --libs libnfs)
    LIBS="$LIBS $libnfs_libs"
  else
    if test "$libnfs" = "yes" ; then
      feature_not_found "libnfs" "Install libnfs devel >= 1.9.3"
    fi
    libnfs="no"
  fi
fi

# Disable zero malloc errors for official releases unless explicitly told to
# enable/disable
if test -z "$zero_malloc" ; then
    if test "$z_version" = "50" ; then
	zero_malloc="no"
    else
	zero_malloc="yes"
    fi
fi

# Now we've finished running tests it's OK to add -Werror to the compiler flags
if test "$werror" = "yes"; then
    QEMU_CFLAGS="-Werror $QEMU_CFLAGS"
fi

if test "$solaris" = "no" ; then
    if $ld --version 2>/dev/null | grep "GNU ld" >/dev/null 2>/dev/null ; then
        LDFLAGS="-Wl,--warn-common $LDFLAGS"
    fi
fi

# test if pod2man has --utf8 option
if pod2man --help | grep -q utf8; then
    POD2MAN="pod2man --utf8"
else
    POD2MAN="pod2man"
fi

# Use ASLR, no-SEH and DEP if available
if test "$mingw32" = "yes" ; then
    for flag in --dynamicbase --no-seh --nxcompat; do
        if $ld --help 2>/dev/null | grep ".$flag" >/dev/null 2>/dev/null ; then
            LDFLAGS="-Wl,$flag $LDFLAGS"
        fi
    done
fi

qemu_confdir=$sysconfdir$confsuffix
qemu_moddir=$libdir$confsuffix
qemu_datadir=$datadir$confsuffix
qemu_localedir="$datadir/locale"

tools=""
if test "$want_tools" = "yes" ; then
  tools="qemu-img\$(EXESUF) qemu-io\$(EXESUF) $tools"
  if [ "$linux" = "yes" -o "$bsd" = "yes" -o "$solaris" = "yes" ] ; then
    tools="qemu-nbd\$(EXESUF) $tools"
    tools="ivshmem-client\$(EXESUF) ivshmem-server\$(EXESUF) $tools"
  fi
fi
if test "$softmmu" = yes ; then
  if test "$virtfs" != no ; then
    if test "$cap" = yes && test "$linux" = yes && test "$attr" = yes ; then
      virtfs=yes
      tools="$tools fsdev/virtfs-proxy-helper\$(EXESUF)"
    else
      if test "$virtfs" = yes; then
        error_exit "VirtFS is supported only on Linux and requires libcap-devel and libattr-devel"
      fi
      virtfs=no
    fi
  fi
fi

# Probe for guest agent support/options

if [ "$guest_agent" != "no" ]; then
  if [ "$linux" = "yes" -o "$bsd" = "yes" -o "$solaris" = "yes" -o "$mingw32" = "yes" ] ; then
      tools="qemu-ga $tools"
      guest_agent=yes
  elif [ "$guest_agent" != yes ]; then
      guest_agent=no
  else
      error_exit "Guest agent is not supported on this platform"
  fi
fi

# Guest agent Window MSI  package

if test "$guest_agent" != yes; then
  if test "$guest_agent_msi" = yes; then
    error_exit "MSI guest agent package requires guest agent enabled"
  fi
  guest_agent_msi=no
elif test "$mingw32" != "yes"; then
  if test "$guest_agent_msi" = "yes"; then
    error_exit "MSI guest agent package is available only for MinGW Windows cross-compilation"
  fi
  guest_agent_msi=no
elif ! has wixl; then
  if test "$guest_agent_msi" = "yes"; then
    error_exit "MSI guest agent package requires wixl tool installed ( usually from msitools package )"
  fi
  guest_agent_msi=no
else
  # we support qemu-ga, mingw32, and wixl: default to MSI enabled if it wasn't
  # disabled explicitly
  if test "$guest_agent_msi" != "no"; then
    guest_agent_msi=yes
  fi
fi

if test "$guest_agent_msi" = "yes"; then
  if test "$guest_agent_with_vss" = "yes"; then
    QEMU_GA_MSI_WITH_VSS="-D InstallVss"
  fi

  if test "$QEMU_GA_MANUFACTURER" = ""; then
    QEMU_GA_MANUFACTURER=QEMU
  fi

  if test "$QEMU_GA_DISTRO" = ""; then
    QEMU_GA_DISTRO=Linux
  fi

  if test "$QEMU_GA_VERSION" = ""; then
      QEMU_GA_VERSION=`cat $source_path/VERSION`
  fi

  QEMU_GA_MSI_MINGW_DLL_PATH="-D Mingw_dlls=`$pkg_config --variable=prefix glib-2.0`/bin"

  case "$cpu" in
  x86_64)
    QEMU_GA_MSI_ARCH="-a x64 -D Arch=64"
    ;;
  i386)
    QEMU_GA_MSI_ARCH="-D Arch=32"
    ;;
  *)
    error_exit "CPU $cpu not supported for building installation package"
    ;;
  esac
fi

# Mac OS X ships with a broken assembler
roms=
if test \( "$cpu" = "i386" -o "$cpu" = "x86_64" \) -a \
        "$targetos" != "Darwin" -a "$targetos" != "SunOS" -a \
        "$softmmu" = yes ; then
  roms="optionrom"
fi
if test "$cpu" = "ppc64" -a "$targetos" != "Darwin" ; then
  roms="$roms spapr-rtas"
fi

if test "$cpu" = "s390x" ; then
  roms="$roms s390-ccw"
fi

# Probe for the need for relocating the user-only binary.
if test "$pie" = "no" ; then
  textseg_addr=
  case "$cpu" in
    arm | i386 | ppc* | s390* | sparc* | x86_64 | x32)
      # ??? Rationale for choosing this address
      textseg_addr=0x60000000
      ;;
    mips)
      # A 256M aligned address, high in the address space, with enough
      # room for the code_gen_buffer above it before the stack.
      textseg_addr=0x60000000
      ;;
  esac
  if [ -n "$textseg_addr" ]; then
    cat > $TMPC <<EOF
    int main(void) { return 0; }
EOF
    textseg_ldflags="-Wl,-Ttext-segment=$textseg_addr"
    if ! compile_prog "" "$textseg_ldflags"; then
      # In case ld does not support -Ttext-segment, edit the default linker
      # script via sed to set the .text start addr.  This is needed on FreeBSD
      # at least.
      $ld --verbose | sed \
        -e '1,/==================================================/d' \
        -e '/==================================================/,$d' \
        -e "s/[.] = [0-9a-fx]* [+] SIZEOF_HEADERS/. = $textseg_addr + SIZEOF_HEADERS/" \
        -e "s/__executable_start = [0-9a-fx]*/__executable_start = $textseg_addr/" > config-host.ld
      textseg_ldflags="-Wl,-T../config-host.ld"
    fi
  fi
fi

# prepend pixman and ftd flags after all config tests are done
QEMU_CFLAGS="$pixman_cflags $fdt_cflags $QEMU_CFLAGS"
libs_softmmu="$pixman_libs $libs_softmmu"

echo "Install prefix    $prefix"
echo "BIOS directory    `eval echo $qemu_datadir`"
echo "binary directory  `eval echo $bindir`"
echo "library directory `eval echo $libdir`"
echo "module directory  `eval echo $qemu_moddir`"
echo "libexec directory `eval echo $libexecdir`"
echo "include directory `eval echo $includedir`"
echo "config directory  `eval echo $sysconfdir`"
if test "$mingw32" = "no" ; then
echo "local state directory   `eval echo $local_statedir`"
echo "Manual directory  `eval echo $mandir`"
echo "ELF interp prefix $interp_prefix"
else
echo "local state directory   queried at runtime"
echo "Windows SDK       $win_sdk"
fi
echo "Source path       $source_path"
echo "C compiler        $cc"
echo "Host C compiler   $host_cc"
echo "C++ compiler      $cxx"
echo "Objective-C compiler $objcc"
echo "ARFLAGS           $ARFLAGS"
echo "CFLAGS            $CFLAGS"
echo "QEMU_CFLAGS       $QEMU_CFLAGS"
echo "LDFLAGS           $LDFLAGS"
echo "make              $make"
echo "install           $install"
echo "python            $python"
if test "$slirp" = "yes" ; then
    echo "smbd              $smbd"
fi
echo "module support    $modules"
echo "host CPU          $cpu"
echo "host big endian   $bigendian"
echo "target list       $target_list"
echo "tcg debug enabled $debug_tcg"
echo "gprof enabled     $gprof"
echo "sparse enabled    $sparse"
echo "strip binaries    $strip_opt"
echo "profiler          $profiler"
echo "static build      $static"
if test "$darwin" = "yes" ; then
    echo "Cocoa support     $cocoa"
fi
echo "pixman            $pixman"
echo "SDL support       $sdl"
echo "GTK support       $gtk"
echo "GTK GL support    $gtk_gl"
echo "GNUTLS support    $gnutls"
echo "GNUTLS hash       $gnutls_hash"
echo "GNUTLS rnd        $gnutls_rnd"
echo "libgcrypt         $gcrypt"
<<<<<<< HEAD
=======
echo "libgcrypt kdf     $gcrypt_kdf"
>>>>>>> bfc766d3
if test "$nettle" = "yes"; then
    echo "nettle            $nettle ($nettle_version)"
else
    echo "nettle            $nettle"
fi
<<<<<<< HEAD
=======
echo "nettle kdf        $nettle_kdf"
>>>>>>> bfc766d3
echo "libtasn1          $tasn1"
echo "VTE support       $vte"
echo "curses support    $curses"
echo "virgl support     $virglrenderer"
echo "curl support      $curl"
echo "mingw32 support   $mingw32"
echo "Audio drivers     $audio_drv_list"
echo "Block whitelist (rw) $block_drv_rw_whitelist"
echo "Block whitelist (ro) $block_drv_ro_whitelist"
echo "VirtFS support    $virtfs"
echo "VNC support       $vnc"
if test "$vnc" = "yes" ; then
    echo "VNC SASL support  $vnc_sasl"
    echo "VNC JPEG support  $vnc_jpeg"
    echo "VNC PNG support   $vnc_png"
fi
if test -n "$sparc_cpu"; then
    echo "Target Sparc Arch $sparc_cpu"
fi
echo "xen support       $xen"
if test "$xen" = "yes" ; then
  echo "xen ctrl version  $xen_ctrl_version"
  echo "pv dom build      $xen_pv_domain_build"
fi
echo "brlapi support    $brlapi"
echo "bluez  support    $bluez"
echo "Documentation     $docs"
echo "PIE               $pie"
echo "vde support       $vde"
echo "netmap support    $netmap"
echo "Linux AIO support $linux_aio"
echo "ATTR/XATTR support $attr"
echo "Install blobs     $blobs"
echo "KVM support       $kvm"
echo "RDMA support      $rdma"
echo "TCG interpreter   $tcg_interpreter"
echo "fdt support       $fdt"
echo "preadv support    $preadv"
echo "fdatasync         $fdatasync"
echo "madvise           $madvise"
echo "posix_madvise     $posix_madvise"
echo "sigev_thread_id   $sigev_thread_id"
echo "uuid support      $uuid"
echo "libcap-ng support $cap_ng"
echo "vhost-net support $vhost_net"
echo "vhost-scsi support $vhost_scsi"
echo "Trace backends    $trace_backends"
if have_backend "simple"; then
echo "Trace output file $trace_file-<pid>"
fi
if test "$spice" = "yes"; then
echo "spice support     $spice ($spice_protocol_version/$spice_server_version)"
else
echo "spice support     $spice"
fi
echo "rbd support       $rbd"
echo "xfsctl support    $xfs"
echo "smartcard support $smartcard"
echo "libusb            $libusb"
echo "usb net redir     $usb_redir"
echo "OpenGL support    $opengl"
echo "OpenGL dmabufs    $opengl_dmabuf"
echo "libiscsi support  $libiscsi"
echo "libnfs support    $libnfs"
echo "build guest agent $guest_agent"
echo "QGA VSS support   $guest_agent_with_vss"
echo "QGA w32 disk info $guest_agent_ntddscsi"
echo "QGA MSI support   $guest_agent_msi"
echo "seccomp support   $seccomp"
echo "coroutine backend $coroutine"
echo "coroutine pool    $coroutine_pool"
echo "GlusterFS support $glusterfs"
echo "Archipelago support $archipelago"
echo "gcov              $gcov_tool"
echo "gcov enabled      $gcov"
echo "TPM support       $tpm"
echo "libssh2 support   $libssh2"
echo "TPM passthrough   $tpm_passthrough"
echo "QOM debugging     $qom_cast_debug"
echo "vhdx              $vhdx"
echo "lzo support       $lzo"
echo "snappy support    $snappy"
echo "bzip2 support     $bzip2"
echo "NUMA host support $numa"
echo "tcmalloc support  $tcmalloc"
echo "jemalloc support  $jemalloc"
echo "avx2 optimization $avx2_opt"

if test "$sdl_too_old" = "yes"; then
echo "-> Your SDL version is too old - please upgrade to have SDL support"
fi

config_host_mak="config-host.mak"

echo "# Automatically generated by configure - do not modify" >config-all-disas.mak

echo "# Automatically generated by configure - do not modify" > $config_host_mak
echo >> $config_host_mak

echo all: >> $config_host_mak
echo "prefix=$prefix" >> $config_host_mak
echo "bindir=$bindir" >> $config_host_mak
echo "libdir=$libdir" >> $config_host_mak
echo "libexecdir=$libexecdir" >> $config_host_mak
echo "includedir=$includedir" >> $config_host_mak
echo "mandir=$mandir" >> $config_host_mak
echo "sysconfdir=$sysconfdir" >> $config_host_mak
echo "qemu_confdir=$qemu_confdir" >> $config_host_mak
echo "qemu_datadir=$qemu_datadir" >> $config_host_mak
echo "qemu_docdir=$qemu_docdir" >> $config_host_mak
echo "qemu_moddir=$qemu_moddir" >> $config_host_mak
if test "$mingw32" = "no" ; then
  echo "qemu_localstatedir=$local_statedir" >> $config_host_mak
fi
echo "qemu_helperdir=$libexecdir" >> $config_host_mak
echo "extra_cflags=$EXTRA_CFLAGS" >> $config_host_mak
echo "extra_ldflags=$EXTRA_LDFLAGS" >> $config_host_mak
echo "qemu_localedir=$qemu_localedir" >> $config_host_mak
echo "libs_softmmu=$libs_softmmu" >> $config_host_mak

echo "ARCH=$ARCH" >> $config_host_mak

if test "$debug_tcg" = "yes" ; then
  echo "CONFIG_DEBUG_TCG=y" >> $config_host_mak
fi
if test "$strip_opt" = "yes" ; then
  echo "STRIP=${strip}" >> $config_host_mak
fi
if test "$bigendian" = "yes" ; then
  echo "HOST_WORDS_BIGENDIAN=y" >> $config_host_mak
fi
if test "$mingw32" = "yes" ; then
  echo "CONFIG_WIN32=y" >> $config_host_mak
  rc_version=`cat $source_path/VERSION`
  version_major=${rc_version%%.*}
  rc_version=${rc_version#*.}
  version_minor=${rc_version%%.*}
  rc_version=${rc_version#*.}
  version_subminor=${rc_version%%.*}
  version_micro=0
  echo "CONFIG_FILEVERSION=$version_major,$version_minor,$version_subminor,$version_micro" >> $config_host_mak
  echo "CONFIG_PRODUCTVERSION=$version_major,$version_minor,$version_subminor,$version_micro" >> $config_host_mak
  if test "$guest_agent_with_vss" = "yes" ; then
    echo "CONFIG_QGA_VSS=y" >> $config_host_mak
    echo "QGA_VSS_PROVIDER=$qga_vss_provider" >> $config_host_mak
    echo "WIN_SDK=\"$win_sdk\"" >> $config_host_mak
  fi
  if test "$guest_agent_ntddscsi" = "yes" ; then
    echo "CONFIG_QGA_NTDDDISK=y" >> $config_host_mak
  fi
  if test "$guest_agent_msi" = "yes"; then
    echo "QEMU_GA_MSI_ENABLED=yes" >> $config_host_mak  
    echo "QEMU_GA_MSI_MINGW_DLL_PATH=${QEMU_GA_MSI_MINGW_DLL_PATH}" >> $config_host_mak
    echo "QEMU_GA_MSI_WITH_VSS=${QEMU_GA_MSI_WITH_VSS}" >> $config_host_mak
    echo "QEMU_GA_MSI_ARCH=${QEMU_GA_MSI_ARCH}" >> $config_host_mak
    echo "QEMU_GA_MANUFACTURER=${QEMU_GA_MANUFACTURER}" >> $config_host_mak
    echo "QEMU_GA_DISTRO=${QEMU_GA_DISTRO}" >> $config_host_mak
    echo "QEMU_GA_VERSION=${QEMU_GA_VERSION}" >> $config_host_mak
  fi
else
  echo "CONFIG_POSIX=y" >> $config_host_mak
fi

if test "$linux" = "yes" ; then
  echo "CONFIG_LINUX=y" >> $config_host_mak
fi

if test "$darwin" = "yes" ; then
  echo "CONFIG_DARWIN=y" >> $config_host_mak
fi

if test "$aix" = "yes" ; then
  echo "CONFIG_AIX=y" >> $config_host_mak
fi

if test "$solaris" = "yes" ; then
  echo "CONFIG_SOLARIS=y" >> $config_host_mak
  echo "CONFIG_SOLARIS_VERSION=$solarisrev" >> $config_host_mak
  if test "$needs_libsunmath" = "yes" ; then
    echo "CONFIG_NEEDS_LIBSUNMATH=y" >> $config_host_mak
  fi
fi
if test "$haiku" = "yes" ; then
  echo "CONFIG_HAIKU=y" >> $config_host_mak
fi
if test "$static" = "yes" ; then
  echo "CONFIG_STATIC=y" >> $config_host_mak
fi
if test "$profiler" = "yes" ; then
  echo "CONFIG_PROFILER=y" >> $config_host_mak
fi
if test "$slirp" = "yes" ; then
  echo "CONFIG_SLIRP=y" >> $config_host_mak
  echo "CONFIG_SMBD_COMMAND=\"$smbd\"" >> $config_host_mak
fi
if test "$vde" = "yes" ; then
  echo "CONFIG_VDE=y" >> $config_host_mak
fi
if test "$netmap" = "yes" ; then
  echo "CONFIG_NETMAP=y" >> $config_host_mak
fi
if test "$l2tpv3" = "yes" ; then
  echo "CONFIG_L2TPV3=y" >> $config_host_mak
fi
if test "$cap_ng" = "yes" ; then
  echo "CONFIG_LIBCAP=y" >> $config_host_mak
fi
echo "CONFIG_AUDIO_DRIVERS=$audio_drv_list" >> $config_host_mak
for drv in $audio_drv_list; do
    def=CONFIG_`echo $drv | LC_ALL=C tr '[a-z]' '[A-Z]'`
    echo "$def=y" >> $config_host_mak
done
if test "$audio_pt_int" = "yes" ; then
  echo "CONFIG_AUDIO_PT_INT=y" >> $config_host_mak
fi
if test "$audio_win_int" = "yes" ; then
  echo "CONFIG_AUDIO_WIN_INT=y" >> $config_host_mak
fi
echo "CONFIG_BDRV_RW_WHITELIST=$block_drv_rw_whitelist" >> $config_host_mak
echo "CONFIG_BDRV_RO_WHITELIST=$block_drv_ro_whitelist" >> $config_host_mak
if test "$vnc" = "yes" ; then
  echo "CONFIG_VNC=y" >> $config_host_mak
fi
if test "$vnc_sasl" = "yes" ; then
  echo "CONFIG_VNC_SASL=y" >> $config_host_mak
fi
if test "$vnc_jpeg" = "yes" ; then
  echo "CONFIG_VNC_JPEG=y" >> $config_host_mak
fi
if test "$vnc_png" = "yes" ; then
  echo "CONFIG_VNC_PNG=y" >> $config_host_mak
fi
if test "$fnmatch" = "yes" ; then
  echo "CONFIG_FNMATCH=y" >> $config_host_mak
fi
if test "$uuid" = "yes" ; then
  echo "CONFIG_UUID=y" >> $config_host_mak
fi
if test "$xfs" = "yes" ; then
  echo "CONFIG_XFS=y" >> $config_host_mak
fi
qemu_version=`head $source_path/VERSION`
echo "VERSION=$qemu_version" >>$config_host_mak
echo "PKGVERSION=$pkgversion" >>$config_host_mak
echo "SRC_PATH=$source_path" >> $config_host_mak
echo "TARGET_DIRS=$target_list" >> $config_host_mak
if [ "$docs" = "yes" ] ; then
  echo "BUILD_DOCS=yes" >> $config_host_mak
fi
if test "$modules" = "yes"; then
  # $shacmd can generate a hash started with digit, which the compiler doesn't
  # like as an symbol. So prefix it with an underscore
  echo "CONFIG_STAMP=_`(echo $qemu_version; echo $pkgversion; cat $0) | $shacmd - | cut -f1 -d\ `" >> $config_host_mak
  echo "CONFIG_MODULES=y" >> $config_host_mak
fi
if test "$sdl" = "yes" ; then
  echo "CONFIG_SDL=y" >> $config_host_mak
  echo "CONFIG_SDLABI=$sdlabi" >> $config_host_mak
  echo "SDL_CFLAGS=$sdl_cflags" >> $config_host_mak
fi
if test "$cocoa" = "yes" ; then
  echo "CONFIG_COCOA=y" >> $config_host_mak
fi
if test "$curses" = "yes" ; then
  echo "CONFIG_CURSES=y" >> $config_host_mak
fi
if test "$utimens" = "yes" ; then
  echo "CONFIG_UTIMENSAT=y" >> $config_host_mak
fi
if test "$pipe2" = "yes" ; then
  echo "CONFIG_PIPE2=y" >> $config_host_mak
fi
if test "$accept4" = "yes" ; then
  echo "CONFIG_ACCEPT4=y" >> $config_host_mak
fi
if test "$splice" = "yes" ; then
  echo "CONFIG_SPLICE=y" >> $config_host_mak
fi
if test "$eventfd" = "yes" ; then
  echo "CONFIG_EVENTFD=y" >> $config_host_mak
fi
if test "$memfd" = "yes" ; then
  echo "CONFIG_MEMFD=y" >> $config_host_mak
fi
if test "$fallocate" = "yes" ; then
  echo "CONFIG_FALLOCATE=y" >> $config_host_mak
fi
if test "$fallocate_punch_hole" = "yes" ; then
  echo "CONFIG_FALLOCATE_PUNCH_HOLE=y" >> $config_host_mak
fi
if test "$fallocate_zero_range" = "yes" ; then
  echo "CONFIG_FALLOCATE_ZERO_RANGE=y" >> $config_host_mak
fi
if test "$posix_fallocate" = "yes" ; then
  echo "CONFIG_POSIX_FALLOCATE=y" >> $config_host_mak
fi
if test "$sync_file_range" = "yes" ; then
  echo "CONFIG_SYNC_FILE_RANGE=y" >> $config_host_mak
fi
if test "$fiemap" = "yes" ; then
  echo "CONFIG_FIEMAP=y" >> $config_host_mak
fi
if test "$dup3" = "yes" ; then
  echo "CONFIG_DUP3=y" >> $config_host_mak
fi
if test "$ppoll" = "yes" ; then
  echo "CONFIG_PPOLL=y" >> $config_host_mak
fi
if test "$prctl_pr_set_timerslack" = "yes" ; then
  echo "CONFIG_PRCTL_PR_SET_TIMERSLACK=y" >> $config_host_mak
fi
if test "$epoll" = "yes" ; then
  echo "CONFIG_EPOLL=y" >> $config_host_mak
fi
if test "$epoll_create1" = "yes" ; then
  echo "CONFIG_EPOLL_CREATE1=y" >> $config_host_mak
fi
if test "$epoll_pwait" = "yes" ; then
  echo "CONFIG_EPOLL_PWAIT=y" >> $config_host_mak
fi
if test "$sendfile" = "yes" ; then
  echo "CONFIG_SENDFILE=y" >> $config_host_mak
fi
if test "$timerfd" = "yes" ; then
  echo "CONFIG_TIMERFD=y" >> $config_host_mak
fi
if test "$setns" = "yes" ; then
  echo "CONFIG_SETNS=y" >> $config_host_mak
fi
if test "$inotify" = "yes" ; then
  echo "CONFIG_INOTIFY=y" >> $config_host_mak
fi
if test "$inotify1" = "yes" ; then
  echo "CONFIG_INOTIFY1=y" >> $config_host_mak
fi
if test "$byteswap_h" = "yes" ; then
  echo "CONFIG_BYTESWAP_H=y" >> $config_host_mak
fi
if test "$bswap_h" = "yes" ; then
  echo "CONFIG_MACHINE_BSWAP_H=y" >> $config_host_mak
fi
if test "$curl" = "yes" ; then
  echo "CONFIG_CURL=m" >> $config_host_mak
  echo "CURL_CFLAGS=$curl_cflags" >> $config_host_mak
  echo "CURL_LIBS=$curl_libs" >> $config_host_mak
fi
if test "$brlapi" = "yes" ; then
  echo "CONFIG_BRLAPI=y" >> $config_host_mak
fi
if test "$bluez" = "yes" ; then
  echo "CONFIG_BLUEZ=y" >> $config_host_mak
  echo "BLUEZ_CFLAGS=$bluez_cflags" >> $config_host_mak
fi
if test "$glib_subprocess" = "yes" ; then
  echo "CONFIG_HAS_GLIB_SUBPROCESS_TESTS=y" >> $config_host_mak
fi
echo "GLIB_CFLAGS=$glib_cflags" >> $config_host_mak
if test "$gtk" = "yes" ; then
  echo "CONFIG_GTK=y" >> $config_host_mak
  echo "CONFIG_GTKABI=$gtkabi" >> $config_host_mak
  echo "GTK_CFLAGS=$gtk_cflags" >> $config_host_mak
  echo "GTK_LIBS=$gtk_libs" >> $config_host_mak
  if test "$gtk_gl" = "yes" ; then
    echo "CONFIG_GTK_GL=y" >> $config_host_mak
  fi
fi
if test "$gnutls" = "yes" ; then
  echo "CONFIG_GNUTLS=y" >> $config_host_mak
fi
if test "$gnutls_hash" = "yes" ; then
  echo "CONFIG_GNUTLS_HASH=y" >> $config_host_mak
fi
if test "$gnutls_rnd" = "yes" ; then
  echo "CONFIG_GNUTLS_RND=y" >> $config_host_mak
fi
if test "$gcrypt" = "yes" ; then
  echo "CONFIG_GCRYPT=y" >> $config_host_mak
  if test "$gcrypt_kdf" = "yes" ; then
    echo "CONFIG_GCRYPT_KDF=y" >> $config_host_mak
  fi
fi
if test "$nettle" = "yes" ; then
  echo "CONFIG_NETTLE=y" >> $config_host_mak
  echo "CONFIG_NETTLE_VERSION_MAJOR=${nettle_version%%.*}" >> $config_host_mak
  if test "$nettle_kdf" = "yes" ; then
    echo "CONFIG_NETTLE_KDF=y" >> $config_host_mak
  fi
fi
if test "$tasn1" = "yes" ; then
  echo "CONFIG_TASN1=y" >> $config_host_mak
fi
if test "$have_ifaddrs_h" = "yes" ; then
    echo "HAVE_IFADDRS_H=y" >> $config_host_mak
fi

# Work around a system header bug with some kernel/XFS header
# versions where they both try to define 'struct fsxattr':
# xfs headers will not try to redefine structs from linux headers
# if this macro is set.
if test "$have_fsxattr" = "yes" ; then
    echo "HAVE_FSXATTR=y" >> $config_host_mak
fi
if test "$vte" = "yes" ; then
  echo "CONFIG_VTE=y" >> $config_host_mak
  echo "VTE_CFLAGS=$vte_cflags" >> $config_host_mak
fi
if test "$virglrenderer" = "yes" ; then
  echo "CONFIG_VIRGL=y" >> $config_host_mak
  echo "VIRGL_CFLAGS=$virgl_cflags" >> $config_host_mak
  echo "VIRGL_LIBS=$virgl_libs" >> $config_host_mak
fi
if test "$xen" = "yes" ; then
  echo "CONFIG_XEN_BACKEND=y" >> $config_host_mak
  echo "CONFIG_XEN_CTRL_INTERFACE_VERSION=$xen_ctrl_version" >> $config_host_mak
  if test "$xen_pv_domain_build" = "yes" ; then
    echo "CONFIG_XEN_PV_DOMAIN_BUILD=y" >> $config_host_mak
  fi
fi
if test "$linux_aio" = "yes" ; then
  echo "CONFIG_LINUX_AIO=y" >> $config_host_mak
fi
if test "$attr" = "yes" ; then
  echo "CONFIG_ATTR=y" >> $config_host_mak
fi
if test "$libattr" = "yes" ; then
  echo "CONFIG_LIBATTR=y" >> $config_host_mak
fi
if test "$virtfs" = "yes" ; then
  echo "CONFIG_VIRTFS=y" >> $config_host_mak
fi
if test "$vhost_scsi" = "yes" ; then
  echo "CONFIG_VHOST_SCSI=y" >> $config_host_mak
fi
if test "$vhost_net" = "yes" ; then
  echo "CONFIG_VHOST_NET_USED=y" >> $config_host_mak
fi
if test "$blobs" = "yes" ; then
  echo "INSTALL_BLOBS=yes" >> $config_host_mak
fi
if test "$iovec" = "yes" ; then
  echo "CONFIG_IOVEC=y" >> $config_host_mak
fi
if test "$preadv" = "yes" ; then
  echo "CONFIG_PREADV=y" >> $config_host_mak
fi
if test "$fdt" = "yes" ; then
  echo "CONFIG_FDT=y" >> $config_host_mak
fi
if test "$signalfd" = "yes" ; then
  echo "CONFIG_SIGNALFD=y" >> $config_host_mak
fi
if test "$tcg_interpreter" = "yes" ; then
  echo "CONFIG_TCG_INTERPRETER=y" >> $config_host_mak
fi
if test "$fdatasync" = "yes" ; then
  echo "CONFIG_FDATASYNC=y" >> $config_host_mak
fi
if test "$madvise" = "yes" ; then
  echo "CONFIG_MADVISE=y" >> $config_host_mak
fi
if test "$posix_madvise" = "yes" ; then
  echo "CONFIG_POSIX_MADVISE=y" >> $config_host_mak
fi
if test "$sigev_thread_id" = "yes" ; then
  echo "CONFIG_SIGEV_THREAD_ID=y" >> $config_host_mak
fi

if test "$spice" = "yes" ; then
  echo "CONFIG_SPICE=y" >> $config_host_mak
fi

if test "$smartcard" = "yes" ; then
  echo "CONFIG_SMARTCARD=y" >> $config_host_mak
fi

if test "$libusb" = "yes" ; then
  echo "CONFIG_USB_LIBUSB=y" >> $config_host_mak
fi

if test "$usb_redir" = "yes" ; then
  echo "CONFIG_USB_REDIR=y" >> $config_host_mak
fi

if test "$opengl" = "yes" ; then
  echo "CONFIG_OPENGL=y" >> $config_host_mak
  echo "OPENGL_CFLAGS=$opengl_cflags" >> $config_host_mak
  echo "OPENGL_LIBS=$opengl_libs" >> $config_host_mak
  if test "$opengl_dmabuf" = "yes" ; then
    echo "CONFIG_OPENGL_DMABUF=y" >> $config_host_mak
  fi
fi

if test "$avx2_opt" = "yes" ; then
  echo "CONFIG_AVX2_OPT=y" >> $config_host_mak
fi

if test "$lzo" = "yes" ; then
  echo "CONFIG_LZO=y" >> $config_host_mak
fi

if test "$snappy" = "yes" ; then
  echo "CONFIG_SNAPPY=y" >> $config_host_mak
fi

if test "$bzip2" = "yes" ; then
  echo "CONFIG_BZIP2=y" >> $config_host_mak
  echo "BZIP2_LIBS=-lbz2" >> $config_host_mak
fi

if test "$libiscsi" = "yes" ; then
  echo "CONFIG_LIBISCSI=m" >> $config_host_mak
  echo "LIBISCSI_CFLAGS=$libiscsi_cflags" >> $config_host_mak
  echo "LIBISCSI_LIBS=$libiscsi_libs" >> $config_host_mak
fi

if test "$libnfs" = "yes" ; then
  echo "CONFIG_LIBNFS=y" >> $config_host_mak
fi

if test "$seccomp" = "yes"; then
  echo "CONFIG_SECCOMP=y" >> $config_host_mak
fi

# XXX: suppress that
if [ "$bsd" = "yes" ] ; then
  echo "CONFIG_BSD=y" >> $config_host_mak
fi

if test "$zero_malloc" = "yes" ; then
  echo "CONFIG_ZERO_MALLOC=y" >> $config_host_mak
fi
if test "$localtime_r" = "yes" ; then
  echo "CONFIG_LOCALTIME_R=y" >> $config_host_mak
fi
if test "$qom_cast_debug" = "yes" ; then
  echo "CONFIG_QOM_CAST_DEBUG=y" >> $config_host_mak
fi
if test "$rbd" = "yes" ; then
  echo "CONFIG_RBD=m" >> $config_host_mak
  echo "RBD_CFLAGS=$rbd_cflags" >> $config_host_mak
  echo "RBD_LIBS=$rbd_libs" >> $config_host_mak
fi

echo "CONFIG_COROUTINE_BACKEND=$coroutine" >> $config_host_mak
if test "$coroutine_pool" = "yes" ; then
  echo "CONFIG_COROUTINE_POOL=1" >> $config_host_mak
else
  echo "CONFIG_COROUTINE_POOL=0" >> $config_host_mak
fi

if test "$open_by_handle_at" = "yes" ; then
  echo "CONFIG_OPEN_BY_HANDLE=y" >> $config_host_mak
fi

if test "$linux_magic_h" = "yes" ; then
  echo "CONFIG_LINUX_MAGIC_H=y" >> $config_host_mak
fi

if test "$pragma_diagnostic_available" = "yes" ; then
  echo "CONFIG_PRAGMA_DIAGNOSTIC_AVAILABLE=y" >> $config_host_mak
fi

if test "$valgrind_h" = "yes" ; then
  echo "CONFIG_VALGRIND_H=y" >> $config_host_mak
fi

if test "$has_environ" = "yes" ; then
  echo "CONFIG_HAS_ENVIRON=y" >> $config_host_mak
fi

if test "$cpuid_h" = "yes" ; then
  echo "CONFIG_CPUID_H=y" >> $config_host_mak
fi

if test "$int128" = "yes" ; then
  echo "CONFIG_INT128=y" >> $config_host_mak
fi

if test "$getauxval" = "yes" ; then
  echo "CONFIG_GETAUXVAL=y" >> $config_host_mak
fi

if test "$glusterfs" = "yes" ; then
  echo "CONFIG_GLUSTERFS=m" >> $config_host_mak
  echo "GLUSTERFS_CFLAGS=$glusterfs_cflags" >> $config_host_mak
  echo "GLUSTERFS_LIBS=$glusterfs_libs" >> $config_host_mak
fi

if test "$glusterfs_xlator_opt" = "yes" ; then
  echo "CONFIG_GLUSTERFS_XLATOR_OPT=y" >> $config_host_mak
fi

if test "$glusterfs_discard" = "yes" ; then
  echo "CONFIG_GLUSTERFS_DISCARD=y" >> $config_host_mak
fi

if test "$glusterfs_zerofill" = "yes" ; then
  echo "CONFIG_GLUSTERFS_ZEROFILL=y" >> $config_host_mak
fi

if test "$archipelago" = "yes" ; then
  echo "CONFIG_ARCHIPELAGO=m" >> $config_host_mak
  echo "ARCHIPELAGO_LIBS=$archipelago_libs" >> $config_host_mak
fi

if test "$libssh2" = "yes" ; then
  echo "CONFIG_LIBSSH2=m" >> $config_host_mak
  echo "LIBSSH2_CFLAGS=$libssh2_cflags" >> $config_host_mak
  echo "LIBSSH2_LIBS=$libssh2_libs" >> $config_host_mak
fi

if test "$vhdx" = "yes" ; then
  echo "CONFIG_VHDX=y" >> $config_host_mak
fi

# USB host support
if test "$libusb" = "yes"; then
  echo "HOST_USB=libusb legacy" >> $config_host_mak
else
  echo "HOST_USB=stub" >> $config_host_mak
fi

# TPM passthrough support?
if test "$tpm" = "yes"; then
  echo 'CONFIG_TPM=$(CONFIG_SOFTMMU)' >> $config_host_mak
  if test "$tpm_passthrough" = "yes"; then
    echo "CONFIG_TPM_PASSTHROUGH=y" >> $config_host_mak
  fi
fi

echo "TRACE_BACKENDS=$trace_backends" >> $config_host_mak
if have_backend "nop"; then
  echo "CONFIG_TRACE_NOP=y" >> $config_host_mak
fi
if have_backend "simple"; then
  echo "CONFIG_TRACE_SIMPLE=y" >> $config_host_mak
  # Set the appropriate trace file.
  trace_file="\"$trace_file-\" FMT_pid"
fi
if have_backend "log"; then
  echo "CONFIG_TRACE_LOG=y" >> $config_host_mak
fi
if have_backend "ust"; then
  echo "CONFIG_TRACE_UST=y" >> $config_host_mak
fi
if have_backend "dtrace"; then
  echo "CONFIG_TRACE_DTRACE=y" >> $config_host_mak
  if test "$trace_backend_stap" = "yes" ; then
    echo "CONFIG_TRACE_SYSTEMTAP=y" >> $config_host_mak
  fi
fi
if have_backend "ftrace"; then
  if test "$linux" = "yes" ; then
    echo "CONFIG_TRACE_FTRACE=y" >> $config_host_mak
  else
    feature_not_found "ftrace(trace backend)" "ftrace requires Linux"
  fi
fi
echo "CONFIG_TRACE_FILE=$trace_file" >> $config_host_mak

if test "$rdma" = "yes" ; then
  echo "CONFIG_RDMA=y" >> $config_host_mak
fi

# Hold two types of flag:
#   CONFIG_THREAD_SETNAME_BYTHREAD  - we've got a way of setting the name on
#                                     a thread we have a handle to
#   CONFIG_PTHREAD_SETNAME_NP       - A way of doing it on a particular
#                                     platform
if test "$pthread_setname_np" = "yes" ; then
  echo "CONFIG_THREAD_SETNAME_BYTHREAD=y" >> $config_host_mak
  echo "CONFIG_PTHREAD_SETNAME_NP=y" >> $config_host_mak
fi

if test "$tcg_interpreter" = "yes"; then
  QEMU_INCLUDES="-I\$(SRC_PATH)/tcg/tci $QEMU_INCLUDES"
elif test "$ARCH" = "sparc64" ; then
  QEMU_INCLUDES="-I\$(SRC_PATH)/tcg/sparc $QEMU_INCLUDES"
elif test "$ARCH" = "s390x" ; then
  QEMU_INCLUDES="-I\$(SRC_PATH)/tcg/s390 $QEMU_INCLUDES"
elif test "$ARCH" = "x86_64" -o "$ARCH" = "x32" ; then
  QEMU_INCLUDES="-I\$(SRC_PATH)/tcg/i386 $QEMU_INCLUDES"
elif test "$ARCH" = "ppc64" ; then
  QEMU_INCLUDES="-I\$(SRC_PATH)/tcg/ppc $QEMU_INCLUDES"
else
  QEMU_INCLUDES="-I\$(SRC_PATH)/tcg/\$(ARCH) $QEMU_INCLUDES"
fi
QEMU_INCLUDES="-I\$(SRC_PATH)/tcg $QEMU_INCLUDES"

echo "TOOLS=$tools" >> $config_host_mak
echo "ROMS=$roms" >> $config_host_mak
echo "MAKE=$make" >> $config_host_mak
echo "INSTALL=$install" >> $config_host_mak
echo "INSTALL_DIR=$install -d -m 0755" >> $config_host_mak
echo "INSTALL_DATA=$install -c -m 0644" >> $config_host_mak
echo "INSTALL_PROG=$install -c -m 0755" >> $config_host_mak
echo "INSTALL_LIB=$install -c -m 0644" >> $config_host_mak
echo "PYTHON=$python" >> $config_host_mak
echo "CC=$cc" >> $config_host_mak
if $iasl -h > /dev/null 2>&1; then
  echo "IASL=$iasl" >> $config_host_mak
fi
echo "CC_I386=$cc_i386" >> $config_host_mak
echo "HOST_CC=$host_cc" >> $config_host_mak
echo "CXX=$cxx" >> $config_host_mak
echo "OBJCC=$objcc" >> $config_host_mak
echo "AR=$ar" >> $config_host_mak
echo "ARFLAGS=$ARFLAGS" >> $config_host_mak
echo "AS=$as" >> $config_host_mak
echo "CPP=$cpp" >> $config_host_mak
echo "OBJCOPY=$objcopy" >> $config_host_mak
echo "LD=$ld" >> $config_host_mak
echo "NM=$nm" >> $config_host_mak
echo "WINDRES=$windres" >> $config_host_mak
echo "CFLAGS=$CFLAGS" >> $config_host_mak
echo "CFLAGS_NOPIE=$CFLAGS_NOPIE" >> $config_host_mak
echo "QEMU_CFLAGS=$QEMU_CFLAGS" >> $config_host_mak
echo "QEMU_INCLUDES=$QEMU_INCLUDES" >> $config_host_mak
if test "$sparse" = "yes" ; then
  echo "CC           := REAL_CC=\"\$(CC)\" cgcc"       >> $config_host_mak
  echo "CPP          := REAL_CC=\"\$(CPP)\" cgcc"      >> $config_host_mak
  echo "CXX          := REAL_CC=\"\$(CXX)\" cgcc"      >> $config_host_mak
  echo "HOST_CC      := REAL_CC=\"\$(HOST_CC)\" cgcc"  >> $config_host_mak
  echo "QEMU_CFLAGS  += -Wbitwise -Wno-transparent-union -Wno-old-initializer -Wno-non-pointer-null" >> $config_host_mak
fi
if test "$cross_prefix" != ""; then
  echo "AUTOCONF_HOST := --host=${cross_prefix%-}"     >> $config_host_mak
else
  echo "AUTOCONF_HOST := "                             >> $config_host_mak
fi
echo "LDFLAGS=$LDFLAGS" >> $config_host_mak
echo "LDFLAGS_NOPIE=$LDFLAGS_NOPIE" >> $config_host_mak
echo "LIBS+=$LIBS" >> $config_host_mak
echo "LIBS_TOOLS+=$libs_tools" >> $config_host_mak
echo "EXESUF=$EXESUF" >> $config_host_mak
echo "DSOSUF=$DSOSUF" >> $config_host_mak
echo "LDFLAGS_SHARED=$LDFLAGS_SHARED" >> $config_host_mak
echo "LIBS_QGA+=$libs_qga" >> $config_host_mak
echo "TASN1_LIBS=$tasn1_libs" >> $config_host_mak
echo "TASN1_CFLAGS=$tasn1_cflags" >> $config_host_mak
echo "POD2MAN=$POD2MAN" >> $config_host_mak
echo "TRANSLATE_OPT_CFLAGS=$TRANSLATE_OPT_CFLAGS" >> $config_host_mak
if test "$gcov" = "yes" ; then
  echo "CONFIG_GCOV=y" >> $config_host_mak
  echo "GCOV=$gcov_tool" >> $config_host_mak
fi

# use included Linux headers
if test "$linux" = "yes" ; then
  mkdir -p linux-headers
  case "$cpu" in
  i386|x86_64|x32)
    linux_arch=x86
    ;;
  ppcemb|ppc|ppc64)
    linux_arch=powerpc
    ;;
  s390x)
    linux_arch=s390
    ;;
  aarch64)
    linux_arch=arm64
    ;;
  mips64)
    linux_arch=mips
    ;;
  *)
    # For most CPUs the kernel architecture name and QEMU CPU name match.
    linux_arch="$cpu"
    ;;
  esac
    # For non-KVM architectures we will not have asm headers
    if [ -e "$source_path/linux-headers/asm-$linux_arch" ]; then
      symlink "$source_path/linux-headers/asm-$linux_arch" linux-headers/asm
    fi
fi

for target in $target_list; do
target_dir="$target"
config_target_mak=$target_dir/config-target.mak
target_name=`echo $target | cut -d '-' -f 1`
target_bigendian="no"

case "$target_name" in
  armeb|lm32|m68k|microblaze|mips|mipsn32|mips64|moxie|or32|ppc|ppcemb|ppc64|ppc64abi32|s390x|sh4eb|sparc|sparc64|sparc32plus|xtensaeb)
  target_bigendian=yes
  ;;
esac
target_softmmu="no"
target_user_only="no"
target_linux_user="no"
target_bsd_user="no"
case "$target" in
  ${target_name}-softmmu)
    target_softmmu="yes"
    ;;
  ${target_name}-linux-user)
    if test "$linux" != "yes" ; then
      error_exit "Target '$target' is only available on a Linux host"
    fi
    target_user_only="yes"
    target_linux_user="yes"
    ;;
  ${target_name}-bsd-user)
    if test "$bsd" != "yes" ; then
      error_exit "Target '$target' is only available on a BSD host"
    fi
    target_user_only="yes"
    target_bsd_user="yes"
    ;;
  *)
    error_exit "Target '$target' not recognised"
    exit 1
    ;;
esac

mkdir -p $target_dir
echo "# Automatically generated by configure - do not modify" > $config_target_mak

bflt="no"
interp_prefix1=`echo "$interp_prefix" | sed "s/%M/$target_name/g"`
gdb_xml_files=""

TARGET_ARCH="$target_name"
TARGET_BASE_ARCH=""
TARGET_ABI_DIR=""

case "$target_name" in
  i386)
  ;;
  x86_64)
    TARGET_BASE_ARCH=i386
  ;;
  alpha)
  ;;
  arm|armeb)
    TARGET_ARCH=arm
    bflt="yes"
    gdb_xml_files="arm-core.xml arm-vfp.xml arm-vfp3.xml arm-neon.xml"
  ;;
  aarch64)
    TARGET_BASE_ARCH=arm
    bflt="yes"
    gdb_xml_files="aarch64-core.xml aarch64-fpu.xml arm-core.xml arm-vfp.xml arm-vfp3.xml arm-neon.xml"
  ;;
  gnuarmeclipse)
    TARGET_ARCH=arm
    bflt="yes"
    gdb_xml_files="arm-core.xml arm-cortexm.xml arm-vfp.xml arm-vfp3.xml arm-neon.xml"
  ;;
  cris)
  ;;
  lm32)
  ;;
  m68k)
    bflt="yes"
    gdb_xml_files="cf-core.xml cf-fp.xml"
  ;;
  microblaze|microblazeel)
    TARGET_ARCH=microblaze
    bflt="yes"
  ;;
  mips|mipsel)
    TARGET_ARCH=mips
    echo "TARGET_ABI_MIPSO32=y" >> $config_target_mak
  ;;
  mipsn32|mipsn32el)
    TARGET_ARCH=mips64
    TARGET_BASE_ARCH=mips
    echo "TARGET_ABI_MIPSN32=y" >> $config_target_mak
    echo "TARGET_ABI32=y" >> $config_target_mak
  ;;
  mips64|mips64el)
    TARGET_ARCH=mips64
    TARGET_BASE_ARCH=mips
    echo "TARGET_ABI_MIPSN64=y" >> $config_target_mak
  ;;
  moxie)
  ;;
  or32)
    TARGET_ARCH=openrisc
    TARGET_BASE_ARCH=openrisc
  ;;
  ppc)
    gdb_xml_files="power-core.xml power-fpu.xml power-altivec.xml power-spe.xml"
  ;;
  ppcemb)
    TARGET_BASE_ARCH=ppc
    TARGET_ABI_DIR=ppc
    gdb_xml_files="power-core.xml power-fpu.xml power-altivec.xml power-spe.xml"
  ;;
  ppc64)
    TARGET_BASE_ARCH=ppc
    TARGET_ABI_DIR=ppc
    gdb_xml_files="power64-core.xml power-fpu.xml power-altivec.xml power-spe.xml power-vsx.xml"
  ;;
  ppc64le)
    TARGET_ARCH=ppc64
    TARGET_BASE_ARCH=ppc
    TARGET_ABI_DIR=ppc
    gdb_xml_files="power64-core.xml power-fpu.xml power-altivec.xml power-spe.xml power-vsx.xml"
  ;;
  ppc64abi32)
    TARGET_ARCH=ppc64
    TARGET_BASE_ARCH=ppc
    TARGET_ABI_DIR=ppc
    echo "TARGET_ABI32=y" >> $config_target_mak
    gdb_xml_files="power64-core.xml power-fpu.xml power-altivec.xml power-spe.xml power-vsx.xml"
  ;;
  sh4|sh4eb)
    TARGET_ARCH=sh4
    bflt="yes"
  ;;
  sparc)
  ;;
  sparc64)
    TARGET_BASE_ARCH=sparc
  ;;
  sparc32plus)
    TARGET_ARCH=sparc64
    TARGET_BASE_ARCH=sparc
    TARGET_ABI_DIR=sparc
    echo "TARGET_ABI32=y" >> $config_target_mak
  ;;
  s390x)
    gdb_xml_files="s390x-core64.xml s390-acr.xml s390-fpr.xml s390-vx.xml s390-cr.xml s390-virt.xml"
  ;;
  tilegx)
  ;;
  tricore)
  ;;
  unicore32)
  ;;
  xtensa|xtensaeb)
    TARGET_ARCH=xtensa
  ;;
  *)
    error_exit "Unsupported target CPU"
  ;;
esac
# TARGET_BASE_ARCH needs to be defined after TARGET_ARCH
if [ "$TARGET_BASE_ARCH" = "" ]; then
  TARGET_BASE_ARCH=$TARGET_ARCH
fi

symlink "$source_path/Makefile.target" "$target_dir/Makefile"

upper() {
    echo "$@"| LC_ALL=C tr '[a-z]' '[A-Z]'
}

target_arch_name="`upper $TARGET_ARCH`"
echo "TARGET_$target_arch_name=y" >> $config_target_mak
echo "TARGET_NAME=$target_name" >> $config_target_mak
echo "TARGET_BASE_ARCH=$TARGET_BASE_ARCH" >> $config_target_mak
if [ "$TARGET_ABI_DIR" = "" ]; then
  TARGET_ABI_DIR=$TARGET_ARCH
fi
echo "TARGET_ABI_DIR=$TARGET_ABI_DIR" >> $config_target_mak
if [ "$HOST_VARIANT_DIR" != "" ]; then
    echo "HOST_VARIANT_DIR=$HOST_VARIANT_DIR" >> $config_target_mak
fi
case "$target_name" in
  i386|x86_64)
    if test "$xen" = "yes" -a "$target_softmmu" = "yes" ; then
      echo "CONFIG_XEN=y" >> $config_target_mak
      if test "$xen_pci_passthrough" = yes; then
        echo "CONFIG_XEN_PCI_PASSTHROUGH=y" >> "$config_target_mak"
      fi
    fi
    ;;
  *)
esac
case "$target_name" in
  aarch64|arm|i386|x86_64|ppcemb|ppc|ppc64|s390x|mipsel|mips)
    # Make sure the target and host cpus are compatible
    if test "$kvm" = "yes" -a "$target_softmmu" = "yes" -a \
      \( "$target_name" = "$cpu" -o \
      \( "$target_name" = "ppcemb" -a "$cpu" = "ppc" \) -o \
      \( "$target_name" = "ppc64"  -a "$cpu" = "ppc" \) -o \
      \( "$target_name" = "ppc"    -a "$cpu" = "ppc64" \) -o \
      \( "$target_name" = "ppcemb" -a "$cpu" = "ppc64" \) -o \
      \( "$target_name" = "mipsel" -a "$cpu" = "mips" \) -o \
      \( "$target_name" = "x86_64" -a "$cpu" = "i386"   \) -o \
      \( "$target_name" = "i386"   -a "$cpu" = "x86_64" \) -o \
      \( "$target_name" = "x86_64" -a "$cpu" = "x32"   \) -o \
      \( "$target_name" = "i386"   -a "$cpu" = "x32" \) \) ; then
      echo "CONFIG_KVM=y" >> $config_target_mak
      if test "$vhost_net" = "yes" ; then
        echo "CONFIG_VHOST_NET=y" >> $config_target_mak
        echo "CONFIG_VHOST_NET_TEST_$target_name=y" >> $config_host_mak
      fi
    fi
esac
if test "$target_bigendian" = "yes" ; then
  echo "TARGET_WORDS_BIGENDIAN=y" >> $config_target_mak
fi
if test "$target_softmmu" = "yes" ; then
  echo "CONFIG_SOFTMMU=y" >> $config_target_mak
fi
if test "$target_user_only" = "yes" ; then
  echo "CONFIG_USER_ONLY=y" >> $config_target_mak
  echo "CONFIG_QEMU_INTERP_PREFIX=\"$interp_prefix1\"" >> $config_target_mak
fi
if test "$target_linux_user" = "yes" ; then
  echo "CONFIG_LINUX_USER=y" >> $config_target_mak
fi
list=""
if test ! -z "$gdb_xml_files" ; then
  for x in $gdb_xml_files; do
    list="$list $source_path/gdb-xml/$x"
  done
  echo "TARGET_XML_FILES=$list" >> $config_target_mak
fi

if test "$target_user_only" = "yes" -a "$bflt" = "yes"; then
  echo "TARGET_HAS_BFLT=y" >> $config_target_mak
fi
if test "$target_bsd_user" = "yes" ; then
  echo "CONFIG_BSD_USER=y" >> $config_target_mak
fi

# generate QEMU_CFLAGS/LDFLAGS for targets

cflags=""
ldflags=""

disas_config() {
  echo "CONFIG_${1}_DIS=y" >> $config_target_mak
  echo "CONFIG_${1}_DIS=y" >> config-all-disas.mak
}

for i in $ARCH $TARGET_BASE_ARCH ; do
  case "$i" in
  alpha)
    disas_config "ALPHA"
  ;;
  aarch64)
    if test -n "${cxx}"; then
      disas_config "ARM_A64"
    fi
  ;;
  arm)
    disas_config "ARM"
    if test -n "${cxx}"; then
      disas_config "ARM_A64"
    fi
  ;;
  cris)
    disas_config "CRIS"
  ;;
  hppa)
    disas_config "HPPA"
  ;;
  i386|x86_64|x32)
    disas_config "I386"
  ;;
  ia64*)
    disas_config "IA64"
  ;;
  lm32)
    disas_config "LM32"
  ;;
  m68k)
    disas_config "M68K"
  ;;
  microblaze*)
    disas_config "MICROBLAZE"
  ;;
  mips*)
    disas_config "MIPS"
  ;;
  moxie*)
    disas_config "MOXIE"
  ;;
  or32)
    disas_config "OPENRISC"
  ;;
  ppc*)
    disas_config "PPC"
  ;;
  s390*)
    disas_config "S390"
  ;;
  sh4)
    disas_config "SH4"
  ;;
  sparc*)
    disas_config "SPARC"
  ;;
  xtensa*)
    disas_config "XTENSA"
  ;;
  esac
done
if test "$tcg_interpreter" = "yes" ; then
  disas_config "TCI"
fi

case "$ARCH" in
alpha)
  # Ensure there's only a single GP
  cflags="-msmall-data $cflags"
;;
esac

if test "$gprof" = "yes" ; then
  echo "TARGET_GPROF=yes" >> $config_target_mak
  if test "$target_linux_user" = "yes" ; then
    cflags="-p $cflags"
    ldflags="-p $ldflags"
  fi
  if test "$target_softmmu" = "yes" ; then
    ldflags="-p $ldflags"
    echo "GPROF_CFLAGS=-p" >> $config_target_mak
  fi
fi

if test "$target_linux_user" = "yes" -o "$target_bsd_user" = "yes" ; then
  ldflags="$ldflags $textseg_ldflags"
fi

echo "LDFLAGS+=$ldflags" >> $config_target_mak
echo "QEMU_CFLAGS+=$cflags" >> $config_target_mak

done # for target in $targets

if [ "$pixman" = "internal" ]; then
  echo "config-host.h: subdir-pixman" >> $config_host_mak
fi

if [ "$dtc_internal" = "yes" ]; then
  echo "config-host.h: subdir-dtc" >> $config_host_mak
fi

if test "$numa" = "yes"; then
  echo "CONFIG_NUMA=y" >> $config_host_mak
fi

if test "$ccache_cpp2" = "yes"; then
  echo "export CCACHE_CPP2=y" >> $config_host_mak
fi

# --- [GNU ARM Eclipse] ---
if test "$gnuarmeclipse" = "yes"; then
echo "CONFIG_GNU_ARM_ECLIPSE=y" >> $config_host_mak
fi

if test "$verbose" = "yes"; then
  echo "CONFIG_VERBOSE=y" >> $config_host_mak
fi

if test "$semihosting_native" = "yes"; then
  echo "CONFIG_SEMIHOSTING_NATIVE=y" >> $config_host_mak
fi

if test ! -z "$branding_message"; then
  echo "CONFIG_BRANDING_MESSAGE=\"$branding_message\"" >> $config_host_mak
fi
# --- [GNU ARM Eclipse] ---

# build tree in object directory in case the source is not in the current directory
DIRS="tests tests/tcg tests/tcg/cris tests/tcg/lm32 tests/libqos tests/qapi-schema tests/tcg/xtensa tests/qemu-iotests"
DIRS="$DIRS fsdev"
DIRS="$DIRS pc-bios/optionrom pc-bios/spapr-rtas pc-bios/s390-ccw"
DIRS="$DIRS roms/seabios roms/vgabios"
DIRS="$DIRS qapi-generated"
FILES="Makefile tests/tcg/Makefile qdict-test-data.txt"
FILES="$FILES tests/tcg/cris/Makefile tests/tcg/cris/.gdbinit"
FILES="$FILES tests/tcg/lm32/Makefile tests/tcg/xtensa/Makefile po/Makefile"
FILES="$FILES pc-bios/optionrom/Makefile pc-bios/keymaps"
FILES="$FILES pc-bios/spapr-rtas/Makefile"
FILES="$FILES pc-bios/s390-ccw/Makefile"
FILES="$FILES roms/seabios/Makefile roms/vgabios/Makefile"
FILES="$FILES pc-bios/qemu-icon.bmp"
for bios_file in \
    $source_path/pc-bios/*.bin \
    $source_path/pc-bios/*.aml \
    $source_path/pc-bios/*.rom \
    $source_path/pc-bios/*.dtb \
    $source_path/pc-bios/*.img \
    $source_path/pc-bios/openbios-* \
    $source_path/pc-bios/u-boot.* \
    $source_path/pc-bios/palcode-*
do
    FILES="$FILES pc-bios/`basename $bios_file`"
done
for test_file in `find $source_path/tests/acpi-test-data -type f`
do
    FILES="$FILES tests/acpi-test-data`echo $test_file | sed -e 's/.*acpi-test-data//'`"
done
mkdir -p $DIRS
for f in $FILES ; do
    if [ -e "$source_path/$f" ] && [ "$pwd_is_source_path" != "y" ]; then
        symlink "$source_path/$f" "$f"
    fi
done

# temporary config to build submodules
for rom in seabios vgabios ; do
    config_mak=roms/$rom/config.mak
    echo "# Automatically generated by configure - do not modify" > $config_mak
    echo "SRC_PATH=$source_path/roms/$rom" >> $config_mak
    echo "AS=$as" >> $config_mak
    echo "CC=$cc" >> $config_mak
    echo "BCC=bcc" >> $config_mak
    echo "CPP=$cpp" >> $config_mak
    echo "OBJCOPY=objcopy" >> $config_mak
    echo "IASL=$iasl" >> $config_mak
    echo "LD=$ld" >> $config_mak
done

# set up qemu-iotests in this build directory
iotests_common_env="tests/qemu-iotests/common.env"
iotests_check="tests/qemu-iotests/check"

echo "# Automatically generated by configure - do not modify" > "$iotests_common_env"
echo >> "$iotests_common_env"
echo "export PYTHON='$python'" >> "$iotests_common_env"

if [ ! -e "$iotests_check" ]; then
    symlink "$source_path/$iotests_check" "$iotests_check"
fi

# Save the configure command line for later reuse.
cat <<EOD >config.status
#!/bin/sh
# Generated by configure.
# Run this file to recreate the current configuration.
# Compiler output produced by configure, useful for debugging
# configure, is in config.log if it exists.
EOD
printf "exec" >>config.status
printf " '%s'" "$0" "$@" >>config.status
echo ' "$@"' >>config.status
chmod +x config.status

rm -r "$TMPDIR1"<|MERGE_RESOLUTION|>--- conflicted
+++ resolved
@@ -4828,19 +4828,13 @@
 echo "GNUTLS hash       $gnutls_hash"
 echo "GNUTLS rnd        $gnutls_rnd"
 echo "libgcrypt         $gcrypt"
-<<<<<<< HEAD
-=======
 echo "libgcrypt kdf     $gcrypt_kdf"
->>>>>>> bfc766d3
 if test "$nettle" = "yes"; then
     echo "nettle            $nettle ($nettle_version)"
 else
     echo "nettle            $nettle"
 fi
-<<<<<<< HEAD
-=======
 echo "nettle kdf        $nettle_kdf"
->>>>>>> bfc766d3
 echo "libtasn1          $tasn1"
 echo "VTE support       $vte"
 echo "curses support    $curses"
