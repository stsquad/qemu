--- conflicted
+++ resolved
@@ -175,12 +175,9 @@
 uname_release=""
 io_thread="no"
 mixemu="no"
-<<<<<<< HEAD
 kvm_cap_pit=""
-kvm_cap_device_assignment=""
+kvm_cap_device_assignment="yes"
 kerneldir=""
-=======
->>>>>>> e205c790
 aix="no"
 blobs="yes"
 pkgversion=" ($(kvm_version))"
@@ -1039,11 +1036,7 @@
 echo "  --enable-attr            enable attr and xattr support"
 echo "  --enable-io-thread       enable IO thread"
 echo "  --disable-blobs          disable installing provided firmware blobs"
-<<<<<<< HEAD
-echo "  --kerneldir=PATH         look for kernel includes in PATH"
 echo "  --disable-cpu-emulation  disables use of qemu cpu emulation code"
-=======
->>>>>>> e205c790
 echo "  --enable-docs            enable documentation build"
 echo "  --disable-docs           disable documentation build"
 echo "  --disable-vhost-net      disable vhost-net acceleration support"
@@ -1844,164 +1837,6 @@
 fi
 
 ##########################################
-<<<<<<< HEAD
-# kvm probe
-if test "$kvm" != "no" ; then
-    cat > $TMPC <<EOF
-#include <linux/kvm.h>
-#if !defined(KVM_API_VERSION) || KVM_API_VERSION < 12 || KVM_API_VERSION > 12
-#error Invalid KVM version
-#endif
-EOF
-    must_have_caps="KVM_CAP_USER_MEMORY \
-                    KVM_CAP_DESTROY_MEMORY_REGION_WORKS \
-                    KVM_CAP_COALESCED_MMIO \
-                    KVM_CAP_SYNC_MMU \
-                   "
-    if test \( "$cpu" = "i386" -o "$cpu" = "x86_64" \) ; then
-      must_have_caps="$caps \
-                      KVM_CAP_SET_TSS_ADDR \
-                      KVM_CAP_EXT_CPUID \
-                      KVM_CAP_CLOCKSOURCE \
-                      KVM_CAP_NOP_IO_DELAY \
-                      KVM_CAP_PV_MMU \
-                      KVM_CAP_MP_STATE \
-                      KVM_CAP_USER_NMI \
-                     "
-    fi
-    for c in $must_have_caps ; do
-      cat >> $TMPC <<EOF
-#if !defined($c)
-#error Missing KVM capability $c
-#endif
-EOF
-    done
-    cat >> $TMPC <<EOF
-int main(void) { return 0; }
-EOF
-  if test "$kerneldir" != "" ; then
-      kvm_cflags=-I"$kerneldir"/include
-      if test \( "$cpu" = "i386" -o "$cpu" = "x86_64" \) \
-         -a -d "$kerneldir/arch/x86/include" ; then
-            kvm_cflags="$kvm_cflags -I$kerneldir/arch/x86/include"
-	elif test "$cpu" = "ppc" -a -d "$kerneldir/arch/powerpc/include" ; then
-	    kvm_cflags="$kvm_cflags -I$kerneldir/arch/powerpc/include"
-	elif test "$cpu" = "s390x" -a -d "$kerneldir/arch/s390/include" ; then
-	    kvm_cflags="$kvm_cflags -I$kerneldir/arch/s390/include"
-        elif test -d "$kerneldir/arch/$cpu/include" ; then
-            kvm_cflags="$kvm_cflags -I$kerneldir/arch/$cpu/include"
-      fi
-  else
-    kvm_cflags=`$pkg_config --cflags kvm-kmod 2>/dev/null`
-    if test "$kvm_cflags" = ""; then
-      case "$cpu" in
-      i386 | x86_64)
-        kvm_arch="x86"
-        ;;
-      ppc)
-        kvm_arch="powerpc"
-        ;;
-      *)
-        kvm_arch="$cpu"
-        ;;
-      esac
-      kvm_cflags="-I$source_path/kvm/include"
-      kvm_cflags="$kvm_cflags -include $source_path/kvm/include/linux/config.h"
-      kvm_cflags="$kvm_cflags -I$source_path/kvm/include/$kvm_arch"
-    fi
-  fi
-  kvm_cflags="$kvm_cflags -idirafter $source_path/compat"
-  if compile_prog "$kvm_cflags" "" ; then
-    kvm=yes
-    io_thread=yes
-    cat > $TMPC <<EOF
-#include <linux/kvm_para.h>
-int main(void) { return 0; }
-EOF
-    if compile_prog "$kvm_cflags" "" ; then
-      kvm_para=yes
-    fi
-  else
-    if test "$kvm" = "yes" ; then
-      if has awk && has grep; then
-        kvmerr=`LANG=C $cc $QEMU_CFLAGS -o $TMPE $kvm_cflags $TMPC 2>&1 \
-	| grep "error: " \
-	| awk -F "error: " '{if (NR>1) printf(", "); printf("%s",$2);}'`
-        if test "$kvmerr" != "" ; then
-          echo -e "${kvmerr}\n\
-NOTE: To enable KVM support, update your kernel to 2.6.29+ or install \
-recent kvm-kmod from http://sourceforge.net/projects/kvm."
-        fi
-      fi
-      feature_not_found "kvm"
-    fi
-    kvm=no
-  fi
-fi
-
-##########################################
-# test for ppc kvm pvr setting
-
-if test "$kvm" = "yes" && test "$cpu" = "ppc" -o "$cpu" = "ppc64"; then
-            cat > $TMPC <<EOF
-    #include <asm/kvm.h>
-    int main(void) { struct kvm_sregs s; s.pvr = 0; return 0; }
-EOF
-    if compile_prog "$kvm_cflags" "" ; then
-        kvm_ppc_pvr=yes
-    else
-        kvm_ppc_pvr=no
-    fi
-fi
-
-##########################################
-# test for KVM_CAP_PIT
-
-if test "$kvm_cap_pit" != "no" ; then
-  if test "$kvm" = "no" -a "$kvm_cap_pit" = "yes" ; then
-      feature_not_found "kvm_cap_pit (kvm is not enabled)"
-  fi
-  cat > $TMPC <<EOF
-#include <linux/kvm.h>
-#ifndef KVM_CAP_PIT
-#error "kvm no pit capability"
-#endif
-int main(void) { return 0; }
-EOF
-  if compile_prog "$kvm_cflags" ""; then
-    kvm_cap_pit=yes
-  else
-    if test "$kvm_cap_pit" = "yes" ; then
-      feature_not_found "kvm_cap_pit"
-    fi
-    kvm_cap_pit=no
-  fi
-fi
-
-##########################################
-# test for KVM_CAP_DEVICE_ASSIGNMENT
-
-if test "$kvm_cap_device_assignment" != "no" ; then
-  if test "$kvm" = "no" -a "$kvm_cap_device_assignment" = "yes" ; then
-      feature_not_found "kvm_cap_device_assignment (kvm is not enabled)"
-  fi
-  cat > $TMPC <<EOF
-#include <linux/kvm.h>
-#ifndef KVM_CAP_DEVICE_ASSIGNMENT
-#error "kvm no device assignment capability"
-#endif
-int main(void) { return 0; }
-EOF
-  if compile_prog "$kvm_cflags" "" ; then
-    kvm_cap_device_assignment=yes
-  else
-    if test "$kvm_cap_device_assignment" = "yes" ; then
-      feature_not_found "kvm_cap_device_assigment"
-    fi
-    kvm_cap_device_assignment=no
-  fi
-fi
-
 ##########################################
 # libpci header probe for kvm_cap_device_assignment
 if test $kvm_cap_device_assignment = "yes" ; then
@@ -2023,35 +1858,6 @@
   fi
 fi
 
-##########################################
-# test for vhost net
-
-if test "$vhost_net" != "no"; then
-    if test "$kvm" != "no"; then
-            cat > $TMPC <<EOF
-    #include <linux/vhost.h>
-    int main(void) { return 0; }
-EOF
-            if compile_prog "$kvm_cflags" "" ; then
-                vhost_net=yes
-            else
-                if test "$vhost_net" = "yes" ; then
-                    feature_not_found "vhost-net"
-                fi
-                vhost_net=no
-            fi
-    else
-            if test "$vhost_net" = "yes" ; then
-                echo "NOTE: vhost-net feature requires KVM (--enable-kvm)."
-                feature_not_found "vhost-net"
-            fi
-            vhost_net=no
-    fi
-fi
-
-##########################################
-=======
->>>>>>> e205c790
 # pthread probe
 PTHREADLIBS_LIST="-lpthread -lpthreadGC2"
 
@@ -3512,21 +3318,11 @@
       \( "$target_arch2" = "x86_64" -a "$cpu" = "i386"   \) -o \
       \( "$target_arch2" = "i386"   -a "$cpu" = "x86_64" \) \) ; then
       echo "CONFIG_KVM=y" >> $config_target_mak
-<<<<<<< HEAD
       echo "CONFIG_THREAD=y" >> $config_host_mak
       echo "KVM_CFLAGS=$kvm_cflags" >> $config_target_mak
       if test "$kvm_para" = "yes"; then
         echo "CONFIG_KVM_PARA=y" >> $config_target_mak
       fi
-      if test $kvm_cap_pit = "yes" ; then
-        echo "CONFIG_KVM_PIT=y" >> $config_target_mak
-      fi
-      if test $kvm_cap_device_assignment = "yes" ; then
-        echo "CONFIG_KVM_DEVICE_ASSIGNMENT=y" >> $config_target_mak
-      fi
-=======
-      echo "CONFIG_KVM_PARA=y" >> $config_target_mak
->>>>>>> e205c790
       if test $vhost_net = "yes" ; then
         echo "CONFIG_VHOST_NET=y" >> $config_target_mak
       fi
