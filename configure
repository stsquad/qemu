--- conflicted
+++ resolved
@@ -730,7 +730,6 @@
 werror=""
 
 for opt do
-<<<<<<< HEAD
 optarg=`expr "x$opt" : 'x[^=]*=\(.*\)'`
 case $opt in
   --target-list=*) target_list="$optarg"
@@ -774,9 +773,6 @@
 
 for opt do
   optarg=`expr "x$opt" : 'x[^=]*=\(.*\)'`
-=======
-  optarg=$(expr "x$opt" : 'x[^=]*=\(.*\)')
->>>>>>> 1dc33ed9
   case "$opt" in
   --help|-h) show_help=yes
   ;;
