--- conflicted
+++ resolved
@@ -150,10 +150,6 @@
 #define UC32_HWCAP_CMOV                 4 /* 1 << 2 */
 #define UC32_HWCAP_UCF64                8 /* 1 << 3 */
 
-<<<<<<< HEAD
-#define cpu_exec                        uc32_cpu_exec
-=======
->>>>>>> 7124ccf8
 #define cpu_signal_handler              uc32_cpu_signal_handler
 
 int uc32_cpu_signal_handler(int host_signum, void *pinfo, void *puc);
@@ -168,12 +164,6 @@
 }
 
 #include "exec/cpu-all.h"
-
-UniCore32CPU *uc32_cpu_init(const char *cpu_model);
-
-#define cpu_init(cpu_model) CPU(uc32_cpu_init(cpu_model))
-
-int uc32_cpu_exec(CPUState *s);
 
 UniCore32CPU *uc32_cpu_init(const char *cpu_model);
 
