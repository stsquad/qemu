/*
 * QEMU monitor
 *
 * Copyright (c) 2003-2004 Fabrice Bellard
 *
 * Permission is hereby granted, free of charge, to any person obtaining a copy
 * of this software and associated documentation files (the "Software"), to deal
 * in the Software without restriction, including without limitation the rights
 * to use, copy, modify, merge, publish, distribute, sublicense, and/or sell
 * copies of the Software, and to permit persons to whom the Software is
 * furnished to do so, subject to the following conditions:
 *
 * The above copyright notice and this permission notice shall be included in
 * all copies or substantial portions of the Software.
 *
 * THE SOFTWARE IS PROVIDED "AS IS", WITHOUT WARRANTY OF ANY KIND, EXPRESS OR
 * IMPLIED, INCLUDING BUT NOT LIMITED TO THE WARRANTIES OF MERCHANTABILITY,
 * FITNESS FOR A PARTICULAR PURPOSE AND NONINFRINGEMENT. IN NO EVENT SHALL
 * THE AUTHORS OR COPYRIGHT HOLDERS BE LIABLE FOR ANY CLAIM, DAMAGES OR OTHER
 * LIABILITY, WHETHER IN AN ACTION OF CONTRACT, TORT OR OTHERWISE, ARISING FROM,
 * OUT OF OR IN CONNECTION WITH THE SOFTWARE OR THE USE OR OTHER DEALINGS IN
 * THE SOFTWARE.
 */
#include <dirent.h>
#include "hw/hw.h"
#include "hw/qdev.h"
#include "hw/usb.h"
#include "hw/pcmcia.h"
#include "hw/pc.h"
#include "hw/pci.h"
#include "hw/watchdog.h"
#include "hw/loader.h"
#include "gdbstub.h"
#include "net.h"
#include "qemu-char.h"
#include "sysemu.h"
#include "monitor.h"
#include "readline.h"
#include "console.h"
#include "block.h"
#include "audio/audio.h"
#include "disas.h"
#include "balloon.h"
#include "qemu-timer.h"
#include "migration.h"
#include "kvm.h"
#include "acl.h"
#include "qint.h"
#include "qlist.h"
#include "qdict.h"
#include "qstring.h"
#include "exec-all.h"

#include "qemu-kvm.h"

//#define DEBUG
//#define DEBUG_COMPLETION

/*
 * Supported types:
 *
 * 'F'          filename
 * 'B'          block device name
 * 's'          string (accept optional quote)
 * 'i'          32 bit integer
 * 'l'          target long (32 or 64 bit)
 * '/'          optional gdb-like print format (like "/10x")
 *
 * '?'          optional type (for all types, except '/')
 * '.'          other form of optional type (for 'i' and 'l')
 * '-'          optional parameter (eg. '-f')
 *
 */

typedef struct mon_cmd_t {
    const char *name;
    const char *args_type;
    const char *params;
    const char *help;
    void (*user_print)(Monitor *mon, const QObject *data);
    union {
        void (*info)(Monitor *mon);
        void (*info_new)(Monitor *mon, QObject **ret_data);
        void (*cmd)(Monitor *mon, const QDict *qdict);
        void (*cmd_new)(Monitor *mon, const QDict *params, QObject **ret_data);
    } mhandler;
} mon_cmd_t;

/* file descriptors passed via SCM_RIGHTS */
typedef struct mon_fd_t mon_fd_t;
struct mon_fd_t {
    char *name;
    int fd;
    QLIST_ENTRY(mon_fd_t) next;
};

struct Monitor {
    CharDriverState *chr;
    int mux_out;
    int reset_seen;
    int flags;
    int suspend_cnt;
    uint8_t outbuf[1024];
    int outbuf_index;
    ReadLineState *rs;
    CPUState *mon_cpu;
    BlockDriverCompletionFunc *password_completion_cb;
    void *password_opaque;
    QLIST_HEAD(,mon_fd_t) fds;
    QLIST_ENTRY(Monitor) entry;
};

static QLIST_HEAD(mon_list, Monitor) mon_list;

static const mon_cmd_t mon_cmds[];
static const mon_cmd_t info_cmds[];

Monitor *cur_mon = NULL;

static void monitor_command_cb(Monitor *mon, const char *cmdline,
                               void *opaque);

static void monitor_read_command(Monitor *mon, int show_prompt)
{
    readline_start(mon->rs, "(qemu) ", 0, monitor_command_cb, NULL);
    if (show_prompt)
        readline_show_prompt(mon->rs);
}

static int monitor_read_password(Monitor *mon, ReadLineFunc *readline_func,
                                 void *opaque)
{
    if (mon->rs) {
        readline_start(mon->rs, "Password: ", 1, readline_func, opaque);
        /* prompt is printed on return from the command handler */
        return 0;
    } else {
        monitor_printf(mon, "terminal does not support password prompting\n");
        return -ENOTTY;
    }
}

void monitor_flush(Monitor *mon)
{
    if (mon && mon->outbuf_index != 0 && !mon->mux_out) {
        qemu_chr_write(mon->chr, mon->outbuf, mon->outbuf_index);
        mon->outbuf_index = 0;
    }
}

/* flush at every end of line or if the buffer is full */
static void monitor_puts(Monitor *mon, const char *str)
{
    char c;

    if (!mon)
        return;

    for(;;) {
        c = *str++;
        if (c == '\0')
            break;
        if (c == '\n')
            mon->outbuf[mon->outbuf_index++] = '\r';
        mon->outbuf[mon->outbuf_index++] = c;
        if (mon->outbuf_index >= (sizeof(mon->outbuf) - 1)
            || c == '\n')
            monitor_flush(mon);
    }
}

void monitor_vprintf(Monitor *mon, const char *fmt, va_list ap)
{
    char buf[4096];
    vsnprintf(buf, sizeof(buf), fmt, ap);
    monitor_puts(mon, buf);
}

void monitor_printf(Monitor *mon, const char *fmt, ...)
{
    va_list ap;
    va_start(ap, fmt);
    monitor_vprintf(mon, fmt, ap);
    va_end(ap);
}

void monitor_print_filename(Monitor *mon, const char *filename)
{
    int i;

    for (i = 0; filename[i]; i++) {
        switch (filename[i]) {
        case ' ':
        case '"':
        case '\\':
            monitor_printf(mon, "\\%c", filename[i]);
            break;
        case '\t':
            monitor_printf(mon, "\\t");
            break;
        case '\r':
            monitor_printf(mon, "\\r");
            break;
        case '\n':
            monitor_printf(mon, "\\n");
            break;
        default:
            monitor_printf(mon, "%c", filename[i]);
            break;
        }
    }
}

static int monitor_fprintf(FILE *stream, const char *fmt, ...)
{
    va_list ap;
    va_start(ap, fmt);
    monitor_vprintf((Monitor *)stream, fmt, ap);
    va_end(ap);
    return 0;
}

static void monitor_user_noop(Monitor *mon, const QObject *data) { }

static inline int monitor_handler_ported(const mon_cmd_t *cmd)
{
    return cmd->user_print != NULL;
}

static void monitor_print_qobject(Monitor *mon, const QObject *data)
{
    switch (qobject_type(data)) {
        case QTYPE_QSTRING:
            monitor_printf(mon, "%s",qstring_get_str(qobject_to_qstring(data)));
            break;
        case QTYPE_QINT:
            monitor_printf(mon, "%" PRId64,qint_get_int(qobject_to_qint(data)));
            break;
        default:
            monitor_printf(mon, "ERROR: unsupported type: %d",
                                                        qobject_type(data));
            break;
    }

    monitor_puts(mon, "\n");
}

static int compare_cmd(const char *name, const char *list)
{
    const char *p, *pstart;
    int len;
    len = strlen(name);
    p = list;
    for(;;) {
        pstart = p;
        p = strchr(p, '|');
        if (!p)
            p = pstart + strlen(pstart);
        if ((p - pstart) == len && !memcmp(pstart, name, len))
            return 1;
        if (*p == '\0')
            break;
        p++;
    }
    return 0;
}

static void help_cmd_dump(Monitor *mon, const mon_cmd_t *cmds,
                          const char *prefix, const char *name)
{
    const mon_cmd_t *cmd;

    for(cmd = cmds; cmd->name != NULL; cmd++) {
        if (!name || !strcmp(name, cmd->name))
            monitor_printf(mon, "%s%s %s -- %s\n", prefix, cmd->name,
                           cmd->params, cmd->help);
    }
}

static void help_cmd(Monitor *mon, const char *name)
{
    if (name && !strcmp(name, "info")) {
        help_cmd_dump(mon, info_cmds, "info ", NULL);
    } else {
        help_cmd_dump(mon, mon_cmds, "", name);
        if (name && !strcmp(name, "log")) {
            const CPULogItem *item;
            monitor_printf(mon, "Log items (comma separated):\n");
            monitor_printf(mon, "%-10s %s\n", "none", "remove all logs");
            for(item = cpu_log_items; item->mask != 0; item++) {
                monitor_printf(mon, "%-10s %s\n", item->name, item->help);
            }
        }
    }
}

static void do_help_cmd(Monitor *mon, const QDict *qdict)
{
    help_cmd(mon, qdict_get_try_str(qdict, "name"));
}

static void do_commit(Monitor *mon, const QDict *qdict)
{
    int all_devices;
    DriveInfo *dinfo;
    const char *device = qdict_get_str(qdict, "device");

    all_devices = !strcmp(device, "all");
    QTAILQ_FOREACH(dinfo, &drives, next) {
        if (!all_devices)
            if (strcmp(bdrv_get_device_name(dinfo->bdrv), device))
                continue;
        bdrv_commit(dinfo->bdrv);
    }
}

static void do_info(Monitor *mon, const QDict *qdict, QObject **ret_data)
{
    const mon_cmd_t *cmd;
    const char *item = qdict_get_try_str(qdict, "item");

    if (!item)
        goto help;

    for (cmd = info_cmds; cmd->name != NULL; cmd++) {
        if (compare_cmd(item, cmd->name))
            break;
    }

    if (cmd->name == NULL)
        goto help;

    if (monitor_handler_ported(cmd)) {
        cmd->mhandler.info_new(mon, ret_data);
        if (*ret_data)
            cmd->user_print(mon, *ret_data);
    } else {
        cmd->mhandler.info(mon);
    }

    return;

help:
    help_cmd(mon, "info");
}

/**
 * do_info_version(): Show QEMU version
 */
static void do_info_version(Monitor *mon, QObject **ret_data)
{
    *ret_data = QOBJECT(qstring_from_str(QEMU_VERSION QEMU_PKGVERSION));
}

static void do_info_name(Monitor *mon)
{
    if (qemu_name)
        monitor_printf(mon, "%s\n", qemu_name);
}

#if defined(TARGET_I386)
static void do_info_hpet(Monitor *mon)
{
    monitor_printf(mon, "HPET is %s by QEMU\n",
                   (no_hpet) ? "disabled" : "enabled");
}
#endif

static void do_info_uuid(Monitor *mon)
{
    monitor_printf(mon, UUID_FMT "\n", qemu_uuid[0], qemu_uuid[1],
                   qemu_uuid[2], qemu_uuid[3], qemu_uuid[4], qemu_uuid[5],
                   qemu_uuid[6], qemu_uuid[7], qemu_uuid[8], qemu_uuid[9],
                   qemu_uuid[10], qemu_uuid[11], qemu_uuid[12], qemu_uuid[13],
                   qemu_uuid[14], qemu_uuid[15]);
}

/* get the current CPU defined by the user */
static int mon_set_cpu(int cpu_index)
{
    CPUState *env;

    for(env = first_cpu; env != NULL; env = env->next_cpu) {
        if (env->cpu_index == cpu_index) {
            cur_mon->mon_cpu = env;
            return 0;
        }
    }
    return -1;
}

static CPUState *mon_get_cpu(void)
{
    if (!cur_mon->mon_cpu) {
        mon_set_cpu(0);
    }
    cpu_synchronize_state(cur_mon->mon_cpu);
    kvm_save_mpstate(cur_mon->mon_cpu);
    return cur_mon->mon_cpu;
}

static void do_info_registers(Monitor *mon)
{
    CPUState *env;
    env = mon_get_cpu();
    if (!env)
        return;
#ifdef TARGET_I386
    cpu_dump_state(env, (FILE *)mon, monitor_fprintf,
                   X86_DUMP_FPU);
#else
    cpu_dump_state(env, (FILE *)mon, monitor_fprintf,
                   0);
#endif
}

static void print_cpu_iter(QObject *obj, void *opaque)
{
    QDict *cpu;
    int active = ' ';
    Monitor *mon = opaque;

    assert(qobject_type(obj) == QTYPE_QDICT);
    cpu = qobject_to_qdict(obj);

    if (strcmp(qdict_get_str(cpu, "current"), "yes") == 0)
        active = '*';

    monitor_printf(mon, "%c CPU #%d: ", active, (int)qdict_get_int(cpu, "CPU"));

#if defined(TARGET_I386)
    monitor_printf(mon, "pc=0x" TARGET_FMT_lx,
                   (target_ulong) qdict_get_int(cpu, "pc"));
#elif defined(TARGET_PPC)
    monitor_printf(mon, "nip=0x" TARGET_FMT_lx,
                   (target_long) qdict_get_int(cpu, "nip"));
#elif defined(TARGET_SPARC)
    monitor_printf(mon, "pc=0x " TARGET_FMT_lx,
                   (target_long) qdict_get_int(cpu, "pc"));
    monitor_printf(mon, "npc=0x" TARGET_FMT_lx,
                   (target_long) qdict_get_int(cpu, "npc"));
#elif defined(TARGET_MIPS)
    monitor_printf(mon, "PC=0x" TARGET_FMT_lx,
                   (target_long) qdict_get_int(cpu, "PC"));
#endif

    if (strcmp(qdict_get_str(cpu, "halted"), "yes") == 0)
        monitor_printf(mon, " (halted)");

    monitor_printf(mon, "\n");
}

static void monitor_print_cpus(Monitor *mon, const QObject *data)
{
    QList *cpu_list;

    assert(qobject_type(data) == QTYPE_QLIST);
    cpu_list = qobject_to_qlist(data);
    qlist_iter(cpu_list, print_cpu_iter, mon);
}

/**
 * do_info_cpus(): Show CPU information
 *
 * Return a QList with a QDict for each CPU.
 *
 * For example:
 *
 * [ { "CPU": 0, "current": "yes", "pc": 0x..., "halted": "no" },
 *   { "CPU": 1, "current": "no",  "pc": 0x..., "halted": "yes" } ]
 */
static void do_info_cpus(Monitor *mon, QObject **ret_data)
{
    CPUState *env;
    QList *cpu_list;

    cpu_list = qlist_new();

    /* just to set the default cpu if not already done */
    mon_get_cpu();

    for(env = first_cpu; env != NULL; env = env->next_cpu) {
        const char *answer;
        QDict *cpu = qdict_new();

        cpu_synchronize_state(env);
<<<<<<< HEAD
        kvm_save_mpstate(env);
        monitor_printf(mon, "%c CPU #%d:",
                       (env == mon->mon_cpu) ? '*' : ' ',
                       env->cpu_index);
=======

        qdict_put(cpu, "CPU", qint_from_int(env->cpu_index));
        answer = (env == mon->mon_cpu) ? "yes" : "no";
        qdict_put(cpu, "current", qstring_from_str(answer));

>>>>>>> 8f3cec0b
#if defined(TARGET_I386)
        qdict_put(cpu, "pc", qint_from_int(env->eip + env->segs[R_CS].base));
#elif defined(TARGET_PPC)
        qdict_put(cpu, "nip", qint_from_int(env->nip));
#elif defined(TARGET_SPARC)
        qdict_put(cpu, "pc", qint_from_int(env->pc));
        qdict_put(cpu, "npc", qint_from_int(env->npc));
#elif defined(TARGET_MIPS)
        qdict_put(cpu, "PC", qint_from_int(env->active_tc.PC));
#endif
<<<<<<< HEAD
        if (env->halted)
            monitor_printf(mon, " (halted)");
        monitor_printf(mon," thread_id=%d", env->thread_id);
        monitor_printf(mon, "\n");
=======
        answer = env->halted ? "yes" : "no";
        qdict_put(cpu, "halted", qstring_from_str(answer));

        qlist_append(cpu_list, cpu);
>>>>>>> 8f3cec0b
    }

    *ret_data = QOBJECT(cpu_list);
}

static void do_cpu_set(Monitor *mon, const QDict *qdict)
{
    int index = qdict_get_int(qdict, "index");
    if (mon_set_cpu(index) < 0)
        monitor_printf(mon, "Invalid CPU index\n");
}

static void do_cpu_set_nr(Monitor *mon, const QDict *qdict)
{
    int state, value;
    const char *status;

    status = qdict_get_str(qdict, "state");
    value = qdict_get_int(qdict, "cpu");

    if (!strcmp(status, "online"))
       state = 1;
    else if (!strcmp(status, "offline"))
       state = 0;
    else {
        monitor_printf(mon, "invalid status: %s\n", status);
        return;
    }
#if defined(TARGET_I386) || defined(TARGET_X86_64)
    qemu_system_cpu_hot_add(value, state);
#endif
}

static void do_info_jit(Monitor *mon)
{
    dump_exec_info((FILE *)mon, monitor_fprintf);
}

static void do_info_history(Monitor *mon)
{
    int i;
    const char *str;

    if (!mon->rs)
        return;
    i = 0;
    for(;;) {
        str = readline_get_history(mon->rs, i);
        if (!str)
            break;
        monitor_printf(mon, "%d: '%s'\n", i, str);
        i++;
    }
}

#if defined(TARGET_PPC)
/* XXX: not implemented in other targets */
static void do_info_cpu_stats(Monitor *mon)
{
    CPUState *env;

    env = mon_get_cpu();
    cpu_dump_statistics(env, (FILE *)mon, &monitor_fprintf, 0);
}
#endif

/**
 * do_quit(): Quit QEMU execution
 */
static void do_quit(Monitor *mon, const QDict *qdict, QObject **ret_data)
{
    exit(0);
}

static int eject_device(Monitor *mon, BlockDriverState *bs, int force)
{
    if (bdrv_is_inserted(bs)) {
        if (!force) {
            if (!bdrv_is_removable(bs)) {
                monitor_printf(mon, "device is not removable\n");
                return -1;
            }
            if (bdrv_is_locked(bs)) {
                monitor_printf(mon, "device is locked\n");
                return -1;
            }
        }
        bdrv_close(bs);
    }
    return 0;
}

static void do_eject(Monitor *mon, const QDict *qdict)
{
    BlockDriverState *bs;
    int force = qdict_get_int(qdict, "force");
    const char *filename = qdict_get_str(qdict, "filename");

    bs = bdrv_find(filename);
    if (!bs) {
        monitor_printf(mon, "device not found\n");
        return;
    }
    eject_device(mon, bs, force);
}

static void do_change_block(Monitor *mon, const char *device,
                            const char *filename, const char *fmt)
{
    BlockDriverState *bs;
    BlockDriver *drv = NULL;

    bs = bdrv_find(device);
    if (!bs) {
        monitor_printf(mon, "device not found\n");
        return;
    }
    if (fmt) {
        drv = bdrv_find_format(fmt);
        if (!drv) {
            monitor_printf(mon, "invalid format %s\n", fmt);
            return;
        }
    }
    if (eject_device(mon, bs, 0) < 0)
        return;
    bdrv_open2(bs, filename, 0, drv);
    monitor_read_bdrv_key_start(mon, bs, NULL, NULL);
}

static void change_vnc_password_cb(Monitor *mon, const char *password,
                                   void *opaque)
{
    if (vnc_display_password(NULL, password) < 0)
        monitor_printf(mon, "could not set VNC server password\n");

    monitor_read_command(mon, 1);
}

static void do_change_vnc(Monitor *mon, const char *target, const char *arg)
{
    if (strcmp(target, "passwd") == 0 ||
        strcmp(target, "password") == 0) {
        if (arg) {
            char password[9];
            strncpy(password, arg, sizeof(password));
            password[sizeof(password) - 1] = '\0';
            change_vnc_password_cb(mon, password, NULL);
        } else {
            monitor_read_password(mon, change_vnc_password_cb, NULL);
        }
    } else {
        if (vnc_display_open(NULL, target) < 0)
            monitor_printf(mon, "could not start VNC server on %s\n", target);
    }
}

static void do_change(Monitor *mon, const QDict *qdict)
{
    const char *device = qdict_get_str(qdict, "device");
    const char *target = qdict_get_str(qdict, "target");
    const char *arg = qdict_get_try_str(qdict, "arg");
    if (strcmp(device, "vnc") == 0) {
        do_change_vnc(mon, target, arg);
    } else {
        do_change_block(mon, device, target, arg);
    }
}

static void do_screen_dump(Monitor *mon, const QDict *qdict)
{
    vga_hw_screen_dump(qdict_get_str(qdict, "filename"));
}

static void do_logfile(Monitor *mon, const QDict *qdict)
{
    cpu_set_log_filename(qdict_get_str(qdict, "filename"));
}

static void do_log(Monitor *mon, const QDict *qdict)
{
    int mask;
    const char *items = qdict_get_str(qdict, "items");

    if (!strcmp(items, "none")) {
        mask = 0;
    } else {
        mask = cpu_str_to_log_mask(items);
        if (!mask) {
            help_cmd(mon, "log");
            return;
        }
    }
    cpu_set_log(mask);
}

static void do_singlestep(Monitor *mon, const QDict *qdict)
{
    const char *option = qdict_get_try_str(qdict, "option");
    if (!option || !strcmp(option, "on")) {
        singlestep = 1;
    } else if (!strcmp(option, "off")) {
        singlestep = 0;
    } else {
        monitor_printf(mon, "unexpected option %s\n", option);
    }
}

/**
 * do_stop(): Stop VM execution
 */
static void do_stop(Monitor *mon, const QDict *qdict, QObject **ret_data)
{
    vm_stop(EXCP_INTERRUPT);
}

static void encrypted_bdrv_it(void *opaque, BlockDriverState *bs);

struct bdrv_iterate_context {
    Monitor *mon;
    int err;
};

/**
 * do_cont(): Resume emulation.
 */
static void do_cont(Monitor *mon, const QDict *qdict, QObject **ret_data)
{
    struct bdrv_iterate_context context = { mon, 0 };

    bdrv_iterate(encrypted_bdrv_it, &context);
    /* only resume the vm if all keys are set and valid */
    if (!context.err)
        vm_start();
}

static void bdrv_key_cb(void *opaque, int err)
{
    Monitor *mon = opaque;

    /* another key was set successfully, retry to continue */
    if (!err)
        do_cont(mon, NULL, NULL);
}

static void encrypted_bdrv_it(void *opaque, BlockDriverState *bs)
{
    struct bdrv_iterate_context *context = opaque;

    if (!context->err && bdrv_key_required(bs)) {
        context->err = -EBUSY;
        monitor_read_bdrv_key_start(context->mon, bs, bdrv_key_cb,
                                    context->mon);
    }
}

static void do_gdbserver(Monitor *mon, const QDict *qdict)
{
    const char *device = qdict_get_try_str(qdict, "device");
    if (!device)
        device = "tcp::" DEFAULT_GDBSTUB_PORT;
    if (gdbserver_start(device) < 0) {
        monitor_printf(mon, "Could not open gdbserver on device '%s'\n",
                       device);
    } else if (strcmp(device, "none") == 0) {
        monitor_printf(mon, "Disabled gdbserver\n");
    } else {
        monitor_printf(mon, "Waiting for gdb connection on device '%s'\n",
                       device);
    }
}

static void do_watchdog_action(Monitor *mon, const QDict *qdict)
{
    const char *action = qdict_get_str(qdict, "action");
    if (select_watchdog_action(action) == -1) {
        monitor_printf(mon, "Unknown watchdog action '%s'\n", action);
    }
}

static void monitor_printc(Monitor *mon, int c)
{
    monitor_printf(mon, "'");
    switch(c) {
    case '\'':
        monitor_printf(mon, "\\'");
        break;
    case '\\':
        monitor_printf(mon, "\\\\");
        break;
    case '\n':
        monitor_printf(mon, "\\n");
        break;
    case '\r':
        monitor_printf(mon, "\\r");
        break;
    default:
        if (c >= 32 && c <= 126) {
            monitor_printf(mon, "%c", c);
        } else {
            monitor_printf(mon, "\\x%02x", c);
        }
        break;
    }
    monitor_printf(mon, "'");
}

static void memory_dump(Monitor *mon, int count, int format, int wsize,
                        target_phys_addr_t addr, int is_physical)
{
    CPUState *env;
    int nb_per_line, l, line_size, i, max_digits, len;
    uint8_t buf[16];
    uint64_t v;

    if (format == 'i') {
        int flags;
        flags = 0;
        env = mon_get_cpu();
        if (!env && !is_physical)
            return;
#ifdef TARGET_I386
        if (wsize == 2) {
            flags = 1;
        } else if (wsize == 4) {
            flags = 0;
        } else {
            /* as default we use the current CS size */
            flags = 0;
            if (env) {
#ifdef TARGET_X86_64
                if ((env->efer & MSR_EFER_LMA) &&
                    (env->segs[R_CS].flags & DESC_L_MASK))
                    flags = 2;
                else
#endif
                if (!(env->segs[R_CS].flags & DESC_B_MASK))
                    flags = 1;
            }
        }
#endif
        monitor_disas(mon, env, addr, count, is_physical, flags);
        return;
    }

    len = wsize * count;
    if (wsize == 1)
        line_size = 8;
    else
        line_size = 16;
    nb_per_line = line_size / wsize;
    max_digits = 0;

    switch(format) {
    case 'o':
        max_digits = (wsize * 8 + 2) / 3;
        break;
    default:
    case 'x':
        max_digits = (wsize * 8) / 4;
        break;
    case 'u':
    case 'd':
        max_digits = (wsize * 8 * 10 + 32) / 33;
        break;
    case 'c':
        wsize = 1;
        break;
    }

    while (len > 0) {
        if (is_physical)
            monitor_printf(mon, TARGET_FMT_plx ":", addr);
        else
            monitor_printf(mon, TARGET_FMT_lx ":", (target_ulong)addr);
        l = len;
        if (l > line_size)
            l = line_size;
        if (is_physical) {
            cpu_physical_memory_rw(addr, buf, l, 0);
        } else {
            env = mon_get_cpu();
            if (!env)
                break;
            if (cpu_memory_rw_debug(env, addr, buf, l, 0) < 0) {
                monitor_printf(mon, " Cannot access memory\n");
                break;
            }
        }
        i = 0;
        while (i < l) {
            switch(wsize) {
            default:
            case 1:
                v = ldub_raw(buf + i);
                break;
            case 2:
                v = lduw_raw(buf + i);
                break;
            case 4:
                v = (uint32_t)ldl_raw(buf + i);
                break;
            case 8:
                v = ldq_raw(buf + i);
                break;
            }
            monitor_printf(mon, " ");
            switch(format) {
            case 'o':
                monitor_printf(mon, "%#*" PRIo64, max_digits, v);
                break;
            case 'x':
                monitor_printf(mon, "0x%0*" PRIx64, max_digits, v);
                break;
            case 'u':
                monitor_printf(mon, "%*" PRIu64, max_digits, v);
                break;
            case 'd':
                monitor_printf(mon, "%*" PRId64, max_digits, v);
                break;
            case 'c':
                monitor_printc(mon, v);
                break;
            }
            i += wsize;
        }
        monitor_printf(mon, "\n");
        addr += l;
        len -= l;
    }
}

static void do_memory_dump(Monitor *mon, const QDict *qdict)
{
    int count = qdict_get_int(qdict, "count");
    int format = qdict_get_int(qdict, "format");
    int size = qdict_get_int(qdict, "size");
    target_long addr = qdict_get_int(qdict, "addr");

    memory_dump(mon, count, format, size, addr, 0);
}

static void do_physical_memory_dump(Monitor *mon, const QDict *qdict)
{
    int count = qdict_get_int(qdict, "count");
    int format = qdict_get_int(qdict, "format");
    int size = qdict_get_int(qdict, "size");
    target_phys_addr_t addr = qdict_get_int(qdict, "addr");

    memory_dump(mon, count, format, size, addr, 1);
}

static void do_print(Monitor *mon, const QDict *qdict)
{
    int format = qdict_get_int(qdict, "format");
    target_phys_addr_t val = qdict_get_int(qdict, "val");

#if TARGET_PHYS_ADDR_BITS == 32
    switch(format) {
    case 'o':
        monitor_printf(mon, "%#o", val);
        break;
    case 'x':
        monitor_printf(mon, "%#x", val);
        break;
    case 'u':
        monitor_printf(mon, "%u", val);
        break;
    default:
    case 'd':
        monitor_printf(mon, "%d", val);
        break;
    case 'c':
        monitor_printc(mon, val);
        break;
    }
#else
    switch(format) {
    case 'o':
        monitor_printf(mon, "%#" PRIo64, val);
        break;
    case 'x':
        monitor_printf(mon, "%#" PRIx64, val);
        break;
    case 'u':
        monitor_printf(mon, "%" PRIu64, val);
        break;
    default:
    case 'd':
        monitor_printf(mon, "%" PRId64, val);
        break;
    case 'c':
        monitor_printc(mon, val);
        break;
    }
#endif
    monitor_printf(mon, "\n");
}

static void do_memory_save(Monitor *mon, const QDict *qdict)
{
    FILE *f;
    uint32_t size = qdict_get_int(qdict, "size");
    const char *filename = qdict_get_str(qdict, "filename");
    target_long addr = qdict_get_int(qdict, "val");
    uint32_t l;
    CPUState *env;
    uint8_t buf[1024];

    env = mon_get_cpu();
    if (!env)
        return;

    f = fopen(filename, "wb");
    if (!f) {
        monitor_printf(mon, "could not open '%s'\n", filename);
        return;
    }
    while (size != 0) {
        l = sizeof(buf);
        if (l > size)
            l = size;
        cpu_memory_rw_debug(env, addr, buf, l, 0);
        fwrite(buf, 1, l, f);
        addr += l;
        size -= l;
    }
    fclose(f);
}

static void do_physical_memory_save(Monitor *mon, const QDict *qdict)
{
    FILE *f;
    uint32_t l;
    uint8_t buf[1024];
    uint32_t size = qdict_get_int(qdict, "size");
    const char *filename = qdict_get_str(qdict, "filename");
    target_phys_addr_t addr = qdict_get_int(qdict, "val");

    f = fopen(filename, "wb");
    if (!f) {
        monitor_printf(mon, "could not open '%s'\n", filename);
        return;
    }
    while (size != 0) {
        l = sizeof(buf);
        if (l > size)
            l = size;
        cpu_physical_memory_rw(addr, buf, l, 0);
        fwrite(buf, 1, l, f);
        fflush(f);
        addr += l;
        size -= l;
    }
    fclose(f);
}

static void do_sum(Monitor *mon, const QDict *qdict)
{
    uint32_t addr;
    uint8_t buf[1];
    uint16_t sum;
    uint32_t start = qdict_get_int(qdict, "start");
    uint32_t size = qdict_get_int(qdict, "size");

    sum = 0;
    for(addr = start; addr < (start + size); addr++) {
        cpu_physical_memory_rw(addr, buf, 1, 0);
        /* BSD sum algorithm ('sum' Unix command) */
        sum = (sum >> 1) | (sum << 15);
        sum += buf[0];
    }
    monitor_printf(mon, "%05d\n", sum);
}

typedef struct {
    int keycode;
    const char *name;
} KeyDef;

static const KeyDef key_defs[] = {
    { 0x2a, "shift" },
    { 0x36, "shift_r" },

    { 0x38, "alt" },
    { 0xb8, "alt_r" },
    { 0x64, "altgr" },
    { 0xe4, "altgr_r" },
    { 0x1d, "ctrl" },
    { 0x9d, "ctrl_r" },

    { 0xdd, "menu" },

    { 0x01, "esc" },

    { 0x02, "1" },
    { 0x03, "2" },
    { 0x04, "3" },
    { 0x05, "4" },
    { 0x06, "5" },
    { 0x07, "6" },
    { 0x08, "7" },
    { 0x09, "8" },
    { 0x0a, "9" },
    { 0x0b, "0" },
    { 0x0c, "minus" },
    { 0x0d, "equal" },
    { 0x0e, "backspace" },

    { 0x0f, "tab" },
    { 0x10, "q" },
    { 0x11, "w" },
    { 0x12, "e" },
    { 0x13, "r" },
    { 0x14, "t" },
    { 0x15, "y" },
    { 0x16, "u" },
    { 0x17, "i" },
    { 0x18, "o" },
    { 0x19, "p" },

    { 0x1c, "ret" },

    { 0x1e, "a" },
    { 0x1f, "s" },
    { 0x20, "d" },
    { 0x21, "f" },
    { 0x22, "g" },
    { 0x23, "h" },
    { 0x24, "j" },
    { 0x25, "k" },
    { 0x26, "l" },

    { 0x2c, "z" },
    { 0x2d, "x" },
    { 0x2e, "c" },
    { 0x2f, "v" },
    { 0x30, "b" },
    { 0x31, "n" },
    { 0x32, "m" },
    { 0x33, "comma" },
    { 0x34, "dot" },
    { 0x35, "slash" },

    { 0x37, "asterisk" },

    { 0x39, "spc" },
    { 0x3a, "caps_lock" },
    { 0x3b, "f1" },
    { 0x3c, "f2" },
    { 0x3d, "f3" },
    { 0x3e, "f4" },
    { 0x3f, "f5" },
    { 0x40, "f6" },
    { 0x41, "f7" },
    { 0x42, "f8" },
    { 0x43, "f9" },
    { 0x44, "f10" },
    { 0x45, "num_lock" },
    { 0x46, "scroll_lock" },

    { 0xb5, "kp_divide" },
    { 0x37, "kp_multiply" },
    { 0x4a, "kp_subtract" },
    { 0x4e, "kp_add" },
    { 0x9c, "kp_enter" },
    { 0x53, "kp_decimal" },
    { 0x54, "sysrq" },

    { 0x52, "kp_0" },
    { 0x4f, "kp_1" },
    { 0x50, "kp_2" },
    { 0x51, "kp_3" },
    { 0x4b, "kp_4" },
    { 0x4c, "kp_5" },
    { 0x4d, "kp_6" },
    { 0x47, "kp_7" },
    { 0x48, "kp_8" },
    { 0x49, "kp_9" },

    { 0x56, "<" },

    { 0x57, "f11" },
    { 0x58, "f12" },

    { 0xb7, "print" },

    { 0xc7, "home" },
    { 0xc9, "pgup" },
    { 0xd1, "pgdn" },
    { 0xcf, "end" },

    { 0xcb, "left" },
    { 0xc8, "up" },
    { 0xd0, "down" },
    { 0xcd, "right" },

    { 0xd2, "insert" },
    { 0xd3, "delete" },
#if defined(TARGET_SPARC) && !defined(TARGET_SPARC64)
    { 0xf0, "stop" },
    { 0xf1, "again" },
    { 0xf2, "props" },
    { 0xf3, "undo" },
    { 0xf4, "front" },
    { 0xf5, "copy" },
    { 0xf6, "open" },
    { 0xf7, "paste" },
    { 0xf8, "find" },
    { 0xf9, "cut" },
    { 0xfa, "lf" },
    { 0xfb, "help" },
    { 0xfc, "meta_l" },
    { 0xfd, "meta_r" },
    { 0xfe, "compose" },
#endif
    { 0, NULL },
};

static int get_keycode(const char *key)
{
    const KeyDef *p;
    char *endp;
    int ret;

    for(p = key_defs; p->name != NULL; p++) {
        if (!strcmp(key, p->name))
            return p->keycode;
    }
    if (strstart(key, "0x", NULL)) {
        ret = strtoul(key, &endp, 0);
        if (*endp == '\0' && ret >= 0x01 && ret <= 0xff)
            return ret;
    }
    return -1;
}

#define MAX_KEYCODES 16
static uint8_t keycodes[MAX_KEYCODES];
static int nb_pending_keycodes;
static QEMUTimer *key_timer;

static void release_keys(void *opaque)
{
    int keycode;

    while (nb_pending_keycodes > 0) {
        nb_pending_keycodes--;
        keycode = keycodes[nb_pending_keycodes];
        if (keycode & 0x80)
            kbd_put_keycode(0xe0);
        kbd_put_keycode(keycode | 0x80);
    }
}

static void do_sendkey(Monitor *mon, const QDict *qdict)
{
    char keyname_buf[16];
    char *separator;
    int keyname_len, keycode, i;
    const char *string = qdict_get_str(qdict, "string");
    int has_hold_time = qdict_haskey(qdict, "hold_time");
    int hold_time = qdict_get_try_int(qdict, "hold_time", -1);

    if (nb_pending_keycodes > 0) {
        qemu_del_timer(key_timer);
        release_keys(NULL);
    }
    if (!has_hold_time)
        hold_time = 100;
    i = 0;
    while (1) {
        separator = strchr(string, '-');
        keyname_len = separator ? separator - string : strlen(string);
        if (keyname_len > 0) {
            pstrcpy(keyname_buf, sizeof(keyname_buf), string);
            if (keyname_len > sizeof(keyname_buf) - 1) {
                monitor_printf(mon, "invalid key: '%s...'\n", keyname_buf);
                return;
            }
            if (i == MAX_KEYCODES) {
                monitor_printf(mon, "too many keys\n");
                return;
            }
            keyname_buf[keyname_len] = 0;
            keycode = get_keycode(keyname_buf);
            if (keycode < 0) {
                monitor_printf(mon, "unknown key: '%s'\n", keyname_buf);
                return;
            }
            keycodes[i++] = keycode;
        }
        if (!separator)
            break;
        string = separator + 1;
    }
    nb_pending_keycodes = i;
    /* key down events */
    for (i = 0; i < nb_pending_keycodes; i++) {
        keycode = keycodes[i];
        if (keycode & 0x80)
            kbd_put_keycode(0xe0);
        kbd_put_keycode(keycode & 0x7f);
    }
    /* delayed key up events */
    qemu_mod_timer(key_timer, qemu_get_clock(vm_clock) +
                   muldiv64(get_ticks_per_sec(), hold_time, 1000));
}

static int mouse_button_state;

static void do_mouse_move(Monitor *mon, const QDict *qdict)
{
    int dx, dy, dz;
    const char *dx_str = qdict_get_str(qdict, "dx_str");
    const char *dy_str = qdict_get_str(qdict, "dy_str");
    const char *dz_str = qdict_get_try_str(qdict, "dz_str");
    dx = strtol(dx_str, NULL, 0);
    dy = strtol(dy_str, NULL, 0);
    dz = 0;
    if (dz_str)
        dz = strtol(dz_str, NULL, 0);
    kbd_mouse_event(dx, dy, dz, mouse_button_state);
}

static void do_mouse_button(Monitor *mon, const QDict *qdict)
{
    int button_state = qdict_get_int(qdict, "button_state");
    mouse_button_state = button_state;
    kbd_mouse_event(0, 0, 0, mouse_button_state);
}

static void do_ioport_read(Monitor *mon, const QDict *qdict)
{
    int size = qdict_get_int(qdict, "size");
    int addr = qdict_get_int(qdict, "addr");
    int has_index = qdict_haskey(qdict, "index");
    uint32_t val;
    int suffix;

    if (has_index) {
        int index = qdict_get_int(qdict, "index");
        cpu_outb(addr & IOPORTS_MASK, index & 0xff);
        addr++;
    }
    addr &= 0xffff;

    switch(size) {
    default:
    case 1:
        val = cpu_inb(addr);
        suffix = 'b';
        break;
    case 2:
        val = cpu_inw(addr);
        suffix = 'w';
        break;
    case 4:
        val = cpu_inl(addr);
        suffix = 'l';
        break;
    }
    monitor_printf(mon, "port%c[0x%04x] = %#0*x\n",
                   suffix, addr, size * 2, val);
}

static void do_ioport_write(Monitor *mon, const QDict *qdict)
{
    int size = qdict_get_int(qdict, "size");
    int addr = qdict_get_int(qdict, "addr");
    int val = qdict_get_int(qdict, "val");

    addr &= IOPORTS_MASK;

    switch (size) {
    default:
    case 1:
        cpu_outb(addr, val);
        break;
    case 2:
        cpu_outw(addr, val);
        break;
    case 4:
        cpu_outl(addr, val);
        break;
    }
}

static void do_boot_set(Monitor *mon, const QDict *qdict)
{
    int res;
    const char *bootdevice = qdict_get_str(qdict, "bootdevice");

    res = qemu_boot_set(bootdevice);
    if (res == 0) {
        monitor_printf(mon, "boot device list now set to %s\n", bootdevice);
    } else if (res > 0) {
        monitor_printf(mon, "setting boot device list failed\n");
    } else {
        monitor_printf(mon, "no function defined to set boot device list for "
                       "this architecture\n");
    }
}

/**
 * do_system_reset(): Issue a machine reset
 */
static void do_system_reset(Monitor *mon, const QDict *qdict,
                            QObject **ret_data)
{
    qemu_system_reset_request();
}

/**
 * do_system_powerdown(): Issue a machine powerdown
 */
static void do_system_powerdown(Monitor *mon, const QDict *qdict,
                                QObject **ret_data)
{
    qemu_system_powerdown_request();
}

#if defined(TARGET_I386)
static void print_pte(Monitor *mon, uint32_t addr, uint32_t pte, uint32_t mask)
{
    monitor_printf(mon, "%08x: %08x %c%c%c%c%c%c%c%c\n",
                   addr,
                   pte & mask,
                   pte & PG_GLOBAL_MASK ? 'G' : '-',
                   pte & PG_PSE_MASK ? 'P' : '-',
                   pte & PG_DIRTY_MASK ? 'D' : '-',
                   pte & PG_ACCESSED_MASK ? 'A' : '-',
                   pte & PG_PCD_MASK ? 'C' : '-',
                   pte & PG_PWT_MASK ? 'T' : '-',
                   pte & PG_USER_MASK ? 'U' : '-',
                   pte & PG_RW_MASK ? 'W' : '-');
}

static void tlb_info(Monitor *mon)
{
    CPUState *env;
    int l1, l2;
    uint32_t pgd, pde, pte;

    env = mon_get_cpu();
    if (!env)
        return;

    if (!(env->cr[0] & CR0_PG_MASK)) {
        monitor_printf(mon, "PG disabled\n");
        return;
    }
    pgd = env->cr[3] & ~0xfff;
    for(l1 = 0; l1 < 1024; l1++) {
        cpu_physical_memory_read(pgd + l1 * 4, (uint8_t *)&pde, 4);
        pde = le32_to_cpu(pde);
        if (pde & PG_PRESENT_MASK) {
            if ((pde & PG_PSE_MASK) && (env->cr[4] & CR4_PSE_MASK)) {
                print_pte(mon, (l1 << 22), pde, ~((1 << 20) - 1));
            } else {
                for(l2 = 0; l2 < 1024; l2++) {
                    cpu_physical_memory_read((pde & ~0xfff) + l2 * 4,
                                             (uint8_t *)&pte, 4);
                    pte = le32_to_cpu(pte);
                    if (pte & PG_PRESENT_MASK) {
                        print_pte(mon, (l1 << 22) + (l2 << 12),
                                  pte & ~PG_PSE_MASK,
                                  ~0xfff);
                    }
                }
            }
        }
    }
}

static void mem_print(Monitor *mon, uint32_t *pstart, int *plast_prot,
                      uint32_t end, int prot)
{
    int prot1;
    prot1 = *plast_prot;
    if (prot != prot1) {
        if (*pstart != -1) {
            monitor_printf(mon, "%08x-%08x %08x %c%c%c\n",
                           *pstart, end, end - *pstart,
                           prot1 & PG_USER_MASK ? 'u' : '-',
                           'r',
                           prot1 & PG_RW_MASK ? 'w' : '-');
        }
        if (prot != 0)
            *pstart = end;
        else
            *pstart = -1;
        *plast_prot = prot;
    }
}

static void mem_info(Monitor *mon)
{
    CPUState *env;
    int l1, l2, prot, last_prot;
    uint32_t pgd, pde, pte, start, end;

    env = mon_get_cpu();
    if (!env)
        return;

    if (!(env->cr[0] & CR0_PG_MASK)) {
        monitor_printf(mon, "PG disabled\n");
        return;
    }
    pgd = env->cr[3] & ~0xfff;
    last_prot = 0;
    start = -1;
    for(l1 = 0; l1 < 1024; l1++) {
        cpu_physical_memory_read(pgd + l1 * 4, (uint8_t *)&pde, 4);
        pde = le32_to_cpu(pde);
        end = l1 << 22;
        if (pde & PG_PRESENT_MASK) {
            if ((pde & PG_PSE_MASK) && (env->cr[4] & CR4_PSE_MASK)) {
                prot = pde & (PG_USER_MASK | PG_RW_MASK | PG_PRESENT_MASK);
                mem_print(mon, &start, &last_prot, end, prot);
            } else {
                for(l2 = 0; l2 < 1024; l2++) {
                    cpu_physical_memory_read((pde & ~0xfff) + l2 * 4,
                                             (uint8_t *)&pte, 4);
                    pte = le32_to_cpu(pte);
                    end = (l1 << 22) + (l2 << 12);
                    if (pte & PG_PRESENT_MASK) {
                        prot = pte & (PG_USER_MASK | PG_RW_MASK | PG_PRESENT_MASK);
                    } else {
                        prot = 0;
                    }
                    mem_print(mon, &start, &last_prot, end, prot);
                }
            }
        } else {
            prot = 0;
            mem_print(mon, &start, &last_prot, end, prot);
        }
    }
}
#endif

#if defined(TARGET_SH4)

static void print_tlb(Monitor *mon, int idx, tlb_t *tlb)
{
    monitor_printf(mon, " tlb%i:\t"
                   "asid=%hhu vpn=%x\tppn=%x\tsz=%hhu size=%u\t"
                   "v=%hhu shared=%hhu cached=%hhu prot=%hhu "
                   "dirty=%hhu writethrough=%hhu\n",
                   idx,
                   tlb->asid, tlb->vpn, tlb->ppn, tlb->sz, tlb->size,
                   tlb->v, tlb->sh, tlb->c, tlb->pr,
                   tlb->d, tlb->wt);
}

static void tlb_info(Monitor *mon)
{
    CPUState *env = mon_get_cpu();
    int i;

    monitor_printf (mon, "ITLB:\n");
    for (i = 0 ; i < ITLB_SIZE ; i++)
        print_tlb (mon, i, &env->itlb[i]);
    monitor_printf (mon, "UTLB:\n");
    for (i = 0 ; i < UTLB_SIZE ; i++)
        print_tlb (mon, i, &env->utlb[i]);
}

#endif

static void do_info_kvm(Monitor *mon)
{
#if defined(USE_KVM) || defined(CONFIG_KVM)
    monitor_printf(mon, "kvm support: ");
    if (kvm_enabled())
        monitor_printf(mon, "enabled\n");
    else
        monitor_printf(mon, "disabled\n");
#else
    monitor_printf(mon, "kvm support: not compiled\n");
#endif
}

static void do_info_numa(Monitor *mon)
{
    int i;
    CPUState *env;

    monitor_printf(mon, "%d nodes\n", nb_numa_nodes);
    for (i = 0; i < nb_numa_nodes; i++) {
        monitor_printf(mon, "node %d cpus:", i);
        for (env = first_cpu; env != NULL; env = env->next_cpu) {
            if (env->numa_node == i) {
                monitor_printf(mon, " %d", env->cpu_index);
            }
        }
        monitor_printf(mon, "\n");
        monitor_printf(mon, "node %d size: %" PRId64 " MB\n", i,
            node_mem[i] >> 20);
    }
}

#ifdef CONFIG_PROFILER

int64_t qemu_time;
int64_t dev_time;

static void do_info_profile(Monitor *mon)
{
    int64_t total;
    total = qemu_time;
    if (total == 0)
        total = 1;
    monitor_printf(mon, "async time  %" PRId64 " (%0.3f)\n",
                   dev_time, dev_time / (double)get_ticks_per_sec());
    monitor_printf(mon, "qemu time   %" PRId64 " (%0.3f)\n",
                   qemu_time, qemu_time / (double)get_ticks_per_sec());
    qemu_time = 0;
    dev_time = 0;
}
#else
static void do_info_profile(Monitor *mon)
{
    monitor_printf(mon, "Internal profiler not compiled\n");
}
#endif

/* Capture support */
static QLIST_HEAD (capture_list_head, CaptureState) capture_head;

static void do_info_capture(Monitor *mon)
{
    int i;
    CaptureState *s;

    for (s = capture_head.lh_first, i = 0; s; s = s->entries.le_next, ++i) {
        monitor_printf(mon, "[%d]: ", i);
        s->ops.info (s->opaque);
    }
}

#ifdef HAS_AUDIO
static void do_stop_capture(Monitor *mon, const QDict *qdict)
{
    int i;
    int n = qdict_get_int(qdict, "n");
    CaptureState *s;

    for (s = capture_head.lh_first, i = 0; s; s = s->entries.le_next, ++i) {
        if (i == n) {
            s->ops.destroy (s->opaque);
            QLIST_REMOVE (s, entries);
            qemu_free (s);
            return;
        }
    }
}

static void do_wav_capture(Monitor *mon, const QDict *qdict)
{
    const char *path = qdict_get_str(qdict, "path");
    int has_freq = qdict_haskey(qdict, "freq");
    int freq = qdict_get_try_int(qdict, "freq", -1);
    int has_bits = qdict_haskey(qdict, "bits");
    int bits = qdict_get_try_int(qdict, "bits", -1);
    int has_channels = qdict_haskey(qdict, "nchannels");
    int nchannels = qdict_get_try_int(qdict, "nchannels", -1);
    CaptureState *s;

    s = qemu_mallocz (sizeof (*s));

    freq = has_freq ? freq : 44100;
    bits = has_bits ? bits : 16;
    nchannels = has_channels ? nchannels : 2;

    if (wav_start_capture (s, path, freq, bits, nchannels)) {
        monitor_printf(mon, "Faied to add wave capture\n");
        qemu_free (s);
    }
    QLIST_INSERT_HEAD (&capture_head, s, entries);
}
#endif

#if defined(TARGET_I386)
static void do_inject_nmi(Monitor *mon, const QDict *qdict)
{
    CPUState *env;
    int cpu_index = qdict_get_int(qdict, "cpu_index");

    for (env = first_cpu; env != NULL; env = env->next_cpu)
        if (env->cpu_index == cpu_index) {
            if (kvm_enabled())
                kvm_inject_interrupt(env, CPU_INTERRUPT_NMI);
            else
                cpu_interrupt(env, CPU_INTERRUPT_NMI);
            break;
        }
}
#endif

static void do_info_status(Monitor *mon)
{
    if (vm_running) {
        if (singlestep) {
            monitor_printf(mon, "VM status: running (single step mode)\n");
        } else {
            monitor_printf(mon, "VM status: running\n");
        }
    } else
       monitor_printf(mon, "VM status: paused\n");
}

/**
 * do_balloon(): Request VM to change its memory allocation
 */
static void do_balloon(Monitor *mon, const QDict *qdict, QObject **ret_data)
{
    int value = qdict_get_int(qdict, "value");
    ram_addr_t target = value;
    qemu_balloon(target << 20);
}

static void monitor_print_balloon(Monitor *mon, const QObject *data)
{
    monitor_printf(mon, "balloon: actual=%d\n",
                                     (int)qint_get_int(qobject_to_qint(data)));
}

/**
 * do_info_balloon(): Balloon information
 */
static void do_info_balloon(Monitor *mon, QObject **ret_data)
{
    ram_addr_t actual;

    actual = qemu_balloon_status();
    if (kvm_enabled() && !kvm_has_sync_mmu())
        monitor_printf(mon, "Using KVM without synchronous MMU, "
                       "ballooning disabled\n");
    else if (actual == 0)
        monitor_printf(mon, "Ballooning not activated in VM\n");
    else
        *ret_data = QOBJECT(qint_from_int((int)(actual >> 20)));
}

static qemu_acl *find_acl(Monitor *mon, const char *name)
{
    qemu_acl *acl = qemu_acl_find(name);

    if (!acl) {
        monitor_printf(mon, "acl: unknown list '%s'\n", name);
    }
    return acl;
}

static void do_acl_show(Monitor *mon, const QDict *qdict)
{
    const char *aclname = qdict_get_str(qdict, "aclname");
    qemu_acl *acl = find_acl(mon, aclname);
    qemu_acl_entry *entry;
    int i = 0;

    if (acl) {
        monitor_printf(mon, "policy: %s\n",
                       acl->defaultDeny ? "deny" : "allow");
        QTAILQ_FOREACH(entry, &acl->entries, next) {
            i++;
            monitor_printf(mon, "%d: %s %s\n", i,
                           entry->deny ? "deny" : "allow", entry->match);
        }
    }
}

static void do_acl_reset(Monitor *mon, const QDict *qdict)
{
    const char *aclname = qdict_get_str(qdict, "aclname");
    qemu_acl *acl = find_acl(mon, aclname);

    if (acl) {
        qemu_acl_reset(acl);
        monitor_printf(mon, "acl: removed all rules\n");
    }
}

static void do_acl_policy(Monitor *mon, const QDict *qdict)
{
    const char *aclname = qdict_get_str(qdict, "aclname");
    const char *policy = qdict_get_str(qdict, "policy");
    qemu_acl *acl = find_acl(mon, aclname);

    if (acl) {
        if (strcmp(policy, "allow") == 0) {
            acl->defaultDeny = 0;
            monitor_printf(mon, "acl: policy set to 'allow'\n");
        } else if (strcmp(policy, "deny") == 0) {
            acl->defaultDeny = 1;
            monitor_printf(mon, "acl: policy set to 'deny'\n");
        } else {
            monitor_printf(mon, "acl: unknown policy '%s', "
                           "expected 'deny' or 'allow'\n", policy);
        }
    }
}

static void do_acl_add(Monitor *mon, const QDict *qdict)
{
    const char *aclname = qdict_get_str(qdict, "aclname");
    const char *match = qdict_get_str(qdict, "match");
    const char *policy = qdict_get_str(qdict, "policy");
    int has_index = qdict_haskey(qdict, "index");
    int index = qdict_get_try_int(qdict, "index", -1);
    qemu_acl *acl = find_acl(mon, aclname);
    int deny, ret;

    if (acl) {
        if (strcmp(policy, "allow") == 0) {
            deny = 0;
        } else if (strcmp(policy, "deny") == 0) {
            deny = 1;
        } else {
            monitor_printf(mon, "acl: unknown policy '%s', "
                           "expected 'deny' or 'allow'\n", policy);
            return;
        }
        if (has_index)
            ret = qemu_acl_insert(acl, deny, match, index);
        else
            ret = qemu_acl_append(acl, deny, match);
        if (ret < 0)
            monitor_printf(mon, "acl: unable to add acl entry\n");
        else
            monitor_printf(mon, "acl: added rule at position %d\n", ret);
    }
}

static void do_acl_remove(Monitor *mon, const QDict *qdict)
{
    const char *aclname = qdict_get_str(qdict, "aclname");
    const char *match = qdict_get_str(qdict, "match");
    qemu_acl *acl = find_acl(mon, aclname);
    int ret;

    if (acl) {
        ret = qemu_acl_remove(acl, match);
        if (ret < 0)
            monitor_printf(mon, "acl: no matching acl entry\n");
        else
            monitor_printf(mon, "acl: removed rule at position %d\n", ret);
    }
}

#if defined(TARGET_I386)
static void do_inject_mce(Monitor *mon, const QDict *qdict)
{
    CPUState *cenv;
    int cpu_index = qdict_get_int(qdict, "cpu_index");
    int bank = qdict_get_int(qdict, "bank");
    uint64_t status = qdict_get_int(qdict, "status");
    uint64_t mcg_status = qdict_get_int(qdict, "mcg_status");
    uint64_t addr = qdict_get_int(qdict, "addr");
    uint64_t misc = qdict_get_int(qdict, "misc");

    for (cenv = first_cpu; cenv != NULL; cenv = cenv->next_cpu)
        if (cenv->cpu_index == cpu_index && cenv->mcg_cap) {
            cpu_inject_x86_mce(cenv, bank, status, mcg_status, addr, misc);
            break;
        }
}
#endif

static void do_getfd(Monitor *mon, const QDict *qdict)
{
    const char *fdname = qdict_get_str(qdict, "fdname");
    mon_fd_t *monfd;
    int fd;

    fd = qemu_chr_get_msgfd(mon->chr);
    if (fd == -1) {
        monitor_printf(mon, "getfd: no file descriptor supplied via SCM_RIGHTS\n");
        return;
    }

    if (qemu_isdigit(fdname[0])) {
        monitor_printf(mon, "getfd: monitor names may not begin with a number\n");
        return;
    }

    fd = dup(fd);
    if (fd == -1) {
        monitor_printf(mon, "Failed to dup() file descriptor: %s\n",
                       strerror(errno));
        return;
    }

    QLIST_FOREACH(monfd, &mon->fds, next) {
        if (strcmp(monfd->name, fdname) != 0) {
            continue;
        }

        close(monfd->fd);
        monfd->fd = fd;
        return;
    }

    monfd = qemu_mallocz(sizeof(mon_fd_t));
    monfd->name = qemu_strdup(fdname);
    monfd->fd = fd;

    QLIST_INSERT_HEAD(&mon->fds, monfd, next);
}

static void do_closefd(Monitor *mon, const QDict *qdict)
{
    const char *fdname = qdict_get_str(qdict, "fdname");
    mon_fd_t *monfd;

    QLIST_FOREACH(monfd, &mon->fds, next) {
        if (strcmp(monfd->name, fdname) != 0) {
            continue;
        }

        QLIST_REMOVE(monfd, next);
        close(monfd->fd);
        qemu_free(monfd->name);
        qemu_free(monfd);
        return;
    }

    monitor_printf(mon, "Failed to find file descriptor named %s\n",
                   fdname);
}

static void do_loadvm(Monitor *mon, const QDict *qdict)
{
    int saved_vm_running  = vm_running;
    const char *name = qdict_get_str(qdict, "name");

    vm_stop(0);

    if (load_vmstate(mon, name) >= 0 && saved_vm_running)
        vm_start();
}

int monitor_get_fd(Monitor *mon, const char *fdname)
{
    mon_fd_t *monfd;

    QLIST_FOREACH(monfd, &mon->fds, next) {
        int fd;

        if (strcmp(monfd->name, fdname) != 0) {
            continue;
        }

        fd = monfd->fd;

        /* caller takes ownership of fd */
        QLIST_REMOVE(monfd, next);
        qemu_free(monfd->name);
        qemu_free(monfd);

        return fd;
    }

    return -1;
}

static const mon_cmd_t mon_cmds[] = {
#include "qemu-monitor.h"
    { NULL, NULL, },
};

/* Please update qemu-monitor.hx when adding or changing commands */
static const mon_cmd_t info_cmds[] = {
    {
        .name       = "version",
        .args_type  = "",
        .params     = "",
        .help       = "show the version of QEMU",
        .user_print = monitor_print_qobject,
        .mhandler.info_new = do_info_version,
    },
    {
        .name       = "network",
        .args_type  = "",
        .params     = "",
        .help       = "show the network state",
        .mhandler.info = do_info_network,
    },
    {
        .name       = "chardev",
        .args_type  = "",
        .params     = "",
        .help       = "show the character devices",
        .mhandler.info = qemu_chr_info,
    },
    {
        .name       = "block",
        .args_type  = "",
        .params     = "",
        .help       = "show the block devices",
        .mhandler.info = bdrv_info,
    },
    {
        .name       = "blockstats",
        .args_type  = "",
        .params     = "",
        .help       = "show block device statistics",
        .mhandler.info = bdrv_info_stats,
    },
    {
        .name       = "registers",
        .args_type  = "",
        .params     = "",
        .help       = "show the cpu registers",
        .mhandler.info = do_info_registers,
    },
    {
        .name       = "cpus",
        .args_type  = "",
        .params     = "",
        .help       = "show infos for each CPU",
        .user_print = monitor_print_cpus,
        .mhandler.info_new = do_info_cpus,
    },
    {
        .name       = "history",
        .args_type  = "",
        .params     = "",
        .help       = "show the command line history",
        .mhandler.info = do_info_history,
    },
    {
        .name       = "irq",
        .args_type  = "",
        .params     = "",
        .help       = "show the interrupts statistics (if available)",
        .mhandler.info = irq_info,
    },
    {
        .name       = "pic",
        .args_type  = "",
        .params     = "",
        .help       = "show i8259 (PIC) state",
        .mhandler.info = pic_info,
    },
    {
        .name       = "pci",
        .args_type  = "",
        .params     = "",
        .help       = "show PCI info",
        .mhandler.info = pci_info,
    },
#if defined(TARGET_I386) || defined(TARGET_SH4)
    {
        .name       = "tlb",
        .args_type  = "",
        .params     = "",
        .help       = "show virtual to physical memory mappings",
        .mhandler.info = tlb_info,
    },
#endif
#if defined(TARGET_I386)
    {
        .name       = "mem",
        .args_type  = "",
        .params     = "",
        .help       = "show the active virtual memory mappings",
        .mhandler.info = mem_info,
    },
    {
        .name       = "hpet",
        .args_type  = "",
        .params     = "",
        .help       = "show state of HPET",
        .mhandler.info = do_info_hpet,
    },
#endif
    {
        .name       = "jit",
        .args_type  = "",
        .params     = "",
        .help       = "show dynamic compiler info",
        .mhandler.info = do_info_jit,
    },
    {
        .name       = "kvm",
        .args_type  = "",
        .params     = "",
        .help       = "show KVM information",
        .mhandler.info = do_info_kvm,
    },
    {
        .name       = "numa",
        .args_type  = "",
        .params     = "",
        .help       = "show NUMA information",
        .mhandler.info = do_info_numa,
    },
    {
        .name       = "usb",
        .args_type  = "",
        .params     = "",
        .help       = "show guest USB devices",
        .mhandler.info = usb_info,
    },
    {
        .name       = "usbhost",
        .args_type  = "",
        .params     = "",
        .help       = "show host USB devices",
        .mhandler.info = usb_host_info,
    },
    {
        .name       = "profile",
        .args_type  = "",
        .params     = "",
        .help       = "show profiling information",
        .mhandler.info = do_info_profile,
    },
    {
        .name       = "capture",
        .args_type  = "",
        .params     = "",
        .help       = "show capture information",
        .mhandler.info = do_info_capture,
    },
    {
        .name       = "snapshots",
        .args_type  = "",
        .params     = "",
        .help       = "show the currently saved VM snapshots",
        .mhandler.info = do_info_snapshots,
    },
    {
        .name       = "status",
        .args_type  = "",
        .params     = "",
        .help       = "show the current VM status (running|paused)",
        .mhandler.info = do_info_status,
    },
    {
        .name       = "pcmcia",
        .args_type  = "",
        .params     = "",
        .help       = "show guest PCMCIA status",
        .mhandler.info = pcmcia_info,
    },
    {
        .name       = "mice",
        .args_type  = "",
        .params     = "",
        .help       = "show which guest mouse is receiving events",
        .mhandler.info = do_info_mice,
    },
    {
        .name       = "vnc",
        .args_type  = "",
        .params     = "",
        .help       = "show the vnc server status",
        .mhandler.info = do_info_vnc,
    },
    {
        .name       = "name",
        .args_type  = "",
        .params     = "",
        .help       = "show the current VM name",
        .mhandler.info = do_info_name,
    },
    {
        .name       = "uuid",
        .args_type  = "",
        .params     = "",
        .help       = "show the current VM UUID",
        .mhandler.info = do_info_uuid,
    },
#if defined(TARGET_PPC)
    {
        .name       = "cpustats",
        .args_type  = "",
        .params     = "",
        .help       = "show CPU statistics",
        .mhandler.info = do_info_cpu_stats,
    },
#endif
#if defined(CONFIG_SLIRP)
    {
        .name       = "usernet",
        .args_type  = "",
        .params     = "",
        .help       = "show user network stack connection states",
        .mhandler.info = do_info_usernet,
    },
#endif
    {
        .name       = "migrate",
        .args_type  = "",
        .params     = "",
        .help       = "show migration status",
        .mhandler.info = do_info_migrate,
    },
    {
        .name       = "balloon",
        .args_type  = "",
        .params     = "",
        .help       = "show balloon information",
        .user_print = monitor_print_balloon,
        .mhandler.info_new = do_info_balloon,
    },
    {
        .name       = "qtree",
        .args_type  = "",
        .params     = "",
        .help       = "show device tree",
        .mhandler.info = do_info_qtree,
    },
    {
        .name       = "qdm",
        .args_type  = "",
        .params     = "",
        .help       = "show qdev device model list",
        .mhandler.info = do_info_qdm,
    },
    {
        .name       = "roms",
        .args_type  = "",
        .params     = "",
        .help       = "show roms",
        .mhandler.info = do_info_roms,
    },
    {
        .name       = NULL,
    },
};

/*******************************************************************/

static const char *pch;
static jmp_buf expr_env;

#define MD_TLONG 0
#define MD_I32   1

typedef struct MonitorDef {
    const char *name;
    int offset;
    target_long (*get_value)(const struct MonitorDef *md, int val);
    int type;
} MonitorDef;

#if defined(TARGET_I386)
static target_long monitor_get_pc (const struct MonitorDef *md, int val)
{
    CPUState *env = mon_get_cpu();
    if (!env)
        return 0;
    return env->eip + env->segs[R_CS].base;
}
#endif

#if defined(TARGET_PPC)
static target_long monitor_get_ccr (const struct MonitorDef *md, int val)
{
    CPUState *env = mon_get_cpu();
    unsigned int u;
    int i;

    if (!env)
        return 0;

    u = 0;
    for (i = 0; i < 8; i++)
        u |= env->crf[i] << (32 - (4 * i));

    return u;
}

static target_long monitor_get_msr (const struct MonitorDef *md, int val)
{
    CPUState *env = mon_get_cpu();
    if (!env)
        return 0;
    return env->msr;
}

static target_long monitor_get_xer (const struct MonitorDef *md, int val)
{
    CPUState *env = mon_get_cpu();
    if (!env)
        return 0;
    return env->xer;
}

static target_long monitor_get_decr (const struct MonitorDef *md, int val)
{
    CPUState *env = mon_get_cpu();
    if (!env)
        return 0;
    return cpu_ppc_load_decr(env);
}

static target_long monitor_get_tbu (const struct MonitorDef *md, int val)
{
    CPUState *env = mon_get_cpu();
    if (!env)
        return 0;
    return cpu_ppc_load_tbu(env);
}

static target_long monitor_get_tbl (const struct MonitorDef *md, int val)
{
    CPUState *env = mon_get_cpu();
    if (!env)
        return 0;
    return cpu_ppc_load_tbl(env);
}
#endif

#if defined(TARGET_SPARC)
#ifndef TARGET_SPARC64
static target_long monitor_get_psr (const struct MonitorDef *md, int val)
{
    CPUState *env = mon_get_cpu();
    if (!env)
        return 0;
    return GET_PSR(env);
}
#endif

static target_long monitor_get_reg(const struct MonitorDef *md, int val)
{
    CPUState *env = mon_get_cpu();
    if (!env)
        return 0;
    return env->regwptr[val];
}
#endif

static const MonitorDef monitor_defs[] = {
#ifdef TARGET_I386

#define SEG(name, seg) \
    { name, offsetof(CPUState, segs[seg].selector), NULL, MD_I32 },\
    { name ".base", offsetof(CPUState, segs[seg].base) },\
    { name ".limit", offsetof(CPUState, segs[seg].limit), NULL, MD_I32 },

    { "eax", offsetof(CPUState, regs[0]) },
    { "ecx", offsetof(CPUState, regs[1]) },
    { "edx", offsetof(CPUState, regs[2]) },
    { "ebx", offsetof(CPUState, regs[3]) },
    { "esp|sp", offsetof(CPUState, regs[4]) },
    { "ebp|fp", offsetof(CPUState, regs[5]) },
    { "esi", offsetof(CPUState, regs[6]) },
    { "edi", offsetof(CPUState, regs[7]) },
#ifdef TARGET_X86_64
    { "r8", offsetof(CPUState, regs[8]) },
    { "r9", offsetof(CPUState, regs[9]) },
    { "r10", offsetof(CPUState, regs[10]) },
    { "r11", offsetof(CPUState, regs[11]) },
    { "r12", offsetof(CPUState, regs[12]) },
    { "r13", offsetof(CPUState, regs[13]) },
    { "r14", offsetof(CPUState, regs[14]) },
    { "r15", offsetof(CPUState, regs[15]) },
#endif
    { "eflags", offsetof(CPUState, eflags) },
    { "eip", offsetof(CPUState, eip) },
    SEG("cs", R_CS)
    SEG("ds", R_DS)
    SEG("es", R_ES)
    SEG("ss", R_SS)
    SEG("fs", R_FS)
    SEG("gs", R_GS)
    { "pc", 0, monitor_get_pc, },
#elif defined(TARGET_PPC)
    /* General purpose registers */
    { "r0", offsetof(CPUState, gpr[0]) },
    { "r1", offsetof(CPUState, gpr[1]) },
    { "r2", offsetof(CPUState, gpr[2]) },
    { "r3", offsetof(CPUState, gpr[3]) },
    { "r4", offsetof(CPUState, gpr[4]) },
    { "r5", offsetof(CPUState, gpr[5]) },
    { "r6", offsetof(CPUState, gpr[6]) },
    { "r7", offsetof(CPUState, gpr[7]) },
    { "r8", offsetof(CPUState, gpr[8]) },
    { "r9", offsetof(CPUState, gpr[9]) },
    { "r10", offsetof(CPUState, gpr[10]) },
    { "r11", offsetof(CPUState, gpr[11]) },
    { "r12", offsetof(CPUState, gpr[12]) },
    { "r13", offsetof(CPUState, gpr[13]) },
    { "r14", offsetof(CPUState, gpr[14]) },
    { "r15", offsetof(CPUState, gpr[15]) },
    { "r16", offsetof(CPUState, gpr[16]) },
    { "r17", offsetof(CPUState, gpr[17]) },
    { "r18", offsetof(CPUState, gpr[18]) },
    { "r19", offsetof(CPUState, gpr[19]) },
    { "r20", offsetof(CPUState, gpr[20]) },
    { "r21", offsetof(CPUState, gpr[21]) },
    { "r22", offsetof(CPUState, gpr[22]) },
    { "r23", offsetof(CPUState, gpr[23]) },
    { "r24", offsetof(CPUState, gpr[24]) },
    { "r25", offsetof(CPUState, gpr[25]) },
    { "r26", offsetof(CPUState, gpr[26]) },
    { "r27", offsetof(CPUState, gpr[27]) },
    { "r28", offsetof(CPUState, gpr[28]) },
    { "r29", offsetof(CPUState, gpr[29]) },
    { "r30", offsetof(CPUState, gpr[30]) },
    { "r31", offsetof(CPUState, gpr[31]) },
    /* Floating point registers */
    { "f0", offsetof(CPUState, fpr[0]) },
    { "f1", offsetof(CPUState, fpr[1]) },
    { "f2", offsetof(CPUState, fpr[2]) },
    { "f3", offsetof(CPUState, fpr[3]) },
    { "f4", offsetof(CPUState, fpr[4]) },
    { "f5", offsetof(CPUState, fpr[5]) },
    { "f6", offsetof(CPUState, fpr[6]) },
    { "f7", offsetof(CPUState, fpr[7]) },
    { "f8", offsetof(CPUState, fpr[8]) },
    { "f9", offsetof(CPUState, fpr[9]) },
    { "f10", offsetof(CPUState, fpr[10]) },
    { "f11", offsetof(CPUState, fpr[11]) },
    { "f12", offsetof(CPUState, fpr[12]) },
    { "f13", offsetof(CPUState, fpr[13]) },
    { "f14", offsetof(CPUState, fpr[14]) },
    { "f15", offsetof(CPUState, fpr[15]) },
    { "f16", offsetof(CPUState, fpr[16]) },
    { "f17", offsetof(CPUState, fpr[17]) },
    { "f18", offsetof(CPUState, fpr[18]) },
    { "f19", offsetof(CPUState, fpr[19]) },
    { "f20", offsetof(CPUState, fpr[20]) },
    { "f21", offsetof(CPUState, fpr[21]) },
    { "f22", offsetof(CPUState, fpr[22]) },
    { "f23", offsetof(CPUState, fpr[23]) },
    { "f24", offsetof(CPUState, fpr[24]) },
    { "f25", offsetof(CPUState, fpr[25]) },
    { "f26", offsetof(CPUState, fpr[26]) },
    { "f27", offsetof(CPUState, fpr[27]) },
    { "f28", offsetof(CPUState, fpr[28]) },
    { "f29", offsetof(CPUState, fpr[29]) },
    { "f30", offsetof(CPUState, fpr[30]) },
    { "f31", offsetof(CPUState, fpr[31]) },
    { "fpscr", offsetof(CPUState, fpscr) },
    /* Next instruction pointer */
    { "nip|pc", offsetof(CPUState, nip) },
    { "lr", offsetof(CPUState, lr) },
    { "ctr", offsetof(CPUState, ctr) },
    { "decr", 0, &monitor_get_decr, },
    { "ccr", 0, &monitor_get_ccr, },
    /* Machine state register */
    { "msr", 0, &monitor_get_msr, },
    { "xer", 0, &monitor_get_xer, },
    { "tbu", 0, &monitor_get_tbu, },
    { "tbl", 0, &monitor_get_tbl, },
#if defined(TARGET_PPC64)
    /* Address space register */
    { "asr", offsetof(CPUState, asr) },
#endif
    /* Segment registers */
    { "sdr1", offsetof(CPUState, sdr1) },
    { "sr0", offsetof(CPUState, sr[0]) },
    { "sr1", offsetof(CPUState, sr[1]) },
    { "sr2", offsetof(CPUState, sr[2]) },
    { "sr3", offsetof(CPUState, sr[3]) },
    { "sr4", offsetof(CPUState, sr[4]) },
    { "sr5", offsetof(CPUState, sr[5]) },
    { "sr6", offsetof(CPUState, sr[6]) },
    { "sr7", offsetof(CPUState, sr[7]) },
    { "sr8", offsetof(CPUState, sr[8]) },
    { "sr9", offsetof(CPUState, sr[9]) },
    { "sr10", offsetof(CPUState, sr[10]) },
    { "sr11", offsetof(CPUState, sr[11]) },
    { "sr12", offsetof(CPUState, sr[12]) },
    { "sr13", offsetof(CPUState, sr[13]) },
    { "sr14", offsetof(CPUState, sr[14]) },
    { "sr15", offsetof(CPUState, sr[15]) },
    /* Too lazy to put BATs and SPRs ... */
#elif defined(TARGET_SPARC)
    { "g0", offsetof(CPUState, gregs[0]) },
    { "g1", offsetof(CPUState, gregs[1]) },
    { "g2", offsetof(CPUState, gregs[2]) },
    { "g3", offsetof(CPUState, gregs[3]) },
    { "g4", offsetof(CPUState, gregs[4]) },
    { "g5", offsetof(CPUState, gregs[5]) },
    { "g6", offsetof(CPUState, gregs[6]) },
    { "g7", offsetof(CPUState, gregs[7]) },
    { "o0", 0, monitor_get_reg },
    { "o1", 1, monitor_get_reg },
    { "o2", 2, monitor_get_reg },
    { "o3", 3, monitor_get_reg },
    { "o4", 4, monitor_get_reg },
    { "o5", 5, monitor_get_reg },
    { "o6", 6, monitor_get_reg },
    { "o7", 7, monitor_get_reg },
    { "l0", 8, monitor_get_reg },
    { "l1", 9, monitor_get_reg },
    { "l2", 10, monitor_get_reg },
    { "l3", 11, monitor_get_reg },
    { "l4", 12, monitor_get_reg },
    { "l5", 13, monitor_get_reg },
    { "l6", 14, monitor_get_reg },
    { "l7", 15, monitor_get_reg },
    { "i0", 16, monitor_get_reg },
    { "i1", 17, monitor_get_reg },
    { "i2", 18, monitor_get_reg },
    { "i3", 19, monitor_get_reg },
    { "i4", 20, monitor_get_reg },
    { "i5", 21, monitor_get_reg },
    { "i6", 22, monitor_get_reg },
    { "i7", 23, monitor_get_reg },
    { "pc", offsetof(CPUState, pc) },
    { "npc", offsetof(CPUState, npc) },
    { "y", offsetof(CPUState, y) },
#ifndef TARGET_SPARC64
    { "psr", 0, &monitor_get_psr, },
    { "wim", offsetof(CPUState, wim) },
#endif
    { "tbr", offsetof(CPUState, tbr) },
    { "fsr", offsetof(CPUState, fsr) },
    { "f0", offsetof(CPUState, fpr[0]) },
    { "f1", offsetof(CPUState, fpr[1]) },
    { "f2", offsetof(CPUState, fpr[2]) },
    { "f3", offsetof(CPUState, fpr[3]) },
    { "f4", offsetof(CPUState, fpr[4]) },
    { "f5", offsetof(CPUState, fpr[5]) },
    { "f6", offsetof(CPUState, fpr[6]) },
    { "f7", offsetof(CPUState, fpr[7]) },
    { "f8", offsetof(CPUState, fpr[8]) },
    { "f9", offsetof(CPUState, fpr[9]) },
    { "f10", offsetof(CPUState, fpr[10]) },
    { "f11", offsetof(CPUState, fpr[11]) },
    { "f12", offsetof(CPUState, fpr[12]) },
    { "f13", offsetof(CPUState, fpr[13]) },
    { "f14", offsetof(CPUState, fpr[14]) },
    { "f15", offsetof(CPUState, fpr[15]) },
    { "f16", offsetof(CPUState, fpr[16]) },
    { "f17", offsetof(CPUState, fpr[17]) },
    { "f18", offsetof(CPUState, fpr[18]) },
    { "f19", offsetof(CPUState, fpr[19]) },
    { "f20", offsetof(CPUState, fpr[20]) },
    { "f21", offsetof(CPUState, fpr[21]) },
    { "f22", offsetof(CPUState, fpr[22]) },
    { "f23", offsetof(CPUState, fpr[23]) },
    { "f24", offsetof(CPUState, fpr[24]) },
    { "f25", offsetof(CPUState, fpr[25]) },
    { "f26", offsetof(CPUState, fpr[26]) },
    { "f27", offsetof(CPUState, fpr[27]) },
    { "f28", offsetof(CPUState, fpr[28]) },
    { "f29", offsetof(CPUState, fpr[29]) },
    { "f30", offsetof(CPUState, fpr[30]) },
    { "f31", offsetof(CPUState, fpr[31]) },
#ifdef TARGET_SPARC64
    { "f32", offsetof(CPUState, fpr[32]) },
    { "f34", offsetof(CPUState, fpr[34]) },
    { "f36", offsetof(CPUState, fpr[36]) },
    { "f38", offsetof(CPUState, fpr[38]) },
    { "f40", offsetof(CPUState, fpr[40]) },
    { "f42", offsetof(CPUState, fpr[42]) },
    { "f44", offsetof(CPUState, fpr[44]) },
    { "f46", offsetof(CPUState, fpr[46]) },
    { "f48", offsetof(CPUState, fpr[48]) },
    { "f50", offsetof(CPUState, fpr[50]) },
    { "f52", offsetof(CPUState, fpr[52]) },
    { "f54", offsetof(CPUState, fpr[54]) },
    { "f56", offsetof(CPUState, fpr[56]) },
    { "f58", offsetof(CPUState, fpr[58]) },
    { "f60", offsetof(CPUState, fpr[60]) },
    { "f62", offsetof(CPUState, fpr[62]) },
    { "asi", offsetof(CPUState, asi) },
    { "pstate", offsetof(CPUState, pstate) },
    { "cansave", offsetof(CPUState, cansave) },
    { "canrestore", offsetof(CPUState, canrestore) },
    { "otherwin", offsetof(CPUState, otherwin) },
    { "wstate", offsetof(CPUState, wstate) },
    { "cleanwin", offsetof(CPUState, cleanwin) },
    { "fprs", offsetof(CPUState, fprs) },
#endif
#endif
    { NULL },
};

static void expr_error(Monitor *mon, const char *msg)
{
    monitor_printf(mon, "%s\n", msg);
    longjmp(expr_env, 1);
}

/* return 0 if OK, -1 if not found, -2 if no CPU defined */
static int get_monitor_def(target_long *pval, const char *name)
{
    const MonitorDef *md;
    void *ptr;

    for(md = monitor_defs; md->name != NULL; md++) {
        if (compare_cmd(name, md->name)) {
            if (md->get_value) {
                *pval = md->get_value(md, md->offset);
            } else {
                CPUState *env = mon_get_cpu();
                if (!env)
                    return -2;
                ptr = (uint8_t *)env + md->offset;
                switch(md->type) {
                case MD_I32:
                    *pval = *(int32_t *)ptr;
                    break;
                case MD_TLONG:
                    *pval = *(target_long *)ptr;
                    break;
                default:
                    *pval = 0;
                    break;
                }
            }
            return 0;
        }
    }
    return -1;
}

static void next(void)
{
    if (*pch != '\0') {
        pch++;
        while (qemu_isspace(*pch))
            pch++;
    }
}

static int64_t expr_sum(Monitor *mon);

static int64_t expr_unary(Monitor *mon)
{
    int64_t n;
    char *p;
    int ret;

    switch(*pch) {
    case '+':
        next();
        n = expr_unary(mon);
        break;
    case '-':
        next();
        n = -expr_unary(mon);
        break;
    case '~':
        next();
        n = ~expr_unary(mon);
        break;
    case '(':
        next();
        n = expr_sum(mon);
        if (*pch != ')') {
            expr_error(mon, "')' expected");
        }
        next();
        break;
    case '\'':
        pch++;
        if (*pch == '\0')
            expr_error(mon, "character constant expected");
        n = *pch;
        pch++;
        if (*pch != '\'')
            expr_error(mon, "missing terminating \' character");
        next();
        break;
    case '$':
        {
            char buf[128], *q;
            target_long reg=0;

            pch++;
            q = buf;
            while ((*pch >= 'a' && *pch <= 'z') ||
                   (*pch >= 'A' && *pch <= 'Z') ||
                   (*pch >= '0' && *pch <= '9') ||
                   *pch == '_' || *pch == '.') {
                if ((q - buf) < sizeof(buf) - 1)
                    *q++ = *pch;
                pch++;
            }
            while (qemu_isspace(*pch))
                pch++;
            *q = 0;
            ret = get_monitor_def(&reg, buf);
            if (ret == -1)
                expr_error(mon, "unknown register");
            else if (ret == -2)
                expr_error(mon, "no cpu defined");
            n = reg;
        }
        break;
    case '\0':
        expr_error(mon, "unexpected end of expression");
        n = 0;
        break;
    default:
#if TARGET_PHYS_ADDR_BITS > 32
        n = strtoull(pch, &p, 0);
#else
        n = strtoul(pch, &p, 0);
#endif
        if (pch == p) {
            expr_error(mon, "invalid char in expression");
        }
        pch = p;
        while (qemu_isspace(*pch))
            pch++;
        break;
    }
    return n;
}


static int64_t expr_prod(Monitor *mon)
{
    int64_t val, val2;
    int op;

    val = expr_unary(mon);
    for(;;) {
        op = *pch;
        if (op != '*' && op != '/' && op != '%')
            break;
        next();
        val2 = expr_unary(mon);
        switch(op) {
        default:
        case '*':
            val *= val2;
            break;
        case '/':
        case '%':
            if (val2 == 0)
                expr_error(mon, "division by zero");
            if (op == '/')
                val /= val2;
            else
                val %= val2;
            break;
        }
    }
    return val;
}

static int64_t expr_logic(Monitor *mon)
{
    int64_t val, val2;
    int op;

    val = expr_prod(mon);
    for(;;) {
        op = *pch;
        if (op != '&' && op != '|' && op != '^')
            break;
        next();
        val2 = expr_prod(mon);
        switch(op) {
        default:
        case '&':
            val &= val2;
            break;
        case '|':
            val |= val2;
            break;
        case '^':
            val ^= val2;
            break;
        }
    }
    return val;
}

static int64_t expr_sum(Monitor *mon)
{
    int64_t val, val2;
    int op;

    val = expr_logic(mon);
    for(;;) {
        op = *pch;
        if (op != '+' && op != '-')
            break;
        next();
        val2 = expr_logic(mon);
        if (op == '+')
            val += val2;
        else
            val -= val2;
    }
    return val;
}

static int get_expr(Monitor *mon, int64_t *pval, const char **pp)
{
    pch = *pp;
    if (setjmp(expr_env)) {
        *pp = pch;
        return -1;
    }
    while (qemu_isspace(*pch))
        pch++;
    *pval = expr_sum(mon);
    *pp = pch;
    return 0;
}

static int get_str(char *buf, int buf_size, const char **pp)
{
    const char *p;
    char *q;
    int c;

    q = buf;
    p = *pp;
    while (qemu_isspace(*p))
        p++;
    if (*p == '\0') {
    fail:
        *q = '\0';
        *pp = p;
        return -1;
    }
    if (*p == '\"') {
        p++;
        while (*p != '\0' && *p != '\"') {
            if (*p == '\\') {
                p++;
                c = *p++;
                switch(c) {
                case 'n':
                    c = '\n';
                    break;
                case 'r':
                    c = '\r';
                    break;
                case '\\':
                case '\'':
                case '\"':
                    break;
                default:
                    qemu_printf("unsupported escape code: '\\%c'\n", c);
                    goto fail;
                }
                if ((q - buf) < buf_size - 1) {
                    *q++ = c;
                }
            } else {
                if ((q - buf) < buf_size - 1) {
                    *q++ = *p;
                }
                p++;
            }
        }
        if (*p != '\"') {
            qemu_printf("unterminated string\n");
            goto fail;
        }
        p++;
    } else {
        while (*p != '\0' && !qemu_isspace(*p)) {
            if ((q - buf) < buf_size - 1) {
                *q++ = *p;
            }
            p++;
        }
    }
    *q = '\0';
    *pp = p;
    return 0;
}

/*
 * Store the command-name in cmdname, and return a pointer to
 * the remaining of the command string.
 */
static const char *get_command_name(const char *cmdline,
                                    char *cmdname, size_t nlen)
{
    size_t len;
    const char *p, *pstart;

    p = cmdline;
    while (qemu_isspace(*p))
        p++;
    if (*p == '\0')
        return NULL;
    pstart = p;
    while (*p != '\0' && *p != '/' && !qemu_isspace(*p))
        p++;
    len = p - pstart;
    if (len > nlen - 1)
        len = nlen - 1;
    memcpy(cmdname, pstart, len);
    cmdname[len] = '\0';
    return p;
}

/**
 * Read key of 'type' into 'key' and return the current
 * 'type' pointer.
 */
static char *key_get_info(const char *type, char **key)
{
    size_t len;
    char *p, *str;

    if (*type == ',')
        type++;

    p = strchr(type, ':');
    if (!p) {
        *key = NULL;
        return NULL;
    }
    len = p - type;

    str = qemu_malloc(len + 1);
    memcpy(str, type, len);
    str[len] = '\0';

    *key = str;
    return ++p;
}

static int default_fmt_format = 'x';
static int default_fmt_size = 4;

#define MAX_ARGS 16

static const mon_cmd_t *monitor_parse_command(Monitor *mon,
                                              const char *cmdline,
                                              QDict *qdict)
{
    const char *p, *typestr;
    int c;
    const mon_cmd_t *cmd;
    char cmdname[256];
    char buf[1024];
    char *key;

#ifdef DEBUG
    monitor_printf(mon, "command='%s'\n", cmdline);
#endif

    /* extract the command name */
    p = get_command_name(cmdline, cmdname, sizeof(cmdname));
    if (!p)
        return NULL;

    /* find the command */
    for(cmd = mon_cmds; cmd->name != NULL; cmd++) {
        if (compare_cmd(cmdname, cmd->name))
            break;
    }

    if (cmd->name == NULL) {
        monitor_printf(mon, "unknown command: '%s'\n", cmdname);
        return NULL;
    }

    /* parse the parameters */
    typestr = cmd->args_type;
    for(;;) {
        typestr = key_get_info(typestr, &key);
        if (!typestr)
            break;
        c = *typestr;
        typestr++;
        switch(c) {
        case 'F':
        case 'B':
        case 's':
            {
                int ret;

                while (qemu_isspace(*p))
                    p++;
                if (*typestr == '?') {
                    typestr++;
                    if (*p == '\0') {
                        /* no optional string: NULL argument */
                        break;
                    }
                }
                ret = get_str(buf, sizeof(buf), &p);
                if (ret < 0) {
                    switch(c) {
                    case 'F':
                        monitor_printf(mon, "%s: filename expected\n",
                                       cmdname);
                        break;
                    case 'B':
                        monitor_printf(mon, "%s: block device name expected\n",
                                       cmdname);
                        break;
                    default:
                        monitor_printf(mon, "%s: string expected\n", cmdname);
                        break;
                    }
                    goto fail;
                }
                qdict_put(qdict, key, qstring_from_str(buf));
            }
            break;
        case '/':
            {
                int count, format, size;

                while (qemu_isspace(*p))
                    p++;
                if (*p == '/') {
                    /* format found */
                    p++;
                    count = 1;
                    if (qemu_isdigit(*p)) {
                        count = 0;
                        while (qemu_isdigit(*p)) {
                            count = count * 10 + (*p - '0');
                            p++;
                        }
                    }
                    size = -1;
                    format = -1;
                    for(;;) {
                        switch(*p) {
                        case 'o':
                        case 'd':
                        case 'u':
                        case 'x':
                        case 'i':
                        case 'c':
                            format = *p++;
                            break;
                        case 'b':
                            size = 1;
                            p++;
                            break;
                        case 'h':
                            size = 2;
                            p++;
                            break;
                        case 'w':
                            size = 4;
                            p++;
                            break;
                        case 'g':
                        case 'L':
                            size = 8;
                            p++;
                            break;
                        default:
                            goto next;
                        }
                    }
                next:
                    if (*p != '\0' && !qemu_isspace(*p)) {
                        monitor_printf(mon, "invalid char in format: '%c'\n",
                                       *p);
                        goto fail;
                    }
                    if (format < 0)
                        format = default_fmt_format;
                    if (format != 'i') {
                        /* for 'i', not specifying a size gives -1 as size */
                        if (size < 0)
                            size = default_fmt_size;
                        default_fmt_size = size;
                    }
                    default_fmt_format = format;
                } else {
                    count = 1;
                    format = default_fmt_format;
                    if (format != 'i') {
                        size = default_fmt_size;
                    } else {
                        size = -1;
                    }
                }
                qdict_put(qdict, "count", qint_from_int(count));
                qdict_put(qdict, "format", qint_from_int(format));
                qdict_put(qdict, "size", qint_from_int(size));
            }
            break;
        case 'i':
        case 'l':
            {
                int64_t val;

                while (qemu_isspace(*p))
                    p++;
                if (*typestr == '?' || *typestr == '.') {
                    if (*typestr == '?') {
                        if (*p == '\0') {
                            typestr++;
                            break;
                        }
                    } else {
                        if (*p == '.') {
                            p++;
                            while (qemu_isspace(*p))
                                p++;
                        } else {
                            typestr++;
                            break;
                        }
                    }
                    typestr++;
                }
                if (get_expr(mon, &val, &p))
                    goto fail;
                /* Check if 'i' is greater than 32-bit */
                if ((c == 'i') && ((val >> 32) & 0xffffffff)) {
                    monitor_printf(mon, "\'%s\' has failed: ", cmdname);
                    monitor_printf(mon, "integer is for 32-bit values\n");
                    goto fail;
                }
                qdict_put(qdict, key, qint_from_int(val));
            }
            break;
        case '-':
            {
                int has_option;
                /* option */

                c = *typestr++;
                if (c == '\0')
                    goto bad_type;
                while (qemu_isspace(*p))
                    p++;
                has_option = 0;
                if (*p == '-') {
                    p++;
                    if (*p != c) {
                        monitor_printf(mon, "%s: unsupported option -%c\n",
                                       cmdname, *p);
                        goto fail;
                    }
                    p++;
                    has_option = 1;
                }
                qdict_put(qdict, key, qint_from_int(has_option));
            }
            break;
        default:
        bad_type:
            monitor_printf(mon, "%s: unknown type '%c'\n", cmdname, c);
            goto fail;
        }
        qemu_free(key);
        key = NULL;
    }
    /* check that all arguments were parsed */
    while (qemu_isspace(*p))
        p++;
    if (*p != '\0') {
        monitor_printf(mon, "%s: extraneous characters at the end of line\n",
                       cmdname);
        goto fail;
    }

    return cmd;

fail:
    qemu_free(key);
    return NULL;
}

static void monitor_handle_command(Monitor *mon, const char *cmdline)
{
    QDict *qdict;
    const mon_cmd_t *cmd;

    qdict = qdict_new();

    cmd = monitor_parse_command(mon, cmdline, qdict);
    if (!cmd)
        goto out;

    qemu_errors_to_mon(mon);

    if (monitor_handler_ported(cmd)) {
        QObject *data = NULL;

        cmd->mhandler.cmd_new(mon, qdict, &data);
        if (data)
            cmd->user_print(mon, data);

        qobject_decref(data);
    } else {
        cmd->mhandler.cmd(mon, qdict);
    }

   qemu_errors_to_previous();

out:
    QDECREF(qdict);
}

static void cmd_completion(const char *name, const char *list)
{
    const char *p, *pstart;
    char cmd[128];
    int len;

    p = list;
    for(;;) {
        pstart = p;
        p = strchr(p, '|');
        if (!p)
            p = pstart + strlen(pstart);
        len = p - pstart;
        if (len > sizeof(cmd) - 2)
            len = sizeof(cmd) - 2;
        memcpy(cmd, pstart, len);
        cmd[len] = '\0';
        if (name[0] == '\0' || !strncmp(name, cmd, strlen(name))) {
            readline_add_completion(cur_mon->rs, cmd);
        }
        if (*p == '\0')
            break;
        p++;
    }
}

static void file_completion(const char *input)
{
    DIR *ffs;
    struct dirent *d;
    char path[1024];
    char file[1024], file_prefix[1024];
    int input_path_len;
    const char *p;

    p = strrchr(input, '/');
    if (!p) {
        input_path_len = 0;
        pstrcpy(file_prefix, sizeof(file_prefix), input);
        pstrcpy(path, sizeof(path), ".");
    } else {
        input_path_len = p - input + 1;
        memcpy(path, input, input_path_len);
        if (input_path_len > sizeof(path) - 1)
            input_path_len = sizeof(path) - 1;
        path[input_path_len] = '\0';
        pstrcpy(file_prefix, sizeof(file_prefix), p + 1);
    }
#ifdef DEBUG_COMPLETION
    monitor_printf(cur_mon, "input='%s' path='%s' prefix='%s'\n",
                   input, path, file_prefix);
#endif
    ffs = opendir(path);
    if (!ffs)
        return;
    for(;;) {
        struct stat sb;
        d = readdir(ffs);
        if (!d)
            break;
        if (strstart(d->d_name, file_prefix, NULL)) {
            memcpy(file, input, input_path_len);
            if (input_path_len < sizeof(file))
                pstrcpy(file + input_path_len, sizeof(file) - input_path_len,
                        d->d_name);
            /* stat the file to find out if it's a directory.
             * In that case add a slash to speed up typing long paths
             */
            stat(file, &sb);
            if(S_ISDIR(sb.st_mode))
                pstrcat(file, sizeof(file), "/");
            readline_add_completion(cur_mon->rs, file);
        }
    }
    closedir(ffs);
}

static void block_completion_it(void *opaque, BlockDriverState *bs)
{
    const char *name = bdrv_get_device_name(bs);
    const char *input = opaque;

    if (input[0] == '\0' ||
        !strncmp(name, (char *)input, strlen(input))) {
        readline_add_completion(cur_mon->rs, name);
    }
}

/* NOTE: this parser is an approximate form of the real command parser */
static void parse_cmdline(const char *cmdline,
                         int *pnb_args, char **args)
{
    const char *p;
    int nb_args, ret;
    char buf[1024];

    p = cmdline;
    nb_args = 0;
    for(;;) {
        while (qemu_isspace(*p))
            p++;
        if (*p == '\0')
            break;
        if (nb_args >= MAX_ARGS)
            break;
        ret = get_str(buf, sizeof(buf), &p);
        args[nb_args] = qemu_strdup(buf);
        nb_args++;
        if (ret < 0)
            break;
    }
    *pnb_args = nb_args;
}

static const char *next_arg_type(const char *typestr)
{
    const char *p = strchr(typestr, ':');
    return (p != NULL ? ++p : typestr);
}

static void monitor_find_completion(const char *cmdline)
{
    const char *cmdname;
    char *args[MAX_ARGS];
    int nb_args, i, len;
    const char *ptype, *str;
    const mon_cmd_t *cmd;
    const KeyDef *key;

    parse_cmdline(cmdline, &nb_args, args);
#ifdef DEBUG_COMPLETION
    for(i = 0; i < nb_args; i++) {
        monitor_printf(cur_mon, "arg%d = '%s'\n", i, (char *)args[i]);
    }
#endif

    /* if the line ends with a space, it means we want to complete the
       next arg */
    len = strlen(cmdline);
    if (len > 0 && qemu_isspace(cmdline[len - 1])) {
        if (nb_args >= MAX_ARGS)
            return;
        args[nb_args++] = qemu_strdup("");
    }
    if (nb_args <= 1) {
        /* command completion */
        if (nb_args == 0)
            cmdname = "";
        else
            cmdname = args[0];
        readline_set_completion_index(cur_mon->rs, strlen(cmdname));
        for(cmd = mon_cmds; cmd->name != NULL; cmd++) {
            cmd_completion(cmdname, cmd->name);
        }
    } else {
        /* find the command */
        for(cmd = mon_cmds; cmd->name != NULL; cmd++) {
            if (compare_cmd(args[0], cmd->name))
                goto found;
        }
        return;
    found:
        ptype = next_arg_type(cmd->args_type);
        for(i = 0; i < nb_args - 2; i++) {
            if (*ptype != '\0') {
                ptype = next_arg_type(ptype);
                while (*ptype == '?')
                    ptype = next_arg_type(ptype);
            }
        }
        str = args[nb_args - 1];
        if (*ptype == '-' && ptype[1] != '\0') {
            ptype += 2;
        }
        switch(*ptype) {
        case 'F':
            /* file completion */
            readline_set_completion_index(cur_mon->rs, strlen(str));
            file_completion(str);
            break;
        case 'B':
            /* block device name completion */
            readline_set_completion_index(cur_mon->rs, strlen(str));
            bdrv_iterate(block_completion_it, (void *)str);
            break;
        case 's':
            /* XXX: more generic ? */
            if (!strcmp(cmd->name, "info")) {
                readline_set_completion_index(cur_mon->rs, strlen(str));
                for(cmd = info_cmds; cmd->name != NULL; cmd++) {
                    cmd_completion(str, cmd->name);
                }
            } else if (!strcmp(cmd->name, "sendkey")) {
                char *sep = strrchr(str, '-');
                if (sep)
                    str = sep + 1;
                readline_set_completion_index(cur_mon->rs, strlen(str));
                for(key = key_defs; key->name != NULL; key++) {
                    cmd_completion(str, key->name);
                }
            } else if (!strcmp(cmd->name, "help|?")) {
                readline_set_completion_index(cur_mon->rs, strlen(str));
                for (cmd = mon_cmds; cmd->name != NULL; cmd++) {
                    cmd_completion(str, cmd->name);
                }
            }
            break;
        default:
            break;
        }
    }
    for(i = 0; i < nb_args; i++)
        qemu_free(args[i]);
}

static int monitor_can_read(void *opaque)
{
    Monitor *mon = opaque;

    return (mon->suspend_cnt == 0) ? 128 : 0;
}

static void monitor_read(void *opaque, const uint8_t *buf, int size)
{
    Monitor *old_mon = cur_mon;
    int i;

    cur_mon = opaque;

    if (cur_mon->rs) {
        for (i = 0; i < size; i++)
            readline_handle_byte(cur_mon->rs, buf[i]);
    } else {
        if (size == 0 || buf[size - 1] != 0)
            monitor_printf(cur_mon, "corrupted command\n");
        else
            monitor_handle_command(cur_mon, (char *)buf);
    }

    cur_mon = old_mon;
}

static void monitor_command_cb(Monitor *mon, const char *cmdline, void *opaque)
{
    monitor_suspend(mon);
    monitor_handle_command(mon, cmdline);
    monitor_resume(mon);
}

int monitor_suspend(Monitor *mon)
{
    if (!mon->rs)
        return -ENOTTY;
    mon->suspend_cnt++;
    return 0;
}

void monitor_resume(Monitor *mon)
{
    if (!mon->rs)
        return;
    if (--mon->suspend_cnt == 0)
        readline_show_prompt(mon->rs);
}

static void monitor_event(void *opaque, int event)
{
    Monitor *mon = opaque;

    switch (event) {
    case CHR_EVENT_MUX_IN:
        mon->mux_out = 0;
        if (mon->reset_seen) {
            readline_restart(mon->rs);
            monitor_resume(mon);
            monitor_flush(mon);
        } else {
            mon->suspend_cnt = 0;
        }
        break;

    case CHR_EVENT_MUX_OUT:
        if (mon->reset_seen) {
            if (mon->suspend_cnt == 0) {
                monitor_printf(mon, "\n");
            }
            monitor_flush(mon);
            monitor_suspend(mon);
        } else {
            mon->suspend_cnt++;
        }
        mon->mux_out = 1;
        break;

    case CHR_EVENT_RESET:
        monitor_printf(mon, "QEMU %s monitor - type 'help' for more "
                       "information\n", QEMU_VERSION);
        if (!mon->mux_out) {
            readline_show_prompt(mon->rs);
        }
        mon->reset_seen = 1;
        break;
    }
}


/*
 * Local variables:
 *  c-indent-level: 4
 *  c-basic-offset: 4
 *  tab-width: 8
 * End:
 */

void monitor_init(CharDriverState *chr, int flags)
{
    static int is_first_init = 1;
    Monitor *mon;

    if (is_first_init) {
        key_timer = qemu_new_timer(vm_clock, release_keys, NULL);
        is_first_init = 0;
    }

    mon = qemu_mallocz(sizeof(*mon));

    mon->chr = chr;
    mon->flags = flags;
    if (flags & MONITOR_USE_READLINE) {
        mon->rs = readline_init(mon, monitor_find_completion);
        monitor_read_command(mon, 0);
    }

    qemu_chr_add_handlers(chr, monitor_can_read, monitor_read, monitor_event,
                          mon);

    QLIST_INSERT_HEAD(&mon_list, mon, entry);
    if (!cur_mon || (flags & MONITOR_IS_DEFAULT))
        cur_mon = mon;
}

static void bdrv_password_cb(Monitor *mon, const char *password, void *opaque)
{
    BlockDriverState *bs = opaque;
    int ret = 0;

    if (bdrv_set_key(bs, password) != 0) {
        monitor_printf(mon, "invalid password\n");
        ret = -EPERM;
    }
    if (mon->password_completion_cb)
        mon->password_completion_cb(mon->password_opaque, ret);

    monitor_read_command(mon, 1);
}

void monitor_read_bdrv_key_start(Monitor *mon, BlockDriverState *bs,
                                 BlockDriverCompletionFunc *completion_cb,
                                 void *opaque)
{
    int err;

    if (!bdrv_key_required(bs)) {
        if (completion_cb)
            completion_cb(opaque, 0);
        return;
    }

    monitor_printf(mon, "%s (%s) is encrypted.\n", bdrv_get_device_name(bs),
                   bdrv_get_encrypted_filename(bs));

    mon->password_completion_cb = completion_cb;
    mon->password_opaque = opaque;

    err = monitor_read_password(mon, bdrv_password_cb, bs);

    if (err && completion_cb)
        completion_cb(opaque, err);
}

typedef struct QemuErrorSink QemuErrorSink;
struct QemuErrorSink {
    enum {
        ERR_SINK_FILE,
        ERR_SINK_MONITOR,
    } dest;
    union {
        FILE    *fp;
        Monitor *mon;
    };
    QemuErrorSink *previous;
};

static QemuErrorSink *qemu_error_sink;

void qemu_errors_to_file(FILE *fp)
{
    QemuErrorSink *sink;

    sink = qemu_mallocz(sizeof(*sink));
    sink->dest = ERR_SINK_FILE;
    sink->fp = fp;
    sink->previous = qemu_error_sink;
    qemu_error_sink = sink;
}

void qemu_errors_to_mon(Monitor *mon)
{
    QemuErrorSink *sink;

    sink = qemu_mallocz(sizeof(*sink));
    sink->dest = ERR_SINK_MONITOR;
    sink->mon = mon;
    sink->previous = qemu_error_sink;
    qemu_error_sink = sink;
}

void qemu_errors_to_previous(void)
{
    QemuErrorSink *sink;

    assert(qemu_error_sink != NULL);
    sink = qemu_error_sink;
    qemu_error_sink = sink->previous;
    qemu_free(sink);
}

void qemu_error(const char *fmt, ...)
{
    va_list args;

    assert(qemu_error_sink != NULL);
    switch (qemu_error_sink->dest) {
    case ERR_SINK_FILE:
        va_start(args, fmt);
        vfprintf(qemu_error_sink->fp, fmt, args);
        va_end(args);
        break;
    case ERR_SINK_MONITOR:
        va_start(args, fmt);
        monitor_vprintf(qemu_error_sink->mon, fmt, args);
        va_end(args);
        break;
    }
}<|MERGE_RESOLUTION|>--- conflicted
+++ resolved
@@ -484,18 +484,11 @@
         QDict *cpu = qdict_new();
 
         cpu_synchronize_state(env);
-<<<<<<< HEAD
         kvm_save_mpstate(env);
-        monitor_printf(mon, "%c CPU #%d:",
-                       (env == mon->mon_cpu) ? '*' : ' ',
-                       env->cpu_index);
-=======
 
         qdict_put(cpu, "CPU", qint_from_int(env->cpu_index));
         answer = (env == mon->mon_cpu) ? "yes" : "no";
         qdict_put(cpu, "current", qstring_from_str(answer));
-
->>>>>>> 8f3cec0b
 #if defined(TARGET_I386)
         qdict_put(cpu, "pc", qint_from_int(env->eip + env->segs[R_CS].base));
 #elif defined(TARGET_PPC)
@@ -506,17 +499,11 @@
 #elif defined(TARGET_MIPS)
         qdict_put(cpu, "PC", qint_from_int(env->active_tc.PC));
 #endif
-<<<<<<< HEAD
-        if (env->halted)
-            monitor_printf(mon, " (halted)");
-        monitor_printf(mon," thread_id=%d", env->thread_id);
-        monitor_printf(mon, "\n");
-=======
         answer = env->halted ? "yes" : "no";
         qdict_put(cpu, "halted", qstring_from_str(answer));
+        qdict_put(cpu, "thread_id", qint_from_int(env->thread_id));
 
         qlist_append(cpu_list, cpu);
->>>>>>> 8f3cec0b
     }
 
     *ret_data = QOBJECT(cpu_list);
