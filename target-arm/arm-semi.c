--- conflicted
+++ resolved
@@ -37,10 +37,6 @@
 #include "qemu-common.h"
 #include "exec/gdbstub.h"
 #include "hw/arm/arm.h"
-<<<<<<< HEAD
-#include "qemu/option.h"
-#include "qemu/config-file.h"
-=======
 #if defined(CONFIG_GNU_ARM_ECLIPSE)
 #include "qemu/option.h"
 #include "qemu/config-file.h"
@@ -50,7 +46,6 @@
 
 #if defined(CONFIG_VERBOSE)
 #include "verbosity.h"
->>>>>>> 3ce3480b
 #endif
 
 #define TARGET_SYS_OPEN        0x01
@@ -465,28 +460,11 @@
 
             /* Compute the size of the output string.  */
 #if !defined(CONFIG_USER_ONLY)
-<<<<<<< HEAD
-            QemuOpts *opts;
-            const char *cmdline;
-
-            opts = qemu_opts_find(qemu_find_opts("semihosting-config"), NULL);
-            cmdline = qemu_opt_get(opts, "cmdline");
-
-            if (cmdline) {
-                output_size = strlen(cmdline) + 1;
-            } else {
-                output_size = strlen(ts->boot_info->kernel_filename)
-                        + 1  /* Separating space.  */
-                        + strlen(ts->boot_info->kernel_cmdline)
-                        + 1; /* Terminating null byte.  */
-            }
-=======
             cmdline = semihosting_get_cmdline();
             if (cmdline == NULL) {
                 cmdline = ""; /* Default to an empty line. */
             }
             output_size = strlen(cmdline) + 1; /* Count terminating 0. */
->>>>>>> 3ce3480b
 #else
             unsigned int i;
 
@@ -517,19 +495,7 @@
 
             /* Copy the command-line arguments.  */
 #if !defined(CONFIG_USER_ONLY)
-<<<<<<< HEAD
-            if (cmdline) {
-                pstrcpy(output_buffer, output_size, cmdline);
-            } else {
-                pstrcpy(output_buffer, output_size,
-                        ts->boot_info->kernel_filename);
-                pstrcat(output_buffer, output_size, " ");
-                pstrcat(output_buffer, output_size,
-                        ts->boot_info->kernel_cmdline);
-            }
-=======
             pstrcpy(output_buffer, output_size, cmdline);
->>>>>>> 3ce3480b
 #else
             if (output_size == 1) {
                 /* Empty command-line.  */
