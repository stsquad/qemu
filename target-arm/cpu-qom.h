/*
 * QEMU ARM CPU
 *
 * Copyright (c) 2012 SUSE LINUX Products GmbH
 *
 * This program is free software; you can redistribute it and/or
 * modify it under the terms of the GNU General Public License
 * as published by the Free Software Foundation; either version 2
 * of the License, or (at your option) any later version.
 *
 * This program is distributed in the hope that it will be useful,
 * but WITHOUT ANY WARRANTY; without even the implied warranty of
 * MERCHANTABILITY or FITNESS FOR A PARTICULAR PURPOSE.  See the
 * GNU General Public License for more details.
 *
 * You should have received a copy of the GNU General Public License
 * along with this program; if not, see
 * <http://www.gnu.org/licenses/gpl-2.0.html>
 */
#ifndef QEMU_ARM_CPU_QOM_H
#define QEMU_ARM_CPU_QOM_H

#include "config-host.h"
#include "qom/cpu.h"

struct arm_boot_info;

#define TYPE_ARM_CPU "arm-cpu"

#define ARM_CPU_CLASS(klass) \
    OBJECT_CLASS_CHECK(ARMCPUClass, (klass), TYPE_ARM_CPU)
#define ARM_CPU(obj) \
    OBJECT_CHECK(ARMCPU, (obj), TYPE_ARM_CPU)
#define ARM_CPU_GET_CLASS(obj) \
    OBJECT_GET_CLASS(ARMCPUClass, (obj), TYPE_ARM_CPU)

/**
 * ARMCPUClass:
 * @parent_realize: The parent class' realize handler.
 * @parent_reset: The parent class' reset handler.
 *
 * An ARM CPU model.
 */
typedef struct ARMCPUClass {
    /*< private >*/
    CPUClass parent_class;
    /*< public >*/

    DeviceRealize parent_realize;
    void (*parent_reset)(CPUState *cpu);
} ARMCPUClass;

typedef struct ARMCPU ARMCPU;

#define TYPE_AARCH64_CPU "aarch64-cpu"
#define AARCH64_CPU_CLASS(klass) \
    OBJECT_CLASS_CHECK(AArch64CPUClass, (klass), TYPE_AARCH64_CPU)
#define AARCH64_CPU_GET_CLASS(obj) \
    OBJECT_GET_CLASS(AArch64CPUClass, (obj), TYPE_AArch64_CPU)

typedef struct AArch64CPUClass {
    /*< private >*/
    ARMCPUClass parent_class;
    /*< public >*/
} AArch64CPUClass;

void register_cp_regs_for_features(ARMCPU *cpu);
void init_cpreg_list(ARMCPU *cpu);

<<<<<<< HEAD
void arm_cpu_do_interrupt(CPUState *cpu);
void arm_v7m_cpu_do_interrupt(CPUState *cpu);

#if defined(CONFIG_GNU_ARM_ECLIPSE)
void arm_v6m_cpu_do_interrupt(CPUState *cpu);
#endif /* defined(CONFIG_GNU_ARM_ECLIPSE) */

bool arm_cpu_exec_interrupt(CPUState *cpu, int int_req);

void arm_cpu_dump_state(CPUState *cs, FILE *f, fprintf_function cpu_fprintf,
                        int flags);

hwaddr arm_cpu_get_phys_page_attrs_debug(CPUState *cpu, vaddr addr,
                                         MemTxAttrs *attrs);

int arm_cpu_gdb_read_register(CPUState *cpu, uint8_t *buf, int reg);
int arm_cpu_gdb_write_register(CPUState *cpu, uint8_t *buf, int reg);

int arm_cpu_write_elf64_note(WriteCoreDumpFunction f, CPUState *cs,
                             int cpuid, void *opaque);
int arm_cpu_write_elf32_note(WriteCoreDumpFunction f, CPUState *cs,
                             int cpuid, void *opaque);

=======
>>>>>>> 1dc33ed9
/* Callback functions for the generic timer's timers. */
void arm_gt_ptimer_cb(void *opaque);
void arm_gt_vtimer_cb(void *opaque);
void arm_gt_htimer_cb(void *opaque);
void arm_gt_stimer_cb(void *opaque);

#define ARM_AFF0_SHIFT 0
#define ARM_AFF0_MASK  (0xFFULL << ARM_AFF0_SHIFT)
#define ARM_AFF1_SHIFT 8
#define ARM_AFF1_MASK  (0xFFULL << ARM_AFF1_SHIFT)
#define ARM_AFF2_SHIFT 16
#define ARM_AFF2_MASK  (0xFFULL << ARM_AFF2_SHIFT)
#define ARM_AFF3_SHIFT 32
#define ARM_AFF3_MASK  (0xFFULL << ARM_AFF3_SHIFT)

#define ARM32_AFFINITY_MASK (ARM_AFF0_MASK|ARM_AFF1_MASK|ARM_AFF2_MASK)
#define ARM64_AFFINITY_MASK \
    (ARM_AFF0_MASK|ARM_AFF1_MASK|ARM_AFF2_MASK|ARM_AFF3_MASK)

#endif<|MERGE_RESOLUTION|>--- conflicted
+++ resolved
@@ -67,32 +67,6 @@
 void register_cp_regs_for_features(ARMCPU *cpu);
 void init_cpreg_list(ARMCPU *cpu);
 
-<<<<<<< HEAD
-void arm_cpu_do_interrupt(CPUState *cpu);
-void arm_v7m_cpu_do_interrupt(CPUState *cpu);
-
-#if defined(CONFIG_GNU_ARM_ECLIPSE)
-void arm_v6m_cpu_do_interrupt(CPUState *cpu);
-#endif /* defined(CONFIG_GNU_ARM_ECLIPSE) */
-
-bool arm_cpu_exec_interrupt(CPUState *cpu, int int_req);
-
-void arm_cpu_dump_state(CPUState *cs, FILE *f, fprintf_function cpu_fprintf,
-                        int flags);
-
-hwaddr arm_cpu_get_phys_page_attrs_debug(CPUState *cpu, vaddr addr,
-                                         MemTxAttrs *attrs);
-
-int arm_cpu_gdb_read_register(CPUState *cpu, uint8_t *buf, int reg);
-int arm_cpu_gdb_write_register(CPUState *cpu, uint8_t *buf, int reg);
-
-int arm_cpu_write_elf64_note(WriteCoreDumpFunction f, CPUState *cs,
-                             int cpuid, void *opaque);
-int arm_cpu_write_elf32_note(WriteCoreDumpFunction f, CPUState *cs,
-                             int cpuid, void *opaque);
-
-=======
->>>>>>> 1dc33ed9
 /* Callback functions for the generic timer's timers. */
 void arm_gt_ptimer_cb(void *opaque);
 void arm_gt_vtimer_cb(void *opaque);
