/*
 * QEMU ARM CPU
 *
 * Copyright (c) 2012 SUSE LINUX Products GmbH
 *
 * This program is free software; you can redistribute it and/or
 * modify it under the terms of the GNU General Public License
 * as published by the Free Software Foundation; either version 2
 * of the License, or (at your option) any later version.
 *
 * This program is distributed in the hope that it will be useful,
 * but WITHOUT ANY WARRANTY; without even the implied warranty of
 * MERCHANTABILITY or FITNESS FOR A PARTICULAR PURPOSE.  See the
 * GNU General Public License for more details.
 *
 * You should have received a copy of the GNU General Public License
 * along with this program; if not, see
 * <http://www.gnu.org/licenses/gpl-2.0.html>
 */
#ifndef QEMU_ARM_CPU_QOM_H
#define QEMU_ARM_CPU_QOM_H

#include "qom/cpu.h"

struct arm_boot_info;

#define TYPE_ARM_CPU "arm-cpu"

#define ARM_CPU_CLASS(klass) \
    OBJECT_CLASS_CHECK(ARMCPUClass, (klass), TYPE_ARM_CPU)
#define ARM_CPU(obj) \
    OBJECT_CHECK(ARMCPU, (obj), TYPE_ARM_CPU)
#define ARM_CPU_GET_CLASS(obj) \
    OBJECT_GET_CLASS(ARMCPUClass, (obj), TYPE_ARM_CPU)
#define ARM_CPU_PARENT_CLASS \
    object_class_get_parent(object_class_by_name(TYPE_ARM_CPU))

/**
 * ARMCPUClass:
 * @parent_realize: The parent class' realize handler.
 * @parent_reset: The parent class' reset handler.
 *
 * An ARM CPU model.
 */
typedef struct ARMCPUClass {
    /*< private >*/
    CPUClass parent_class;
    /*< public >*/

    DeviceRealize parent_realize;
    void (*parent_reset)(CPUState *cpu);
} ARMCPUClass;

<<<<<<< HEAD
/**
 * ARMCPU:
 * @env: #CPUARMState
 *
 * An ARM CPU core.
 */
typedef struct ARMCPU {
    /*< private >*/
    CPUState parent_obj;
    /*< public >*/

    CPUARMState env;

    bool is_in_wfi;

    /* Coprocessor information */
    GHashTable *cp_regs;
    /* For marshalling (mostly coprocessor) register state between the
     * kernel and QEMU (for KVM) and between two QEMUs (for migration),
     * we use these arrays.
     */
    /* List of register indexes managed via these arrays; (full KVM style
     * 64 bit indexes, not CPRegInfo 32 bit indexes)
     */
    uint64_t *cpreg_indexes;
    /* Values of the registers (cpreg_indexes[i]'s value is cpreg_values[i]) */
    uint64_t *cpreg_values;
    /* Length of the indexes, values, reset_values arrays */
    int32_t cpreg_array_len;
    /* These are used only for migration: incoming data arrives in
     * these fields and is sanity checked in post_load before copying
     * to the working data structures above.
     */
    uint64_t *cpreg_vmstate_indexes;
    uint64_t *cpreg_vmstate_values;
    int32_t cpreg_vmstate_array_len;

    /* Timers used by the generic (architected) timer */
    QEMUTimer *gt_timer[NUM_GTIMERS];
    /* GPIO outputs for generic timer */
    qemu_irq gt_timer_outputs[NUM_GTIMERS];

    /* WFI notification */
    qemu_irq wfi;

    /* MemoryRegion to use for secure physical accesses */
    MemoryRegion *secure_memory;

    /* 'compatible' string for this CPU for Linux device trees */
    const char *dtb_compatible;

    /* PSCI version for this CPU
     * Bits[31:16] = Major Version
     * Bits[15:0] = Minor Version
     */
    uint32_t psci_version;

    /* Should CPU start in PSCI powered-off state? */
    bool start_powered_off;
    /* CPU currently in PSCI powered-off state */
    bool powered_off;
    /* CPU has security extension */
    bool has_el3;

    /* CPU has memory protection unit */
    bool has_mpu;
    /* PMSAv7 MPU number of supported regions */
    uint32_t pmsav7_dregion;

    /* PSCI conduit used to invoke PSCI methods
     * 0 - disabled, 1 - smc, 2 - hvc
     */
    uint32_t psci_conduit;

    /* [QEMU_]KVM_ARM_TARGET_* constant for this CPU, or
     * QEMU_KVM_ARM_TARGET_NONE if the kernel doesn't support this CPU type.
     */
    uint32_t kvm_target;

    /* KVM init features for this CPU */
    uint32_t kvm_init_features[7];

    /* Uniprocessor system with MP extensions */
    bool mp_is_up;

    /* The instance init functions for implementation-specific subclasses
     * set these fields to specify the implementation-dependent values of
     * various constant registers and reset values of non-constant
     * registers.
     * Some of these might become QOM properties eventually.
     * Field names match the official register names as defined in the
     * ARMv7AR ARM Architecture Reference Manual. A reset_ prefix
     * is used for reset values of non-constant registers; no reset_
     * prefix means a constant register.
     */
    uint32_t midr;
    uint32_t revidr;
    uint32_t reset_fpsid;
    uint32_t mvfr0;
    uint32_t mvfr1;
    uint32_t mvfr2;
    uint32_t ctr;
    uint32_t reset_sctlr;
    uint32_t id_pfr0;
    uint32_t id_pfr1;
    uint32_t id_dfr0;
    uint32_t pmceid0;
    uint32_t pmceid1;
    uint32_t id_afr0;
    uint32_t id_mmfr0;
    uint32_t id_mmfr1;
    uint32_t id_mmfr2;
    uint32_t id_mmfr3;
    uint32_t id_mmfr4;
    uint32_t id_isar0;
    uint32_t id_isar1;
    uint32_t id_isar2;
    uint32_t id_isar3;
    uint32_t id_isar4;
    uint32_t id_isar5;
    uint64_t id_aa64pfr0;
    uint64_t id_aa64pfr1;
    uint64_t id_aa64dfr0;
    uint64_t id_aa64dfr1;
    uint64_t id_aa64afr0;
    uint64_t id_aa64afr1;
    uint64_t id_aa64isar0;
    uint64_t id_aa64isar1;
    uint64_t id_aa64mmfr0;
    uint64_t id_aa64mmfr1;
    uint32_t dbgdidr;
    uint32_t clidr;
    uint64_t mp_affinity; /* MP ID without feature bits */
    /* The elements of this array are the CCSIDR values for each cache,
     * in the order L1DCache, L1ICache, L2DCache, L2ICache, etc.
     */
    uint32_t ccsidr[16];
    uint64_t reset_cbar;
    uint32_t reset_auxcr;
    bool reset_hivecs;
    /* DCZ blocksize, in log_2(words), ie low 4 bits of DCZID_EL0 */
    uint32_t dcz_blocksize;
    uint64_t rvbar;
    int pe;

    MemoryRegion *mr_secure;
    AddressSpace *as_secure;
    AddressSpace *as_ns;
} ARMCPU;
=======
typedef struct ARMCPU ARMCPU;
>>>>>>> 7124ccf8

#define TYPE_AARCH64_CPU "aarch64-cpu"
#define AARCH64_CPU_CLASS(klass) \
    OBJECT_CLASS_CHECK(AArch64CPUClass, (klass), TYPE_AARCH64_CPU)
#define AARCH64_CPU_GET_CLASS(obj) \
    OBJECT_GET_CLASS(AArch64CPUClass, (obj), TYPE_AArch64_CPU)

typedef struct AArch64CPUClass {
    /*< private >*/
    ARMCPUClass parent_class;
    /*< public >*/
} AArch64CPUClass;

void register_cp_regs_for_features(ARMCPU *cpu);
void init_cpreg_list(ARMCPU *cpu);

<<<<<<< HEAD
void arm_cpu_do_interrupt(CPUState *cpu);
void arm_v7m_cpu_do_interrupt(CPUState *cpu);
bool arm_cpu_exec_interrupt(CPUState *cpu, int int_req);

void arm_cpu_dump_state(CPUState *cs, FILE *f, fprintf_function cpu_fprintf,
                        int flags);

hwaddr arm_cpu_get_phys_page_attrs_debug(CPUState *cpu, vaddr addr,
                                         MemTxAttrs *attrs);

int arm_cpu_gdb_read_register(CPUState *cpu, uint8_t *buf, int reg);
int arm_cpu_gdb_write_register(CPUState *cpu, uint8_t *buf, int reg);

int arm_cpu_write_elf64_note(WriteCoreDumpFunction f, CPUState *cs,
                             int cpuid, void *opaque);
int arm_cpu_write_elf32_note(WriteCoreDumpFunction f, CPUState *cs,
                             int cpuid, void *opaque);

=======
>>>>>>> 7124ccf8
/* Callback functions for the generic timer's timers. */
void arm_gt_ptimer_cb(void *opaque);
void arm_gt_vtimer_cb(void *opaque);
void arm_gt_htimer_cb(void *opaque);
void arm_gt_stimer_cb(void *opaque);

#define ARM_AFF0_SHIFT 0
#define ARM_AFF0_MASK  (0xFFULL << ARM_AFF0_SHIFT)
#define ARM_AFF1_SHIFT 8
#define ARM_AFF1_MASK  (0xFFULL << ARM_AFF1_SHIFT)
#define ARM_AFF2_SHIFT 16
#define ARM_AFF2_MASK  (0xFFULL << ARM_AFF2_SHIFT)
#define ARM_AFF3_SHIFT 32
#define ARM_AFF3_MASK  (0xFFULL << ARM_AFF3_SHIFT)
<<<<<<< HEAD
=======
#define ARM_DEFAULT_CPUS_PER_CLUSTER 8
>>>>>>> 7124ccf8

#define ARM32_AFFINITY_MASK (ARM_AFF0_MASK|ARM_AFF1_MASK|ARM_AFF2_MASK)
#define ARM64_AFFINITY_MASK \
    (ARM_AFF0_MASK|ARM_AFF1_MASK|ARM_AFF2_MASK|ARM_AFF3_MASK)
<<<<<<< HEAD

#ifdef TARGET_AARCH64
int aarch64_cpu_gdb_read_register(CPUState *cpu, uint8_t *buf, int reg);
int aarch64_cpu_gdb_write_register(CPUState *cpu, uint8_t *buf, int reg);
#endif
=======
#define ARM64_AFFINITY_INVALID (~ARM64_AFFINITY_MASK)
>>>>>>> 7124ccf8

#endif<|MERGE_RESOLUTION|>--- conflicted
+++ resolved
@@ -51,159 +51,7 @@
     void (*parent_reset)(CPUState *cpu);
 } ARMCPUClass;
 
-<<<<<<< HEAD
-/**
- * ARMCPU:
- * @env: #CPUARMState
- *
- * An ARM CPU core.
- */
-typedef struct ARMCPU {
-    /*< private >*/
-    CPUState parent_obj;
-    /*< public >*/
-
-    CPUARMState env;
-
-    bool is_in_wfi;
-
-    /* Coprocessor information */
-    GHashTable *cp_regs;
-    /* For marshalling (mostly coprocessor) register state between the
-     * kernel and QEMU (for KVM) and between two QEMUs (for migration),
-     * we use these arrays.
-     */
-    /* List of register indexes managed via these arrays; (full KVM style
-     * 64 bit indexes, not CPRegInfo 32 bit indexes)
-     */
-    uint64_t *cpreg_indexes;
-    /* Values of the registers (cpreg_indexes[i]'s value is cpreg_values[i]) */
-    uint64_t *cpreg_values;
-    /* Length of the indexes, values, reset_values arrays */
-    int32_t cpreg_array_len;
-    /* These are used only for migration: incoming data arrives in
-     * these fields and is sanity checked in post_load before copying
-     * to the working data structures above.
-     */
-    uint64_t *cpreg_vmstate_indexes;
-    uint64_t *cpreg_vmstate_values;
-    int32_t cpreg_vmstate_array_len;
-
-    /* Timers used by the generic (architected) timer */
-    QEMUTimer *gt_timer[NUM_GTIMERS];
-    /* GPIO outputs for generic timer */
-    qemu_irq gt_timer_outputs[NUM_GTIMERS];
-
-    /* WFI notification */
-    qemu_irq wfi;
-
-    /* MemoryRegion to use for secure physical accesses */
-    MemoryRegion *secure_memory;
-
-    /* 'compatible' string for this CPU for Linux device trees */
-    const char *dtb_compatible;
-
-    /* PSCI version for this CPU
-     * Bits[31:16] = Major Version
-     * Bits[15:0] = Minor Version
-     */
-    uint32_t psci_version;
-
-    /* Should CPU start in PSCI powered-off state? */
-    bool start_powered_off;
-    /* CPU currently in PSCI powered-off state */
-    bool powered_off;
-    /* CPU has security extension */
-    bool has_el3;
-
-    /* CPU has memory protection unit */
-    bool has_mpu;
-    /* PMSAv7 MPU number of supported regions */
-    uint32_t pmsav7_dregion;
-
-    /* PSCI conduit used to invoke PSCI methods
-     * 0 - disabled, 1 - smc, 2 - hvc
-     */
-    uint32_t psci_conduit;
-
-    /* [QEMU_]KVM_ARM_TARGET_* constant for this CPU, or
-     * QEMU_KVM_ARM_TARGET_NONE if the kernel doesn't support this CPU type.
-     */
-    uint32_t kvm_target;
-
-    /* KVM init features for this CPU */
-    uint32_t kvm_init_features[7];
-
-    /* Uniprocessor system with MP extensions */
-    bool mp_is_up;
-
-    /* The instance init functions for implementation-specific subclasses
-     * set these fields to specify the implementation-dependent values of
-     * various constant registers and reset values of non-constant
-     * registers.
-     * Some of these might become QOM properties eventually.
-     * Field names match the official register names as defined in the
-     * ARMv7AR ARM Architecture Reference Manual. A reset_ prefix
-     * is used for reset values of non-constant registers; no reset_
-     * prefix means a constant register.
-     */
-    uint32_t midr;
-    uint32_t revidr;
-    uint32_t reset_fpsid;
-    uint32_t mvfr0;
-    uint32_t mvfr1;
-    uint32_t mvfr2;
-    uint32_t ctr;
-    uint32_t reset_sctlr;
-    uint32_t id_pfr0;
-    uint32_t id_pfr1;
-    uint32_t id_dfr0;
-    uint32_t pmceid0;
-    uint32_t pmceid1;
-    uint32_t id_afr0;
-    uint32_t id_mmfr0;
-    uint32_t id_mmfr1;
-    uint32_t id_mmfr2;
-    uint32_t id_mmfr3;
-    uint32_t id_mmfr4;
-    uint32_t id_isar0;
-    uint32_t id_isar1;
-    uint32_t id_isar2;
-    uint32_t id_isar3;
-    uint32_t id_isar4;
-    uint32_t id_isar5;
-    uint64_t id_aa64pfr0;
-    uint64_t id_aa64pfr1;
-    uint64_t id_aa64dfr0;
-    uint64_t id_aa64dfr1;
-    uint64_t id_aa64afr0;
-    uint64_t id_aa64afr1;
-    uint64_t id_aa64isar0;
-    uint64_t id_aa64isar1;
-    uint64_t id_aa64mmfr0;
-    uint64_t id_aa64mmfr1;
-    uint32_t dbgdidr;
-    uint32_t clidr;
-    uint64_t mp_affinity; /* MP ID without feature bits */
-    /* The elements of this array are the CCSIDR values for each cache,
-     * in the order L1DCache, L1ICache, L2DCache, L2ICache, etc.
-     */
-    uint32_t ccsidr[16];
-    uint64_t reset_cbar;
-    uint32_t reset_auxcr;
-    bool reset_hivecs;
-    /* DCZ blocksize, in log_2(words), ie low 4 bits of DCZID_EL0 */
-    uint32_t dcz_blocksize;
-    uint64_t rvbar;
-    int pe;
-
-    MemoryRegion *mr_secure;
-    AddressSpace *as_secure;
-    AddressSpace *as_ns;
-} ARMCPU;
-=======
 typedef struct ARMCPU ARMCPU;
->>>>>>> 7124ccf8
 
 #define TYPE_AARCH64_CPU "aarch64-cpu"
 #define AARCH64_CPU_CLASS(klass) \
@@ -220,27 +68,6 @@
 void register_cp_regs_for_features(ARMCPU *cpu);
 void init_cpreg_list(ARMCPU *cpu);
 
-<<<<<<< HEAD
-void arm_cpu_do_interrupt(CPUState *cpu);
-void arm_v7m_cpu_do_interrupt(CPUState *cpu);
-bool arm_cpu_exec_interrupt(CPUState *cpu, int int_req);
-
-void arm_cpu_dump_state(CPUState *cs, FILE *f, fprintf_function cpu_fprintf,
-                        int flags);
-
-hwaddr arm_cpu_get_phys_page_attrs_debug(CPUState *cpu, vaddr addr,
-                                         MemTxAttrs *attrs);
-
-int arm_cpu_gdb_read_register(CPUState *cpu, uint8_t *buf, int reg);
-int arm_cpu_gdb_write_register(CPUState *cpu, uint8_t *buf, int reg);
-
-int arm_cpu_write_elf64_note(WriteCoreDumpFunction f, CPUState *cs,
-                             int cpuid, void *opaque);
-int arm_cpu_write_elf32_note(WriteCoreDumpFunction f, CPUState *cs,
-                             int cpuid, void *opaque);
-
-=======
->>>>>>> 7124ccf8
 /* Callback functions for the generic timer's timers. */
 void arm_gt_ptimer_cb(void *opaque);
 void arm_gt_vtimer_cb(void *opaque);
@@ -255,22 +82,11 @@
 #define ARM_AFF2_MASK  (0xFFULL << ARM_AFF2_SHIFT)
 #define ARM_AFF3_SHIFT 32
 #define ARM_AFF3_MASK  (0xFFULL << ARM_AFF3_SHIFT)
-<<<<<<< HEAD
-=======
 #define ARM_DEFAULT_CPUS_PER_CLUSTER 8
->>>>>>> 7124ccf8
 
 #define ARM32_AFFINITY_MASK (ARM_AFF0_MASK|ARM_AFF1_MASK|ARM_AFF2_MASK)
 #define ARM64_AFFINITY_MASK \
     (ARM_AFF0_MASK|ARM_AFF1_MASK|ARM_AFF2_MASK|ARM_AFF3_MASK)
-<<<<<<< HEAD
-
-#ifdef TARGET_AARCH64
-int aarch64_cpu_gdb_read_register(CPUState *cpu, uint8_t *buf, int reg);
-int aarch64_cpu_gdb_write_register(CPUState *cpu, uint8_t *buf, int reg);
-#endif
-=======
 #define ARM64_AFFINITY_INVALID (~ARM64_AFFINITY_MASK)
->>>>>>> 7124ccf8
 
 #endif