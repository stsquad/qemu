/*
 * QEMU ARM CPU
 *
 * Copyright (c) 2012 SUSE LINUX Products GmbH
 *
 * This program is free software; you can redistribute it and/or
 * modify it under the terms of the GNU General Public License
 * as published by the Free Software Foundation; either version 2
 * of the License, or (at your option) any later version.
 *
 * This program is distributed in the hope that it will be useful,
 * but WITHOUT ANY WARRANTY; without even the implied warranty of
 * MERCHANTABILITY or FITNESS FOR A PARTICULAR PURPOSE.  See the
 * GNU General Public License for more details.
 *
 * You should have received a copy of the GNU General Public License
 * along with this program; if not, see
 * <http://www.gnu.org/licenses/gpl-2.0.html>
 */

#include "config-host.h"
#include "cpu.h"
#include "internals.h"
#include "qemu-common.h"
#include "hw/qdev-properties.h"
#include "qapi/qmp/qerror.h"
#if !defined(CONFIG_USER_ONLY)
#include "hw/loader.h"
#endif
#include "hw/arm/arm.h"
#include "sysemu/sysemu.h"
#include "sysemu/kvm.h"
#include "kvm_arm.h"

static void arm_cpu_set_pc(CPUState *cs, vaddr value)
{
    ARMCPU *cpu = ARM_CPU(cs);

    cpu->env.regs[15] = value;
}

static bool arm_cpu_has_work(CPUState *cs)
{
    ARMCPU *cpu = ARM_CPU(cs);

    return !cpu->powered_off
        && cs->interrupt_request &
        (CPU_INTERRUPT_FIQ | CPU_INTERRUPT_HARD
         | CPU_INTERRUPT_VFIQ | CPU_INTERRUPT_VIRQ
         | CPU_INTERRUPT_EXITTB);
}

static void cp_reg_reset(gpointer key, gpointer value, gpointer opaque)
{
    /* Reset a single ARMCPRegInfo register */
    ARMCPRegInfo *ri = value;
    ARMCPU *cpu = opaque;

    if (ri->type & (ARM_CP_SPECIAL | ARM_CP_ALIAS)) {
        return;
    }

    if (ri->resetfn) {
        ri->resetfn(&cpu->env, ri);
        return;
    }

    /* A zero offset is never possible as it would be regs[0]
     * so we use it to indicate that reset is being handled elsewhere.
     * This is basically only used for fields in non-core coprocessors
     * (like the pxa2xx ones).
     */
    if (!ri->fieldoffset) {
        return;
    }

    if (cpreg_field_is_64bit(ri)) {
        CPREG_FIELD64(&cpu->env, ri) = ri->resetvalue;
    } else {
        CPREG_FIELD32(&cpu->env, ri) = ri->resetvalue;
    }
}

/* CPUClass::reset() */
static void arm_cpu_reset(CPUState *s)
{
    ARMCPU *cpu = ARM_CPU(s);
    ARMCPUClass *acc = ARM_CPU_GET_CLASS(cpu);
    CPUARMState *env = &cpu->env;

    acc->parent_reset(s);

    memset(env, 0, offsetof(CPUARMState, features));
    g_hash_table_foreach(cpu->cp_regs, cp_reg_reset, cpu);
    env->vfp.xregs[ARM_VFP_FPSID] = cpu->reset_fpsid;
    env->vfp.xregs[ARM_VFP_MVFR0] = cpu->mvfr0;
    env->vfp.xregs[ARM_VFP_MVFR1] = cpu->mvfr1;
    env->vfp.xregs[ARM_VFP_MVFR2] = cpu->mvfr2;

    cpu->powered_off = cpu->start_powered_off;
    s->halted = cpu->start_powered_off;

    if (arm_feature(env, ARM_FEATURE_IWMMXT)) {
        env->iwmmxt.cregs[ARM_IWMMXT_wCID] = 0x69051000 | 'Q';
    }

    if (arm_feature(env, ARM_FEATURE_AARCH64)) {
        /* 64 bit CPUs always start in 64 bit mode */
        env->aarch64 = 1;
#if defined(CONFIG_USER_ONLY)
        env->pstate = PSTATE_MODE_EL0t;
        /* Userspace expects access to DC ZVA, CTL_EL0 and the cache ops */
        env->cp15.sctlr_el[1] |= SCTLR_UCT | SCTLR_UCI | SCTLR_DZE;
        /* and to the FP/Neon instructions */
        env->cp15.cpacr_el1 = deposit64(env->cp15.cpacr_el1, 20, 2, 3);
#else
        /* Reset into the highest available EL */
        if (arm_feature(env, ARM_FEATURE_EL3)) {
            env->pstate = PSTATE_MODE_EL3h;
        } else if (arm_feature(env, ARM_FEATURE_EL2)) {
            env->pstate = PSTATE_MODE_EL2h;
        } else {
            env->pstate = PSTATE_MODE_EL1h;
        }
        env->pc = cpu->rvbar;
#endif
    } else {
#if defined(CONFIG_USER_ONLY)
        /* Userspace expects access to cp10 and cp11 for FP/Neon */
        env->cp15.cpacr_el1 = deposit64(env->cp15.cpacr_el1, 20, 4, 0xf);
#endif
    }

#if defined(CONFIG_USER_ONLY)
    env->uncached_cpsr = ARM_CPU_MODE_USR;
    /* For user mode we must enable access to coprocessors */
    env->vfp.xregs[ARM_VFP_FPEXC] = 1 << 30;
    if (arm_feature(env, ARM_FEATURE_IWMMXT)) {
        env->cp15.c15_cpar = 3;
    } else if (arm_feature(env, ARM_FEATURE_XSCALE)) {
        env->cp15.c15_cpar = 1;
    }
#else
    /* SVC mode with interrupts disabled.  */
    env->uncached_cpsr = ARM_CPU_MODE_SVC;
    env->daif = PSTATE_D | PSTATE_A | PSTATE_I | PSTATE_F;
    /* On ARMv7-M the CPSR_I is the value of the PRIMASK register, and is
     * clear at reset. Initial SP and PC are loaded from ROM.
     */
    if (IS_M(env)) {
        uint32_t initial_msp; /* Loaded from 0x0 */
        uint32_t initial_pc; /* Loaded from 0x4 */
        uint8_t *rom;

        env->daif &= ~PSTATE_I;
        rom = rom_ptr(0);
        if (rom) {
            /* Address zero is covered by ROM which hasn't yet been
             * copied into physical memory.
             */
            initial_msp = ldl_p(rom);
            initial_pc = ldl_p(rom + 4);
        } else {
            /* Address zero not covered by a ROM blob, or the ROM blob
             * is in non-modifiable memory and this is a second reset after
             * it got copied into memory. In the latter case, rom_ptr
             * will return a NULL pointer and we should use ldl_phys instead.
             */
            initial_msp = ldl_phys(s->as, 0);
            initial_pc = ldl_phys(s->as, 4);
        }

        env->regs[13] = initial_msp & 0xFFFFFFFC;
        env->regs[15] = initial_pc & ~1;
        env->thumb = initial_pc & 1;

#if defined(CONFIG_GNU_ARM_ECLIPSE)
        qemu_log_mask(LOG_TRACE, "MSP=0x%08X, PC=0x%08X\n", env->regs[13],
                env->regs[15]);
#endif
    }

    /* AArch32 has a hard highvec setting of 0xFFFF0000.  If we are currently
     * executing as AArch32 then check if highvecs are enabled and
     * adjust the PC accordingly.
     */
    if (A32_BANKED_CURRENT_REG_GET(env, sctlr) & SCTLR_V) {
        env->regs[15] = 0xFFFF0000;
    }

    env->vfp.xregs[ARM_VFP_FPEXC] = 0;
#endif
    set_flush_to_zero(1, &env->vfp.standard_fp_status);
    set_flush_inputs_to_zero(1, &env->vfp.standard_fp_status);
    set_default_nan_mode(1, &env->vfp.standard_fp_status);
    set_float_detect_tininess(float_tininess_before_rounding,
                              &env->vfp.fp_status);
    set_float_detect_tininess(float_tininess_before_rounding,
                              &env->vfp.standard_fp_status);
    tlb_flush(s, 1);

#ifndef CONFIG_USER_ONLY
    if (kvm_enabled()) {
        kvm_arm_reset_vcpu(cpu);
    }
#endif

    hw_breakpoint_update_all(cpu);
    hw_watchpoint_update_all(cpu);
}

bool arm_cpu_exec_interrupt(CPUState *cs, int interrupt_request)
{
    CPUClass *cc = CPU_GET_CLASS(cs);
    CPUARMState *env = cs->env_ptr;
    uint32_t cur_el = arm_current_el(env);
    bool secure = arm_is_secure(env);
    uint32_t target_el;
    uint32_t excp_idx;
    bool ret = false;

    if (interrupt_request & CPU_INTERRUPT_FIQ) {
        excp_idx = EXCP_FIQ;
        target_el = arm_phys_excp_target_el(cs, excp_idx, cur_el, secure);
        if (arm_excp_unmasked(cs, excp_idx, target_el)) {
            cs->exception_index = excp_idx;
            env->exception.target_el = target_el;
            cc->do_interrupt(cs);
            ret = true;
        }
    }
    if (interrupt_request & CPU_INTERRUPT_HARD) {
        excp_idx = EXCP_IRQ;
        target_el = arm_phys_excp_target_el(cs, excp_idx, cur_el, secure);
        if (arm_excp_unmasked(cs, excp_idx, target_el)) {
            cs->exception_index = excp_idx;
            env->exception.target_el = target_el;
            cc->do_interrupt(cs);
            ret = true;
        }
    }
    if (interrupt_request & CPU_INTERRUPT_VIRQ) {
        excp_idx = EXCP_VIRQ;
        target_el = 1;
        if (arm_excp_unmasked(cs, excp_idx, target_el)) {
            cs->exception_index = excp_idx;
            env->exception.target_el = target_el;
            cc->do_interrupt(cs);
            ret = true;
        }
    }
    if (interrupt_request & CPU_INTERRUPT_VFIQ) {
        excp_idx = EXCP_VFIQ;
        target_el = 1;
        if (arm_excp_unmasked(cs, excp_idx, target_el)) {
            cs->exception_index = excp_idx;
            env->exception.target_el = target_el;
            cc->do_interrupt(cs);
            ret = true;
        }
    }

    return ret;
}

#if !defined(CONFIG_USER_ONLY) || !defined(TARGET_AARCH64)
static bool arm_v7m_cpu_exec_interrupt(CPUState *cs, int interrupt_request)
{
    CPUClass *cc = CPU_GET_CLASS(cs);
    ARMCPU *cpu = ARM_CPU(cs);
    CPUARMState *env = &cpu->env;
    bool ret = false;


    if (interrupt_request & CPU_INTERRUPT_FIQ
        && !(env->daif & PSTATE_F)) {
        cs->exception_index = EXCP_FIQ;
        cc->do_interrupt(cs);
        ret = true;
    }
    /* ARMv7-M interrupt return works by loading a magic value
     * into the PC.  On real hardware the load causes the
     * return to occur.  The qemu implementation performs the
     * jump normally, then does the exception return when the
     * CPU tries to execute code at the magic address.
     * This will cause the magic PC value to be pushed to
     * the stack if an interrupt occurred at the wrong time.
     * We avoid this by disabling interrupts when
     * pc contains a magic address.
     */
    if (interrupt_request & CPU_INTERRUPT_HARD
        && !(env->daif & PSTATE_I)
        && (env->regs[15] < 0xfffffff0)) {
        cs->exception_index = EXCP_IRQ;
        cc->do_interrupt(cs);
        ret = true;
    }
    return ret;
}

#if defined(CONFIG_GNU_ARM_ECLIPSE)
static bool arm_v6m_cpu_exec_interrupt(CPUState *cs, int interrupt_request)
{
    /* TODO: check v6m differences. */
    return arm_v7m_cpu_exec_interrupt(cs, interrupt_request);
}
#endif /* defined(CONFIG_GNU_ARM_ECLIPSE) */

#endif

#ifndef CONFIG_USER_ONLY
static void arm_cpu_set_irq(void *opaque, int irq, int level)
{
    ARMCPU *cpu = opaque;
    CPUARMState *env = &cpu->env;
    CPUState *cs = CPU(cpu);
    static const int mask[] = {
        [ARM_CPU_IRQ] = CPU_INTERRUPT_HARD,
        [ARM_CPU_FIQ] = CPU_INTERRUPT_FIQ,
        [ARM_CPU_VIRQ] = CPU_INTERRUPT_VIRQ,
        [ARM_CPU_VFIQ] = CPU_INTERRUPT_VFIQ
    };

    switch (irq) {
    case ARM_CPU_VIRQ:
    case ARM_CPU_VFIQ:
        if (!arm_feature(env, ARM_FEATURE_EL2)) {
            hw_error("%s: Virtual interrupt line %d with no EL2 support\n",
                     __func__, irq);
        }
        /* fall through */
    case ARM_CPU_IRQ:
    case ARM_CPU_FIQ:
        if (level) {
            cpu_interrupt(cs, mask[irq]);
        } else {
            cpu_reset_interrupt(cs, mask[irq]);
        }
        break;
    default:
        hw_error("arm_cpu_set_irq: Bad interrupt line %d\n", irq);
    }
}

static void arm_cpu_kvm_set_irq(void *opaque, int irq, int level)
{
#ifdef CONFIG_KVM
    ARMCPU *cpu = opaque;
    CPUState *cs = CPU(cpu);
    int kvm_irq = KVM_ARM_IRQ_TYPE_CPU << KVM_ARM_IRQ_TYPE_SHIFT;

    switch (irq) {
    case ARM_CPU_IRQ:
        kvm_irq |= KVM_ARM_IRQ_CPU_IRQ;
        break;
    case ARM_CPU_FIQ:
        kvm_irq |= KVM_ARM_IRQ_CPU_FIQ;
        break;
    default:
        hw_error("arm_cpu_kvm_set_irq: Bad interrupt line %d\n", irq);
    }
    kvm_irq |= cs->cpu_index << KVM_ARM_IRQ_VCPU_SHIFT;
    kvm_set_irq(kvm_state, kvm_irq, level ? 1 : 0);
#endif
}

static bool arm_cpu_is_big_endian(CPUState *cs)
{
    ARMCPU *cpu = ARM_CPU(cs);
    CPUARMState *env = &cpu->env;
    int cur_el;

    cpu_synchronize_state(cs);

    /* In 32bit guest endianness is determined by looking at CPSR's E bit */
    if (!is_a64(env)) {
        return (env->uncached_cpsr & CPSR_E) ? 1 : 0;
    }

    cur_el = arm_current_el(env);

    if (cur_el == 0) {
        return (env->cp15.sctlr_el[1] & SCTLR_E0E) != 0;
    }

    return (env->cp15.sctlr_el[cur_el] & SCTLR_EE) != 0;
}

#endif

static inline void set_feature(CPUARMState *env, int feature)
{
    env->features |= 1ULL << feature;
}

static inline void unset_feature(CPUARMState *env, int feature)
{
    env->features &= ~(1ULL << feature);
}

#define ARM_CPUS_PER_CLUSTER 8

static void arm_cpu_initfn(Object *obj)
{
    CPUState *cs = CPU(obj);
    ARMCPU *cpu = ARM_CPU(obj);
    static bool inited;
    uint32_t Aff1, Aff0;

    cs->env_ptr = &cpu->env;
    cpu_exec_init(&cpu->env);
    cpu->cp_regs = g_hash_table_new_full(g_int_hash, g_int_equal,
                                         g_free, g_free);

    /* This cpu-id-to-MPIDR affinity is used only for TCG; KVM will override it.
     * We don't support setting cluster ID ([16..23]) (known as Aff2
     * in later ARM ARM versions), or any of the higher affinity level fields,
     * so these bits always RAZ.
     */
    Aff1 = cs->cpu_index / ARM_CPUS_PER_CLUSTER;
    Aff0 = cs->cpu_index % ARM_CPUS_PER_CLUSTER;
    cpu->mp_affinity = (Aff1 << 8) | Aff0;

#ifndef CONFIG_USER_ONLY
    /* Our inbound IRQ and FIQ lines */
    if (kvm_enabled()) {
        /* VIRQ and VFIQ are unused with KVM but we add them to maintain
         * the same interface as non-KVM CPUs.
         */
        qdev_init_gpio_in(DEVICE(cpu), arm_cpu_kvm_set_irq, 4);
    } else {
        qdev_init_gpio_in(DEVICE(cpu), arm_cpu_set_irq, 4);
    }

    cpu->gt_timer[GTIMER_PHYS] = timer_new(QEMU_CLOCK_VIRTUAL, GTIMER_SCALE,
                                                arm_gt_ptimer_cb, cpu);
    cpu->gt_timer[GTIMER_VIRT] = timer_new(QEMU_CLOCK_VIRTUAL, GTIMER_SCALE,
                                                arm_gt_vtimer_cb, cpu);
    qdev_init_gpio_out(DEVICE(cpu), cpu->gt_timer_outputs,
                       ARRAY_SIZE(cpu->gt_timer_outputs));
#endif

    /* DTB consumers generally don't in fact care what the 'compatible'
     * string is, so always provide some string and trust that a hypothetical
     * picky DTB consumer will also provide a helpful error message.
     */
    cpu->dtb_compatible = "qemu,unknown";
    cpu->psci_version = 1; /* By default assume PSCI v0.1 */
    cpu->kvm_target = QEMU_KVM_ARM_TARGET_NONE;

    if (tcg_enabled()) {
        cpu->psci_version = 2; /* TCG implements PSCI 0.2 */
        if (!inited) {
            inited = true;
            arm_translate_init();
        }
    }
}

static Property arm_cpu_reset_cbar_property =
            DEFINE_PROP_UINT64("reset-cbar", ARMCPU, reset_cbar, 0);

static Property arm_cpu_reset_hivecs_property =
            DEFINE_PROP_BOOL("reset-hivecs", ARMCPU, reset_hivecs, false);

static Property arm_cpu_rvbar_property =
            DEFINE_PROP_UINT64("rvbar", ARMCPU, rvbar, 0);

static Property arm_cpu_has_el3_property =
            DEFINE_PROP_BOOL("has_el3", ARMCPU, has_el3, true);

static Property arm_cpu_has_mpu_property =
            DEFINE_PROP_BOOL("has-mpu", ARMCPU, has_mpu, true);

static Property arm_cpu_pmsav7_dregion_property =
            DEFINE_PROP_UINT32("pmsav7-dregion", ARMCPU, pmsav7_dregion, 16);

static void arm_cpu_post_init(Object *obj)
{
    ARMCPU *cpu = ARM_CPU(obj);

    if (arm_feature(&cpu->env, ARM_FEATURE_CBAR) ||
        arm_feature(&cpu->env, ARM_FEATURE_CBAR_RO)) {
        qdev_property_add_static(DEVICE(obj), &arm_cpu_reset_cbar_property,
                                 &error_abort);
    }

    if (!arm_feature(&cpu->env, ARM_FEATURE_M)) {
        qdev_property_add_static(DEVICE(obj), &arm_cpu_reset_hivecs_property,
                                 &error_abort);
    }

    if (arm_feature(&cpu->env, ARM_FEATURE_AARCH64)) {
        qdev_property_add_static(DEVICE(obj), &arm_cpu_rvbar_property,
                                 &error_abort);
    }

    if (arm_feature(&cpu->env, ARM_FEATURE_EL3)) {
        /* Add the has_el3 state CPU property only if EL3 is allowed.  This will
         * prevent "has_el3" from existing on CPUs which cannot support EL3.
         */
        qdev_property_add_static(DEVICE(obj), &arm_cpu_has_el3_property,
                                 &error_abort);
    }

    if (arm_feature(&cpu->env, ARM_FEATURE_MPU)) {
        qdev_property_add_static(DEVICE(obj), &arm_cpu_has_mpu_property,
                                 &error_abort);
        if (arm_feature(&cpu->env, ARM_FEATURE_V7)) {
            qdev_property_add_static(DEVICE(obj),
                                     &arm_cpu_pmsav7_dregion_property,
                                     &error_abort);
        }
    }

}

static void arm_cpu_finalizefn(Object *obj)
{
    ARMCPU *cpu = ARM_CPU(obj);
    g_hash_table_destroy(cpu->cp_regs);
}

static void arm_cpu_realizefn(DeviceState *dev, Error **errp)
{
    CPUState *cs = CPU(dev);
    ARMCPU *cpu = ARM_CPU(dev);
    ARMCPUClass *acc = ARM_CPU_GET_CLASS(dev);
    CPUARMState *env = &cpu->env;

    /* Some features automatically imply others: */
    if (arm_feature(env, ARM_FEATURE_V8)) {
        set_feature(env, ARM_FEATURE_V7);
        set_feature(env, ARM_FEATURE_ARM_DIV);
        set_feature(env, ARM_FEATURE_LPAE);
    }
    if (arm_feature(env, ARM_FEATURE_V7)) {
        set_feature(env, ARM_FEATURE_VAPA);
        set_feature(env, ARM_FEATURE_THUMB2);
        set_feature(env, ARM_FEATURE_MPIDR);
        if (!arm_feature(env, ARM_FEATURE_M)) {
            set_feature(env, ARM_FEATURE_V6K);
        } else {
            set_feature(env, ARM_FEATURE_V6);
        }
    }
    if (arm_feature(env, ARM_FEATURE_V6K)) {
        set_feature(env, ARM_FEATURE_V6);
        set_feature(env, ARM_FEATURE_MVFR);
    }
    if (arm_feature(env, ARM_FEATURE_V6)) {
        set_feature(env, ARM_FEATURE_V5);
        if (!arm_feature(env, ARM_FEATURE_M)) {
            set_feature(env, ARM_FEATURE_AUXCR);
        }
    }
    if (arm_feature(env, ARM_FEATURE_V5)) {
        set_feature(env, ARM_FEATURE_V4T);
    }
    if (arm_feature(env, ARM_FEATURE_M)) {
        set_feature(env, ARM_FEATURE_THUMB_DIV);
    }
    if (arm_feature(env, ARM_FEATURE_ARM_DIV)) {
        set_feature(env, ARM_FEATURE_THUMB_DIV);
    }
    if (arm_feature(env, ARM_FEATURE_VFP4)) {
        set_feature(env, ARM_FEATURE_VFP3);
        set_feature(env, ARM_FEATURE_VFP_FP16);
    }
    if (arm_feature(env, ARM_FEATURE_VFP3)) {
        set_feature(env, ARM_FEATURE_VFP);
    }
    if (arm_feature(env, ARM_FEATURE_LPAE)) {
        set_feature(env, ARM_FEATURE_V7MP);
        set_feature(env, ARM_FEATURE_PXN);
    }
    if (arm_feature(env, ARM_FEATURE_CBAR_RO)) {
        set_feature(env, ARM_FEATURE_CBAR);
    }
    if (arm_feature(env, ARM_FEATURE_THUMB2) &&
        !arm_feature(env, ARM_FEATURE_M)) {
        set_feature(env, ARM_FEATURE_THUMB_DSP);
    }

    if (cpu->reset_hivecs) {
            cpu->reset_sctlr |= (1 << 13);
    }

    if (!cpu->has_el3) {
        /* If the has_el3 CPU property is disabled then we need to disable the
         * feature.
         */
        unset_feature(env, ARM_FEATURE_EL3);

        /* Disable the security extension feature bits in the processor feature
         * registers as well. These are id_pfr1[7:4] and id_aa64pfr0[15:12].
         */
        cpu->id_pfr1 &= ~0xf0;
        cpu->id_aa64pfr0 &= ~0xf000;
    }

    if (!cpu->has_mpu) {
        unset_feature(env, ARM_FEATURE_MPU);
    }

    if (arm_feature(env, ARM_FEATURE_MPU) &&
        arm_feature(env, ARM_FEATURE_V7)) {
        uint32_t nr = cpu->pmsav7_dregion;

        if (nr > 0xff) {
            error_setg(errp, "PMSAv7 MPU #regions invalid %" PRIu32 "\n", nr);
            return;
        }

        if (nr) {
            env->pmsav7.drbar = g_new0(uint32_t, nr);
            env->pmsav7.drsr = g_new0(uint32_t, nr);
            env->pmsav7.dracr = g_new0(uint32_t, nr);
        }
    }

    register_cp_regs_for_features(cpu);
    arm_cpu_register_gdb_regs_for_features(cpu);

    init_cpreg_list(cpu);

    qemu_init_vcpu(cs);
    cpu_reset(cs);

    acc->parent_realize(dev, errp);
}

static ObjectClass *arm_cpu_class_by_name(const char *cpu_model)
{
    ObjectClass *oc;
    char *typename;
    char **cpuname;

    if (!cpu_model) {
        return NULL;
    }

    cpuname = g_strsplit(cpu_model, ",", 1);
    typename = g_strdup_printf("%s-" TYPE_ARM_CPU, cpuname[0]);
    oc = object_class_by_name(typename);
    g_strfreev(cpuname);
    g_free(typename);
    if (!oc || !object_class_dynamic_cast(oc, TYPE_ARM_CPU) ||
        object_class_is_abstract(oc)) {
        return NULL;
    }
    return oc;
}

/* CPU models. These are not needed for the AArch64 linux-user build. */
#if !defined(CONFIG_USER_ONLY) || !defined(TARGET_AARCH64)

static void arm926_initfn(Object *obj)
{
    ARMCPU *cpu = ARM_CPU(obj);

    cpu->dtb_compatible = "arm,arm926";
    set_feature(&cpu->env, ARM_FEATURE_V5);
    set_feature(&cpu->env, ARM_FEATURE_VFP);
    set_feature(&cpu->env, ARM_FEATURE_DUMMY_C15_REGS);
    set_feature(&cpu->env, ARM_FEATURE_CACHE_TEST_CLEAN);
    cpu->midr = 0x41069265;
    cpu->reset_fpsid = 0x41011090;
    cpu->ctr = 0x1dd20d2;
    cpu->reset_sctlr = 0x00090078;
}

static void arm946_initfn(Object *obj)
{
    ARMCPU *cpu = ARM_CPU(obj);

    cpu->dtb_compatible = "arm,arm946";
    set_feature(&cpu->env, ARM_FEATURE_V5);
    set_feature(&cpu->env, ARM_FEATURE_MPU);
    set_feature(&cpu->env, ARM_FEATURE_DUMMY_C15_REGS);
    cpu->midr = 0x41059461;
    cpu->ctr = 0x0f004006;
    cpu->reset_sctlr = 0x00000078;
}

static void arm1026_initfn(Object *obj)
{
    ARMCPU *cpu = ARM_CPU(obj);

    cpu->dtb_compatible = "arm,arm1026";
    set_feature(&cpu->env, ARM_FEATURE_V5);
    set_feature(&cpu->env, ARM_FEATURE_VFP);
    set_feature(&cpu->env, ARM_FEATURE_AUXCR);
    set_feature(&cpu->env, ARM_FEATURE_DUMMY_C15_REGS);
    set_feature(&cpu->env, ARM_FEATURE_CACHE_TEST_CLEAN);
    cpu->midr = 0x4106a262;
    cpu->reset_fpsid = 0x410110a0;
    cpu->ctr = 0x1dd20d2;
    cpu->reset_sctlr = 0x00090078;
    cpu->reset_auxcr = 1;
    {
        /* The 1026 had an IFAR at c6,c0,0,1 rather than the ARMv6 c6,c0,0,2 */
        ARMCPRegInfo ifar = {
            .name = "IFAR", .cp = 15, .crn = 6, .crm = 0, .opc1 = 0, .opc2 = 1,
            .access = PL1_RW,
            .fieldoffset = offsetof(CPUARMState, cp15.ifar_ns),
            .resetvalue = 0
        };
        define_one_arm_cp_reg(cpu, &ifar);
    }
}

static void arm1136_r2_initfn(Object *obj)
{
    ARMCPU *cpu = ARM_CPU(obj);
    /* What qemu calls "arm1136_r2" is actually the 1136 r0p2, ie an
     * older core than plain "arm1136". In particular this does not
     * have the v6K features.
     * These ID register values are correct for 1136 but may be wrong
     * for 1136_r2 (in particular r0p2 does not actually implement most
     * of the ID registers).
     */

    cpu->dtb_compatible = "arm,arm1136";
    set_feature(&cpu->env, ARM_FEATURE_V6);
    set_feature(&cpu->env, ARM_FEATURE_VFP);
    set_feature(&cpu->env, ARM_FEATURE_DUMMY_C15_REGS);
    set_feature(&cpu->env, ARM_FEATURE_CACHE_DIRTY_REG);
    set_feature(&cpu->env, ARM_FEATURE_CACHE_BLOCK_OPS);
    cpu->midr = 0x4107b362;
    cpu->reset_fpsid = 0x410120b4;
    cpu->mvfr0 = 0x11111111;
    cpu->mvfr1 = 0x00000000;
    cpu->ctr = 0x1dd20d2;
    cpu->reset_sctlr = 0x00050078;
    cpu->id_pfr0 = 0x111;
    cpu->id_pfr1 = 0x1;
    cpu->id_dfr0 = 0x2;
    cpu->id_afr0 = 0x3;
    cpu->id_mmfr0 = 0x01130003;
    cpu->id_mmfr1 = 0x10030302;
    cpu->id_mmfr2 = 0x01222110;
    cpu->id_isar0 = 0x00140011;
    cpu->id_isar1 = 0x12002111;
    cpu->id_isar2 = 0x11231111;
    cpu->id_isar3 = 0x01102131;
    cpu->id_isar4 = 0x141;
    cpu->reset_auxcr = 7;
}

static void arm1136_initfn(Object *obj)
{
    ARMCPU *cpu = ARM_CPU(obj);

    cpu->dtb_compatible = "arm,arm1136";
    set_feature(&cpu->env, ARM_FEATURE_V6K);
    set_feature(&cpu->env, ARM_FEATURE_V6);
    set_feature(&cpu->env, ARM_FEATURE_VFP);
    set_feature(&cpu->env, ARM_FEATURE_DUMMY_C15_REGS);
    set_feature(&cpu->env, ARM_FEATURE_CACHE_DIRTY_REG);
    set_feature(&cpu->env, ARM_FEATURE_CACHE_BLOCK_OPS);
    cpu->midr = 0x4117b363;
    cpu->reset_fpsid = 0x410120b4;
    cpu->mvfr0 = 0x11111111;
    cpu->mvfr1 = 0x00000000;
    cpu->ctr = 0x1dd20d2;
    cpu->reset_sctlr = 0x00050078;
    cpu->id_pfr0 = 0x111;
    cpu->id_pfr1 = 0x1;
    cpu->id_dfr0 = 0x2;
    cpu->id_afr0 = 0x3;
    cpu->id_mmfr0 = 0x01130003;
    cpu->id_mmfr1 = 0x10030302;
    cpu->id_mmfr2 = 0x01222110;
    cpu->id_isar0 = 0x00140011;
    cpu->id_isar1 = 0x12002111;
    cpu->id_isar2 = 0x11231111;
    cpu->id_isar3 = 0x01102131;
    cpu->id_isar4 = 0x141;
    cpu->reset_auxcr = 7;
}

static void arm1176_initfn(Object *obj)
{
    ARMCPU *cpu = ARM_CPU(obj);

    cpu->dtb_compatible = "arm,arm1176";
    set_feature(&cpu->env, ARM_FEATURE_V6K);
    set_feature(&cpu->env, ARM_FEATURE_VFP);
    set_feature(&cpu->env, ARM_FEATURE_VAPA);
    set_feature(&cpu->env, ARM_FEATURE_DUMMY_C15_REGS);
    set_feature(&cpu->env, ARM_FEATURE_CACHE_DIRTY_REG);
    set_feature(&cpu->env, ARM_FEATURE_CACHE_BLOCK_OPS);
    set_feature(&cpu->env, ARM_FEATURE_EL3);
    cpu->midr = 0x410fb767;
    cpu->reset_fpsid = 0x410120b5;
    cpu->mvfr0 = 0x11111111;
    cpu->mvfr1 = 0x00000000;
    cpu->ctr = 0x1dd20d2;
    cpu->reset_sctlr = 0x00050078;
    cpu->id_pfr0 = 0x111;
    cpu->id_pfr1 = 0x11;
    cpu->id_dfr0 = 0x33;
    cpu->id_afr0 = 0;
    cpu->id_mmfr0 = 0x01130003;
    cpu->id_mmfr1 = 0x10030302;
    cpu->id_mmfr2 = 0x01222100;
    cpu->id_isar0 = 0x0140011;
    cpu->id_isar1 = 0x12002111;
    cpu->id_isar2 = 0x11231121;
    cpu->id_isar3 = 0x01102131;
    cpu->id_isar4 = 0x01141;
    cpu->reset_auxcr = 7;
}

static void arm11mpcore_initfn(Object *obj)
{
    ARMCPU *cpu = ARM_CPU(obj);

    cpu->dtb_compatible = "arm,arm11mpcore";
    set_feature(&cpu->env, ARM_FEATURE_V6K);
    set_feature(&cpu->env, ARM_FEATURE_VFP);
    set_feature(&cpu->env, ARM_FEATURE_VAPA);
    set_feature(&cpu->env, ARM_FEATURE_MPIDR);
    set_feature(&cpu->env, ARM_FEATURE_DUMMY_C15_REGS);
    cpu->midr = 0x410fb022;
    cpu->reset_fpsid = 0x410120b4;
    cpu->mvfr0 = 0x11111111;
    cpu->mvfr1 = 0x00000000;
    cpu->ctr = 0x1d192992; /* 32K icache 32K dcache */
    cpu->id_pfr0 = 0x111;
    cpu->id_pfr1 = 0x1;
    cpu->id_dfr0 = 0;
    cpu->id_afr0 = 0x2;
    cpu->id_mmfr0 = 0x01100103;
    cpu->id_mmfr1 = 0x10020302;
    cpu->id_mmfr2 = 0x01222000;
    cpu->id_isar0 = 0x00100011;
    cpu->id_isar1 = 0x12002111;
    cpu->id_isar2 = 0x11221011;
    cpu->id_isar3 = 0x01102131;
    cpu->id_isar4 = 0x141;
    cpu->reset_auxcr = 1;
}

#if defined(CONFIG_GNU_ARM_ECLIPSE)

static void arm_v6m_class_init(ObjectClass *oc, void *data)
{
    CPUClass *cc = CPU_CLASS(oc);
#ifndef CONFIG_USER_ONLY
    cc->do_interrupt = arm_v6m_cpu_do_interrupt;
#endif
    cc->cpu_exec_interrupt = arm_v6m_cpu_exec_interrupt;
}

static void arm_v7m_class_init(ObjectClass *oc, void *data)
{
    CPUClass *cc = CPU_CLASS(oc);
#ifndef CONFIG_USER_ONLY
    cc->do_interrupt = arm_v7m_cpu_do_interrupt;
#endif
    cc->cpu_exec_interrupt = arm_v7m_cpu_exec_interrupt;
}

/* cortex-m profiles */
static void cortex_m0_initfn(Object *obj)
{
    ARMCPU *cpu = ARM_CPU(obj);
    set_feature(&cpu->env, ARM_FEATURE_V6);
    /* TODO: check if V6 works with M */
    set_feature(&cpu->env, ARM_FEATURE_M);
    cpu->midr = 0x410CC200; /* M0, r0p0 */
}

static void cortex_m0p_initfn(Object *obj)
{
    ARMCPU *cpu = ARM_CPU(obj);
    set_feature(&cpu->env, ARM_FEATURE_V6);
    /* TODO: check if V6 works with M */
    set_feature(&cpu->env, ARM_FEATURE_M);
    cpu->midr = 0x410CC601; /* M0+, r0p1 */
}

static void cortex_m1_initfn(Object *obj)
{
    ARMCPU *cpu = ARM_CPU(obj);
    set_feature(&cpu->env, ARM_FEATURE_V6);
    /* TODO: check if V6 works with M */
    set_feature(&cpu->env, ARM_FEATURE_M);
    cpu->midr = 0x411CC210; /* M1, r1p0 */
}

static void cortex_m3_initfn(Object *obj)
{
    ARMCPU *cpu = ARM_CPU(obj);
    set_feature(&cpu->env, ARM_FEATURE_V7);
    set_feature(&cpu->env, ARM_FEATURE_M);
    cpu->midr = 0x410FC231; /* M3, r0p1 */
}

static void cortex_m4_initfn(Object *obj)
{
    ARMCPU *cpu = ARM_CPU(obj);
    set_feature(&cpu->env, ARM_FEATURE_V7);
    set_feature(&cpu->env, ARM_FEATURE_M);
    /* Currently no SIMD, no FPv4-SP-D16 yet */
    /* TODO: add more features, as they are implemented */
    /* set_feature(&cpu->env, ARM_FEATURE_SIMD); */
    /* set_feature(&cpu->env, ARM_FEATURE_VFP4_SP_D16); */
    cpu->midr = 0x410FC241; /* M4, r0p1 */
}

static void cortex_m7_initfn(Object *obj)
{
    ARMCPU *cpu = ARM_CPU(obj);
    set_feature(&cpu->env, ARM_FEATURE_V7);
    set_feature(&cpu->env, ARM_FEATURE_M);
    /* Currently no SIMD, no FPv5-SP-D16 yet */
    /* TODO: add more features, as they are implemented */
    /* set_feature(&cpu->env, ARM_FEATURE_SIMD); */
    /* set_feature(&cpu->env, ARM_FEATURE_VFP5_SP_D16); */
    cpu->midr = 0x410FC270; /* M7, r0p0, TODO: check, when manual available */
}

#else /* !defined(CONFIG_GNU_ARM_ECLIPSE) */

static void cortex_m3_initfn(Object *obj)
{
    ARMCPU *cpu = ARM_CPU(obj);
    set_feature(&cpu->env, ARM_FEATURE_V7);
    set_feature(&cpu->env, ARM_FEATURE_M);
    cpu->midr = 0x410fc231;
}

static void cortex_m4_initfn(Object *obj)
{
    ARMCPU *cpu = ARM_CPU(obj);

    set_feature(&cpu->env, ARM_FEATURE_V7);
    set_feature(&cpu->env, ARM_FEATURE_M);
    set_feature(&cpu->env, ARM_FEATURE_THUMB_DSP);
    cpu->midr = 0x410fc240; /* r0p0 */
}
static void arm_v7m_class_init(ObjectClass *oc, void *data)
{
    CPUClass *cc = CPU_CLASS(oc);

#ifndef CONFIG_USER_ONLY
    cc->do_interrupt = arm_v7m_cpu_do_interrupt;
#endif

    cc->cpu_exec_interrupt = arm_v7m_cpu_exec_interrupt;
}

<<<<<<< HEAD
#endif /* defined(CONFIG_GNU_ARM_ECLIPSE) */
=======
static const ARMCPRegInfo cortexr5_cp_reginfo[] = {
    /* Dummy the TCM region regs for the moment */
    { .name = "ATCM", .cp = 15, .opc1 = 0, .crn = 9, .crm = 1, .opc2 = 0,
      .access = PL1_RW, .type = ARM_CP_CONST },
    { .name = "BTCM", .cp = 15, .opc1 = 0, .crn = 9, .crm = 1, .opc2 = 1,
      .access = PL1_RW, .type = ARM_CP_CONST },
    REGINFO_SENTINEL
};

static void cortex_r5_initfn(Object *obj)
{
    ARMCPU *cpu = ARM_CPU(obj);

    set_feature(&cpu->env, ARM_FEATURE_V7);
    set_feature(&cpu->env, ARM_FEATURE_THUMB_DIV);
    set_feature(&cpu->env, ARM_FEATURE_ARM_DIV);
    set_feature(&cpu->env, ARM_FEATURE_V7MP);
    set_feature(&cpu->env, ARM_FEATURE_MPU);
    cpu->midr = 0x411fc153; /* r1p3 */
    cpu->id_pfr0 = 0x0131;
    cpu->id_pfr1 = 0x001;
    cpu->id_dfr0 = 0x010400;
    cpu->id_afr0 = 0x0;
    cpu->id_mmfr0 = 0x0210030;
    cpu->id_mmfr1 = 0x00000000;
    cpu->id_mmfr2 = 0x01200000;
    cpu->id_mmfr3 = 0x0211;
    cpu->id_isar0 = 0x2101111;
    cpu->id_isar1 = 0x13112111;
    cpu->id_isar2 = 0x21232141;
    cpu->id_isar3 = 0x01112131;
    cpu->id_isar4 = 0x0010142;
    cpu->id_isar5 = 0x0;
    cpu->mp_is_up = true;
    define_arm_cp_regs(cpu, cortexr5_cp_reginfo);
}
>>>>>>> 30e3c30d

static const ARMCPRegInfo cortexa8_cp_reginfo[] = {
    { .name = "L2LOCKDOWN", .cp = 15, .crn = 9, .crm = 0, .opc1 = 1, .opc2 = 0,
      .access = PL1_RW, .type = ARM_CP_CONST, .resetvalue = 0 },
    { .name = "L2AUXCR", .cp = 15, .crn = 9, .crm = 0, .opc1 = 1, .opc2 = 2,
      .access = PL1_RW, .type = ARM_CP_CONST, .resetvalue = 0 },
    REGINFO_SENTINEL
};

static void cortex_a8_initfn(Object *obj)
{
    ARMCPU *cpu = ARM_CPU(obj);

    cpu->dtb_compatible = "arm,cortex-a8";
    set_feature(&cpu->env, ARM_FEATURE_V7);
    set_feature(&cpu->env, ARM_FEATURE_VFP3);
    set_feature(&cpu->env, ARM_FEATURE_NEON);
    set_feature(&cpu->env, ARM_FEATURE_THUMB2EE);
    set_feature(&cpu->env, ARM_FEATURE_DUMMY_C15_REGS);
    set_feature(&cpu->env, ARM_FEATURE_EL3);
    cpu->midr = 0x410fc080;
    cpu->reset_fpsid = 0x410330c0;
    cpu->mvfr0 = 0x11110222;
    cpu->mvfr1 = 0x00011100;
    cpu->ctr = 0x82048004;
    cpu->reset_sctlr = 0x00c50078;
    cpu->id_pfr0 = 0x1031;
    cpu->id_pfr1 = 0x11;
    cpu->id_dfr0 = 0x400;
    cpu->id_afr0 = 0;
    cpu->id_mmfr0 = 0x31100003;
    cpu->id_mmfr1 = 0x20000000;
    cpu->id_mmfr2 = 0x01202000;
    cpu->id_mmfr3 = 0x11;
    cpu->id_isar0 = 0x00101111;
    cpu->id_isar1 = 0x12112111;
    cpu->id_isar2 = 0x21232031;
    cpu->id_isar3 = 0x11112131;
    cpu->id_isar4 = 0x00111142;
    cpu->dbgdidr = 0x15141000;
    cpu->clidr = (1 << 27) | (2 << 24) | 3;
    cpu->ccsidr[0] = 0xe007e01a; /* 16k L1 dcache. */
    cpu->ccsidr[1] = 0x2007e01a; /* 16k L1 icache. */
    cpu->ccsidr[2] = 0xf0000000; /* No L2 icache. */
    cpu->reset_auxcr = 2;
    define_arm_cp_regs(cpu, cortexa8_cp_reginfo);
}

static const ARMCPRegInfo cortexa9_cp_reginfo[] = {
    /* power_control should be set to maximum latency. Again,
     * default to 0 and set by private hook
     */
    { .name = "A9_PWRCTL", .cp = 15, .crn = 15, .crm = 0, .opc1 = 0, .opc2 = 0,
      .access = PL1_RW, .resetvalue = 0,
      .fieldoffset = offsetof(CPUARMState, cp15.c15_power_control) },
    { .name = "A9_DIAG", .cp = 15, .crn = 15, .crm = 0, .opc1 = 0, .opc2 = 1,
      .access = PL1_RW, .resetvalue = 0,
      .fieldoffset = offsetof(CPUARMState, cp15.c15_diagnostic) },
    { .name = "A9_PWRDIAG", .cp = 15, .crn = 15, .crm = 0, .opc1 = 0, .opc2 = 2,
      .access = PL1_RW, .resetvalue = 0,
      .fieldoffset = offsetof(CPUARMState, cp15.c15_power_diagnostic) },
    { .name = "NEONBUSY", .cp = 15, .crn = 15, .crm = 1, .opc1 = 0, .opc2 = 0,
      .access = PL1_RW, .resetvalue = 0, .type = ARM_CP_CONST },
    /* TLB lockdown control */
    { .name = "TLB_LOCKR", .cp = 15, .crn = 15, .crm = 4, .opc1 = 5, .opc2 = 2,
      .access = PL1_W, .resetvalue = 0, .type = ARM_CP_NOP },
    { .name = "TLB_LOCKW", .cp = 15, .crn = 15, .crm = 4, .opc1 = 5, .opc2 = 4,
      .access = PL1_W, .resetvalue = 0, .type = ARM_CP_NOP },
    { .name = "TLB_VA", .cp = 15, .crn = 15, .crm = 5, .opc1 = 5, .opc2 = 2,
      .access = PL1_RW, .resetvalue = 0, .type = ARM_CP_CONST },
    { .name = "TLB_PA", .cp = 15, .crn = 15, .crm = 6, .opc1 = 5, .opc2 = 2,
      .access = PL1_RW, .resetvalue = 0, .type = ARM_CP_CONST },
    { .name = "TLB_ATTR", .cp = 15, .crn = 15, .crm = 7, .opc1 = 5, .opc2 = 2,
      .access = PL1_RW, .resetvalue = 0, .type = ARM_CP_CONST },
    REGINFO_SENTINEL
};

static void cortex_a9_initfn(Object *obj)
{
    ARMCPU *cpu = ARM_CPU(obj);

    cpu->dtb_compatible = "arm,cortex-a9";
    set_feature(&cpu->env, ARM_FEATURE_V7);
    set_feature(&cpu->env, ARM_FEATURE_VFP3);
    set_feature(&cpu->env, ARM_FEATURE_VFP_FP16);
    set_feature(&cpu->env, ARM_FEATURE_NEON);
    set_feature(&cpu->env, ARM_FEATURE_THUMB2EE);
    set_feature(&cpu->env, ARM_FEATURE_EL3);
    /* Note that A9 supports the MP extensions even for
     * A9UP and single-core A9MP (which are both different
     * and valid configurations; we don't model A9UP).
     */
    set_feature(&cpu->env, ARM_FEATURE_V7MP);
    set_feature(&cpu->env, ARM_FEATURE_CBAR);
    cpu->midr = 0x410fc090;
    cpu->reset_fpsid = 0x41033090;
    cpu->mvfr0 = 0x11110222;
    cpu->mvfr1 = 0x01111111;
    cpu->ctr = 0x80038003;
    cpu->reset_sctlr = 0x00c50078;
    cpu->id_pfr0 = 0x1031;
    cpu->id_pfr1 = 0x11;
    cpu->id_dfr0 = 0x000;
    cpu->id_afr0 = 0;
    cpu->id_mmfr0 = 0x00100103;
    cpu->id_mmfr1 = 0x20000000;
    cpu->id_mmfr2 = 0x01230000;
    cpu->id_mmfr3 = 0x00002111;
    cpu->id_isar0 = 0x00101111;
    cpu->id_isar1 = 0x13112111;
    cpu->id_isar2 = 0x21232041;
    cpu->id_isar3 = 0x11112131;
    cpu->id_isar4 = 0x00111142;
    cpu->dbgdidr = 0x35141000;
    cpu->clidr = (1 << 27) | (1 << 24) | 3;
    cpu->ccsidr[0] = 0xe00fe019; /* 16k L1 dcache. */
    cpu->ccsidr[1] = 0x200fe019; /* 16k L1 icache. */
    define_arm_cp_regs(cpu, cortexa9_cp_reginfo);
}

#ifndef CONFIG_USER_ONLY
static uint64_t a15_l2ctlr_read(CPUARMState *env, const ARMCPRegInfo *ri)
{
    /* Linux wants the number of processors from here.
     * Might as well set the interrupt-controller bit too.
     */
    return ((smp_cpus - 1) << 24) | (1 << 23);
}
#endif

static const ARMCPRegInfo cortexa15_cp_reginfo[] = {
#ifndef CONFIG_USER_ONLY
    { .name = "L2CTLR", .cp = 15, .crn = 9, .crm = 0, .opc1 = 1, .opc2 = 2,
      .access = PL1_RW, .resetvalue = 0, .readfn = a15_l2ctlr_read,
      .writefn = arm_cp_write_ignore, },
#endif
    { .name = "L2ECTLR", .cp = 15, .crn = 9, .crm = 0, .opc1 = 1, .opc2 = 3,
      .access = PL1_RW, .type = ARM_CP_CONST, .resetvalue = 0 },
    REGINFO_SENTINEL
};

static void cortex_a15_initfn(Object *obj)
{
    ARMCPU *cpu = ARM_CPU(obj);

    cpu->dtb_compatible = "arm,cortex-a15";
    set_feature(&cpu->env, ARM_FEATURE_V7);
    set_feature(&cpu->env, ARM_FEATURE_VFP4);
    set_feature(&cpu->env, ARM_FEATURE_NEON);
    set_feature(&cpu->env, ARM_FEATURE_THUMB2EE);
    set_feature(&cpu->env, ARM_FEATURE_ARM_DIV);
    set_feature(&cpu->env, ARM_FEATURE_GENERIC_TIMER);
    set_feature(&cpu->env, ARM_FEATURE_DUMMY_C15_REGS);
    set_feature(&cpu->env, ARM_FEATURE_CBAR_RO);
    set_feature(&cpu->env, ARM_FEATURE_LPAE);
    set_feature(&cpu->env, ARM_FEATURE_EL3);
    cpu->kvm_target = QEMU_KVM_ARM_TARGET_CORTEX_A15;
    cpu->midr = 0x412fc0f1;
    cpu->reset_fpsid = 0x410430f0;
    cpu->mvfr0 = 0x10110222;
    cpu->mvfr1 = 0x11111111;
    cpu->ctr = 0x8444c004;
    cpu->reset_sctlr = 0x00c50078;
    cpu->id_pfr0 = 0x00001131;
    cpu->id_pfr1 = 0x00011011;
    cpu->id_dfr0 = 0x02010555;
    cpu->id_afr0 = 0x00000000;
    cpu->id_mmfr0 = 0x10201105;
    cpu->id_mmfr1 = 0x20000000;
    cpu->id_mmfr2 = 0x01240000;
    cpu->id_mmfr3 = 0x02102211;
    cpu->id_isar0 = 0x02101110;
    cpu->id_isar1 = 0x13112111;
    cpu->id_isar2 = 0x21232041;
    cpu->id_isar3 = 0x11112131;
    cpu->id_isar4 = 0x10011142;
    cpu->dbgdidr = 0x3515f021;
    cpu->clidr = 0x0a200023;
    cpu->ccsidr[0] = 0x701fe00a; /* 32K L1 dcache */
    cpu->ccsidr[1] = 0x201fe00a; /* 32K L1 icache */
    cpu->ccsidr[2] = 0x711fe07a; /* 4096K L2 unified cache */
    define_arm_cp_regs(cpu, cortexa15_cp_reginfo);
}

static void ti925t_initfn(Object *obj)
{
    ARMCPU *cpu = ARM_CPU(obj);
    set_feature(&cpu->env, ARM_FEATURE_V4T);
    set_feature(&cpu->env, ARM_FEATURE_OMAPCP);
    cpu->midr = ARM_CPUID_TI925T;
    cpu->ctr = 0x5109149;
    cpu->reset_sctlr = 0x00000070;
}

static void sa1100_initfn(Object *obj)
{
    ARMCPU *cpu = ARM_CPU(obj);

    cpu->dtb_compatible = "intel,sa1100";
    set_feature(&cpu->env, ARM_FEATURE_STRONGARM);
    set_feature(&cpu->env, ARM_FEATURE_DUMMY_C15_REGS);
    cpu->midr = 0x4401A11B;
    cpu->reset_sctlr = 0x00000070;
}

static void sa1110_initfn(Object *obj)
{
    ARMCPU *cpu = ARM_CPU(obj);
    set_feature(&cpu->env, ARM_FEATURE_STRONGARM);
    set_feature(&cpu->env, ARM_FEATURE_DUMMY_C15_REGS);
    cpu->midr = 0x6901B119;
    cpu->reset_sctlr = 0x00000070;
}

static void pxa250_initfn(Object *obj)
{
    ARMCPU *cpu = ARM_CPU(obj);

    cpu->dtb_compatible = "marvell,xscale";
    set_feature(&cpu->env, ARM_FEATURE_V5);
    set_feature(&cpu->env, ARM_FEATURE_XSCALE);
    cpu->midr = 0x69052100;
    cpu->ctr = 0xd172172;
    cpu->reset_sctlr = 0x00000078;
}

static void pxa255_initfn(Object *obj)
{
    ARMCPU *cpu = ARM_CPU(obj);

    cpu->dtb_compatible = "marvell,xscale";
    set_feature(&cpu->env, ARM_FEATURE_V5);
    set_feature(&cpu->env, ARM_FEATURE_XSCALE);
    cpu->midr = 0x69052d00;
    cpu->ctr = 0xd172172;
    cpu->reset_sctlr = 0x00000078;
}

static void pxa260_initfn(Object *obj)
{
    ARMCPU *cpu = ARM_CPU(obj);

    cpu->dtb_compatible = "marvell,xscale";
    set_feature(&cpu->env, ARM_FEATURE_V5);
    set_feature(&cpu->env, ARM_FEATURE_XSCALE);
    cpu->midr = 0x69052903;
    cpu->ctr = 0xd172172;
    cpu->reset_sctlr = 0x00000078;
}

static void pxa261_initfn(Object *obj)
{
    ARMCPU *cpu = ARM_CPU(obj);

    cpu->dtb_compatible = "marvell,xscale";
    set_feature(&cpu->env, ARM_FEATURE_V5);
    set_feature(&cpu->env, ARM_FEATURE_XSCALE);
    cpu->midr = 0x69052d05;
    cpu->ctr = 0xd172172;
    cpu->reset_sctlr = 0x00000078;
}

static void pxa262_initfn(Object *obj)
{
    ARMCPU *cpu = ARM_CPU(obj);

    cpu->dtb_compatible = "marvell,xscale";
    set_feature(&cpu->env, ARM_FEATURE_V5);
    set_feature(&cpu->env, ARM_FEATURE_XSCALE);
    cpu->midr = 0x69052d06;
    cpu->ctr = 0xd172172;
    cpu->reset_sctlr = 0x00000078;
}

static void pxa270a0_initfn(Object *obj)
{
    ARMCPU *cpu = ARM_CPU(obj);

    cpu->dtb_compatible = "marvell,xscale";
    set_feature(&cpu->env, ARM_FEATURE_V5);
    set_feature(&cpu->env, ARM_FEATURE_XSCALE);
    set_feature(&cpu->env, ARM_FEATURE_IWMMXT);
    cpu->midr = 0x69054110;
    cpu->ctr = 0xd172172;
    cpu->reset_sctlr = 0x00000078;
}

static void pxa270a1_initfn(Object *obj)
{
    ARMCPU *cpu = ARM_CPU(obj);

    cpu->dtb_compatible = "marvell,xscale";
    set_feature(&cpu->env, ARM_FEATURE_V5);
    set_feature(&cpu->env, ARM_FEATURE_XSCALE);
    set_feature(&cpu->env, ARM_FEATURE_IWMMXT);
    cpu->midr = 0x69054111;
    cpu->ctr = 0xd172172;
    cpu->reset_sctlr = 0x00000078;
}

static void pxa270b0_initfn(Object *obj)
{
    ARMCPU *cpu = ARM_CPU(obj);

    cpu->dtb_compatible = "marvell,xscale";
    set_feature(&cpu->env, ARM_FEATURE_V5);
    set_feature(&cpu->env, ARM_FEATURE_XSCALE);
    set_feature(&cpu->env, ARM_FEATURE_IWMMXT);
    cpu->midr = 0x69054112;
    cpu->ctr = 0xd172172;
    cpu->reset_sctlr = 0x00000078;
}

static void pxa270b1_initfn(Object *obj)
{
    ARMCPU *cpu = ARM_CPU(obj);

    cpu->dtb_compatible = "marvell,xscale";
    set_feature(&cpu->env, ARM_FEATURE_V5);
    set_feature(&cpu->env, ARM_FEATURE_XSCALE);
    set_feature(&cpu->env, ARM_FEATURE_IWMMXT);
    cpu->midr = 0x69054113;
    cpu->ctr = 0xd172172;
    cpu->reset_sctlr = 0x00000078;
}

static void pxa270c0_initfn(Object *obj)
{
    ARMCPU *cpu = ARM_CPU(obj);

    cpu->dtb_compatible = "marvell,xscale";
    set_feature(&cpu->env, ARM_FEATURE_V5);
    set_feature(&cpu->env, ARM_FEATURE_XSCALE);
    set_feature(&cpu->env, ARM_FEATURE_IWMMXT);
    cpu->midr = 0x69054114;
    cpu->ctr = 0xd172172;
    cpu->reset_sctlr = 0x00000078;
}

static void pxa270c5_initfn(Object *obj)
{
    ARMCPU *cpu = ARM_CPU(obj);

    cpu->dtb_compatible = "marvell,xscale";
    set_feature(&cpu->env, ARM_FEATURE_V5);
    set_feature(&cpu->env, ARM_FEATURE_XSCALE);
    set_feature(&cpu->env, ARM_FEATURE_IWMMXT);
    cpu->midr = 0x69054117;
    cpu->ctr = 0xd172172;
    cpu->reset_sctlr = 0x00000078;
}

#ifdef CONFIG_USER_ONLY
static void arm_any_initfn(Object *obj)
{
    ARMCPU *cpu = ARM_CPU(obj);
    set_feature(&cpu->env, ARM_FEATURE_V8);
    set_feature(&cpu->env, ARM_FEATURE_VFP4);
    set_feature(&cpu->env, ARM_FEATURE_NEON);
    set_feature(&cpu->env, ARM_FEATURE_THUMB2EE);
    set_feature(&cpu->env, ARM_FEATURE_V8_AES);
    set_feature(&cpu->env, ARM_FEATURE_V8_SHA1);
    set_feature(&cpu->env, ARM_FEATURE_V8_SHA256);
    set_feature(&cpu->env, ARM_FEATURE_V8_PMULL);
    set_feature(&cpu->env, ARM_FEATURE_CRC);
    cpu->midr = 0xffffffff;
}
#endif

#endif /* !defined(CONFIG_USER_ONLY) || !defined(TARGET_AARCH64) */

typedef struct ARMCPUInfo {
    const char *name;
    void (*initfn)(Object *obj);
    void (*class_init)(ObjectClass *oc, void *data);
} ARMCPUInfo;

static const ARMCPUInfo arm_cpus[] = {
#if !defined(CONFIG_USER_ONLY) || !defined(TARGET_AARCH64)
    { .name = "arm926",      .initfn = arm926_initfn },
    { .name = "arm946",      .initfn = arm946_initfn },
    { .name = "arm1026",     .initfn = arm1026_initfn },
    /* What QEMU calls "arm1136-r2" is actually the 1136 r0p2, i.e. an
     * older core than plain "arm1136". In particular this does not
     * have the v6K features.
     */
    { .name = "arm1136-r2",  .initfn = arm1136_r2_initfn },
    { .name = "arm1136",     .initfn = arm1136_initfn },
    { .name = "arm1176",     .initfn = arm1176_initfn },
    { .name = "arm11mpcore", .initfn = arm11mpcore_initfn },

#if defined(CONFIG_GNU_ARM_ECLIPSE)
    /* Cortex-M cores. Currently only M3 is tested and fully functional.  */
    { .name = "cortex-m0",   .initfn = cortex_m0_initfn,
                             .class_init = arm_v6m_class_init },
    { .name = "cortex-m0p",  .initfn = cortex_m0p_initfn,
                             .class_init = arm_v6m_class_init },
    { .name = "cortex-m1",   .initfn = cortex_m1_initfn,
                             .class_init = arm_v6m_class_init },
    { .name = "cortex-m3",   .initfn = cortex_m3_initfn,
                             .class_init = arm_v7m_class_init },
    { .name = "cortex-m4",   .initfn = cortex_m4_initfn,
                             .class_init = arm_v7m_class_init },
    { .name = "cortex-m7",   .initfn = cortex_m7_initfn,
                             .class_init = arm_v7m_class_init },
#else /* !defined(CONFIG_GNU_ARM_ECLIPSE) */
    { .name = "cortex-m3",   .initfn = cortex_m3_initfn,
                             .class_init = arm_v7m_class_init },
<<<<<<< HEAD
#endif /* defined(CONFIG_GNU_ARM_ECLIPSE) */

=======
    { .name = "cortex-m4",   .initfn = cortex_m4_initfn,
                             .class_init = arm_v7m_class_init },
    { .name = "cortex-r5",   .initfn = cortex_r5_initfn },
>>>>>>> 30e3c30d
    { .name = "cortex-a8",   .initfn = cortex_a8_initfn },
    { .name = "cortex-a9",   .initfn = cortex_a9_initfn },
    { .name = "cortex-a15",  .initfn = cortex_a15_initfn },
    { .name = "ti925t",      .initfn = ti925t_initfn },
    { .name = "sa1100",      .initfn = sa1100_initfn },
    { .name = "sa1110",      .initfn = sa1110_initfn },
    { .name = "pxa250",      .initfn = pxa250_initfn },
    { .name = "pxa255",      .initfn = pxa255_initfn },
    { .name = "pxa260",      .initfn = pxa260_initfn },
    { .name = "pxa261",      .initfn = pxa261_initfn },
    { .name = "pxa262",      .initfn = pxa262_initfn },
    /* "pxa270" is an alias for "pxa270-a0" */
    { .name = "pxa270",      .initfn = pxa270a0_initfn },
    { .name = "pxa270-a0",   .initfn = pxa270a0_initfn },
    { .name = "pxa270-a1",   .initfn = pxa270a1_initfn },
    { .name = "pxa270-b0",   .initfn = pxa270b0_initfn },
    { .name = "pxa270-b1",   .initfn = pxa270b1_initfn },
    { .name = "pxa270-c0",   .initfn = pxa270c0_initfn },
    { .name = "pxa270-c5",   .initfn = pxa270c5_initfn },
#ifdef CONFIG_USER_ONLY
    { .name = "any",         .initfn = arm_any_initfn },
#endif
#endif
    { .name = NULL }
};

static Property arm_cpu_properties[] = {
    DEFINE_PROP_BOOL("start-powered-off", ARMCPU, start_powered_off, false),
    DEFINE_PROP_UINT32("psci-conduit", ARMCPU, psci_conduit, 0),
    DEFINE_PROP_UINT32("midr", ARMCPU, midr, 0),
    DEFINE_PROP_END_OF_LIST()
};

#ifdef CONFIG_USER_ONLY
static int arm_cpu_handle_mmu_fault(CPUState *cs, vaddr address, int rw,
                                    int mmu_idx)
{
    ARMCPU *cpu = ARM_CPU(cs);
    CPUARMState *env = &cpu->env;

    env->exception.vaddress = address;
    if (rw == 2) {
        cs->exception_index = EXCP_PREFETCH_ABORT;
    } else {
        cs->exception_index = EXCP_DATA_ABORT;
    }
    return 1;
}
#endif

static void arm_cpu_class_init(ObjectClass *oc, void *data)
{
    ARMCPUClass *acc = ARM_CPU_CLASS(oc);
    CPUClass *cc = CPU_CLASS(acc);
    DeviceClass *dc = DEVICE_CLASS(oc);

    acc->parent_realize = dc->realize;
    dc->realize = arm_cpu_realizefn;
    dc->props = arm_cpu_properties;

    acc->parent_reset = cc->reset;
    cc->reset = arm_cpu_reset;

    cc->class_by_name = arm_cpu_class_by_name;
    cc->has_work = arm_cpu_has_work;
    cc->cpu_exec_interrupt = arm_cpu_exec_interrupt;
    cc->dump_state = arm_cpu_dump_state;
    cc->set_pc = arm_cpu_set_pc;
    cc->gdb_read_register = arm_cpu_gdb_read_register;
    cc->gdb_write_register = arm_cpu_gdb_write_register;
#ifdef CONFIG_USER_ONLY
    cc->handle_mmu_fault = arm_cpu_handle_mmu_fault;
#else
    cc->do_interrupt = arm_cpu_do_interrupt;
    cc->get_phys_page_debug = arm_cpu_get_phys_page_debug;
    cc->vmsd = &vmstate_arm_cpu;
    cc->virtio_is_big_endian = arm_cpu_is_big_endian;
#endif
    cc->gdb_num_core_regs = 26;
    cc->gdb_core_xml_file = "arm-core.xml";
    cc->gdb_stop_before_watchpoint = true;
    cc->debug_excp_handler = arm_debug_excp_handler;
}

static void cpu_register(const ARMCPUInfo *info)
{
    TypeInfo type_info = {
        .parent = TYPE_ARM_CPU,
        .instance_size = sizeof(ARMCPU),
        .instance_init = info->initfn,
        .class_size = sizeof(ARMCPUClass),
        .class_init = info->class_init,
    };

    type_info.name = g_strdup_printf("%s-" TYPE_ARM_CPU, info->name);
    type_register(&type_info);
    g_free((void *)type_info.name);
}

static const TypeInfo arm_cpu_type_info = {
    .name = TYPE_ARM_CPU,
    .parent = TYPE_CPU,
    .instance_size = sizeof(ARMCPU),
    .instance_init = arm_cpu_initfn,
    .instance_post_init = arm_cpu_post_init,
    .instance_finalize = arm_cpu_finalizefn,
    .abstract = true,
    .class_size = sizeof(ARMCPUClass),
    .class_init = arm_cpu_class_init,
};

static void arm_cpu_register_types(void)
{
    const ARMCPUInfo *info = arm_cpus;

    type_register_static(&arm_cpu_type_info);

    while (info->name) {
        cpu_register(info);
        info++;
    }
}

type_init(arm_cpu_register_types)<|MERGE_RESOLUTION|>--- conflicted
+++ resolved
@@ -854,15 +854,6 @@
     cc->cpu_exec_interrupt = arm_v6m_cpu_exec_interrupt;
 }
 
-static void arm_v7m_class_init(ObjectClass *oc, void *data)
-{
-    CPUClass *cc = CPU_CLASS(oc);
-#ifndef CONFIG_USER_ONLY
-    cc->do_interrupt = arm_v7m_cpu_do_interrupt;
-#endif
-    cc->cpu_exec_interrupt = arm_v7m_cpu_exec_interrupt;
-}
-
 /* cortex-m profiles */
 static void cortex_m0_initfn(Object *obj)
 {
@@ -891,39 +882,18 @@
     cpu->midr = 0x411CC210; /* M1, r1p0 */
 }
 
-static void cortex_m3_initfn(Object *obj)
+static void cortex_m7_initfn(Object *obj)
 {
     ARMCPU *cpu = ARM_CPU(obj);
     set_feature(&cpu->env, ARM_FEATURE_V7);
     set_feature(&cpu->env, ARM_FEATURE_M);
-    cpu->midr = 0x410FC231; /* M3, r0p1 */
-}
-
-static void cortex_m4_initfn(Object *obj)
-{
-    ARMCPU *cpu = ARM_CPU(obj);
-    set_feature(&cpu->env, ARM_FEATURE_V7);
-    set_feature(&cpu->env, ARM_FEATURE_M);
-    /* Currently no SIMD, no FPv4-SP-D16 yet */
-    /* TODO: add more features, as they are implemented */
-    /* set_feature(&cpu->env, ARM_FEATURE_SIMD); */
-    /* set_feature(&cpu->env, ARM_FEATURE_VFP4_SP_D16); */
-    cpu->midr = 0x410FC241; /* M4, r0p1 */
-}
-
-static void cortex_m7_initfn(Object *obj)
-{
-    ARMCPU *cpu = ARM_CPU(obj);
-    set_feature(&cpu->env, ARM_FEATURE_V7);
-    set_feature(&cpu->env, ARM_FEATURE_M);
+    set_feature(&cpu->env, ARM_FEATURE_THUMB_DSP);
     /* Currently no SIMD, no FPv5-SP-D16 yet */
     /* TODO: add more features, as they are implemented */
-    /* set_feature(&cpu->env, ARM_FEATURE_SIMD); */
-    /* set_feature(&cpu->env, ARM_FEATURE_VFP5_SP_D16); */
     cpu->midr = 0x410FC270; /* M7, r0p0, TODO: check, when manual available */
 }
 
-#else /* !defined(CONFIG_GNU_ARM_ECLIPSE) */
+#endif /* defined(CONFIG_GNU_ARM_ECLIPSE) */
 
 static void cortex_m3_initfn(Object *obj)
 {
@@ -942,6 +912,7 @@
     set_feature(&cpu->env, ARM_FEATURE_THUMB_DSP);
     cpu->midr = 0x410fc240; /* r0p0 */
 }
+
 static void arm_v7m_class_init(ObjectClass *oc, void *data)
 {
     CPUClass *cc = CPU_CLASS(oc);
@@ -953,9 +924,6 @@
     cc->cpu_exec_interrupt = arm_v7m_cpu_exec_interrupt;
 }
 
-<<<<<<< HEAD
-#endif /* defined(CONFIG_GNU_ARM_ECLIPSE) */
-=======
 static const ARMCPRegInfo cortexr5_cp_reginfo[] = {
     /* Dummy the TCM region regs for the moment */
     { .name = "ATCM", .cp = 15, .opc1 = 0, .crn = 9, .crm = 1, .opc2 = 0,
@@ -992,7 +960,6 @@
     cpu->mp_is_up = true;
     define_arm_cp_regs(cpu, cortexr5_cp_reginfo);
 }
->>>>>>> 30e3c30d
 
 static const ARMCPRegInfo cortexa8_cp_reginfo[] = {
     { .name = "L2LOCKDOWN", .cp = 15, .crn = 9, .crm = 0, .opc1 = 1, .opc2 = 0,
@@ -1385,30 +1352,22 @@
     { .name = "arm11mpcore", .initfn = arm11mpcore_initfn },
 
 #if defined(CONFIG_GNU_ARM_ECLIPSE)
-    /* Cortex-M cores. Currently only M3 is tested and fully functional.  */
+    /* Cortex-M cores - experimental support.  */
     { .name = "cortex-m0",   .initfn = cortex_m0_initfn,
                              .class_init = arm_v6m_class_init },
     { .name = "cortex-m0p",  .initfn = cortex_m0p_initfn,
                              .class_init = arm_v6m_class_init },
     { .name = "cortex-m1",   .initfn = cortex_m1_initfn,
                              .class_init = arm_v6m_class_init },
+    { .name = "cortex-m7",   .initfn = cortex_m7_initfn,
+                             .class_init = arm_v7m_class_init },
+#endif /* defined(CONFIG_GNU_ARM_ECLIPSE) */
+
     { .name = "cortex-m3",   .initfn = cortex_m3_initfn,
                              .class_init = arm_v7m_class_init },
     { .name = "cortex-m4",   .initfn = cortex_m4_initfn,
                              .class_init = arm_v7m_class_init },
-    { .name = "cortex-m7",   .initfn = cortex_m7_initfn,
-                             .class_init = arm_v7m_class_init },
-#else /* !defined(CONFIG_GNU_ARM_ECLIPSE) */
-    { .name = "cortex-m3",   .initfn = cortex_m3_initfn,
-                             .class_init = arm_v7m_class_init },
-<<<<<<< HEAD
-#endif /* defined(CONFIG_GNU_ARM_ECLIPSE) */
-
-=======
-    { .name = "cortex-m4",   .initfn = cortex_m4_initfn,
-                             .class_init = arm_v7m_class_init },
     { .name = "cortex-r5",   .initfn = cortex_r5_initfn },
->>>>>>> 30e3c30d
     { .name = "cortex-a8",   .initfn = cortex_a8_initfn },
     { .name = "cortex-a9",   .initfn = cortex_a9_initfn },
     { .name = "cortex-a15",  .initfn = cortex_a15_initfn },
