--- conflicted
+++ resolved
@@ -195,11 +195,8 @@
 
 int kvm_arm_vgic_probe(void);
 
-<<<<<<< HEAD
-=======
 int kvm_arm_pmu_create(CPUState *cs, int irq);
 
->>>>>>> 7124ccf8
 #else
 
 static inline int kvm_arm_vgic_probe(void)
@@ -207,14 +204,11 @@
     return 0;
 }
 
-<<<<<<< HEAD
-=======
 static inline int kvm_arm_pmu_create(CPUState *cs, int irq)
 {
     return 0;
 }
 
->>>>>>> 7124ccf8
 #endif
 
 static inline const char *gic_class_name(void)
@@ -230,9 +224,6 @@
  *
  * Returns: class name to use
  */
-<<<<<<< HEAD
-const char *gicv3_class_name(void);
-=======
 static inline const char *gicv3_class_name(void)
 {
     if (kvm_irqchip_in_kernel()) {
@@ -247,7 +238,6 @@
         return "arm-gicv3";
     }
 }
->>>>>>> 7124ccf8
 
 /**
  * kvm_arm_handle_debug:
@@ -279,8 +269,6 @@
 
 void kvm_arm_copy_hw_debug_data(struct kvm_guest_debug_arch *ptr);
 
-<<<<<<< HEAD
-=======
 /**
  * its_class_name
  *
@@ -300,5 +288,4 @@
     }
 }
 
->>>>>>> 7124ccf8
 #endif