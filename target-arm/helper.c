--- conflicted
+++ resolved
@@ -4520,19 +4520,13 @@
        pointer.  */
 }
 
-<<<<<<< HEAD
-=======
 #if defined(CONFIG_GNU_ARM_ECLIPSE)
->>>>>>> 3ce3480b
 void arm_v6m_cpu_do_interrupt(CPUState *cs)
 {
     /* TODO: Rewrite for v6m */
     return arm_v7m_cpu_do_interrupt(cs);
 }
-<<<<<<< HEAD
-=======
 #endif /* defined(CONFIG_GNU_ARM_ECLIPSE) */
->>>>>>> 3ce3480b
 
 void arm_v7m_cpu_do_interrupt(CPUState *cs)
 {
