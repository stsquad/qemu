--- conflicted
+++ resolved
@@ -5976,7 +5976,21 @@
        pointer.  */
 }
 
-<<<<<<< HEAD
+static void arm_log_exception(int idx)
+{
+    if (qemu_loglevel_mask(CPU_LOG_INT)) {
+        const char *exc = NULL;
+
+        if (idx >= 0 && idx < ARRAY_SIZE(excnames)) {
+            exc = excnames[idx];
+        }
+        if (!exc) {
+            exc = "unknown";
+        }
+        qemu_log_mask(CPU_LOG_INT, "Taking exception %d [%s]\n", idx, exc);
+    }
+}
+
 #if defined(CONFIG_GNU_ARM_ECLIPSE)
 void arm_v6m_cpu_do_interrupt(CPUState *cs)
 {
@@ -5984,22 +5998,6 @@
     return arm_v7m_cpu_do_interrupt(cs);
 }
 #endif /* defined(CONFIG_GNU_ARM_ECLIPSE) */
-=======
-static void arm_log_exception(int idx)
-{
-    if (qemu_loglevel_mask(CPU_LOG_INT)) {
-        const char *exc = NULL;
-
-        if (idx >= 0 && idx < ARRAY_SIZE(excnames)) {
-            exc = excnames[idx];
-        }
-        if (!exc) {
-            exc = "unknown";
-        }
-        qemu_log_mask(CPU_LOG_INT, "Taking exception %d [%s]\n", idx, exc);
-    }
-}
->>>>>>> 1dc33ed9
 
 void arm_v7m_cpu_do_interrupt(CPUState *cs)
 {
