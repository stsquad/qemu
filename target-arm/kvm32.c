/*
 * ARM implementation of KVM hooks, 32 bit specific code.
 *
 * Copyright Christoffer Dall 2009-2010
 *
 * This work is licensed under the terms of the GNU GPL, version 2 or later.
 * See the COPYING file in the top-level directory.
 *
 */

#include "qemu/osdep.h"
#include <sys/ioctl.h>

#include <linux/kvm.h>

#include "qemu-common.h"
#include "cpu.h"
#include "qemu/timer.h"
#include "sysemu/sysemu.h"
#include "sysemu/kvm.h"
#include "kvm_arm.h"
#include "internals.h"
#include "hw/arm/arm.h"
#include "qemu/log.h"

static inline void set_feature(uint64_t *features, int feature)
{
    *features |= 1ULL << feature;
}

bool kvm_arm_get_host_cpu_features(ARMHostCPUClass *ahcc)
{
    /* Identify the feature bits corresponding to the host CPU, and
     * fill out the ARMHostCPUClass fields accordingly. To do this
     * we have to create a scratch VM, create a single CPU inside it,
     * and then query that CPU for the relevant ID registers.
     */
    int i, ret, fdarray[3];
    uint32_t midr, id_pfr0, id_isar0, mvfr1;
    uint64_t features = 0;
    /* Old kernels may not know about the PREFERRED_TARGET ioctl: however
     * we know these will only support creating one kind of guest CPU,
     * which is its preferred CPU type.
     */
    static const uint32_t cpus_to_try[] = {
        QEMU_KVM_ARM_TARGET_CORTEX_A15,
        QEMU_KVM_ARM_TARGET_NONE
    };
    struct kvm_vcpu_init init;
    struct kvm_one_reg idregs[] = {
        {
            .id = KVM_REG_ARM | KVM_REG_SIZE_U32
            | ENCODE_CP_REG(15, 0, 0, 0, 0, 0, 0),
            .addr = (uintptr_t)&midr,
        },
        {
            .id = KVM_REG_ARM | KVM_REG_SIZE_U32
            | ENCODE_CP_REG(15, 0, 0, 0, 1, 0, 0),
            .addr = (uintptr_t)&id_pfr0,
        },
        {
            .id = KVM_REG_ARM | KVM_REG_SIZE_U32
            | ENCODE_CP_REG(15, 0, 0, 0, 2, 0, 0),
            .addr = (uintptr_t)&id_isar0,
        },
        {
            .id = KVM_REG_ARM | KVM_REG_SIZE_U32
            | KVM_REG_ARM_VFP | KVM_REG_ARM_VFP_MVFR1,
            .addr = (uintptr_t)&mvfr1,
        },
    };

    if (!kvm_arm_create_scratch_host_vcpu(cpus_to_try, fdarray, &init)) {
        return false;
    }

    ahcc->target = init.target;

    /* This is not strictly blessed by the device tree binding docs yet,
     * but in practice the kernel does not care about this string so
     * there is no point maintaining an KVM_ARM_TARGET_* -> string table.
     */
    ahcc->dtb_compatible = "arm,arm-v7";

    for (i = 0; i < ARRAY_SIZE(idregs); i++) {
        ret = ioctl(fdarray[2], KVM_GET_ONE_REG, &idregs[i]);
        if (ret) {
            break;
        }
    }

    kvm_arm_destroy_scratch_host_vcpu(fdarray);

    if (ret) {
        return false;
    }

    /* Now we've retrieved all the register information we can
     * set the feature bits based on the ID register fields.
     * We can assume any KVM supporting CPU is at least a v7
     * with VFPv3, LPAE and the generic timers; this in turn implies
     * most of the other feature bits, but a few must be tested.
     */
    set_feature(&features, ARM_FEATURE_V7);
    set_feature(&features, ARM_FEATURE_VFP3);
    set_feature(&features, ARM_FEATURE_LPAE);
    set_feature(&features, ARM_FEATURE_GENERIC_TIMER);

    switch (extract32(id_isar0, 24, 4)) {
    case 1:
        set_feature(&features, ARM_FEATURE_THUMB_DIV);
        break;
    case 2:
        set_feature(&features, ARM_FEATURE_ARM_DIV);
        set_feature(&features, ARM_FEATURE_THUMB_DIV);
        break;
    default:
        break;
    }

    if (extract32(id_pfr0, 12, 4) == 1) {
        set_feature(&features, ARM_FEATURE_THUMB2EE);
    }
    if (extract32(mvfr1, 20, 4) == 1) {
        set_feature(&features, ARM_FEATURE_VFP_FP16);
    }
    if (extract32(mvfr1, 12, 4) == 1) {
        set_feature(&features, ARM_FEATURE_NEON);
    }
    if (extract32(mvfr1, 28, 4) == 1) {
        /* FMAC support implies VFPv4 */
        set_feature(&features, ARM_FEATURE_VFP4);
    }

    ahcc->features = features;

    return true;
}

bool kvm_arm_reg_syncs_via_cpreg_list(uint64_t regidx)
{
    /* Return true if the regidx is a register we should synchronize
     * via the cpreg_tuples array (ie is not a core reg we sync by
     * hand in kvm_arch_get/put_registers())
     */
    switch (regidx & KVM_REG_ARM_COPROC_MASK) {
    case KVM_REG_ARM_CORE:
    case KVM_REG_ARM_VFP:
        return false;
    default:
        return true;
    }
}

typedef struct CPRegStateLevel {
    uint64_t regidx;
    int level;
} CPRegStateLevel;

/* All coprocessor registers not listed in the following table are assumed to
 * be of the level KVM_PUT_RUNTIME_STATE. If a register should be written less
 * often, you must add it to this table with a state of either
 * KVM_PUT_RESET_STATE or KVM_PUT_FULL_STATE.
 */
static const CPRegStateLevel non_runtime_cpregs[] = {
    { KVM_REG_ARM_TIMER_CNT, KVM_PUT_FULL_STATE },
};

int kvm_arm_cpreg_level(uint64_t regidx)
{
    int i;

    for (i = 0; i < ARRAY_SIZE(non_runtime_cpregs); i++) {
        const CPRegStateLevel *l = &non_runtime_cpregs[i];
        if (l->regidx == regidx) {
            return l->level;
        }
    }

    return KVM_PUT_RUNTIME_STATE;
}

#define ARM_CPU_ID_MPIDR       0, 0, 0, 5

int kvm_arch_init_vcpu(CPUState *cs)
{
    int ret;
    uint64_t v;
    uint32_t mpidr;
    struct kvm_one_reg r;
    ARMCPU *cpu = ARM_CPU(cs);

    if (cpu->kvm_target == QEMU_KVM_ARM_TARGET_NONE) {
        fprintf(stderr, "KVM is not supported for this guest CPU type\n");
        return -EINVAL;
    }

    /* Determine init features for this CPU */
    memset(cpu->kvm_init_features, 0, sizeof(cpu->kvm_init_features));
    if (cpu->start_powered_off) {
        cpu->kvm_init_features[0] |= 1 << KVM_ARM_VCPU_POWER_OFF;
    }
    if (kvm_check_extension(cs->kvm_state, KVM_CAP_ARM_PSCI_0_2)) {
        cpu->psci_version = 2;
        cpu->kvm_init_features[0] |= 1 << KVM_ARM_VCPU_PSCI_0_2;
    }

    /* Do KVM_ARM_VCPU_INIT ioctl */
    ret = kvm_arm_vcpu_init(cs);
    if (ret) {
        return ret;
    }

    /* Query the kernel to make sure it supports 32 VFP
     * registers: QEMU's "cortex-a15" CPU is always a
     * VFP-D32 core. The simplest way to do this is just
     * to attempt to read register d31.
     */
    r.id = KVM_REG_ARM | KVM_REG_SIZE_U64 | KVM_REG_ARM_VFP | 31;
    r.addr = (uintptr_t)(&v);
    ret = kvm_vcpu_ioctl(cs, KVM_GET_ONE_REG, &r);
    if (ret == -ENOENT) {
        return -EINVAL;
    }

    /*
     * When KVM is in use, PSCI is emulated in-kernel and not by qemu.
     * Currently KVM has its own idea about MPIDR assignment, so we
     * override our defaults with what we get from KVM.
     */
    ret = kvm_get_one_reg(cs, ARM_CP15_REG32(ARM_CPU_ID_MPIDR), &mpidr);
    if (ret) {
        return ret;
    }
    cpu->mp_affinity = mpidr & ARM32_AFFINITY_MASK;

    return kvm_arm_init_cpreg_list(cpu);
}

typedef struct Reg {
    uint64_t id;
    int offset;
} Reg;

#define COREREG(KERNELNAME, QEMUFIELD)                       \
    {                                                        \
        KVM_REG_ARM | KVM_REG_SIZE_U32 |                     \
        KVM_REG_ARM_CORE | KVM_REG_ARM_CORE_REG(KERNELNAME), \
        offsetof(CPUARMState, QEMUFIELD)                     \
    }

#define VFPSYSREG(R)                                       \
    {                                                      \
        KVM_REG_ARM | KVM_REG_SIZE_U32 | KVM_REG_ARM_VFP | \
        KVM_REG_ARM_VFP_##R,                               \
        offsetof(CPUARMState, vfp.xregs[ARM_VFP_##R])      \
    }

/* Like COREREG, but handle fields which are in a uint64_t in CPUARMState. */
#define COREREG64(KERNELNAME, QEMUFIELD)                     \
    {                                                        \
        KVM_REG_ARM | KVM_REG_SIZE_U32 |                     \
        KVM_REG_ARM_CORE | KVM_REG_ARM_CORE_REG(KERNELNAME), \
        offsetoflow32(CPUARMState, QEMUFIELD)                \
    }

static const Reg regs[] = {
    /* R0_usr .. R14_usr */
    COREREG(usr_regs.uregs[0], regs[0]),
    COREREG(usr_regs.uregs[1], regs[1]),
    COREREG(usr_regs.uregs[2], regs[2]),
    COREREG(usr_regs.uregs[3], regs[3]),
    COREREG(usr_regs.uregs[4], regs[4]),
    COREREG(usr_regs.uregs[5], regs[5]),
    COREREG(usr_regs.uregs[6], regs[6]),
    COREREG(usr_regs.uregs[7], regs[7]),
    COREREG(usr_regs.uregs[8], usr_regs[0]),
    COREREG(usr_regs.uregs[9], usr_regs[1]),
    COREREG(usr_regs.uregs[10], usr_regs[2]),
    COREREG(usr_regs.uregs[11], usr_regs[3]),
    COREREG(usr_regs.uregs[12], usr_regs[4]),
    COREREG(usr_regs.uregs[13], banked_r13[BANK_USRSYS]),
    COREREG(usr_regs.uregs[14], banked_r14[BANK_USRSYS]),
    /* R13, R14, SPSR for SVC, ABT, UND, IRQ banks */
    COREREG(svc_regs[0], banked_r13[BANK_SVC]),
    COREREG(svc_regs[1], banked_r14[BANK_SVC]),
    COREREG64(svc_regs[2], banked_spsr[BANK_SVC]),
    COREREG(abt_regs[0], banked_r13[BANK_ABT]),
    COREREG(abt_regs[1], banked_r14[BANK_ABT]),
    COREREG64(abt_regs[2], banked_spsr[BANK_ABT]),
    COREREG(und_regs[0], banked_r13[BANK_UND]),
    COREREG(und_regs[1], banked_r14[BANK_UND]),
    COREREG64(und_regs[2], banked_spsr[BANK_UND]),
    COREREG(irq_regs[0], banked_r13[BANK_IRQ]),
    COREREG(irq_regs[1], banked_r14[BANK_IRQ]),
    COREREG64(irq_regs[2], banked_spsr[BANK_IRQ]),
    /* R8_fiq .. R14_fiq and SPSR_fiq */
    COREREG(fiq_regs[0], fiq_regs[0]),
    COREREG(fiq_regs[1], fiq_regs[1]),
    COREREG(fiq_regs[2], fiq_regs[2]),
    COREREG(fiq_regs[3], fiq_regs[3]),
    COREREG(fiq_regs[4], fiq_regs[4]),
    COREREG(fiq_regs[5], banked_r13[BANK_FIQ]),
    COREREG(fiq_regs[6], banked_r14[BANK_FIQ]),
    COREREG64(fiq_regs[7], banked_spsr[BANK_FIQ]),
    /* R15 */
    COREREG(usr_regs.uregs[15], regs[15]),
    /* VFP system registers */
    VFPSYSREG(FPSID),
    VFPSYSREG(MVFR1),
    VFPSYSREG(MVFR0),
    VFPSYSREG(FPEXC),
    VFPSYSREG(FPINST),
    VFPSYSREG(FPINST2),
};

int kvm_arch_put_registers(CPUState *cs, int level)
{
    ARMCPU *cpu = ARM_CPU(cs);
    CPUARMState *env = &cpu->env;
    struct kvm_one_reg r;
    int mode, bn;
    int ret, i;
    uint32_t cpsr, fpscr;

    /* Make sure the banked regs are properly set */
    mode = env->uncached_cpsr & CPSR_M;
    bn = bank_number(mode);
    if (mode == ARM_CPU_MODE_FIQ) {
        memcpy(env->fiq_regs, env->regs + 8, 5 * sizeof(uint32_t));
    } else {
        memcpy(env->usr_regs, env->regs + 8, 5 * sizeof(uint32_t));
    }
    env->banked_r13[bn] = env->regs[13];
    env->banked_r14[bn] = env->regs[14];
    env->banked_spsr[bn] = env->spsr;

    /* Now we can safely copy stuff down to the kernel */
    for (i = 0; i < ARRAY_SIZE(regs); i++) {
        r.id = regs[i].id;
        r.addr = (uintptr_t)(env) + regs[i].offset;
        ret = kvm_vcpu_ioctl(cs, KVM_SET_ONE_REG, &r);
        if (ret) {
            return ret;
        }
    }

    /* Special cases which aren't a single CPUARMState field */
    cpsr = cpsr_read(env);
    r.id = KVM_REG_ARM | KVM_REG_SIZE_U32 |
        KVM_REG_ARM_CORE | KVM_REG_ARM_CORE_REG(usr_regs.ARM_cpsr);
    r.addr = (uintptr_t)(&cpsr);
    ret = kvm_vcpu_ioctl(cs, KVM_SET_ONE_REG, &r);
    if (ret) {
        return ret;
    }

    /* VFP registers */
    r.id = KVM_REG_ARM | KVM_REG_SIZE_U64 | KVM_REG_ARM_VFP;
    for (i = 0; i < 32; i++) {
        r.addr = (uintptr_t)(&env->vfp.regs[i]);
        ret = kvm_vcpu_ioctl(cs, KVM_SET_ONE_REG, &r);
        if (ret) {
            return ret;
        }
        r.id++;
    }

    r.id = KVM_REG_ARM | KVM_REG_SIZE_U32 | KVM_REG_ARM_VFP |
        KVM_REG_ARM_VFP_FPSCR;
    fpscr = vfp_get_fpscr(env);
    r.addr = (uintptr_t)&fpscr;
    ret = kvm_vcpu_ioctl(cs, KVM_SET_ONE_REG, &r);
    if (ret) {
        return ret;
    }

    /* Note that we do not call write_cpustate_to_list()
     * here, so we are only writing the tuple list back to
     * KVM. This is safe because nothing can change the
     * CPUARMState cp15 fields (in particular gdb accesses cannot)
     * and so there are no changes to sync. In fact syncing would
     * be wrong at this point: for a constant register where TCG and
     * KVM disagree about its value, the preceding write_list_to_cpustate()
     * would not have had any effect on the CPUARMState value (since the
     * register is read-only), and a write_cpustate_to_list() here would
     * then try to write the TCG value back into KVM -- this would either
     * fail or incorrectly change the value the guest sees.
     *
     * If we ever want to allow the user to modify cp15 registers via
     * the gdb stub, we would need to be more clever here (for instance
     * tracking the set of registers kvm_arch_get_registers() successfully
     * managed to update the CPUARMState with, and only allowing those
     * to be written back up into the kernel).
     */
    if (!write_list_to_kvmstate(cpu, level)) {
        return EINVAL;
    }

    kvm_arm_sync_mpstate_to_kvm(cpu);

    return ret;
}

int kvm_arch_get_registers(CPUState *cs)
{
    ARMCPU *cpu = ARM_CPU(cs);
    CPUARMState *env = &cpu->env;
    struct kvm_one_reg r;
    int mode, bn;
    int ret, i;
    uint32_t cpsr, fpscr;

    for (i = 0; i < ARRAY_SIZE(regs); i++) {
        r.id = regs[i].id;
        r.addr = (uintptr_t)(env) + regs[i].offset;
        ret = kvm_vcpu_ioctl(cs, KVM_GET_ONE_REG, &r);
        if (ret) {
            return ret;
        }
    }

    /* Special cases which aren't a single CPUARMState field */
    r.id = KVM_REG_ARM | KVM_REG_SIZE_U32 |
        KVM_REG_ARM_CORE | KVM_REG_ARM_CORE_REG(usr_regs.ARM_cpsr);
    r.addr = (uintptr_t)(&cpsr);
    ret = kvm_vcpu_ioctl(cs, KVM_GET_ONE_REG, &r);
    if (ret) {
        return ret;
    }
    cpsr_write(env, cpsr, 0xffffffff, CPSRWriteRaw);

    /* Make sure the current mode regs are properly set */
    mode = env->uncached_cpsr & CPSR_M;
    bn = bank_number(mode);
    if (mode == ARM_CPU_MODE_FIQ) {
        memcpy(env->regs + 8, env->fiq_regs, 5 * sizeof(uint32_t));
    } else {
        memcpy(env->regs + 8, env->usr_regs, 5 * sizeof(uint32_t));
    }
    env->regs[13] = env->banked_r13[bn];
    env->regs[14] = env->banked_r14[bn];
    env->spsr = env->banked_spsr[bn];

    /* VFP registers */
    r.id = KVM_REG_ARM | KVM_REG_SIZE_U64 | KVM_REG_ARM_VFP;
    for (i = 0; i < 32; i++) {
        r.addr = (uintptr_t)(&env->vfp.regs[i]);
        ret = kvm_vcpu_ioctl(cs, KVM_GET_ONE_REG, &r);
        if (ret) {
            return ret;
        }
        r.id++;
    }

    r.id = KVM_REG_ARM | KVM_REG_SIZE_U32 | KVM_REG_ARM_VFP |
        KVM_REG_ARM_VFP_FPSCR;
    r.addr = (uintptr_t)&fpscr;
    ret = kvm_vcpu_ioctl(cs, KVM_GET_ONE_REG, &r);
    if (ret) {
        return ret;
    }
    vfp_set_fpscr(env, fpscr);

    if (!write_kvmstate_to_list(cpu)) {
        return EINVAL;
    }
    /* Note that it's OK to have registers which aren't in CPUState,
     * so we can ignore a failure return here.
     */
    write_list_to_cpustate(cpu);

    kvm_arm_sync_mpstate_to_qemu(cpu);

<<<<<<< HEAD
=======
    return 0;
}

int kvm_arch_insert_sw_breakpoint(CPUState *cs, struct kvm_sw_breakpoint *bp)
{
    qemu_log_mask(LOG_UNIMP, "%s: guest debug not yet implemented\n", __func__);
    return -EINVAL;
}

int kvm_arch_remove_sw_breakpoint(CPUState *cs, struct kvm_sw_breakpoint *bp)
{
    qemu_log_mask(LOG_UNIMP, "%s: guest debug not yet implemented\n", __func__);
    return -EINVAL;
}

bool kvm_arm_handle_debug(CPUState *cs, struct kvm_debug_exit_arch *debug_exit)
{
    qemu_log_mask(LOG_UNIMP, "%s: guest debug not yet implemented\n", __func__);
    return false;
}

int kvm_arch_insert_hw_breakpoint(target_ulong addr,
                                  target_ulong len, int type)
{
    qemu_log_mask(LOG_UNIMP, "%s: not implemented\n", __func__);
    return -EINVAL;
}

int kvm_arch_remove_hw_breakpoint(target_ulong addr,
                                  target_ulong len, int type)
{
    qemu_log_mask(LOG_UNIMP, "%s: not implemented\n", __func__);
    return -EINVAL;
}

void kvm_arch_remove_all_hw_breakpoints(void)
{
    qemu_log_mask(LOG_UNIMP, "%s: not implemented\n", __func__);
}

void kvm_arm_copy_hw_debug_data(struct kvm_guest_debug_arch *ptr)
{
    qemu_log_mask(LOG_UNIMP, "%s: not implemented\n", __func__);
}

bool kvm_arm_hw_debug_active(CPUState *cs)
{
    return false;
}

int kvm_arm_pmu_create(CPUState *cs, int irq)
{
    qemu_log_mask(LOG_UNIMP, "%s: not implemented\n", __func__);
>>>>>>> 7124ccf8
    return 0;
}

int kvm_arch_insert_sw_breakpoint(CPUState *cs, struct kvm_sw_breakpoint *bp)
{
    qemu_log_mask(LOG_UNIMP, "%s: guest debug not yet implemented\n", __func__);
    return -EINVAL;
}

int kvm_arch_remove_sw_breakpoint(CPUState *cs, struct kvm_sw_breakpoint *bp)
{
    qemu_log_mask(LOG_UNIMP, "%s: guest debug not yet implemented\n", __func__);
    return -EINVAL;
}

bool kvm_arm_handle_debug(CPUState *cs, struct kvm_debug_exit_arch *debug_exit)
{
    qemu_log_mask(LOG_UNIMP, "%s: guest debug not yet implemented\n", __func__);
    return false;
}

int kvm_arch_insert_hw_breakpoint(target_ulong addr,
                                  target_ulong len, int type)
{
    qemu_log_mask(LOG_UNIMP, "%s: not implemented\n", __func__);
    return -EINVAL;
}

int kvm_arch_remove_hw_breakpoint(target_ulong addr,
                                  target_ulong len, int type)
{
    qemu_log_mask(LOG_UNIMP, "%s: not implemented\n", __func__);
    return -EINVAL;
}

void kvm_arch_remove_all_hw_breakpoints(void)
{
    qemu_log_mask(LOG_UNIMP, "%s: not implemented\n", __func__);
}

void kvm_arm_copy_hw_debug_data(struct kvm_guest_debug_arch *ptr)
{
    qemu_log_mask(LOG_UNIMP, "%s: not implemented\n", __func__);
}

bool kvm_arm_hw_debug_active(CPUState *cs)
{
    return false;
}<|MERGE_RESOLUTION|>--- conflicted
+++ resolved
@@ -472,8 +472,6 @@
 
     kvm_arm_sync_mpstate_to_qemu(cpu);
 
-<<<<<<< HEAD
-=======
     return 0;
 }
 
@@ -527,53 +525,5 @@
 int kvm_arm_pmu_create(CPUState *cs, int irq)
 {
     qemu_log_mask(LOG_UNIMP, "%s: not implemented\n", __func__);
->>>>>>> 7124ccf8
     return 0;
-}
-
-int kvm_arch_insert_sw_breakpoint(CPUState *cs, struct kvm_sw_breakpoint *bp)
-{
-    qemu_log_mask(LOG_UNIMP, "%s: guest debug not yet implemented\n", __func__);
-    return -EINVAL;
-}
-
-int kvm_arch_remove_sw_breakpoint(CPUState *cs, struct kvm_sw_breakpoint *bp)
-{
-    qemu_log_mask(LOG_UNIMP, "%s: guest debug not yet implemented\n", __func__);
-    return -EINVAL;
-}
-
-bool kvm_arm_handle_debug(CPUState *cs, struct kvm_debug_exit_arch *debug_exit)
-{
-    qemu_log_mask(LOG_UNIMP, "%s: guest debug not yet implemented\n", __func__);
-    return false;
-}
-
-int kvm_arch_insert_hw_breakpoint(target_ulong addr,
-                                  target_ulong len, int type)
-{
-    qemu_log_mask(LOG_UNIMP, "%s: not implemented\n", __func__);
-    return -EINVAL;
-}
-
-int kvm_arch_remove_hw_breakpoint(target_ulong addr,
-                                  target_ulong len, int type)
-{
-    qemu_log_mask(LOG_UNIMP, "%s: not implemented\n", __func__);
-    return -EINVAL;
-}
-
-void kvm_arch_remove_all_hw_breakpoints(void)
-{
-    qemu_log_mask(LOG_UNIMP, "%s: not implemented\n", __func__);
-}
-
-void kvm_arm_copy_hw_debug_data(struct kvm_guest_debug_arch *ptr)
-{
-    qemu_log_mask(LOG_UNIMP, "%s: not implemented\n", __func__);
-}
-
-bool kvm_arm_hw_debug_active(CPUState *cs)
-{
-    return false;
 }