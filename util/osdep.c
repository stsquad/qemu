/*
 * QEMU low level functions
 *
 * Copyright (c) 2003 Fabrice Bellard
 *
 * Permission is hereby granted, free of charge, to any person obtaining a copy
 * of this software and associated documentation files (the "Software"), to deal
 * in the Software without restriction, including without limitation the rights
 * to use, copy, modify, merge, publish, distribute, sublicense, and/or sell
 * copies of the Software, and to permit persons to whom the Software is
 * furnished to do so, subject to the following conditions:
 *
 * The above copyright notice and this permission notice shall be included in
 * all copies or substantial portions of the Software.
 *
 * THE SOFTWARE IS PROVIDED "AS IS", WITHOUT WARRANTY OF ANY KIND, EXPRESS OR
 * IMPLIED, INCLUDING BUT NOT LIMITED TO THE WARRANTIES OF MERCHANTABILITY,
 * FITNESS FOR A PARTICULAR PURPOSE AND NONINFRINGEMENT. IN NO EVENT SHALL
 * THE AUTHORS OR COPYRIGHT HOLDERS BE LIABLE FOR ANY CLAIM, DAMAGES OR OTHER
 * LIABILITY, WHETHER IN AN ACTION OF CONTRACT, TORT OR OTHERWISE, ARISING FROM,
 * OUT OF OR IN CONNECTION WITH THE SOFTWARE OR THE USE OR OTHER DEALINGS IN
 * THE SOFTWARE.
 */
#include "qemu/osdep.h"

/* Needed early for CONFIG_BSD etc. */
<<<<<<< HEAD

#if defined(CONFIG_MADVISE) || defined(CONFIG_POSIX_MADVISE)
#include <sys/mman.h>
#endif
=======
>>>>>>> 7124ccf8

#ifdef CONFIG_SOLARIS
#include <sys/statvfs.h>
/* See MySQL bug #7156 (http://bugs.mysql.com/bug.php?id=7156) for
   discussion about Solaris header problems */
extern int madvise(caddr_t, size_t, int);
#endif

#include "qemu-common.h"
#include "qemu/cutils.h"
#include "qemu/sockets.h"
#include "qemu/error-report.h"
#include "monitor/monitor.h"

static bool fips_enabled = false;

<<<<<<< HEAD
/* Starting on QEMU 2.5, qemu_hw_version() returns "2.5+" by default
 * instead of QEMU_VERSION, so setting hw_version on MachineClass
 * is no longer mandatory.
 *
 * Do NOT change this string, or it will break compatibility on all
 * machine classes that don't set hw_version.
 */
static const char *hw_version = "2.5+";
=======
static const char *hw_version = QEMU_HW_VERSION;
>>>>>>> 7124ccf8

int socket_set_cork(int fd, int v)
{
#if defined(SOL_TCP) && defined(TCP_CORK)
    return qemu_setsockopt(fd, SOL_TCP, TCP_CORK, &v, sizeof(v));
#else
    return 0;
#endif
}

int socket_set_nodelay(int fd)
{
    int v = 1;
    return qemu_setsockopt(fd, IPPROTO_TCP, TCP_NODELAY, &v, sizeof(v));
}

int qemu_madvise(void *addr, size_t len, int advice)
{
    if (advice == QEMU_MADV_INVALID) {
        errno = EINVAL;
        return -1;
    }
#if defined(CONFIG_MADVISE)
    return madvise(addr, len, advice);
#elif defined(CONFIG_POSIX_MADVISE)
    return posix_madvise(addr, len, advice);
#else
    errno = EINVAL;
    return -1;
#endif
}

#ifndef _WIN32
/*
 * Dups an fd and sets the flags
 */
static int qemu_dup_flags(int fd, int flags)
{
    int ret;
    int serrno;
    int dup_flags;

    ret = qemu_dup(fd);
    if (ret == -1) {
        goto fail;
    }

    dup_flags = fcntl(ret, F_GETFL);
    if (dup_flags == -1) {
        goto fail;
    }

    if ((flags & O_SYNC) != (dup_flags & O_SYNC)) {
        errno = EINVAL;
        goto fail;
    }

    /* Set/unset flags that we can with fcntl */
    if (fcntl(ret, F_SETFL, flags) == -1) {
        goto fail;
    }

    /* Truncate the file in the cases that open() would truncate it */
    if (flags & O_TRUNC ||
            ((flags & (O_CREAT | O_EXCL)) == (O_CREAT | O_EXCL))) {
        if (ftruncate(ret, 0) == -1) {
            goto fail;
        }
    }

    return ret;

fail:
    serrno = errno;
    if (ret != -1) {
        close(ret);
    }
    errno = serrno;
    return -1;
}

int qemu_dup(int fd)
{
    int ret;
#ifdef F_DUPFD_CLOEXEC
    ret = fcntl(fd, F_DUPFD_CLOEXEC, 0);
#else
    ret = dup(fd);
    if (ret != -1) {
        qemu_set_cloexec(ret);
    }
#endif
    return ret;
}

static int qemu_parse_fdset(const char *param)
{
    return qemu_parse_fd(param);
}
#endif

/*
 * Opens a file with FD_CLOEXEC set
 */
int qemu_open(const char *name, int flags, ...)
{
    int ret;
    int mode = 0;

#ifndef _WIN32
    const char *fdset_id_str;

    /* Attempt dup of fd from fd set */
    if (strstart(name, "/dev/fdset/", &fdset_id_str)) {
        int64_t fdset_id;
        int fd, dupfd;

        fdset_id = qemu_parse_fdset(fdset_id_str);
        if (fdset_id == -1) {
            errno = EINVAL;
            return -1;
        }

        fd = monitor_fdset_get_fd(fdset_id, flags);
        if (fd == -1) {
            return -1;
        }

        dupfd = qemu_dup_flags(fd, flags);
        if (dupfd == -1) {
            return -1;
        }

        ret = monitor_fdset_dup_fd_add(fdset_id, dupfd);
        if (ret == -1) {
            close(dupfd);
            errno = EINVAL;
            return -1;
        }

        return dupfd;
    }
#endif

    if (flags & O_CREAT) {
        va_list ap;

        va_start(ap, flags);
        mode = va_arg(ap, int);
        va_end(ap);
    }

#ifdef O_CLOEXEC
    ret = open(name, flags | O_CLOEXEC, mode);
#else
    ret = open(name, flags, mode);
    if (ret >= 0) {
        qemu_set_cloexec(ret);
    }
#endif

#ifdef O_DIRECT
    if (ret == -1 && errno == EINVAL && (flags & O_DIRECT)) {
        error_report("file system may not support O_DIRECT");
        errno = EINVAL; /* in case it was clobbered */
    }
#endif /* O_DIRECT */

    return ret;
}

int qemu_close(int fd)
{
    int64_t fdset_id;

    /* Close fd that was dup'd from an fdset */
    fdset_id = monitor_fdset_dup_fd_find(fd);
    if (fdset_id != -1) {
        int ret;

        ret = close(fd);
        if (ret == 0) {
            monitor_fdset_dup_fd_remove(fd);
        }

        return ret;
    }

    return close(fd);
}

/*
 * A variant of write(2) which handles partial write.
 *
 * Return the number of bytes transferred.
 * Set errno if fewer than `count' bytes are written.
 *
 * This function don't work with non-blocking fd's.
 * Any of the possibilities with non-bloking fd's is bad:
 *   - return a short write (then name is wrong)
 *   - busy wait adding (errno == EAGAIN) to the loop
 */
ssize_t qemu_write_full(int fd, const void *buf, size_t count)
{
    ssize_t ret = 0;
    ssize_t total = 0;

    while (count) {
        ret = write(fd, buf, count);
        if (ret < 0) {
            if (errno == EINTR)
                continue;
            break;
        }

        count -= ret;
        buf += ret;
        total += ret;
    }

    return total;
}

/*
 * Opens a socket with FD_CLOEXEC set
 */
int qemu_socket(int domain, int type, int protocol)
{
    int ret;

#ifdef SOCK_CLOEXEC
    ret = socket(domain, type | SOCK_CLOEXEC, protocol);
    if (ret != -1 || errno != EINVAL) {
        return ret;
    }
#endif
    ret = socket(domain, type, protocol);
    if (ret >= 0) {
        qemu_set_cloexec(ret);
    }

    return ret;
}

/*
 * Accept a connection and set FD_CLOEXEC
 */
int qemu_accept(int s, struct sockaddr *addr, socklen_t *addrlen)
{
    int ret;

#ifdef CONFIG_ACCEPT4
    ret = accept4(s, addr, addrlen, SOCK_CLOEXEC);
    if (ret != -1 || errno != ENOSYS) {
        return ret;
    }
#endif
    ret = accept(s, addr, addrlen);
    if (ret >= 0) {
        qemu_set_cloexec(ret);
    }

    return ret;
}

void qemu_set_hw_version(const char *version)
{
    hw_version = version;
}

const char *qemu_hw_version(void)
{
    return hw_version;
}

void fips_set_state(bool requested)
{
#ifdef __linux__
    if (requested) {
        FILE *fds = fopen("/proc/sys/crypto/fips_enabled", "r");
        if (fds != NULL) {
            fips_enabled = (fgetc(fds) == '1');
            fclose(fds);
        }
    }
#else
    fips_enabled = false;
#endif /* __linux__ */

#ifdef _FIPS_DEBUG
    fprintf(stderr, "FIPS mode %s (requested %s)\n",
	    (fips_enabled ? "enabled" : "disabled"),
	    (requested ? "enabled" : "disabled"));
#endif
}

bool fips_get_state(void)
{
    return fips_enabled;
}

#ifdef _WIN32
static void socket_cleanup(void)
{
    WSACleanup();
}
#endif

int socket_init(void)
{
#ifdef _WIN32
    WSADATA Data;
    int ret, err;

    ret = WSAStartup(MAKEWORD(2, 2), &Data);
    if (ret != 0) {
        err = WSAGetLastError();
        fprintf(stderr, "WSAStartup: %d\n", err);
        return -1;
    }
    atexit(socket_cleanup);
#endif
    return 0;
}

#if !GLIB_CHECK_VERSION(2, 31, 0)
/* Ensure that glib is running in multi-threaded mode
 * Old versions of glib require explicit initialization.  Failure to do
 * this results in the single-threaded code paths being taken inside
 * glib.  For example, the g_slice allocator will not be thread-safe
 * and cause crashes.
 */
static void __attribute__((constructor)) thread_init(void)
{
    if (!g_thread_supported()) {
       g_thread_init(NULL);
    }
}
#endif

#ifndef CONFIG_IOVEC
/* helper function for iov_send_recv() */
static ssize_t
readv_writev(int fd, const struct iovec *iov, int iov_cnt, bool do_write)
{
    unsigned i = 0;
    ssize_t ret = 0;
    while (i < iov_cnt) {
        ssize_t r = do_write
            ? write(fd, iov[i].iov_base, iov[i].iov_len)
            : read(fd, iov[i].iov_base, iov[i].iov_len);
        if (r > 0) {
            ret += r;
        } else if (!r) {
            break;
        } else if (errno == EINTR) {
            continue;
        } else {
            /* else it is some "other" error,
             * only return if there was no data processed. */
            if (ret == 0) {
                ret = -1;
            }
            break;
        }
        i++;
    }
    return ret;
}

ssize_t
readv(int fd, const struct iovec *iov, int iov_cnt)
{
    return readv_writev(fd, iov, iov_cnt, false);
}

ssize_t
writev(int fd, const struct iovec *iov, int iov_cnt)
{
    return readv_writev(fd, iov, iov_cnt, true);
}
#endif<|MERGE_RESOLUTION|>--- conflicted
+++ resolved
@@ -24,13 +24,6 @@
 #include "qemu/osdep.h"
 
 /* Needed early for CONFIG_BSD etc. */
-<<<<<<< HEAD
-
-#if defined(CONFIG_MADVISE) || defined(CONFIG_POSIX_MADVISE)
-#include <sys/mman.h>
-#endif
-=======
->>>>>>> 7124ccf8
 
 #ifdef CONFIG_SOLARIS
 #include <sys/statvfs.h>
@@ -47,18 +40,7 @@
 
 static bool fips_enabled = false;
 
-<<<<<<< HEAD
-/* Starting on QEMU 2.5, qemu_hw_version() returns "2.5+" by default
- * instead of QEMU_VERSION, so setting hw_version on MachineClass
- * is no longer mandatory.
- *
- * Do NOT change this string, or it will break compatibility on all
- * machine classes that don't set hw_version.
- */
-static const char *hw_version = "2.5+";
-=======
 static const char *hw_version = QEMU_HW_VERSION;
->>>>>>> 7124ccf8
 
 int socket_set_cork(int fd, int v)
 {
