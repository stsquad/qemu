--- conflicted
+++ resolved
@@ -598,7 +598,6 @@
 
 static void inet_addr_to_opts(QemuOpts *opts, const InetSocketAddress *addr)
 {
-<<<<<<< HEAD
 #if defined(CONFIG_GNU_ARM_ECLIPSE)
     
     if (!addr->has_ipv4 && !addr->has_ipv6) {
@@ -627,10 +626,6 @@
     
     bool ipv4 = addr->ipv4 || !addr->has_ipv4;
     bool ipv6 = addr->ipv6 || !addr->has_ipv6;
-=======
-    bool ipv4 = addr->has_ipv4 && addr->ipv4;
-    bool ipv6 = addr->has_ipv6 && addr->ipv6;
->>>>>>> a8c40fa2
 
     if (ipv4 || ipv6) {
         qemu_opt_set_bool(opts, "ipv4", ipv4, &error_abort);
