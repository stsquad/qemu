/*
 * Copyright (C) 2012,2013 - ARM Ltd
 * Author: Marc Zyngier <marc.zyngier@arm.com>
 *
 * Derived from arch/arm/include/uapi/asm/kvm.h:
 * Copyright (C) 2012 - Virtual Open Systems and Columbia University
 * Author: Christoffer Dall <c.dall@virtualopensystems.com>
 *
 * This program is free software; you can redistribute it and/or modify
 * it under the terms of the GNU General Public License version 2 as
 * published by the Free Software Foundation.
 *
 * This program is distributed in the hope that it will be useful,
 * but WITHOUT ANY WARRANTY; without even the implied warranty of
 * MERCHANTABILITY or FITNESS FOR A PARTICULAR PURPOSE.  See the
 * GNU General Public License for more details.
 *
 * You should have received a copy of the GNU General Public License
 * along with this program.  If not, see <http://www.gnu.org/licenses/>.
 */

#ifndef __ARM_KVM_H__
#define __ARM_KVM_H__

#define KVM_SPSR_EL1	0
#define KVM_SPSR_SVC	KVM_SPSR_EL1
#define KVM_SPSR_ABT	1
#define KVM_SPSR_UND	2
#define KVM_SPSR_IRQ	3
#define KVM_SPSR_FIQ	4
#define KVM_NR_SPSR	5

#ifndef __ASSEMBLY__
#include <linux/psci.h>
#include <linux/types.h>
#include <asm/ptrace.h>

#define __KVM_HAVE_GUEST_DEBUG
#define __KVM_HAVE_IRQ_LINE
#define __KVM_HAVE_READONLY_MEM

#define KVM_REG_SIZE(id)						\
	(1U << (((id) & KVM_REG_SIZE_MASK) >> KVM_REG_SIZE_SHIFT))

struct kvm_regs {
	struct user_pt_regs regs;	/* sp = sp_el0 */

	__u64	sp_el1;
	__u64	elr_el1;

	__u64	spsr[KVM_NR_SPSR];

	struct user_fpsimd_state fp_regs;
};

/*
 * Supported CPU Targets - Adding a new target type is not recommended,
 * unless there are some special registers not supported by the
 * genericv8 syreg table.
 */
#define KVM_ARM_TARGET_AEM_V8		0
#define KVM_ARM_TARGET_FOUNDATION_V8	1
#define KVM_ARM_TARGET_CORTEX_A57	2
#define KVM_ARM_TARGET_XGENE_POTENZA	3
#define KVM_ARM_TARGET_CORTEX_A53	4
/* Generic ARM v8 target */
#define KVM_ARM_TARGET_GENERIC_V8	5

#define KVM_ARM_NUM_TARGETS		6

/* KVM_ARM_SET_DEVICE_ADDR ioctl id encoding */
#define KVM_ARM_DEVICE_TYPE_SHIFT	0
#define KVM_ARM_DEVICE_TYPE_MASK	(0xffff << KVM_ARM_DEVICE_TYPE_SHIFT)
#define KVM_ARM_DEVICE_ID_SHIFT		16
#define KVM_ARM_DEVICE_ID_MASK		(0xffff << KVM_ARM_DEVICE_ID_SHIFT)

/* Supported device IDs */
#define KVM_ARM_DEVICE_VGIC_V2		0

/* Supported VGIC address types  */
#define KVM_VGIC_V2_ADDR_TYPE_DIST	0
#define KVM_VGIC_V2_ADDR_TYPE_CPU	1

#define KVM_VGIC_V2_DIST_SIZE		0x1000
#define KVM_VGIC_V2_CPU_SIZE		0x2000

/* Supported VGICv3 address types  */
#define KVM_VGIC_V3_ADDR_TYPE_DIST	2
#define KVM_VGIC_V3_ADDR_TYPE_REDIST	3
<<<<<<< HEAD

#define KVM_VGIC_V3_DIST_SIZE		SZ_64K
#define KVM_VGIC_V3_REDIST_SIZE		(2 * SZ_64K)
=======
#define KVM_VGIC_ITS_ADDR_TYPE		4

#define KVM_VGIC_V3_DIST_SIZE		SZ_64K
#define KVM_VGIC_V3_REDIST_SIZE		(2 * SZ_64K)
#define KVM_VGIC_V3_ITS_SIZE		(2 * SZ_64K)
>>>>>>> 7124ccf8

#define KVM_ARM_VCPU_POWER_OFF		0 /* CPU is started in OFF state */
#define KVM_ARM_VCPU_EL1_32BIT		1 /* CPU running a 32bit VM */
#define KVM_ARM_VCPU_PSCI_0_2		2 /* CPU uses PSCI v0.2 */
#define KVM_ARM_VCPU_PMU_V3		3 /* Support guest PMUv3 */

struct kvm_vcpu_init {
	__u32 target;
	__u32 features[7];
};

struct kvm_sregs {
};

struct kvm_fpu {
};

/*
 * See v8 ARM ARM D7.3: Debug Registers
 *
 * The architectural limit is 16 debug registers of each type although
 * in practice there are usually less (see ID_AA64DFR0_EL1).
 *
 * Although the control registers are architecturally defined as 32
 * bits wide we use a 64 bit structure here to keep parity with
 * KVM_GET/SET_ONE_REG behaviour which treats all system registers as
 * 64 bit values. It also allows for the possibility of the
 * architecture expanding the control registers without having to
 * change the userspace ABI.
 */
#define KVM_ARM_MAX_DBG_REGS 16
struct kvm_guest_debug_arch {
	__u64 dbg_bcr[KVM_ARM_MAX_DBG_REGS];
	__u64 dbg_bvr[KVM_ARM_MAX_DBG_REGS];
	__u64 dbg_wcr[KVM_ARM_MAX_DBG_REGS];
	__u64 dbg_wvr[KVM_ARM_MAX_DBG_REGS];
};

struct kvm_debug_exit_arch {
	__u32 hsr;
	__u64 far;	/* used for watchpoints */
};

/*
 * Architecture specific defines for kvm_guest_debug->control
 */

#define KVM_GUESTDBG_USE_SW_BP		(1 << 16)
#define KVM_GUESTDBG_USE_HW		(1 << 17)

struct kvm_sync_regs {
};

struct kvm_arch_memory_slot {
};

/* If you need to interpret the index values, here is the key: */
#define KVM_REG_ARM_COPROC_MASK		0x000000000FFF0000
#define KVM_REG_ARM_COPROC_SHIFT	16

/* Normal registers are mapped as coprocessor 16. */
#define KVM_REG_ARM_CORE		(0x0010 << KVM_REG_ARM_COPROC_SHIFT)
#define KVM_REG_ARM_CORE_REG(name)	(offsetof(struct kvm_regs, name) / sizeof(__u32))

/* Some registers need more space to represent values. */
#define KVM_REG_ARM_DEMUX		(0x0011 << KVM_REG_ARM_COPROC_SHIFT)
#define KVM_REG_ARM_DEMUX_ID_MASK	0x000000000000FF00
#define KVM_REG_ARM_DEMUX_ID_SHIFT	8
#define KVM_REG_ARM_DEMUX_ID_CCSIDR	(0x00 << KVM_REG_ARM_DEMUX_ID_SHIFT)
#define KVM_REG_ARM_DEMUX_VAL_MASK	0x00000000000000FF
#define KVM_REG_ARM_DEMUX_VAL_SHIFT	0

/* AArch64 system registers */
#define KVM_REG_ARM64_SYSREG		(0x0013 << KVM_REG_ARM_COPROC_SHIFT)
#define KVM_REG_ARM64_SYSREG_OP0_MASK	0x000000000000c000
#define KVM_REG_ARM64_SYSREG_OP0_SHIFT	14
#define KVM_REG_ARM64_SYSREG_OP1_MASK	0x0000000000003800
#define KVM_REG_ARM64_SYSREG_OP1_SHIFT	11
#define KVM_REG_ARM64_SYSREG_CRN_MASK	0x0000000000000780
#define KVM_REG_ARM64_SYSREG_CRN_SHIFT	7
#define KVM_REG_ARM64_SYSREG_CRM_MASK	0x0000000000000078
#define KVM_REG_ARM64_SYSREG_CRM_SHIFT	3
#define KVM_REG_ARM64_SYSREG_OP2_MASK	0x0000000000000007
#define KVM_REG_ARM64_SYSREG_OP2_SHIFT	0

#define ARM64_SYS_REG_SHIFT_MASK(x,n) \
	(((x) << KVM_REG_ARM64_SYSREG_ ## n ## _SHIFT) & \
	KVM_REG_ARM64_SYSREG_ ## n ## _MASK)

#define __ARM64_SYS_REG(op0,op1,crn,crm,op2) \
	(KVM_REG_ARM64 | KVM_REG_ARM64_SYSREG | \
	ARM64_SYS_REG_SHIFT_MASK(op0, OP0) | \
	ARM64_SYS_REG_SHIFT_MASK(op1, OP1) | \
	ARM64_SYS_REG_SHIFT_MASK(crn, CRN) | \
	ARM64_SYS_REG_SHIFT_MASK(crm, CRM) | \
	ARM64_SYS_REG_SHIFT_MASK(op2, OP2))

#define ARM64_SYS_REG(...) (__ARM64_SYS_REG(__VA_ARGS__) | KVM_REG_SIZE_U64)

#define KVM_REG_ARM_TIMER_CTL		ARM64_SYS_REG(3, 3, 14, 3, 1)
#define KVM_REG_ARM_TIMER_CNT		ARM64_SYS_REG(3, 3, 14, 3, 2)
#define KVM_REG_ARM_TIMER_CVAL		ARM64_SYS_REG(3, 3, 14, 0, 2)

/* Device Control API: ARM VGIC */
#define KVM_DEV_ARM_VGIC_GRP_ADDR	0
#define KVM_DEV_ARM_VGIC_GRP_DIST_REGS	1
#define KVM_DEV_ARM_VGIC_GRP_CPU_REGS	2
#define   KVM_DEV_ARM_VGIC_CPUID_SHIFT	32
#define   KVM_DEV_ARM_VGIC_CPUID_MASK	(0xffULL << KVM_DEV_ARM_VGIC_CPUID_SHIFT)
#define   KVM_DEV_ARM_VGIC_OFFSET_SHIFT	0
#define   KVM_DEV_ARM_VGIC_OFFSET_MASK	(0xffffffffULL << KVM_DEV_ARM_VGIC_OFFSET_SHIFT)
#define KVM_DEV_ARM_VGIC_GRP_NR_IRQS	3
#define KVM_DEV_ARM_VGIC_GRP_CTRL	4
#define   KVM_DEV_ARM_VGIC_CTRL_INIT	0

/* Device Control API on vcpu fd */
#define KVM_ARM_VCPU_PMU_V3_CTRL	0
#define   KVM_ARM_VCPU_PMU_V3_IRQ	0
#define   KVM_ARM_VCPU_PMU_V3_INIT	1

/* KVM_IRQ_LINE irq field index values */
#define KVM_ARM_IRQ_TYPE_SHIFT		24
#define KVM_ARM_IRQ_TYPE_MASK		0xff
#define KVM_ARM_IRQ_VCPU_SHIFT		16
#define KVM_ARM_IRQ_VCPU_MASK		0xff
#define KVM_ARM_IRQ_NUM_SHIFT		0
#define KVM_ARM_IRQ_NUM_MASK		0xffff

/* irq_type field */
#define KVM_ARM_IRQ_TYPE_CPU		0
#define KVM_ARM_IRQ_TYPE_SPI		1
#define KVM_ARM_IRQ_TYPE_PPI		2

/* out-of-kernel GIC cpu interrupt injection irq_number field */
#define KVM_ARM_IRQ_CPU_IRQ		0
#define KVM_ARM_IRQ_CPU_FIQ		1

/*
 * This used to hold the highest supported SPI, but it is now obsolete
 * and only here to provide source code level compatibility with older
 * userland. The highest SPI number can be set via KVM_DEV_ARM_VGIC_GRP_NR_IRQS.
 */
#define KVM_ARM_IRQ_GIC_MAX		127

/* One single KVM irqchip, ie. the VGIC */
#define KVM_NR_IRQCHIPS          1

/* PSCI interface */
#define KVM_PSCI_FN_BASE		0x95c1ba5e
#define KVM_PSCI_FN(n)			(KVM_PSCI_FN_BASE + (n))

#define KVM_PSCI_FN_CPU_SUSPEND		KVM_PSCI_FN(0)
#define KVM_PSCI_FN_CPU_OFF		KVM_PSCI_FN(1)
#define KVM_PSCI_FN_CPU_ON		KVM_PSCI_FN(2)
#define KVM_PSCI_FN_MIGRATE		KVM_PSCI_FN(3)

#define KVM_PSCI_RET_SUCCESS		PSCI_RET_SUCCESS
#define KVM_PSCI_RET_NI			PSCI_RET_NOT_SUPPORTED
#define KVM_PSCI_RET_INVAL		PSCI_RET_INVALID_PARAMS
#define KVM_PSCI_RET_DENIED		PSCI_RET_DENIED

#endif

#endif /* __ARM_KVM_H__ */<|MERGE_RESOLUTION|>--- conflicted
+++ resolved
@@ -87,17 +87,11 @@
 /* Supported VGICv3 address types  */
 #define KVM_VGIC_V3_ADDR_TYPE_DIST	2
 #define KVM_VGIC_V3_ADDR_TYPE_REDIST	3
-<<<<<<< HEAD
-
-#define KVM_VGIC_V3_DIST_SIZE		SZ_64K
-#define KVM_VGIC_V3_REDIST_SIZE		(2 * SZ_64K)
-=======
 #define KVM_VGIC_ITS_ADDR_TYPE		4
 
 #define KVM_VGIC_V3_DIST_SIZE		SZ_64K
 #define KVM_VGIC_V3_REDIST_SIZE		(2 * SZ_64K)
 #define KVM_VGIC_V3_ITS_SIZE		(2 * SZ_64K)
->>>>>>> 7124ccf8
 
 #define KVM_ARM_VCPU_POWER_OFF		0 /* CPU is started in OFF state */
 #define KVM_ARM_VCPU_EL1_32BIT		1 /* CPU running a 32bit VM */
