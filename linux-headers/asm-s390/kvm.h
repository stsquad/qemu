--- conflicted
+++ resolved
@@ -93,8 +93,6 @@
 	__u64 fac_list[256];
 };
 
-<<<<<<< HEAD
-=======
 #define KVM_S390_VM_CPU_PROCESSOR_FEAT	2
 #define KVM_S390_VM_CPU_MACHINE_FEAT	3
 
@@ -136,7 +134,6 @@
 	__u8 reserved[1824];
 };
 
->>>>>>> 7124ccf8
 /* kvm attributes for crypto */
 #define KVM_S390_VM_CRYPTO_ENABLE_AES_KW	0
 #define KVM_S390_VM_CRYPTO_ENABLE_DEA_KW	1
