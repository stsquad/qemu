#include "qemu/osdep.h"
<<<<<<< HEAD
#include "hw/hw.h"
#include "hw/boards.h"
#include "machine.h"
=======
#include "qemu-common.h"
#include "cpu.h"
#include "hw/hw.h"
#include "hw/boards.h"
#include "machine.h"
#include "migration/cpu.h"
>>>>>>> 7124ccf8

const VMStateDescription vmstate_moxie_cpu = {
    .name = "cpu",
    .version_id = 1,
    .minimum_version_id = 1,
    .fields = (VMStateField[]) {
        VMSTATE_UINT32(flags, CPUMoxieState),
        VMSTATE_UINT32_ARRAY(gregs, CPUMoxieState, 16),
        VMSTATE_UINT32_ARRAY(sregs, CPUMoxieState, 256),
        VMSTATE_UINT32(pc, CPUMoxieState),
        VMSTATE_UINT32(cc_a, CPUMoxieState),
        VMSTATE_UINT32(cc_b, CPUMoxieState),
        VMSTATE_END_OF_LIST()
    }
};<|MERGE_RESOLUTION|>--- conflicted
+++ resolved
@@ -1,16 +1,10 @@
 #include "qemu/osdep.h"
-<<<<<<< HEAD
-#include "hw/hw.h"
-#include "hw/boards.h"
-#include "machine.h"
-=======
 #include "qemu-common.h"
 #include "cpu.h"
 #include "hw/hw.h"
 #include "hw/boards.h"
 #include "machine.h"
 #include "migration/cpu.h"
->>>>>>> 7124ccf8
 
 const VMStateDescription vmstate_moxie_cpu = {
     .name = "cpu",
