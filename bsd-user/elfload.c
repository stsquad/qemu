/* This is the Linux kernel elf-loading code, ported into user space */

#include "qemu/osdep.h"
<<<<<<< HEAD
#include <sys/mman.h>
=======
>>>>>>> 7124ccf8

#include "qemu.h"
#include "disas/disas.h"
#include "qemu/path.h"

#ifdef _ARCH_PPC64
#undef ARCH_DLINFO
#undef ELF_PLATFORM
#undef ELF_HWCAP
#undef ELF_CLASS
#undef ELF_DATA
#undef ELF_ARCH
#endif

/* from personality.h */

/*
 * Flags for bug emulation.
 *
 * These occupy the top three bytes.
 */
enum {
        ADDR_NO_RANDOMIZE =     0x0040000,      /* disable randomization of VA space */
        FDPIC_FUNCPTRS =        0x0080000,      /* userspace function ptrs point to descriptors
                                                 * (signal handling)
                                                 */
        MMAP_PAGE_ZERO =        0x0100000,
        ADDR_COMPAT_LAYOUT =    0x0200000,
        READ_IMPLIES_EXEC =     0x0400000,
        ADDR_LIMIT_32BIT =      0x0800000,
        SHORT_INODE =           0x1000000,
        WHOLE_SECONDS =         0x2000000,
        STICKY_TIMEOUTS =       0x4000000,
        ADDR_LIMIT_3GB =        0x8000000,
};

/*
 * Personality types.
 *
 * These go in the low byte.  Avoid using the top bit, it will
 * conflict with error returns.
 */
enum {
        PER_LINUX =             0x0000,
        PER_LINUX_32BIT =       0x0000 | ADDR_LIMIT_32BIT,
        PER_LINUX_FDPIC =       0x0000 | FDPIC_FUNCPTRS,
        PER_SVR4 =              0x0001 | STICKY_TIMEOUTS | MMAP_PAGE_ZERO,
        PER_SVR3 =              0x0002 | STICKY_TIMEOUTS | SHORT_INODE,
        PER_SCOSVR3 =           0x0003 | STICKY_TIMEOUTS |
                                         WHOLE_SECONDS | SHORT_INODE,
        PER_OSR5 =              0x0003 | STICKY_TIMEOUTS | WHOLE_SECONDS,
        PER_WYSEV386 =          0x0004 | STICKY_TIMEOUTS | SHORT_INODE,
        PER_ISCR4 =             0x0005 | STICKY_TIMEOUTS,
        PER_BSD =               0x0006,
        PER_SUNOS =             0x0006 | STICKY_TIMEOUTS,
        PER_XENIX =             0x0007 | STICKY_TIMEOUTS | SHORT_INODE,
        PER_LINUX32 =           0x0008,
        PER_LINUX32_3GB =       0x0008 | ADDR_LIMIT_3GB,
        PER_IRIX32 =            0x0009 | STICKY_TIMEOUTS,/* IRIX5 32-bit */
        PER_IRIXN32 =           0x000a | STICKY_TIMEOUTS,/* IRIX6 new 32-bit */
        PER_IRIX64 =            0x000b | STICKY_TIMEOUTS,/* IRIX6 64-bit */
        PER_RISCOS =            0x000c,
        PER_SOLARIS =           0x000d | STICKY_TIMEOUTS,
        PER_UW7 =               0x000e | STICKY_TIMEOUTS | MMAP_PAGE_ZERO,
        PER_OSF4 =              0x000f,                  /* OSF/1 v4 */
        PER_HPUX =              0x0010,
        PER_MASK =              0x00ff,
};

/*
 * Return the base personality without flags.
 */
#define personality(pers)       (pers & PER_MASK)

/* this flag is uneffective under linux too, should be deleted */
#ifndef MAP_DENYWRITE
#define MAP_DENYWRITE 0
#endif

/* should probably go in elf.h */
#ifndef ELIBBAD
#define ELIBBAD 80
#endif

#ifdef TARGET_I386

#define ELF_PLATFORM get_elf_platform()

static const char *get_elf_platform(void)
{
    static char elf_platform[] = "i386";
    int family = object_property_get_int(OBJECT(thread_cpu), "family", NULL);
    if (family > 6)
        family = 6;
    if (family >= 3)
        elf_platform[1] = '0' + family;
    return elf_platform;
}

#define ELF_HWCAP get_elf_hwcap()

static uint32_t get_elf_hwcap(void)
{
    X86CPU *cpu = X86_CPU(thread_cpu);

    return cpu->env.features[FEAT_1_EDX];
}

#ifdef TARGET_X86_64
#define ELF_START_MMAP 0x2aaaaab000ULL
#define elf_check_arch(x) ( ((x) == ELF_ARCH) )

#define ELF_CLASS      ELFCLASS64
#define ELF_DATA       ELFDATA2LSB
#define ELF_ARCH       EM_X86_64

static inline void init_thread(struct target_pt_regs *regs, struct image_info *infop)
{
    regs->rax = 0;
    regs->rsp = infop->start_stack;
    regs->rip = infop->entry;
    if (bsd_type == target_freebsd) {
        regs->rdi = infop->start_stack;
    }
}

#else

#define ELF_START_MMAP 0x80000000

/*
 * This is used to ensure we don't load something for the wrong architecture.
 */
#define elf_check_arch(x) ( ((x) == EM_386) || ((x) == EM_486) )

/*
 * These are used to set parameters in the core dumps.
 */
#define ELF_CLASS       ELFCLASS32
#define ELF_DATA        ELFDATA2LSB
#define ELF_ARCH        EM_386

static inline void init_thread(struct target_pt_regs *regs, struct image_info *infop)
{
    regs->esp = infop->start_stack;
    regs->eip = infop->entry;

    /* SVR4/i386 ABI (pages 3-31, 3-32) says that when the program
       starts %edx contains a pointer to a function which might be
       registered using `atexit'.  This provides a mean for the
       dynamic linker to call DT_FINI functions for shared libraries
       that have been loaded before the code runs.

       A value of 0 tells we have no such handler.  */
    regs->edx = 0;
}
#endif

#define USE_ELF_CORE_DUMP
#define ELF_EXEC_PAGESIZE       4096

#endif

#ifdef TARGET_ARM

#define ELF_START_MMAP 0x80000000

#define elf_check_arch(x) ( (x) == EM_ARM )

#define ELF_CLASS       ELFCLASS32
#ifdef TARGET_WORDS_BIGENDIAN
#define ELF_DATA        ELFDATA2MSB
#else
#define ELF_DATA        ELFDATA2LSB
#endif
#define ELF_ARCH        EM_ARM

static inline void init_thread(struct target_pt_regs *regs, struct image_info *infop)
{
    abi_long stack = infop->start_stack;
    memset(regs, 0, sizeof(*regs));
    regs->ARM_cpsr = 0x10;
    if (infop->entry & 1)
      regs->ARM_cpsr |= CPSR_T;
    regs->ARM_pc = infop->entry & 0xfffffffe;
    regs->ARM_sp = infop->start_stack;
    /* FIXME - what to for failure of get_user()? */
    get_user_ual(regs->ARM_r2, stack + 8); /* envp */
    get_user_ual(regs->ARM_r1, stack + 4); /* envp */
    /* XXX: it seems that r0 is zeroed after ! */
    regs->ARM_r0 = 0;
    /* For uClinux PIC binaries.  */
    /* XXX: Linux does this only on ARM with no MMU (do we care ?) */
    regs->ARM_r10 = infop->start_data;
}

#define USE_ELF_CORE_DUMP
#define ELF_EXEC_PAGESIZE       4096

enum
{
  ARM_HWCAP_ARM_SWP       = 1 << 0,
  ARM_HWCAP_ARM_HALF      = 1 << 1,
  ARM_HWCAP_ARM_THUMB     = 1 << 2,
  ARM_HWCAP_ARM_26BIT     = 1 << 3,
  ARM_HWCAP_ARM_FAST_MULT = 1 << 4,
  ARM_HWCAP_ARM_FPA       = 1 << 5,
  ARM_HWCAP_ARM_VFP       = 1 << 6,
  ARM_HWCAP_ARM_EDSP      = 1 << 7,
};

#define ELF_HWCAP (ARM_HWCAP_ARM_SWP | ARM_HWCAP_ARM_HALF              \
                    | ARM_HWCAP_ARM_THUMB | ARM_HWCAP_ARM_FAST_MULT     \
                    | ARM_HWCAP_ARM_FPA | ARM_HWCAP_ARM_VFP)

#endif

#ifdef TARGET_SPARC
#ifdef TARGET_SPARC64

#define ELF_START_MMAP 0x80000000

#ifndef TARGET_ABI32
#define elf_check_arch(x) ( (x) == EM_SPARCV9 || (x) == EM_SPARC32PLUS )
#else
#define elf_check_arch(x) ( (x) == EM_SPARC32PLUS || (x) == EM_SPARC )
#endif

#define ELF_CLASS   ELFCLASS64
#define ELF_DATA    ELFDATA2MSB
#define ELF_ARCH    EM_SPARCV9

#define STACK_BIAS              2047

static inline void init_thread(struct target_pt_regs *regs, struct image_info *infop)
{
#ifndef TARGET_ABI32
    regs->tstate = 0;
#endif
    regs->pc = infop->entry;
    regs->npc = regs->pc + 4;
    regs->y = 0;
#ifdef TARGET_ABI32
    regs->u_regs[14] = infop->start_stack - 16 * 4;
#else
    if (personality(infop->personality) == PER_LINUX32)
        regs->u_regs[14] = infop->start_stack - 16 * 4;
    else {
        regs->u_regs[14] = infop->start_stack - 16 * 8 - STACK_BIAS;
        if (bsd_type == target_freebsd) {
            regs->u_regs[8] = infop->start_stack;
            regs->u_regs[11] = infop->start_stack;
        }
    }
#endif
}

#else
#define ELF_START_MMAP 0x80000000

#define elf_check_arch(x) ( (x) == EM_SPARC )

#define ELF_CLASS   ELFCLASS32
#define ELF_DATA    ELFDATA2MSB
#define ELF_ARCH    EM_SPARC

static inline void init_thread(struct target_pt_regs *regs, struct image_info *infop)
{
    regs->psr = 0;
    regs->pc = infop->entry;
    regs->npc = regs->pc + 4;
    regs->y = 0;
    regs->u_regs[14] = infop->start_stack - 16 * 4;
}

#endif
#endif

#ifdef TARGET_PPC

#define ELF_START_MMAP 0x80000000

#if defined(TARGET_PPC64) && !defined(TARGET_ABI32)

#define elf_check_arch(x) ( (x) == EM_PPC64 )

#define ELF_CLASS       ELFCLASS64

#else

#define elf_check_arch(x) ( (x) == EM_PPC )

#define ELF_CLASS       ELFCLASS32

#endif

#ifdef TARGET_WORDS_BIGENDIAN
#define ELF_DATA        ELFDATA2MSB
#else
#define ELF_DATA        ELFDATA2LSB
#endif
#define ELF_ARCH        EM_PPC

/*
 * We need to put in some extra aux table entries to tell glibc what
 * the cache block size is, so it can use the dcbz instruction safely.
 */
#define AT_DCACHEBSIZE          19
#define AT_ICACHEBSIZE          20
#define AT_UCACHEBSIZE          21
/* A special ignored type value for PPC, for glibc compatibility.  */
#define AT_IGNOREPPC            22
/*
 * The requirements here are:
 * - keep the final alignment of sp (sp & 0xf)
 * - make sure the 32-bit value at the first 16 byte aligned position of
 *   AUXV is greater than 16 for glibc compatibility.
 *   AT_IGNOREPPC is used for that.
 * - for compatibility with glibc ARCH_DLINFO must always be defined on PPC,
 *   even if DLINFO_ARCH_ITEMS goes to zero or is undefined.
 */
#define DLINFO_ARCH_ITEMS       5
#define ARCH_DLINFO                                                     \
do {                                                                    \
        NEW_AUX_ENT(AT_DCACHEBSIZE, 0x20);                              \
        NEW_AUX_ENT(AT_ICACHEBSIZE, 0x20);                              \
        NEW_AUX_ENT(AT_UCACHEBSIZE, 0);                                 \
        /*                                                              \
         * Now handle glibc compatibility.                              \
         */                                                             \
        NEW_AUX_ENT(AT_IGNOREPPC, AT_IGNOREPPC);                        \
        NEW_AUX_ENT(AT_IGNOREPPC, AT_IGNOREPPC);                        \
 } while (0)

static inline void init_thread(struct target_pt_regs *_regs, struct image_info *infop)
{
    abi_ulong pos = infop->start_stack;
    abi_ulong tmp;
#if defined(TARGET_PPC64) && !defined(TARGET_ABI32)
    abi_ulong entry, toc;
#endif

    _regs->gpr[1] = infop->start_stack;
#if defined(TARGET_PPC64) && !defined(TARGET_ABI32)
    get_user_u64(entry, infop->entry);
    entry += infop->load_addr;
    get_user_u64(toc, infop->entry + 8);
    toc += infop->load_addr;
    _regs->gpr[2] = toc;
    infop->entry = entry;
#endif
    _regs->nip = infop->entry;
    /* Note that isn't exactly what regular kernel does
     * but this is what the ABI wants and is needed to allow
     * execution of PPC BSD programs.
     */
    /* FIXME - what to for failure of get_user()? */
    get_user_ual(_regs->gpr[3], pos);
    pos += sizeof(abi_ulong);
    _regs->gpr[4] = pos;
    for (tmp = 1; tmp != 0; pos += sizeof(abi_ulong)) {
        get_user_ual(tmp, pos);
    }
    _regs->gpr[5] = pos;
}

#define USE_ELF_CORE_DUMP
#define ELF_EXEC_PAGESIZE       4096

#endif

#ifdef TARGET_MIPS

#define ELF_START_MMAP 0x80000000

#define elf_check_arch(x) ( (x) == EM_MIPS )

#ifdef TARGET_MIPS64
#define ELF_CLASS   ELFCLASS64
#else
#define ELF_CLASS   ELFCLASS32
#endif
#ifdef TARGET_WORDS_BIGENDIAN
#define ELF_DATA        ELFDATA2MSB
#else
#define ELF_DATA        ELFDATA2LSB
#endif
#define ELF_ARCH    EM_MIPS

static inline void init_thread(struct target_pt_regs *regs, struct image_info *infop)
{
    regs->cp0_status = 2 << CP0St_KSU;
    regs->cp0_epc = infop->entry;
    regs->regs[29] = infop->start_stack;
}

#define USE_ELF_CORE_DUMP
#define ELF_EXEC_PAGESIZE        4096

#endif /* TARGET_MIPS */

#ifdef TARGET_SH4

#define ELF_START_MMAP 0x80000000

#define elf_check_arch(x) ( (x) == EM_SH )

#define ELF_CLASS ELFCLASS32
#define ELF_DATA  ELFDATA2LSB
#define ELF_ARCH  EM_SH

static inline void init_thread(struct target_pt_regs *regs, struct image_info *infop)
{
  /* Check other registers XXXXX */
  regs->pc = infop->entry;
  regs->regs[15] = infop->start_stack;
}

#define USE_ELF_CORE_DUMP
#define ELF_EXEC_PAGESIZE        4096

#endif

#ifdef TARGET_CRIS

#define ELF_START_MMAP 0x80000000

#define elf_check_arch(x) ( (x) == EM_CRIS )

#define ELF_CLASS ELFCLASS32
#define ELF_DATA  ELFDATA2LSB
#define ELF_ARCH  EM_CRIS

static inline void init_thread(struct target_pt_regs *regs, struct image_info *infop)
{
  regs->erp = infop->entry;
}

#define USE_ELF_CORE_DUMP
#define ELF_EXEC_PAGESIZE        8192

#endif

#ifdef TARGET_M68K

#define ELF_START_MMAP 0x80000000

#define elf_check_arch(x) ( (x) == EM_68K )

#define ELF_CLASS       ELFCLASS32
#define ELF_DATA        ELFDATA2MSB
#define ELF_ARCH        EM_68K

/* ??? Does this need to do anything?
#define ELF_PLAT_INIT(_r) */

static inline void init_thread(struct target_pt_regs *regs, struct image_info *infop)
{
    regs->usp = infop->start_stack;
    regs->sr = 0;
    regs->pc = infop->entry;
}

#define USE_ELF_CORE_DUMP
#define ELF_EXEC_PAGESIZE       8192

#endif

#ifdef TARGET_ALPHA

#define ELF_START_MMAP (0x30000000000ULL)

#define elf_check_arch(x) ( (x) == ELF_ARCH )

#define ELF_CLASS      ELFCLASS64
#define ELF_DATA       ELFDATA2MSB
#define ELF_ARCH       EM_ALPHA

static inline void init_thread(struct target_pt_regs *regs, struct image_info *infop)
{
    regs->pc = infop->entry;
    regs->ps = 8;
    regs->usp = infop->start_stack;
    regs->unique = infop->start_data; /* ? */
    printf("Set unique value to " TARGET_FMT_lx " (" TARGET_FMT_lx ")\n",
           regs->unique, infop->start_data);
}

#define USE_ELF_CORE_DUMP
#define ELF_EXEC_PAGESIZE        8192

#endif /* TARGET_ALPHA */

#ifndef ELF_PLATFORM
#define ELF_PLATFORM (NULL)
#endif

#ifndef ELF_HWCAP
#define ELF_HWCAP 0
#endif

#ifdef TARGET_ABI32
#undef ELF_CLASS
#define ELF_CLASS ELFCLASS32
#undef bswaptls
#define bswaptls(ptr) bswap32s(ptr)
#endif

#include "elf.h"

struct exec
{
  unsigned int a_info;   /* Use macros N_MAGIC, etc for access */
  unsigned int a_text;   /* length of text, in bytes */
  unsigned int a_data;   /* length of data, in bytes */
  unsigned int a_bss;    /* length of uninitialized data area, in bytes */
  unsigned int a_syms;   /* length of symbol table data in file, in bytes */
  unsigned int a_entry;  /* start address */
  unsigned int a_trsize; /* length of relocation info for text, in bytes */
  unsigned int a_drsize; /* length of relocation info for data, in bytes */
};


#define N_MAGIC(exec) ((exec).a_info & 0xffff)
#define OMAGIC 0407
#define NMAGIC 0410
#define ZMAGIC 0413
#define QMAGIC 0314

/* max code+data+bss space allocated to elf interpreter */
#define INTERP_MAP_SIZE (32 * 1024 * 1024)

/* max code+data+bss+brk space allocated to ET_DYN executables */
#define ET_DYN_MAP_SIZE (128 * 1024 * 1024)

/* Necessary parameters */
#define TARGET_ELF_EXEC_PAGESIZE TARGET_PAGE_SIZE
#define TARGET_ELF_PAGESTART(_v) ((_v) & ~(unsigned long)(TARGET_ELF_EXEC_PAGESIZE-1))
#define TARGET_ELF_PAGEOFFSET(_v) ((_v) & (TARGET_ELF_EXEC_PAGESIZE-1))

#define INTERPRETER_NONE 0
#define INTERPRETER_AOUT 1
#define INTERPRETER_ELF 2

#define DLINFO_ITEMS 12

static inline void memcpy_fromfs(void * to, const void * from, unsigned long n)
{
        memcpy(to, from, n);
}

static int load_aout_interp(void * exptr, int interp_fd);

#ifdef BSWAP_NEEDED
static void bswap_ehdr(struct elfhdr *ehdr)
{
    bswap16s(&ehdr->e_type);                    /* Object file type */
    bswap16s(&ehdr->e_machine);         /* Architecture */
    bswap32s(&ehdr->e_version);         /* Object file version */
    bswaptls(&ehdr->e_entry);           /* Entry point virtual address */
    bswaptls(&ehdr->e_phoff);           /* Program header table file offset */
    bswaptls(&ehdr->e_shoff);           /* Section header table file offset */
    bswap32s(&ehdr->e_flags);           /* Processor-specific flags */
    bswap16s(&ehdr->e_ehsize);          /* ELF header size in bytes */
    bswap16s(&ehdr->e_phentsize);               /* Program header table entry size */
    bswap16s(&ehdr->e_phnum);           /* Program header table entry count */
    bswap16s(&ehdr->e_shentsize);               /* Section header table entry size */
    bswap16s(&ehdr->e_shnum);           /* Section header table entry count */
    bswap16s(&ehdr->e_shstrndx);                /* Section header string table index */
}

static void bswap_phdr(struct elf_phdr *phdr)
{
    bswap32s(&phdr->p_type);                    /* Segment type */
    bswaptls(&phdr->p_offset);          /* Segment file offset */
    bswaptls(&phdr->p_vaddr);           /* Segment virtual address */
    bswaptls(&phdr->p_paddr);           /* Segment physical address */
    bswaptls(&phdr->p_filesz);          /* Segment size in file */
    bswaptls(&phdr->p_memsz);           /* Segment size in memory */
    bswap32s(&phdr->p_flags);           /* Segment flags */
    bswaptls(&phdr->p_align);           /* Segment alignment */
}

static void bswap_shdr(struct elf_shdr *shdr)
{
    bswap32s(&shdr->sh_name);
    bswap32s(&shdr->sh_type);
    bswaptls(&shdr->sh_flags);
    bswaptls(&shdr->sh_addr);
    bswaptls(&shdr->sh_offset);
    bswaptls(&shdr->sh_size);
    bswap32s(&shdr->sh_link);
    bswap32s(&shdr->sh_info);
    bswaptls(&shdr->sh_addralign);
    bswaptls(&shdr->sh_entsize);
}

static void bswap_sym(struct elf_sym *sym)
{
    bswap32s(&sym->st_name);
    bswaptls(&sym->st_value);
    bswaptls(&sym->st_size);
    bswap16s(&sym->st_shndx);
}
#endif

/*
 * 'copy_elf_strings()' copies argument/envelope strings from user
 * memory to free pages in kernel mem. These are in a format ready
 * to be put directly into the top of new user memory.
 *
 */
static abi_ulong copy_elf_strings(int argc,char ** argv, void **page,
                                  abi_ulong p)
{
    char *tmp, *tmp1, *pag = NULL;
    int len, offset = 0;

    if (!p) {
        return 0;       /* bullet-proofing */
    }
    while (argc-- > 0) {
        tmp = argv[argc];
        if (!tmp) {
            fprintf(stderr, "VFS: argc is wrong");
            exit(-1);
        }
        tmp1 = tmp;
        while (*tmp++);
        len = tmp - tmp1;
        if (p < len) {  /* this shouldn't happen - 128kB */
                return 0;
        }
        while (len) {
            --p; --tmp; --len;
            if (--offset < 0) {
                offset = p % TARGET_PAGE_SIZE;
                pag = (char *)page[p/TARGET_PAGE_SIZE];
                if (!pag) {
                    pag = g_try_malloc0(TARGET_PAGE_SIZE);
                    page[p/TARGET_PAGE_SIZE] = pag;
                    if (!pag)
                        return 0;
                }
            }
            if (len == 0 || offset == 0) {
                *(pag + offset) = *tmp;
            }
            else {
              int bytes_to_copy = (len > offset) ? offset : len;
              tmp -= bytes_to_copy;
              p -= bytes_to_copy;
              offset -= bytes_to_copy;
              len -= bytes_to_copy;
              memcpy_fromfs(pag + offset, tmp, bytes_to_copy + 1);
            }
        }
    }
    return p;
}

static abi_ulong setup_arg_pages(abi_ulong p, struct linux_binprm *bprm,
                                 struct image_info *info)
{
    abi_ulong stack_base, size, error;
    int i;

    /* Create enough stack to hold everything.  If we don't use
     * it for args, we'll use it for something else...
     */
    size = x86_stack_size;
    if (size < MAX_ARG_PAGES*TARGET_PAGE_SIZE)
        size = MAX_ARG_PAGES*TARGET_PAGE_SIZE;
    error = target_mmap(0,
                        size + qemu_host_page_size,
                        PROT_READ | PROT_WRITE,
                        MAP_PRIVATE | MAP_ANON,
                        -1, 0);
    if (error == -1) {
        perror("stk mmap");
        exit(-1);
    }
    /* we reserve one extra page at the top of the stack as guard */
    target_mprotect(error + size, qemu_host_page_size, PROT_NONE);

    stack_base = error + size - MAX_ARG_PAGES*TARGET_PAGE_SIZE;
    p += stack_base;

    for (i = 0 ; i < MAX_ARG_PAGES ; i++) {
        if (bprm->page[i]) {
            info->rss++;
            /* FIXME - check return value of memcpy_to_target() for failure */
            memcpy_to_target(stack_base, bprm->page[i], TARGET_PAGE_SIZE);
            g_free(bprm->page[i]);
        }
        stack_base += TARGET_PAGE_SIZE;
    }
    return p;
}

static void set_brk(abi_ulong start, abi_ulong end)
{
        /* page-align the start and end addresses... */
        start = HOST_PAGE_ALIGN(start);
        end = HOST_PAGE_ALIGN(end);
        if (end <= start)
                return;
        if(target_mmap(start, end - start,
                       PROT_READ | PROT_WRITE | PROT_EXEC,
                       MAP_FIXED | MAP_PRIVATE | MAP_ANON, -1, 0) == -1) {
            perror("cannot mmap brk");
            exit(-1);
        }
}


/* We need to explicitly zero any fractional pages after the data
   section (i.e. bss).  This would contain the junk from the file that
   should not be in memory. */
static void padzero(abi_ulong elf_bss, abi_ulong last_bss)
{
        abi_ulong nbyte;

        if (elf_bss >= last_bss)
                return;

        /* XXX: this is really a hack : if the real host page size is
           smaller than the target page size, some pages after the end
           of the file may not be mapped. A better fix would be to
           patch target_mmap(), but it is more complicated as the file
           size must be known */
        if (qemu_real_host_page_size < qemu_host_page_size) {
            abi_ulong end_addr, end_addr1;
            end_addr1 = REAL_HOST_PAGE_ALIGN(elf_bss);
            end_addr = HOST_PAGE_ALIGN(elf_bss);
            if (end_addr1 < end_addr) {
                mmap((void *)g2h(end_addr1), end_addr - end_addr1,
                     PROT_READ|PROT_WRITE|PROT_EXEC,
                     MAP_FIXED|MAP_PRIVATE|MAP_ANON, -1, 0);
            }
        }

        nbyte = elf_bss & (qemu_host_page_size-1);
        if (nbyte) {
            nbyte = qemu_host_page_size - nbyte;
            do {
                /* FIXME - what to do if put_user() fails? */
                put_user_u8(0, elf_bss);
                elf_bss++;
            } while (--nbyte);
        }
}


static abi_ulong create_elf_tables(abi_ulong p, int argc, int envc,
                                   struct elfhdr * exec,
                                   abi_ulong load_addr,
                                   abi_ulong load_bias,
                                   abi_ulong interp_load_addr, int ibcs,
                                   struct image_info *info)
{
        abi_ulong sp;
        int size;
        abi_ulong u_platform;
        const char *k_platform;
        const int n = sizeof(elf_addr_t);

        sp = p;
        u_platform = 0;
        k_platform = ELF_PLATFORM;
        if (k_platform) {
            size_t len = strlen(k_platform) + 1;
            sp -= (len + n - 1) & ~(n - 1);
            u_platform = sp;
            /* FIXME - check return value of memcpy_to_target() for failure */
            memcpy_to_target(sp, k_platform, len);
        }
        /*
         * Force 16 byte _final_ alignment here for generality.
         */
        sp = sp &~ (abi_ulong)15;
        size = (DLINFO_ITEMS + 1) * 2;
        if (k_platform)
          size += 2;
#ifdef DLINFO_ARCH_ITEMS
        size += DLINFO_ARCH_ITEMS * 2;
#endif
        size += envc + argc + 2;
        size += (!ibcs ? 3 : 1);        /* argc itself */
        size *= n;
        if (size & 15)
            sp -= 16 - (size & 15);

        /* This is correct because Linux defines
         * elf_addr_t as Elf32_Off / Elf64_Off
         */
#define NEW_AUX_ENT(id, val) do {               \
            sp -= n; put_user_ual(val, sp);     \
            sp -= n; put_user_ual(id, sp);      \
          } while(0)

        NEW_AUX_ENT (AT_NULL, 0);

        /* There must be exactly DLINFO_ITEMS entries here.  */
        NEW_AUX_ENT(AT_PHDR, (abi_ulong)(load_addr + exec->e_phoff));
        NEW_AUX_ENT(AT_PHENT, (abi_ulong)(sizeof (struct elf_phdr)));
        NEW_AUX_ENT(AT_PHNUM, (abi_ulong)(exec->e_phnum));
        NEW_AUX_ENT(AT_PAGESZ, (abi_ulong)(TARGET_PAGE_SIZE));
        NEW_AUX_ENT(AT_BASE, (abi_ulong)(interp_load_addr));
        NEW_AUX_ENT(AT_FLAGS, (abi_ulong)0);
        NEW_AUX_ENT(AT_ENTRY, load_bias + exec->e_entry);
        NEW_AUX_ENT(AT_UID, (abi_ulong) getuid());
        NEW_AUX_ENT(AT_EUID, (abi_ulong) geteuid());
        NEW_AUX_ENT(AT_GID, (abi_ulong) getgid());
        NEW_AUX_ENT(AT_EGID, (abi_ulong) getegid());
        NEW_AUX_ENT(AT_HWCAP, (abi_ulong) ELF_HWCAP);
        NEW_AUX_ENT(AT_CLKTCK, (abi_ulong) sysconf(_SC_CLK_TCK));
        if (k_platform)
            NEW_AUX_ENT(AT_PLATFORM, u_platform);
#ifdef ARCH_DLINFO
        /*
         * ARCH_DLINFO must come last so platform specific code can enforce
         * special alignment requirements on the AUXV if necessary (eg. PPC).
         */
        ARCH_DLINFO;
#endif
#undef NEW_AUX_ENT

        sp = loader_build_argptr(envc, argc, sp, p, !ibcs);
        return sp;
}


static abi_ulong load_elf_interp(struct elfhdr * interp_elf_ex,
                                 int interpreter_fd,
                                 abi_ulong *interp_load_addr)
{
        struct elf_phdr *elf_phdata  =  NULL;
        struct elf_phdr *eppnt;
        abi_ulong load_addr = 0;
        int load_addr_set = 0;
        int retval;
        abi_ulong last_bss, elf_bss;
        abi_ulong error;
        int i;

        elf_bss = 0;
        last_bss = 0;
        error = 0;

#ifdef BSWAP_NEEDED
        bswap_ehdr(interp_elf_ex);
#endif
        /* First of all, some simple consistency checks */
        if ((interp_elf_ex->e_type != ET_EXEC &&
             interp_elf_ex->e_type != ET_DYN) ||
           !elf_check_arch(interp_elf_ex->e_machine)) {
                return ~((abi_ulong)0UL);
        }


        /* Now read in all of the header information */

        if (sizeof(struct elf_phdr) * interp_elf_ex->e_phnum > TARGET_PAGE_SIZE)
            return ~(abi_ulong)0UL;

        elf_phdata =  (struct elf_phdr *)
                malloc(sizeof(struct elf_phdr) * interp_elf_ex->e_phnum);

        if (!elf_phdata)
          return ~((abi_ulong)0UL);

        /*
         * If the size of this structure has changed, then punt, since
         * we will be doing the wrong thing.
         */
        if (interp_elf_ex->e_phentsize != sizeof(struct elf_phdr)) {
            free(elf_phdata);
            return ~((abi_ulong)0UL);
        }

        retval = lseek(interpreter_fd, interp_elf_ex->e_phoff, SEEK_SET);
        if(retval >= 0) {
            retval = read(interpreter_fd,
                           (char *) elf_phdata,
                           sizeof(struct elf_phdr) * interp_elf_ex->e_phnum);
        }
        if (retval < 0) {
                perror("load_elf_interp");
                exit(-1);
                free (elf_phdata);
                return retval;
        }
#ifdef BSWAP_NEEDED
        eppnt = elf_phdata;
        for (i=0; i<interp_elf_ex->e_phnum; i++, eppnt++) {
            bswap_phdr(eppnt);
        }
#endif

        if (interp_elf_ex->e_type == ET_DYN) {
            /* in order to avoid hardcoding the interpreter load
               address in qemu, we allocate a big enough memory zone */
            error = target_mmap(0, INTERP_MAP_SIZE,
                                PROT_NONE, MAP_PRIVATE | MAP_ANON,
                                -1, 0);
            if (error == -1) {
                perror("mmap");
                exit(-1);
            }
            load_addr = error;
            load_addr_set = 1;
        }

        eppnt = elf_phdata;
        for(i=0; i<interp_elf_ex->e_phnum; i++, eppnt++)
          if (eppnt->p_type == PT_LOAD) {
            int elf_type = MAP_PRIVATE | MAP_DENYWRITE;
            int elf_prot = 0;
            abi_ulong vaddr = 0;
            abi_ulong k;

            if (eppnt->p_flags & PF_R) elf_prot =  PROT_READ;
            if (eppnt->p_flags & PF_W) elf_prot |= PROT_WRITE;
            if (eppnt->p_flags & PF_X) elf_prot |= PROT_EXEC;
            if (interp_elf_ex->e_type == ET_EXEC || load_addr_set) {
                elf_type |= MAP_FIXED;
                vaddr = eppnt->p_vaddr;
            }
            error = target_mmap(load_addr+TARGET_ELF_PAGESTART(vaddr),
                 eppnt->p_filesz + TARGET_ELF_PAGEOFFSET(eppnt->p_vaddr),
                 elf_prot,
                 elf_type,
                 interpreter_fd,
                 eppnt->p_offset - TARGET_ELF_PAGEOFFSET(eppnt->p_vaddr));

            if (error == -1) {
              /* Real error */
              close(interpreter_fd);
              free(elf_phdata);
              return ~((abi_ulong)0UL);
            }

            if (!load_addr_set && interp_elf_ex->e_type == ET_DYN) {
              load_addr = error;
              load_addr_set = 1;
            }

            /*
             * Find the end of the file  mapping for this phdr, and keep
             * track of the largest address we see for this.
             */
            k = load_addr + eppnt->p_vaddr + eppnt->p_filesz;
            if (k > elf_bss) elf_bss = k;

            /*
             * Do the same thing for the memory mapping - between
             * elf_bss and last_bss is the bss section.
             */
            k = load_addr + eppnt->p_memsz + eppnt->p_vaddr;
            if (k > last_bss) last_bss = k;
          }

        /* Now use mmap to map the library into memory. */

        close(interpreter_fd);

        /*
         * Now fill out the bss section.  First pad the last page up
         * to the page boundary, and then perform a mmap to make sure
         * that there are zeromapped pages up to and including the last
         * bss page.
         */
        padzero(elf_bss, last_bss);
        elf_bss = TARGET_ELF_PAGESTART(elf_bss + qemu_host_page_size - 1); /* What we have mapped so far */

        /* Map the last of the bss segment */
        if (last_bss > elf_bss) {
            target_mmap(elf_bss, last_bss-elf_bss,
                        PROT_READ|PROT_WRITE|PROT_EXEC,
                        MAP_FIXED|MAP_PRIVATE|MAP_ANON, -1, 0);
        }
        free(elf_phdata);

        *interp_load_addr = load_addr;
        return ((abi_ulong) interp_elf_ex->e_entry) + load_addr;
}

static int symfind(const void *s0, const void *s1)
{
    target_ulong addr = *(target_ulong *)s0;
    struct elf_sym *sym = (struct elf_sym *)s1;
    int result = 0;
    if (addr < sym->st_value) {
        result = -1;
    } else if (addr >= sym->st_value + sym->st_size) {
        result = 1;
    }
    return result;
}

static const char *lookup_symbolxx(struct syminfo *s, target_ulong orig_addr)
{
#if ELF_CLASS == ELFCLASS32
    struct elf_sym *syms = s->disas_symtab.elf32;
#else
    struct elf_sym *syms = s->disas_symtab.elf64;
#endif

    // binary search
    struct elf_sym *sym;

    sym = bsearch(&orig_addr, syms, s->disas_num_syms, sizeof(*syms), symfind);
    if (sym != NULL) {
        return s->disas_strtab + sym->st_name;
    }

    return "";
}

/* FIXME: This should use elf_ops.h  */
static int symcmp(const void *s0, const void *s1)
{
    struct elf_sym *sym0 = (struct elf_sym *)s0;
    struct elf_sym *sym1 = (struct elf_sym *)s1;
    return (sym0->st_value < sym1->st_value)
        ? -1
        : ((sym0->st_value > sym1->st_value) ? 1 : 0);
}

/* Best attempt to load symbols from this ELF object. */
static void load_symbols(struct elfhdr *hdr, int fd)
{
    unsigned int i, nsyms;
    struct elf_shdr sechdr, symtab, strtab;
    char *strings;
    struct syminfo *s;
    struct elf_sym *syms, *new_syms;

    lseek(fd, hdr->e_shoff, SEEK_SET);
    for (i = 0; i < hdr->e_shnum; i++) {
        if (read(fd, &sechdr, sizeof(sechdr)) != sizeof(sechdr))
            return;
#ifdef BSWAP_NEEDED
        bswap_shdr(&sechdr);
#endif
        if (sechdr.sh_type == SHT_SYMTAB) {
            symtab = sechdr;
            lseek(fd, hdr->e_shoff
                  + sizeof(sechdr) * sechdr.sh_link, SEEK_SET);
            if (read(fd, &strtab, sizeof(strtab))
                != sizeof(strtab))
                return;
#ifdef BSWAP_NEEDED
            bswap_shdr(&strtab);
#endif
            goto found;
        }
    }
    return; /* Shouldn't happen... */

 found:
    /* Now know where the strtab and symtab are.  Snarf them. */
    s = malloc(sizeof(*s));
    syms = malloc(symtab.sh_size);
    if (!syms) {
        free(s);
        return;
    }
    s->disas_strtab = strings = malloc(strtab.sh_size);
    if (!s->disas_strtab) {
        free(s);
        free(syms);
        return;
    }

    lseek(fd, symtab.sh_offset, SEEK_SET);
    if (read(fd, syms, symtab.sh_size) != symtab.sh_size) {
        free(s);
        free(syms);
        free(strings);
        return;
    }

    nsyms = symtab.sh_size / sizeof(struct elf_sym);

    i = 0;
    while (i < nsyms) {
#ifdef BSWAP_NEEDED
        bswap_sym(syms + i);
#endif
        // Throw away entries which we do not need.
        if (syms[i].st_shndx == SHN_UNDEF ||
                syms[i].st_shndx >= SHN_LORESERVE ||
                ELF_ST_TYPE(syms[i].st_info) != STT_FUNC) {
            nsyms--;
            if (i < nsyms) {
                syms[i] = syms[nsyms];
            }
            continue;
        }
#if defined(TARGET_ARM) || defined (TARGET_MIPS)
        /* The bottom address bit marks a Thumb or MIPS16 symbol.  */
        syms[i].st_value &= ~(target_ulong)1;
#endif
        i++;
    }

     /* Attempt to free the storage associated with the local symbols
        that we threw away.  Whether or not this has any effect on the
        memory allocation depends on the malloc implementation and how
        many symbols we managed to discard. */
    new_syms = realloc(syms, nsyms * sizeof(*syms));
    if (new_syms == NULL) {
        free(s);
        free(syms);
        free(strings);
        return;
    }
    syms = new_syms;

    qsort(syms, nsyms, sizeof(*syms), symcmp);

    lseek(fd, strtab.sh_offset, SEEK_SET);
    if (read(fd, strings, strtab.sh_size) != strtab.sh_size) {
        free(s);
        free(syms);
        free(strings);
        return;
    }
    s->disas_num_syms = nsyms;
#if ELF_CLASS == ELFCLASS32
    s->disas_symtab.elf32 = syms;
    s->lookup_symbol = (lookup_symbol_t)lookup_symbolxx;
#else
    s->disas_symtab.elf64 = syms;
    s->lookup_symbol = (lookup_symbol_t)lookup_symbolxx;
#endif
    s->next = syminfos;
    syminfos = s;
}

int load_elf_binary(struct linux_binprm * bprm, struct target_pt_regs * regs,
                    struct image_info * info)
{
    struct elfhdr elf_ex;
    struct elfhdr interp_elf_ex;
    struct exec interp_ex;
    int interpreter_fd = -1; /* avoid warning */
    abi_ulong load_addr, load_bias;
    int load_addr_set = 0;
    unsigned int interpreter_type = INTERPRETER_NONE;
    unsigned char ibcs2_interpreter;
    int i;
    abi_ulong mapped_addr;
    struct elf_phdr * elf_ppnt;
    struct elf_phdr *elf_phdata;
    abi_ulong elf_bss, k, elf_brk;
    int retval;
    char * elf_interpreter;
    abi_ulong elf_entry, interp_load_addr = 0;
    int status;
    abi_ulong start_code, end_code, start_data, end_data;
    abi_ulong reloc_func_desc = 0;
    abi_ulong elf_stack;
    char passed_fileno[6];

    ibcs2_interpreter = 0;
    status = 0;
    load_addr = 0;
    load_bias = 0;
    elf_ex = *((struct elfhdr *) bprm->buf);          /* exec-header */
#ifdef BSWAP_NEEDED
    bswap_ehdr(&elf_ex);
#endif

    /* First of all, some simple consistency checks */
    if ((elf_ex.e_type != ET_EXEC && elf_ex.e_type != ET_DYN) ||
                                (! elf_check_arch(elf_ex.e_machine))) {
            return -ENOEXEC;
    }

    bprm->p = copy_elf_strings(1, &bprm->filename, bprm->page, bprm->p);
    bprm->p = copy_elf_strings(bprm->envc,bprm->envp,bprm->page,bprm->p);
    bprm->p = copy_elf_strings(bprm->argc,bprm->argv,bprm->page,bprm->p);
    if (!bprm->p) {
        retval = -E2BIG;
    }

    /* Now read in all of the header information */
    elf_phdata = (struct elf_phdr *)malloc(elf_ex.e_phentsize*elf_ex.e_phnum);
    if (elf_phdata == NULL) {
        return -ENOMEM;
    }

    retval = lseek(bprm->fd, elf_ex.e_phoff, SEEK_SET);
    if(retval > 0) {
        retval = read(bprm->fd, (char *) elf_phdata,
                                elf_ex.e_phentsize * elf_ex.e_phnum);
    }

    if (retval < 0) {
        perror("load_elf_binary");
        exit(-1);
        free (elf_phdata);
        return -errno;
    }

#ifdef BSWAP_NEEDED
    elf_ppnt = elf_phdata;
    for (i=0; i<elf_ex.e_phnum; i++, elf_ppnt++) {
        bswap_phdr(elf_ppnt);
    }
#endif
    elf_ppnt = elf_phdata;

    elf_bss = 0;
    elf_brk = 0;


    elf_stack = ~((abi_ulong)0UL);
    elf_interpreter = NULL;
    start_code = ~((abi_ulong)0UL);
    end_code = 0;
    start_data = 0;
    end_data = 0;
    interp_ex.a_info = 0;

    for(i=0;i < elf_ex.e_phnum; i++) {
        if (elf_ppnt->p_type == PT_INTERP) {
            if ( elf_interpreter != NULL )
            {
                free (elf_phdata);
                free(elf_interpreter);
                close(bprm->fd);
                return -EINVAL;
            }

            /* This is the program interpreter used for
             * shared libraries - for now assume that this
             * is an a.out format binary
             */

            elf_interpreter = (char *)malloc(elf_ppnt->p_filesz);

            if (elf_interpreter == NULL) {
                free (elf_phdata);
                close(bprm->fd);
                return -ENOMEM;
            }

            retval = lseek(bprm->fd, elf_ppnt->p_offset, SEEK_SET);
            if(retval >= 0) {
                retval = read(bprm->fd, elf_interpreter, elf_ppnt->p_filesz);
            }
            if(retval < 0) {
                perror("load_elf_binary2");
                exit(-1);
            }

            /* If the program interpreter is one of these two,
               then assume an iBCS2 image. Otherwise assume
               a native linux image. */

            /* JRP - Need to add X86 lib dir stuff here... */

            if (strcmp(elf_interpreter,"/usr/lib/libc.so.1") == 0 ||
                strcmp(elf_interpreter,"/usr/lib/ld.so.1") == 0) {
              ibcs2_interpreter = 1;
            }

#if 0
            printf("Using ELF interpreter %s\n", path(elf_interpreter));
#endif
            if (retval >= 0) {
                retval = open(path(elf_interpreter), O_RDONLY);
                if(retval >= 0) {
                    interpreter_fd = retval;
                }
                else {
                    perror(elf_interpreter);
                    exit(-1);
                    /* retval = -errno; */
                }
            }

            if (retval >= 0) {
                retval = lseek(interpreter_fd, 0, SEEK_SET);
                if(retval >= 0) {
                    retval = read(interpreter_fd,bprm->buf,128);
                }
            }
            if (retval >= 0) {
                interp_ex = *((struct exec *) bprm->buf); /* aout exec-header */
                interp_elf_ex = *((struct elfhdr *) bprm->buf); /* elf exec-header */
            }
            if (retval < 0) {
                perror("load_elf_binary3");
                exit(-1);
                free (elf_phdata);
                free(elf_interpreter);
                close(bprm->fd);
                return retval;
            }
        }
        elf_ppnt++;
    }

    /* Some simple consistency checks for the interpreter */
    if (elf_interpreter){
        interpreter_type = INTERPRETER_ELF | INTERPRETER_AOUT;

        /* Now figure out which format our binary is */
        if ((N_MAGIC(interp_ex) != OMAGIC) && (N_MAGIC(interp_ex) != ZMAGIC) &&
                (N_MAGIC(interp_ex) != QMAGIC)) {
          interpreter_type = INTERPRETER_ELF;
        }

        if (interp_elf_ex.e_ident[0] != 0x7f ||
                strncmp((char *)&interp_elf_ex.e_ident[1], "ELF",3) != 0) {
            interpreter_type &= ~INTERPRETER_ELF;
        }

        if (!interpreter_type) {
            free(elf_interpreter);
            free(elf_phdata);
            close(bprm->fd);
            return -ELIBBAD;
        }
    }

    /* OK, we are done with that, now set up the arg stuff,
       and then start this sucker up */

    {
        char * passed_p;

        if (interpreter_type == INTERPRETER_AOUT) {
            snprintf(passed_fileno, sizeof(passed_fileno), "%d", bprm->fd);
            passed_p = passed_fileno;

            if (elf_interpreter) {
                bprm->p = copy_elf_strings(1,&passed_p,bprm->page,bprm->p);
                bprm->argc++;
            }
        }
        if (!bprm->p) {
            free(elf_interpreter);
            free (elf_phdata);
            close(bprm->fd);
            return -E2BIG;
        }
    }

    /* OK, This is the point of no return */
    info->end_data = 0;
    info->end_code = 0;
    info->start_mmap = (abi_ulong)ELF_START_MMAP;
    info->mmap = 0;
    elf_entry = (abi_ulong) elf_ex.e_entry;

    /*
     * In case where user has not explicitly set the guest_base, we
     * probe here that should we set it automatically.
     */
    if (!have_guest_base) {
        /*
         * Go through ELF program header table and find out whether
	 * any of the segments drop below our current mmap_min_addr and
         * in that case set guest_base to corresponding address.
         */
        for (i = 0, elf_ppnt = elf_phdata; i < elf_ex.e_phnum;
            i++, elf_ppnt++) {
            if (elf_ppnt->p_type != PT_LOAD)
                continue;
            if (HOST_PAGE_ALIGN(elf_ppnt->p_vaddr) < mmap_min_addr) {
                guest_base = HOST_PAGE_ALIGN(mmap_min_addr);
                break;
            }
        }
    }

    /* Do this so that we can load the interpreter, if need be.  We will
       change some of these later */
    info->rss = 0;
    bprm->p = setup_arg_pages(bprm->p, bprm, info);
    info->start_stack = bprm->p;

    /* Now we do a little grungy work by mmaping the ELF image into
     * the correct location in memory.  At this point, we assume that
     * the image should be loaded at fixed address, not at a variable
     * address.
     */

    for(i = 0, elf_ppnt = elf_phdata; i < elf_ex.e_phnum; i++, elf_ppnt++) {
        int elf_prot = 0;
        int elf_flags = 0;
        abi_ulong error;

        if (elf_ppnt->p_type != PT_LOAD)
            continue;

        if (elf_ppnt->p_flags & PF_R) elf_prot |= PROT_READ;
        if (elf_ppnt->p_flags & PF_W) elf_prot |= PROT_WRITE;
        if (elf_ppnt->p_flags & PF_X) elf_prot |= PROT_EXEC;
        elf_flags = MAP_PRIVATE | MAP_DENYWRITE;
        if (elf_ex.e_type == ET_EXEC || load_addr_set) {
            elf_flags |= MAP_FIXED;
        } else if (elf_ex.e_type == ET_DYN) {
            /* Try and get dynamic programs out of the way of the default mmap
               base, as well as whatever program they might try to exec.  This
               is because the brk will follow the loader, and is not movable.  */
            /* NOTE: for qemu, we do a big mmap to get enough space
               without hardcoding any address */
            error = target_mmap(0, ET_DYN_MAP_SIZE,
                                PROT_NONE, MAP_PRIVATE | MAP_ANON,
                                -1, 0);
            if (error == -1) {
                perror("mmap");
                exit(-1);
            }
            load_bias = TARGET_ELF_PAGESTART(error - elf_ppnt->p_vaddr);
        }

        error = target_mmap(TARGET_ELF_PAGESTART(load_bias + elf_ppnt->p_vaddr),
                            (elf_ppnt->p_filesz +
                             TARGET_ELF_PAGEOFFSET(elf_ppnt->p_vaddr)),
                            elf_prot,
                            (MAP_FIXED | MAP_PRIVATE | MAP_DENYWRITE),
                            bprm->fd,
                            (elf_ppnt->p_offset -
                             TARGET_ELF_PAGEOFFSET(elf_ppnt->p_vaddr)));
        if (error == -1) {
            perror("mmap");
            exit(-1);
        }

#ifdef LOW_ELF_STACK
        if (TARGET_ELF_PAGESTART(elf_ppnt->p_vaddr) < elf_stack)
            elf_stack = TARGET_ELF_PAGESTART(elf_ppnt->p_vaddr);
#endif

        if (!load_addr_set) {
            load_addr_set = 1;
            load_addr = elf_ppnt->p_vaddr - elf_ppnt->p_offset;
            if (elf_ex.e_type == ET_DYN) {
                load_bias += error -
                    TARGET_ELF_PAGESTART(load_bias + elf_ppnt->p_vaddr);
                load_addr += load_bias;
                reloc_func_desc = load_bias;
            }
        }
        k = elf_ppnt->p_vaddr;
        if (k < start_code)
            start_code = k;
        if (start_data < k)
            start_data = k;
        k = elf_ppnt->p_vaddr + elf_ppnt->p_filesz;
        if (k > elf_bss)
            elf_bss = k;
        if ((elf_ppnt->p_flags & PF_X) && end_code <  k)
            end_code = k;
        if (end_data < k)
            end_data = k;
        k = elf_ppnt->p_vaddr + elf_ppnt->p_memsz;
        if (k > elf_brk) elf_brk = k;
    }

    elf_entry += load_bias;
    elf_bss += load_bias;
    elf_brk += load_bias;
    start_code += load_bias;
    end_code += load_bias;
    start_data += load_bias;
    end_data += load_bias;

    if (elf_interpreter) {
        if (interpreter_type & 1) {
            elf_entry = load_aout_interp(&interp_ex, interpreter_fd);
        }
        else if (interpreter_type & 2) {
            elf_entry = load_elf_interp(&interp_elf_ex, interpreter_fd,
                                            &interp_load_addr);
        }
        reloc_func_desc = interp_load_addr;

        close(interpreter_fd);
        free(elf_interpreter);

        if (elf_entry == ~((abi_ulong)0UL)) {
            printf("Unable to load interpreter\n");
            free(elf_phdata);
            exit(-1);
            return 0;
        }
    }

    free(elf_phdata);

    if (qemu_log_enabled())
        load_symbols(&elf_ex, bprm->fd);

    if (interpreter_type != INTERPRETER_AOUT) close(bprm->fd);
    info->personality = (ibcs2_interpreter ? PER_SVR4 : PER_LINUX);

#ifdef LOW_ELF_STACK
    info->start_stack = bprm->p = elf_stack - 4;
#endif
    bprm->p = create_elf_tables(bprm->p,
                    bprm->argc,
                    bprm->envc,
                    &elf_ex,
                    load_addr, load_bias,
                    interp_load_addr,
                    (interpreter_type == INTERPRETER_AOUT ? 0 : 1),
                    info);
    info->load_addr = reloc_func_desc;
    info->start_brk = info->brk = elf_brk;
    info->end_code = end_code;
    info->start_code = start_code;
    info->start_data = start_data;
    info->end_data = end_data;
    info->start_stack = bprm->p;

    /* Calling set_brk effectively mmaps the pages that we need for the bss and break
       sections */
    set_brk(elf_bss, elf_brk);

    padzero(elf_bss, elf_brk);

#if 0
    printf("(start_brk) %x\n" , info->start_brk);
    printf("(end_code) %x\n" , info->end_code);
    printf("(start_code) %x\n" , info->start_code);
    printf("(end_data) %x\n" , info->end_data);
    printf("(start_stack) %x\n" , info->start_stack);
    printf("(brk) %x\n" , info->brk);
#endif

    if ( info->personality == PER_SVR4 )
    {
            /* Why this, you ask???  Well SVr4 maps page 0 as read-only,
               and some applications "depend" upon this behavior.
               Since we do not have the power to recompile these, we
               emulate the SVr4 behavior.  Sigh.  */
            mapped_addr = target_mmap(0, qemu_host_page_size, PROT_READ | PROT_EXEC,
                                      MAP_FIXED | MAP_PRIVATE, -1, 0);
    }

    info->entry = elf_entry;

    return 0;
}

static int load_aout_interp(void * exptr, int interp_fd)
{
    printf("a.out interpreter not yet supported\n");
    return(0);
}

void do_init_thread(struct target_pt_regs *regs, struct image_info *infop)
{
    init_thread(regs, infop);
}<|MERGE_RESOLUTION|>--- conflicted
+++ resolved
@@ -1,10 +1,6 @@
 /* This is the Linux kernel elf-loading code, ported into user space */
 
 #include "qemu/osdep.h"
-<<<<<<< HEAD
-#include <sys/mman.h>
-=======
->>>>>>> 7124ccf8
 
 #include "qemu.h"
 #include "disas/disas.h"
