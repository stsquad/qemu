--- conflicted
+++ resolved
@@ -17,20 +17,12 @@
  *  along with this program; if not, see <http://www.gnu.org/licenses/>.
  */
 #include "qemu/osdep.h"
-<<<<<<< HEAD
-#include <machine/trap.h>
-#include <sys/mman.h>
-=======
 #include "qemu-version.h"
 #include <machine/trap.h>
->>>>>>> 7124ccf8
 
 #include "qapi/error.h"
 #include "qemu.h"
-<<<<<<< HEAD
-=======
 #include "qemu/config-file.h"
->>>>>>> 7124ccf8
 #include "qemu/path.h"
 #include "qemu/help_option.h"
 /* For tb_lock */
@@ -40,11 +32,8 @@
 #include "qemu/timer.h"
 #include "qemu/envlist.h"
 #include "exec/log.h"
-<<<<<<< HEAD
-=======
 #include "trace/control.h"
 #include "glib-compat.h"
->>>>>>> 7124ccf8
 
 int singlestep;
 unsigned long mmap_min_addr;
@@ -158,15 +147,11 @@
     //target_siginfo_t info;
 
     for(;;) {
-<<<<<<< HEAD
-        trapnr = cpu_x86_exec(cs);
-=======
         cpu_exec_start(cs);
         trapnr = cpu_exec(cs);
         cpu_exec_end(cs);
         process_queued_cpu_work(cs);
 
->>>>>>> 7124ccf8
         switch(trapnr) {
         case 0x80:
             /* syscall from int $0x80 */
@@ -507,14 +492,10 @@
     //target_siginfo_t info;
 
     while (1) {
-<<<<<<< HEAD
-        trapnr = cpu_sparc_exec(cs);
-=======
         cpu_exec_start(cs);
         trapnr = cpu_exec(cs);
         cpu_exec_end(cs);
         process_queued_cpu_work(cs);
->>>>>>> 7124ccf8
 
         switch (trapnr) {
 #ifndef TARGET_SPARC64
@@ -774,11 +755,8 @@
     }
 
     cpu_model = NULL;
-<<<<<<< HEAD
-=======
 
     qemu_add_opts(&qemu_trace_opts);
->>>>>>> 7124ccf8
 
     optind = 1;
     for (;;) {
