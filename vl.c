/*
 * QEMU System Emulator
 *
 * Copyright (c) 2003-2008 Fabrice Bellard
 *
 * Permission is hereby granted, free of charge, to any person obtaining a copy
 * of this software and associated documentation files (the "Software"), to deal
 * in the Software without restriction, including without limitation the rights
 * to use, copy, modify, merge, publish, distribute, sublicense, and/or sell
 * copies of the Software, and to permit persons to whom the Software is
 * furnished to do so, subject to the following conditions:
 *
 * The above copyright notice and this permission notice shall be included in
 * all copies or substantial portions of the Software.
 *
 * THE SOFTWARE IS PROVIDED "AS IS", WITHOUT WARRANTY OF ANY KIND, EXPRESS OR
 * IMPLIED, INCLUDING BUT NOT LIMITED TO THE WARRANTIES OF MERCHANTABILITY,
 * FITNESS FOR A PARTICULAR PURPOSE AND NONINFRINGEMENT. IN NO EVENT SHALL
 * THE AUTHORS OR COPYRIGHT HOLDERS BE LIABLE FOR ANY CLAIM, DAMAGES OR OTHER
 * LIABILITY, WHETHER IN AN ACTION OF CONTRACT, TORT OR OTHERWISE, ARISING FROM,
 * OUT OF OR IN CONNECTION WITH THE SOFTWARE OR THE USE OR OTHER DEALINGS IN
 * THE SOFTWARE.
 */
#include <unistd.h>
#include <fcntl.h>
#include <signal.h>
#include <time.h>
#include <errno.h>
#include <sys/time.h>
#include <zlib.h>

/* Needed early for CONFIG_BSD etc. */
#include "config-host.h"

#ifndef _WIN32
#include <libgen.h>
#include <sys/times.h>
#include <sys/wait.h>
#include <termios.h>
#include <sys/mman.h>
#include <sys/ioctl.h>
#include <sys/resource.h>
#include <sys/socket.h>
#include <netinet/in.h>
#include <net/if.h>
#include <arpa/inet.h>
#include <dirent.h>
#include <netdb.h>
#include <sys/select.h>

#ifdef CONFIG_BSD
#include <sys/stat.h>
#if defined(__FreeBSD__) || defined(__FreeBSD_kernel__) || defined(__DragonFly__)
#include <libutil.h>
#include <sys/sysctl.h>
#else
#include <util.h>
#endif
#else
#ifdef __linux__
#include <pty.h>
#include <malloc.h>

#include <linux/ppdev.h>
#include <linux/parport.h>
#endif
#ifdef __sun__
#include <sys/stat.h>
#include <sys/ethernet.h>
#include <sys/sockio.h>
#include <netinet/arp.h>
#include <netinet/in_systm.h>
#include <netinet/ip.h>
#include <netinet/ip_icmp.h> // must come after ip.h
#include <netinet/udp.h>
#include <netinet/tcp.h>
#include <net/if.h>
#include <syslog.h>
#include <stropts.h>
#endif
#endif
#endif

#if defined(__OpenBSD__)
#include <util.h>
#endif

#if defined(CONFIG_VDE)
#include <libvdeplug.h>
#endif

#ifdef _WIN32
#include <windows.h>
#endif

#ifdef CONFIG_SDL
#if defined(__APPLE__) || defined(main)
#include <SDL.h>
int qemu_main(int argc, char **argv, char **envp);
int main(int argc, char **argv)
{
    return qemu_main(argc, argv, NULL);
}
#undef main
#define main qemu_main
#endif
#endif /* CONFIG_SDL */

#ifdef CONFIG_COCOA
#undef main
#define main qemu_main
#endif /* CONFIG_COCOA */

#include "hw/hw.h"
#include "hw/boards.h"
#include "hw/usb.h"
#include "hw/pcmcia.h"
#include "hw/pc.h"
#include "hw/isa.h"
#include "hw/baum.h"
#include "hw/bt.h"
#include "hw/watchdog.h"
#include "hw/smbios.h"
#include "hw/xen.h"
#include "hw/qdev.h"
#include "hw/loader.h"
#include "bt-host.h"
#include "net.h"
#include "net/slirp.h"
#include "monitor.h"
#include "console.h"
#include "sysemu.h"
#include "gdbstub.h"
#include "qemu-timer.h"
#include "qemu-char.h"
#include "cache-utils.h"
#include "block.h"
#include "blockdev.h"
#include "block-migration.h"
#include "dma.h"
#include "audio/audio.h"
#include "migration.h"
#include "kvm.h"
#include "qemu-option.h"
#include "qemu-config.h"
#include "qemu-objects.h"
#include "qemu-options.h"
#ifdef CONFIG_VIRTFS
#include "fsdev/qemu-fsdev.h"
#endif

#include "disas.h"

#include "qemu_socket.h"

#include "slirp/libslirp.h"

#include "trace.h"
#include "simpletrace.h"
#include "qemu-queue.h"
#include "cpus.h"
#include "arch_init.h"

#include "ui/qemu-spice.h"

//#define DEBUG_NET
//#define DEBUG_SLIRP

#define DEFAULT_RAM_SIZE 128

#define MAX_VIRTIO_CONSOLES 1

static const char *data_dir;
const char *bios_name = NULL;
enum vga_retrace_method vga_retrace_method = VGA_RETRACE_DUMB;
DisplayType display_type = DT_DEFAULT;
int display_remote = 0;
const char* keyboard_layout = NULL;
ram_addr_t ram_size;
const char *mem_path = NULL;
#ifdef MAP_POPULATE
int mem_prealloc = 0; /* force preallocation of physical target memory */
#endif
int nb_nics;
NICInfo nd_table[MAX_NICS];
int vm_running;
int autostart;
int incoming_expected; /* Started with -incoming and waiting for incoming */
static int rtc_utc = 1;
static int rtc_date_offset = -1; /* -1 means no change */
QEMUClock *rtc_clock;
int vga_interface_type = VGA_NONE;
static int full_screen = 0;
#ifdef CONFIG_SDL
static int no_frame = 0;
#endif
int no_quit = 0;
CharDriverState *serial_hds[MAX_SERIAL_PORTS];
CharDriverState *parallel_hds[MAX_PARALLEL_PORTS];
CharDriverState *virtcon_hds[MAX_VIRTIO_CONSOLES];
int win2k_install_hack = 0;
int rtc_td_hack = 0;
int usb_enabled = 0;
int singlestep = 0;
int smp_cpus = 1;
int max_cpus = 0;
int smp_cores = 1;
int smp_threads = 1;
const char *vnc_display;
int acpi_enabled = 1;
int no_hpet = 0;
int fd_bootchk = 1;
int no_reboot = 0;
int no_shutdown = 0;
int cursor_hide = 1;
int graphic_rotate = 0;
uint8_t irq0override = 1;
const char *watchdog;
QEMUOptionRom option_rom[MAX_OPTION_ROMS];
int nb_option_roms;
int semihosting_enabled = 0;
int old_param = 0;
const char *qemu_name;
int alt_grab = 0;
int ctrl_grab = 0;
unsigned int nb_prom_envs = 0;
const char *prom_envs[MAX_PROM_ENVS];
int boot_menu;

typedef struct FWBootEntry FWBootEntry;

struct FWBootEntry {
    QTAILQ_ENTRY(FWBootEntry) link;
    int32_t bootindex;
    DeviceState *dev;
    char *suffix;
};

QTAILQ_HEAD(, FWBootEntry) fw_boot_order = QTAILQ_HEAD_INITIALIZER(fw_boot_order);

int nb_numa_nodes;
uint64_t node_mem[MAX_NODES];
uint64_t node_cpumask[MAX_NODES];

static QEMUTimer *nographic_timer;

uint8_t qemu_uuid[16];

static QEMUBootSetHandler *boot_set_handler;
static void *boot_set_opaque;

static NotifierList exit_notifiers =
    NOTIFIER_LIST_INITIALIZER(exit_notifiers);

static NotifierList machine_init_done_notifiers =
    NOTIFIER_LIST_INITIALIZER(machine_init_done_notifiers);

int kvm_allowed = 0;
uint32_t xen_domid;
enum xen_mode xen_mode = XEN_EMULATE;

static int default_serial = 1;
static int default_parallel = 1;
static int default_virtcon = 1;
static int default_monitor = 1;
static int default_vga = 1;
static int default_floppy = 1;
static int default_cdrom = 1;
static int default_sdcard = 1;

static struct {
    const char *driver;
    int *flag;
} default_list[] = {
    { .driver = "isa-serial",           .flag = &default_serial    },
    { .driver = "isa-parallel",         .flag = &default_parallel  },
    { .driver = "isa-fdc",              .flag = &default_floppy    },
    { .driver = "ide-drive",            .flag = &default_cdrom     },
    { .driver = "virtio-serial-pci",    .flag = &default_virtcon   },
    { .driver = "virtio-serial-s390",   .flag = &default_virtcon   },
    { .driver = "virtio-serial",        .flag = &default_virtcon   },
    { .driver = "VGA",                  .flag = &default_vga       },
    { .driver = "cirrus-vga",           .flag = &default_vga       },
    { .driver = "vmware-svga",          .flag = &default_vga       },
};

static int default_driver_check(QemuOpts *opts, void *opaque)
{
    const char *driver = qemu_opt_get(opts, "driver");
    int i;

    if (!driver)
        return 0;
    for (i = 0; i < ARRAY_SIZE(default_list); i++) {
        if (strcmp(default_list[i].driver, driver) != 0)
            continue;
        *(default_list[i].flag) = 0;
    }
    return 0;
}

/***********************************************************/
/* real time host monotonic timer */

/***********************************************************/
/* host time/date access */
void qemu_get_timedate(struct tm *tm, int offset)
{
    time_t ti;
    struct tm *ret;

    time(&ti);
    ti += offset;
    if (rtc_date_offset == -1) {
        if (rtc_utc)
            ret = gmtime(&ti);
        else
            ret = localtime(&ti);
    } else {
        ti -= rtc_date_offset;
        ret = gmtime(&ti);
    }

    memcpy(tm, ret, sizeof(struct tm));
}

int qemu_timedate_diff(struct tm *tm)
{
    time_t seconds;

    if (rtc_date_offset == -1)
        if (rtc_utc)
            seconds = mktimegm(tm);
        else
            seconds = mktime(tm);
    else
        seconds = mktimegm(tm) + rtc_date_offset;

    return seconds - time(NULL);
}

void rtc_change_mon_event(struct tm *tm)
{
    QObject *data;

    data = qobject_from_jsonf("{ 'offset': %d }", qemu_timedate_diff(tm));
    monitor_protocol_event(QEVENT_RTC_CHANGE, data);
    qobject_decref(data);
}

static void configure_rtc_date_offset(const char *startdate, int legacy)
{
    time_t rtc_start_date;
    struct tm tm;

    if (!strcmp(startdate, "now") && legacy) {
        rtc_date_offset = -1;
    } else {
        if (sscanf(startdate, "%d-%d-%dT%d:%d:%d",
                   &tm.tm_year,
                   &tm.tm_mon,
                   &tm.tm_mday,
                   &tm.tm_hour,
                   &tm.tm_min,
                   &tm.tm_sec) == 6) {
            /* OK */
        } else if (sscanf(startdate, "%d-%d-%d",
                          &tm.tm_year,
                          &tm.tm_mon,
                          &tm.tm_mday) == 3) {
            tm.tm_hour = 0;
            tm.tm_min = 0;
            tm.tm_sec = 0;
        } else {
            goto date_fail;
        }
        tm.tm_year -= 1900;
        tm.tm_mon--;
        rtc_start_date = mktimegm(&tm);
        if (rtc_start_date == -1) {
        date_fail:
            fprintf(stderr, "Invalid date format. Valid formats are:\n"
                            "'2006-06-17T16:01:21' or '2006-06-17'\n");
            exit(1);
        }
        rtc_date_offset = time(NULL) - rtc_start_date;
    }
}

static void configure_rtc(QemuOpts *opts)
{
    const char *value;

    value = qemu_opt_get(opts, "base");
    if (value) {
        if (!strcmp(value, "utc")) {
            rtc_utc = 1;
        } else if (!strcmp(value, "localtime")) {
            rtc_utc = 0;
        } else {
            configure_rtc_date_offset(value, 0);
        }
    }
    value = qemu_opt_get(opts, "clock");
    if (value) {
        if (!strcmp(value, "host")) {
            rtc_clock = host_clock;
        } else if (!strcmp(value, "vm")) {
            rtc_clock = vm_clock;
        } else {
            fprintf(stderr, "qemu: invalid option value '%s'\n", value);
            exit(1);
        }
    }
    value = qemu_opt_get(opts, "driftfix");
    if (value) {
        if (!strcmp(value, "slew")) {
            rtc_td_hack = 1;
        } else if (!strcmp(value, "none")) {
            rtc_td_hack = 0;
        } else {
            fprintf(stderr, "qemu: invalid option value '%s'\n", value);
            exit(1);
        }
    }
}

/***********************************************************/
/* Bluetooth support */
static int nb_hcis;
static int cur_hci;
static struct HCIInfo *hci_table[MAX_NICS];

static struct bt_vlan_s {
    struct bt_scatternet_s net;
    int id;
    struct bt_vlan_s *next;
} *first_bt_vlan;

/* find or alloc a new bluetooth "VLAN" */
static struct bt_scatternet_s *qemu_find_bt_vlan(int id)
{
    struct bt_vlan_s **pvlan, *vlan;
    for (vlan = first_bt_vlan; vlan != NULL; vlan = vlan->next) {
        if (vlan->id == id)
            return &vlan->net;
    }
    vlan = qemu_mallocz(sizeof(struct bt_vlan_s));
    vlan->id = id;
    pvlan = &first_bt_vlan;
    while (*pvlan != NULL)
        pvlan = &(*pvlan)->next;
    *pvlan = vlan;
    return &vlan->net;
}

static void null_hci_send(struct HCIInfo *hci, const uint8_t *data, int len)
{
}

static int null_hci_addr_set(struct HCIInfo *hci, const uint8_t *bd_addr)
{
    return -ENOTSUP;
}

static struct HCIInfo null_hci = {
    .cmd_send = null_hci_send,
    .sco_send = null_hci_send,
    .acl_send = null_hci_send,
    .bdaddr_set = null_hci_addr_set,
};

struct HCIInfo *qemu_next_hci(void)
{
    if (cur_hci == nb_hcis)
        return &null_hci;

    return hci_table[cur_hci++];
}

static struct HCIInfo *hci_init(const char *str)
{
    char *endp;
    struct bt_scatternet_s *vlan = 0;

    if (!strcmp(str, "null"))
        /* null */
        return &null_hci;
    else if (!strncmp(str, "host", 4) && (str[4] == '\0' || str[4] == ':'))
        /* host[:hciN] */
        return bt_host_hci(str[4] ? str + 5 : "hci0");
    else if (!strncmp(str, "hci", 3)) {
        /* hci[,vlan=n] */
        if (str[3]) {
            if (!strncmp(str + 3, ",vlan=", 6)) {
                vlan = qemu_find_bt_vlan(strtol(str + 9, &endp, 0));
                if (*endp)
                    vlan = 0;
            }
        } else
            vlan = qemu_find_bt_vlan(0);
        if (vlan)
           return bt_new_hci(vlan);
    }

    fprintf(stderr, "qemu: Unknown bluetooth HCI `%s'.\n", str);

    return 0;
}

static int bt_hci_parse(const char *str)
{
    struct HCIInfo *hci;
    bdaddr_t bdaddr;

    if (nb_hcis >= MAX_NICS) {
        fprintf(stderr, "qemu: Too many bluetooth HCIs (max %i).\n", MAX_NICS);
        return -1;
    }

    hci = hci_init(str);
    if (!hci)
        return -1;

    bdaddr.b[0] = 0x52;
    bdaddr.b[1] = 0x54;
    bdaddr.b[2] = 0x00;
    bdaddr.b[3] = 0x12;
    bdaddr.b[4] = 0x34;
    bdaddr.b[5] = 0x56 + nb_hcis;
    hci->bdaddr_set(hci, bdaddr.b);

    hci_table[nb_hcis++] = hci;

    return 0;
}

static void bt_vhci_add(int vlan_id)
{
    struct bt_scatternet_s *vlan = qemu_find_bt_vlan(vlan_id);

    if (!vlan->slave)
        fprintf(stderr, "qemu: warning: adding a VHCI to "
                        "an empty scatternet %i\n", vlan_id);

    bt_vhci_init(bt_new_hci(vlan));
}

static struct bt_device_s *bt_device_add(const char *opt)
{
    struct bt_scatternet_s *vlan;
    int vlan_id = 0;
    char *endp = strstr(opt, ",vlan=");
    int len = (endp ? endp - opt : strlen(opt)) + 1;
    char devname[10];

    pstrcpy(devname, MIN(sizeof(devname), len), opt);

    if (endp) {
        vlan_id = strtol(endp + 6, &endp, 0);
        if (*endp) {
            fprintf(stderr, "qemu: unrecognised bluetooth vlan Id\n");
            return 0;
        }
    }

    vlan = qemu_find_bt_vlan(vlan_id);

    if (!vlan->slave)
        fprintf(stderr, "qemu: warning: adding a slave device to "
                        "an empty scatternet %i\n", vlan_id);

    if (!strcmp(devname, "keyboard"))
        return bt_keyboard_init(vlan);

    fprintf(stderr, "qemu: unsupported bluetooth device `%s'\n", devname);
    return 0;
}

static int bt_parse(const char *opt)
{
    const char *endp, *p;
    int vlan;

    if (strstart(opt, "hci", &endp)) {
        if (!*endp || *endp == ',') {
            if (*endp)
                if (!strstart(endp, ",vlan=", 0))
                    opt = endp + 1;

            return bt_hci_parse(opt);
       }
    } else if (strstart(opt, "vhci", &endp)) {
        if (!*endp || *endp == ',') {
            if (*endp) {
                if (strstart(endp, ",vlan=", &p)) {
                    vlan = strtol(p, (char **) &endp, 0);
                    if (*endp) {
                        fprintf(stderr, "qemu: bad scatternet '%s'\n", p);
                        return 1;
                    }
                } else {
                    fprintf(stderr, "qemu: bad parameter '%s'\n", endp + 1);
                    return 1;
                }
            } else
                vlan = 0;

            bt_vhci_add(vlan);
            return 0;
        }
    } else if (strstart(opt, "device:", &endp))
        return !bt_device_add(endp);

    fprintf(stderr, "qemu: bad bluetooth parameter '%s'\n", opt);
    return 1;
}

/***********************************************************/
/* QEMU Block devices */

#define HD_OPTS "media=disk"
#define CDROM_OPTS "media=cdrom"
#define FD_OPTS ""
#define PFLASH_OPTS ""
#define MTD_OPTS ""
#define SD_OPTS ""

static int drive_init_func(QemuOpts *opts, void *opaque)
{
    int *use_scsi = opaque;

    return drive_init(opts, *use_scsi) == NULL;
}

static int drive_enable_snapshot(QemuOpts *opts, void *opaque)
{
    if (NULL == qemu_opt_get(opts, "snapshot")) {
        qemu_opt_set(opts, "snapshot", "on");
    }
    return 0;
}

static void default_drive(int enable, int snapshot, int use_scsi,
                          BlockInterfaceType type, int index,
                          const char *optstr)
{
    QemuOpts *opts;

    if (type == IF_DEFAULT) {
        type = use_scsi ? IF_SCSI : IF_IDE;
    }

    if (!enable || drive_get_by_index(type, index)) {
        return;
    }

    opts = drive_add(type, index, NULL, optstr);
    if (snapshot) {
        drive_enable_snapshot(opts, NULL);
    }
    if (!drive_init(opts, use_scsi)) {
        exit(1);
    }
}

void qemu_register_boot_set(QEMUBootSetHandler *func, void *opaque)
{
    boot_set_handler = func;
    boot_set_opaque = opaque;
}

int qemu_boot_set(const char *boot_devices)
{
    if (!boot_set_handler) {
        return -EINVAL;
    }
    return boot_set_handler(boot_set_opaque, boot_devices);
}

static void validate_bootdevices(char *devices)
{
    /* We just do some generic consistency checks */
    const char *p;
    int bitmap = 0;

    for (p = devices; *p != '\0'; p++) {
        /* Allowed boot devices are:
         * a-b: floppy disk drives
         * c-f: IDE disk drives
         * g-m: machine implementation dependant drives
         * n-p: network devices
         * It's up to each machine implementation to check if the given boot
         * devices match the actual hardware implementation and firmware
         * features.
         */
        if (*p < 'a' || *p > 'p') {
            fprintf(stderr, "Invalid boot device '%c'\n", *p);
            exit(1);
        }
        if (bitmap & (1 << (*p - 'a'))) {
            fprintf(stderr, "Boot device '%c' was given twice\n", *p);
            exit(1);
        }
        bitmap |= 1 << (*p - 'a');
    }
}

static void restore_boot_devices(void *opaque)
{
    char *standard_boot_devices = opaque;
    static int first = 1;

    /* Restore boot order and remove ourselves after the first boot */
    if (first) {
        first = 0;
        return;
    }

    qemu_boot_set(standard_boot_devices);

    qemu_unregister_reset(restore_boot_devices, standard_boot_devices);
    qemu_free(standard_boot_devices);
}

void add_boot_device_path(int32_t bootindex, DeviceState *dev,
                          const char *suffix)
{
    FWBootEntry *node, *i;

    if (bootindex < 0) {
        return;
    }

    assert(dev != NULL || suffix != NULL);

    node = qemu_mallocz(sizeof(FWBootEntry));
    node->bootindex = bootindex;
    node->suffix = suffix ? qemu_strdup(suffix) : NULL;
    node->dev = dev;

    QTAILQ_FOREACH(i, &fw_boot_order, link) {
        if (i->bootindex == bootindex) {
            fprintf(stderr, "Two devices with same boot index %d\n", bootindex);
            exit(1);
        } else if (i->bootindex < bootindex) {
            continue;
        }
        QTAILQ_INSERT_BEFORE(i, node, link);
        return;
    }
    QTAILQ_INSERT_TAIL(&fw_boot_order, node, link);
}

/*
 * This function returns null terminated string that consist of new line
 * separated device pathes.
 *
 * memory pointed by "size" is assigned total length of the array in bytes
 *
 */
char *get_boot_devices_list(uint32_t *size)
{
    FWBootEntry *i;
    uint32_t total = 0;
    char *list = NULL;

    QTAILQ_FOREACH(i, &fw_boot_order, link) {
        char *devpath = NULL, *bootpath;
        int len;

        if (i->dev) {
            devpath = qdev_get_fw_dev_path(i->dev);
            assert(devpath);
        }

        if (i->suffix && devpath) {
            size_t bootpathlen = strlen(devpath) + strlen(i->suffix) + 1;

            bootpath = qemu_malloc(bootpathlen);
            snprintf(bootpath, bootpathlen, "%s%s", devpath, i->suffix);
            qemu_free(devpath);
        } else if (devpath) {
            bootpath = devpath;
        } else {
            bootpath = qemu_strdup(i->suffix);
            assert(bootpath);
        }

        if (total) {
            list[total-1] = '\n';
        }
        len = strlen(bootpath) + 1;
        list = qemu_realloc(list, total + len);
        memcpy(&list[total], bootpath, len);
        total += len;
        qemu_free(bootpath);
    }

    *size = total;

    return list;
}

static void numa_add(const char *optarg)
{
    char option[128];
    char *endptr;
    unsigned long long value, endvalue;
    int nodenr;

    optarg = get_opt_name(option, 128, optarg, ',') + 1;
    if (!strcmp(option, "node")) {
        if (get_param_value(option, 128, "nodeid", optarg) == 0) {
            nodenr = nb_numa_nodes;
        } else {
            nodenr = strtoull(option, NULL, 10);
        }

        if (get_param_value(option, 128, "mem", optarg) == 0) {
            node_mem[nodenr] = 0;
        } else {
            int64_t sval;
            sval = strtosz(option, NULL);
            if (sval < 0) {
                fprintf(stderr, "qemu: invalid numa mem size: %s\n", optarg);
                exit(1);
            }
            node_mem[nodenr] = sval;
        }
        if (get_param_value(option, 128, "cpus", optarg) == 0) {
            node_cpumask[nodenr] = 0;
        } else {
            value = strtoull(option, &endptr, 10);
            if (value >= 64) {
                value = 63;
                fprintf(stderr, "only 64 CPUs in NUMA mode supported.\n");
            } else {
                if (*endptr == '-') {
                    endvalue = strtoull(endptr+1, &endptr, 10);
                    if (endvalue >= 63) {
                        endvalue = 62;
                        fprintf(stderr,
                            "only 63 CPUs in NUMA mode supported.\n");
                    }
                    value = (2ULL << endvalue) - (1ULL << value);
                } else {
                    value = 1ULL << value;
                }
            }
            node_cpumask[nodenr] = value;
        }
        nb_numa_nodes++;
    }
    return;
}

static void smp_parse(const char *optarg)
{
    int smp, sockets = 0, threads = 0, cores = 0;
    char *endptr;
    char option[128];

    smp = strtoul(optarg, &endptr, 10);
    if (endptr != optarg) {
        if (*endptr == ',') {
            endptr++;
        }
    }
    if (get_param_value(option, 128, "sockets", endptr) != 0)
        sockets = strtoull(option, NULL, 10);
    if (get_param_value(option, 128, "cores", endptr) != 0)
        cores = strtoull(option, NULL, 10);
    if (get_param_value(option, 128, "threads", endptr) != 0)
        threads = strtoull(option, NULL, 10);
    if (get_param_value(option, 128, "maxcpus", endptr) != 0)
        max_cpus = strtoull(option, NULL, 10);

    /* compute missing values, prefer sockets over cores over threads */
    if (smp == 0 || sockets == 0) {
        sockets = sockets > 0 ? sockets : 1;
        cores = cores > 0 ? cores : 1;
        threads = threads > 0 ? threads : 1;
        if (smp == 0) {
            smp = cores * threads * sockets;
        }
    } else {
        if (cores == 0) {
            threads = threads > 0 ? threads : 1;
            cores = smp / (sockets * threads);
        } else {
            threads = smp / (cores * sockets);
        }
    }
    smp_cpus = smp;
    smp_cores = cores > 0 ? cores : 1;
    smp_threads = threads > 0 ? threads : 1;
    if (max_cpus == 0)
        max_cpus = smp_cpus;
}

/***********************************************************/
/* USB devices */

static int usb_device_add(const char *devname)
{
    const char *p;
    USBDevice *dev = NULL;

    if (!usb_enabled)
        return -1;

    /* drivers with .usbdevice_name entry in USBDeviceInfo */
    dev = usbdevice_create(devname);
    if (dev)
        goto done;

    /* the other ones */
    if (strstart(devname, "host:", &p)) {
        dev = usb_host_device_open(p);
    } else if (!strcmp(devname, "bt") || strstart(devname, "bt:", &p)) {
        dev = usb_bt_init(devname[2] ? hci_init(p) :
                        bt_new_hci(qemu_find_bt_vlan(0)));
    } else {
        return -1;
    }
    if (!dev)
        return -1;

done:
    return 0;
}

static int usb_device_del(const char *devname)
{
    int bus_num, addr;
    const char *p;

    if (strstart(devname, "host:", &p))
        return usb_host_device_close(p);

    if (!usb_enabled)
        return -1;

    p = strchr(devname, '.');
    if (!p)
        return -1;
    bus_num = strtoul(devname, NULL, 0);
    addr = strtoul(p + 1, NULL, 0);

    return usb_device_delete_addr(bus_num, addr);
}

static int usb_parse(const char *cmdline)
{
    int r;
    r = usb_device_add(cmdline);
    if (r < 0) {
        fprintf(stderr, "qemu: could not add USB device '%s'\n", cmdline);
    }
    return r;
}

void do_usb_add(Monitor *mon, const QDict *qdict)
{
    const char *devname = qdict_get_str(qdict, "devname");
    if (usb_device_add(devname) < 0) {
        error_report("could not add USB device '%s'", devname);
    }
}

void do_usb_del(Monitor *mon, const QDict *qdict)
{
    const char *devname = qdict_get_str(qdict, "devname");
    if (usb_device_del(devname) < 0) {
        error_report("could not delete USB device '%s'", devname);
    }
}

/***********************************************************/
/* PCMCIA/Cardbus */

static struct pcmcia_socket_entry_s {
    PCMCIASocket *socket;
    struct pcmcia_socket_entry_s *next;
} *pcmcia_sockets = 0;

void pcmcia_socket_register(PCMCIASocket *socket)
{
    struct pcmcia_socket_entry_s *entry;

    entry = qemu_malloc(sizeof(struct pcmcia_socket_entry_s));
    entry->socket = socket;
    entry->next = pcmcia_sockets;
    pcmcia_sockets = entry;
}

void pcmcia_socket_unregister(PCMCIASocket *socket)
{
    struct pcmcia_socket_entry_s *entry, **ptr;

    ptr = &pcmcia_sockets;
    for (entry = *ptr; entry; ptr = &entry->next, entry = *ptr)
        if (entry->socket == socket) {
            *ptr = entry->next;
            qemu_free(entry);
        }
}

void pcmcia_info(Monitor *mon)
{
    struct pcmcia_socket_entry_s *iter;

    if (!pcmcia_sockets)
        monitor_printf(mon, "No PCMCIA sockets\n");

    for (iter = pcmcia_sockets; iter; iter = iter->next)
        monitor_printf(mon, "%s: %s\n", iter->socket->slot_string,
                       iter->socket->attached ? iter->socket->card_string :
                       "Empty");
}

/***********************************************************/
/* I/O handling */

typedef struct IOHandlerRecord {
    int fd;
    IOCanReadHandler *fd_read_poll;
    IOHandler *fd_read;
    IOHandler *fd_write;
    int deleted;
    void *opaque;
    /* temporary data */
    struct pollfd *ufd;
    QLIST_ENTRY(IOHandlerRecord) next;
} IOHandlerRecord;

static QLIST_HEAD(, IOHandlerRecord) io_handlers =
    QLIST_HEAD_INITIALIZER(io_handlers);


/* XXX: fd_read_poll should be suppressed, but an API change is
   necessary in the character devices to suppress fd_can_read(). */
int qemu_set_fd_handler2(int fd,
                         IOCanReadHandler *fd_read_poll,
                         IOHandler *fd_read,
                         IOHandler *fd_write,
                         void *opaque)
{
    IOHandlerRecord *ioh;

    if (!fd_read && !fd_write) {
        QLIST_FOREACH(ioh, &io_handlers, next) {
            if (ioh->fd == fd) {
                ioh->deleted = 1;
                break;
            }
        }
    } else {
        QLIST_FOREACH(ioh, &io_handlers, next) {
            if (ioh->fd == fd)
                goto found;
        }
        ioh = qemu_mallocz(sizeof(IOHandlerRecord));
        QLIST_INSERT_HEAD(&io_handlers, ioh, next);
    found:
        ioh->fd = fd;
        ioh->fd_read_poll = fd_read_poll;
        ioh->fd_read = fd_read;
        ioh->fd_write = fd_write;
        ioh->opaque = opaque;
        ioh->deleted = 0;
    }
    return 0;
}

int qemu_set_fd_handler(int fd,
                        IOHandler *fd_read,
                        IOHandler *fd_write,
                        void *opaque)
{
    return qemu_set_fd_handler2(fd, NULL, fd_read, fd_write, opaque);
}

/***********************************************************/
/* machine registration */

static QEMUMachine *first_machine = NULL;
QEMUMachine *current_machine = NULL;

int qemu_register_machine(QEMUMachine *m)
{
    QEMUMachine **pm;
    pm = &first_machine;
    while (*pm != NULL)
        pm = &(*pm)->next;
    m->next = NULL;
    *pm = m;
    return 0;
}

static QEMUMachine *find_machine(const char *name)
{
    QEMUMachine *m;

    for(m = first_machine; m != NULL; m = m->next) {
        if (!strcmp(m->name, name))
            return m;
        if (m->alias && !strcmp(m->alias, name))
            return m;
    }
    return NULL;
}

static QEMUMachine *find_default_machine(void)
{
    QEMUMachine *m;

    for(m = first_machine; m != NULL; m = m->next) {
        if (m->is_default) {
            return m;
        }
    }
    return NULL;
}

/***********************************************************/
/* main execution loop */

static void gui_update(void *opaque)
{
    uint64_t interval = GUI_REFRESH_INTERVAL;
    DisplayState *ds = opaque;
    DisplayChangeListener *dcl = ds->listeners;

    qemu_flush_coalesced_mmio_buffer();
    dpy_refresh(ds);

    while (dcl != NULL) {
        if (dcl->gui_timer_interval &&
            dcl->gui_timer_interval < interval)
            interval = dcl->gui_timer_interval;
        dcl = dcl->next;
    }
    qemu_mod_timer(ds->gui_timer, interval + qemu_get_clock(rt_clock));
}

static void nographic_update(void *opaque)
{
    uint64_t interval = GUI_REFRESH_INTERVAL;

    qemu_flush_coalesced_mmio_buffer();
    qemu_mod_timer(nographic_timer, interval + qemu_get_clock(rt_clock));
}

struct vm_change_state_entry {
    VMChangeStateHandler *cb;
    void *opaque;
    QLIST_ENTRY (vm_change_state_entry) entries;
};

static QLIST_HEAD(vm_change_state_head, vm_change_state_entry) vm_change_state_head;

VMChangeStateEntry *qemu_add_vm_change_state_handler(VMChangeStateHandler *cb,
                                                     void *opaque)
{
    VMChangeStateEntry *e;

    e = qemu_mallocz(sizeof (*e));

    e->cb = cb;
    e->opaque = opaque;
    QLIST_INSERT_HEAD(&vm_change_state_head, e, entries);
    return e;
}

void qemu_del_vm_change_state_handler(VMChangeStateEntry *e)
{
    QLIST_REMOVE (e, entries);
    qemu_free (e);
}

void vm_state_notify(int running, int reason)
{
    VMChangeStateEntry *e;

    trace_vm_state_notify(running, reason);

    for (e = vm_change_state_head.lh_first; e; e = e->entries.le_next) {
        e->cb(e->opaque, running, reason);
    }
}

void vm_start(void)
{
    if (!vm_running) {
        cpu_enable_ticks();
        vm_running = 1;
        vm_state_notify(1, 0);
        resume_all_vcpus();
        monitor_protocol_event(QEVENT_RESUME, NULL);
    }
}

/* reset/shutdown handler */

typedef struct QEMUResetEntry {
    QTAILQ_ENTRY(QEMUResetEntry) entry;
    QEMUResetHandler *func;
    void *opaque;
} QEMUResetEntry;

static QTAILQ_HEAD(reset_handlers, QEMUResetEntry) reset_handlers =
    QTAILQ_HEAD_INITIALIZER(reset_handlers);
static int reset_requested;
static int shutdown_requested;
static int powerdown_requested;
static int debug_requested;
static int vmstop_requested;

int qemu_shutdown_requested(void)
{
    int r = shutdown_requested;
    shutdown_requested = 0;
    return r;
}

int qemu_reset_requested(void)
{
    int r = reset_requested;
    reset_requested = 0;
    return r;
}

int qemu_powerdown_requested(void)
{
    int r = powerdown_requested;
    powerdown_requested = 0;
    return r;
}

static int qemu_debug_requested(void)
{
    int r = debug_requested;
    debug_requested = 0;
    return r;
}

static int qemu_vmstop_requested(void)
{
    int r = vmstop_requested;
    vmstop_requested = 0;
    return r;
}

void qemu_register_reset(QEMUResetHandler *func, void *opaque)
{
    QEMUResetEntry *re = qemu_mallocz(sizeof(QEMUResetEntry));

    re->func = func;
    re->opaque = opaque;
    QTAILQ_INSERT_TAIL(&reset_handlers, re, entry);
}

void qemu_unregister_reset(QEMUResetHandler *func, void *opaque)
{
    QEMUResetEntry *re;

    QTAILQ_FOREACH(re, &reset_handlers, entry) {
        if (re->func == func && re->opaque == opaque) {
            QTAILQ_REMOVE(&reset_handlers, re, entry);
            qemu_free(re);
            return;
        }
    }
}

void qemu_system_reset(void)
{
    QEMUResetEntry *re, *nre;

    /* reset all devices */
    QTAILQ_FOREACH_SAFE(re, &reset_handlers, entry, nre) {
        re->func(re->opaque);
    }
    monitor_protocol_event(QEVENT_RESET, NULL);
    cpu_synchronize_all_post_reset();
}

void qemu_system_reset_request(void)
{
    if (no_reboot) {
        shutdown_requested = 1;
    } else {
        reset_requested = 1;
    }
    cpu_stop_current();
    qemu_notify_event();
}

void qemu_system_shutdown_request(void)
{
    shutdown_requested = 1;
    qemu_notify_event();
}

void qemu_system_powerdown_request(void)
{
    powerdown_requested = 1;
    qemu_notify_event();
}

void qemu_system_debug_request(void)
{
    debug_requested = 1;
    qemu_notify_event();
}

void qemu_system_vmstop_request(int reason)
{
    vmstop_requested = reason;
    qemu_notify_event();
}

void main_loop_wait(int nonblocking)
{
    IOHandlerRecord *ioh;
    fd_set rfds, wfds, xfds;
    int ret, nfds;
    struct timeval tv;
    int timeout;

    if (nonblocking)
        timeout = 0;
    else {
        timeout = qemu_calculate_timeout();
        qemu_bh_update_timeout(&timeout);
    }

    os_host_main_loop_wait(&timeout);

    /* poll any events */
    /* XXX: separate device handlers from system ones */
    nfds = -1;
    FD_ZERO(&rfds);
    FD_ZERO(&wfds);
    FD_ZERO(&xfds);
    QLIST_FOREACH(ioh, &io_handlers, next) {
        if (ioh->deleted)
            continue;
        if (ioh->fd_read &&
            (!ioh->fd_read_poll ||
             ioh->fd_read_poll(ioh->opaque) != 0)) {
            FD_SET(ioh->fd, &rfds);
            if (ioh->fd > nfds)
                nfds = ioh->fd;
        }
        if (ioh->fd_write) {
            FD_SET(ioh->fd, &wfds);
            if (ioh->fd > nfds)
                nfds = ioh->fd;
        }
    }

    tv.tv_sec = timeout / 1000;
    tv.tv_usec = (timeout % 1000) * 1000;

    slirp_select_fill(&nfds, &rfds, &wfds, &xfds);

    qemu_mutex_unlock_iothread();
    ret = select(nfds + 1, &rfds, &wfds, &xfds, &tv);
    qemu_mutex_lock_iothread();
    if (ret > 0) {
        IOHandlerRecord *pioh;

        QLIST_FOREACH_SAFE(ioh, &io_handlers, next, pioh) {
            if (!ioh->deleted && ioh->fd_read && FD_ISSET(ioh->fd, &rfds)) {
                ioh->fd_read(ioh->opaque);
            }
            if (!ioh->deleted && ioh->fd_write && FD_ISSET(ioh->fd, &wfds)) {
                ioh->fd_write(ioh->opaque);
            }

            /* Do this last in case read/write handlers marked it for deletion */
            if (ioh->deleted) {
                QLIST_REMOVE(ioh, next);
                qemu_free(ioh);
            }
        }
    }

    slirp_select_poll(&rfds, &wfds, &xfds, (ret < 0));

    qemu_run_all_timers();

    /* Check bottom-halves last in case any of the earlier events triggered
       them.  */
    qemu_bh_poll();

}

#ifndef CONFIG_IOTHREAD
static int vm_request_pending(void)
{
    return powerdown_requested ||
           reset_requested ||
           shutdown_requested ||
           debug_requested ||
           vmstop_requested;
}
#endif

qemu_irq qemu_system_powerdown;

static void main_loop(void)
{
    bool nonblocking = false;
#ifdef CONFIG_PROFILER
    int64_t ti;
#endif
    int r;

    qemu_main_loop_start();

    for (;;) {
#ifndef CONFIG_IOTHREAD
        nonblocking = cpu_exec_all();
        if (vm_request_pending()) {
            nonblocking = true;
        }
#endif
#ifdef CONFIG_PROFILER
        ti = profile_getclock();
#endif
        main_loop_wait(nonblocking);
#ifdef CONFIG_PROFILER
        dev_time += profile_getclock() - ti;
#endif

        if (qemu_debug_requested()) {
            vm_stop(VMSTOP_DEBUG);
        }
        if (qemu_shutdown_requested()) {
            monitor_protocol_event(QEVENT_SHUTDOWN, NULL);
            if (no_shutdown) {
                vm_stop(VMSTOP_SHUTDOWN);
                no_shutdown = 0;
            } else
                break;
        }
        if (qemu_reset_requested()) {
            pause_all_vcpus();
            qemu_system_reset();
            resume_all_vcpus();
        }
        if (qemu_powerdown_requested()) {
            monitor_protocol_event(QEVENT_POWERDOWN, NULL);
            qemu_irq_raise(qemu_system_powerdown);
        }
        if ((r = qemu_vmstop_requested())) {
            vm_stop(r);
        }
    }
    bdrv_close_all();
    pause_all_vcpus();
}

static void version(void)
{
    printf("QEMU emulator version " QEMU_VERSION QEMU_PKGVERSION ", Copyright (c) 2003-2008 Fabrice Bellard\n");
}

static void help(int exitcode)
{
    const char *options_help =
#define DEF(option, opt_arg, opt_enum, opt_help, arch_mask)     \
        opt_help
#define DEFHEADING(text) stringify(text) "\n"
#include "qemu-options.def"
#undef DEF
#undef DEFHEADING
#undef GEN_DOCS
        ;
    version();
    printf("usage: %s [options] [disk_image]\n"
           "\n"
           "'disk_image' is a raw hard disk image for IDE hard disk 0\n"
           "\n"
           "%s\n"
           "During emulation, the following keys are useful:\n"
           "ctrl-alt-f      toggle full screen\n"
           "ctrl-alt-n      switch to virtual console 'n'\n"
           "ctrl-alt        toggle mouse and keyboard grab\n"
           "\n"
           "When using -nographic, press 'ctrl-a h' to get some help.\n",
           "qemu",
           options_help);
    exit(exitcode);
}

#define HAS_ARG 0x0001

typedef struct QEMUOption {
    const char *name;
    int flags;
    int index;
    uint32_t arch_mask;
} QEMUOption;

static const QEMUOption qemu_options[] = {
    { "h", 0, QEMU_OPTION_h, QEMU_ARCH_ALL },
#define DEF(option, opt_arg, opt_enum, opt_help, arch_mask)     \
    { option, opt_arg, opt_enum, arch_mask },
#define DEFHEADING(text)
#include "qemu-options.def"
#undef DEF
#undef DEFHEADING
#undef GEN_DOCS
    { NULL },
};
static void select_vgahw (const char *p)
{
    const char *opts;

    default_vga = 0;
    vga_interface_type = VGA_NONE;
    if (strstart(p, "std", &opts)) {
        vga_interface_type = VGA_STD;
    } else if (strstart(p, "cirrus", &opts)) {
        vga_interface_type = VGA_CIRRUS;
    } else if (strstart(p, "vmware", &opts)) {
        vga_interface_type = VGA_VMWARE;
    } else if (strstart(p, "xenfb", &opts)) {
        vga_interface_type = VGA_XENFB;
    } else if (strstart(p, "qxl", &opts)) {
        vga_interface_type = VGA_QXL;
    } else if (!strstart(p, "none", &opts)) {
    invalid_vga:
        fprintf(stderr, "Unknown vga type: %s\n", p);
        exit(1);
    }
    while (*opts) {
        const char *nextopt;

        if (strstart(opts, ",retrace=", &nextopt)) {
            opts = nextopt;
            if (strstart(opts, "dumb", &nextopt))
                vga_retrace_method = VGA_RETRACE_DUMB;
            else if (strstart(opts, "precise", &nextopt))
                vga_retrace_method = VGA_RETRACE_PRECISE;
            else goto invalid_vga;
        } else goto invalid_vga;
        opts = nextopt;
    }
}

static int balloon_parse(const char *arg)
{
    QemuOpts *opts;

    if (strcmp(arg, "none") == 0) {
        return 0;
    }

    if (!strncmp(arg, "virtio", 6)) {
        if (arg[6] == ',') {
            /* have params -> parse them */
            opts = qemu_opts_parse(qemu_find_opts("device"), arg+7, 0);
            if (!opts)
                return  -1;
        } else {
            /* create empty opts */
            opts = qemu_opts_create(qemu_find_opts("device"), NULL, 0);
        }
        qemu_opt_set(opts, "driver", "virtio-balloon-pci");
        return 0;
    }

    return -1;
}

char *qemu_find_file(int type, const char *name)
{
    int len;
    const char *subdir;
    char *buf;

    /* If name contains path separators then try it as a straight path.  */
    if ((strchr(name, '/') || strchr(name, '\\'))
        && access(name, R_OK) == 0) {
        return qemu_strdup(name);
    }
    switch (type) {
    case QEMU_FILE_TYPE_BIOS:
        subdir = "";
        break;
    case QEMU_FILE_TYPE_KEYMAP:
        subdir = "keymaps/";
        break;
    default:
        abort();
    }
    len = strlen(data_dir) + strlen(name) + strlen(subdir) + 2;
    buf = qemu_mallocz(len);
    snprintf(buf, len, "%s/%s%s", data_dir, subdir, name);
    if (access(buf, R_OK)) {
        qemu_free(buf);
        return NULL;
    }
    return buf;
}

static int device_help_func(QemuOpts *opts, void *opaque)
{
    return qdev_device_help(opts);
}

static int device_init_func(QemuOpts *opts, void *opaque)
{
    DeviceState *dev;

    dev = qdev_device_add(opts);
    if (!dev)
        return -1;
    return 0;
}

static int chardev_init_func(QemuOpts *opts, void *opaque)
{
    CharDriverState *chr;

    chr = qemu_chr_open_opts(opts, NULL);
    if (!chr)
        return -1;
    return 0;
}

#ifdef CONFIG_VIRTFS
static int fsdev_init_func(QemuOpts *opts, void *opaque)
{
    int ret;
    ret = qemu_fsdev_add(opts);

    return ret;
}
#endif

static int mon_init_func(QemuOpts *opts, void *opaque)
{
    CharDriverState *chr;
    const char *chardev;
    const char *mode;
    int flags;

    mode = qemu_opt_get(opts, "mode");
    if (mode == NULL) {
        mode = "readline";
    }
    if (strcmp(mode, "readline") == 0) {
        flags = MONITOR_USE_READLINE;
    } else if (strcmp(mode, "control") == 0) {
        flags = MONITOR_USE_CONTROL;
    } else {
        fprintf(stderr, "unknown monitor mode \"%s\"\n", mode);
        exit(1);
    }

    if (qemu_opt_get_bool(opts, "pretty", 0))
        flags |= MONITOR_USE_PRETTY;

    if (qemu_opt_get_bool(opts, "default", 0))
        flags |= MONITOR_IS_DEFAULT;

    chardev = qemu_opt_get(opts, "chardev");
    chr = qemu_chr_find(chardev);
    if (chr == NULL) {
        fprintf(stderr, "chardev \"%s\" not found\n", chardev);
        exit(1);
    }

    monitor_init(chr, flags);
    return 0;
}

static void monitor_parse(const char *optarg, const char *mode)
{
    static int monitor_device_index = 0;
    QemuOpts *opts;
    const char *p;
    char label[32];
    int def = 0;

    if (strstart(optarg, "chardev:", &p)) {
        snprintf(label, sizeof(label), "%s", p);
    } else {
        snprintf(label, sizeof(label), "compat_monitor%d",
                 monitor_device_index);
        if (monitor_device_index == 0) {
            def = 1;
        }
        opts = qemu_chr_parse_compat(label, optarg);
        if (!opts) {
            fprintf(stderr, "parse error: %s\n", optarg);
            exit(1);
        }
    }

    opts = qemu_opts_create(qemu_find_opts("mon"), label, 1);
    if (!opts) {
        fprintf(stderr, "duplicate chardev: %s\n", label);
        exit(1);
    }
    qemu_opt_set(opts, "mode", mode);
    qemu_opt_set(opts, "chardev", label);
    if (def)
        qemu_opt_set(opts, "default", "on");
    monitor_device_index++;
}

struct device_config {
    enum {
        DEV_USB,       /* -usbdevice     */
        DEV_BT,        /* -bt            */
        DEV_SERIAL,    /* -serial        */
        DEV_PARALLEL,  /* -parallel      */
        DEV_VIRTCON,   /* -virtioconsole */
        DEV_DEBUGCON,  /* -debugcon */
    } type;
    const char *cmdline;
    QTAILQ_ENTRY(device_config) next;
};
QTAILQ_HEAD(, device_config) device_configs = QTAILQ_HEAD_INITIALIZER(device_configs);

static void add_device_config(int type, const char *cmdline)
{
    struct device_config *conf;

    conf = qemu_mallocz(sizeof(*conf));
    conf->type = type;
    conf->cmdline = cmdline;
    QTAILQ_INSERT_TAIL(&device_configs, conf, next);
}

static int foreach_device_config(int type, int (*func)(const char *cmdline))
{
    struct device_config *conf;
    int rc;

    QTAILQ_FOREACH(conf, &device_configs, next) {
        if (conf->type != type)
            continue;
        rc = func(conf->cmdline);
        if (0 != rc)
            return rc;
    }
    return 0;
}

static int serial_parse(const char *devname)
{
    static int index = 0;
    char label[32];

    if (strcmp(devname, "none") == 0)
        return 0;
    if (index == MAX_SERIAL_PORTS) {
        fprintf(stderr, "qemu: too many serial ports\n");
        exit(1);
    }
    snprintf(label, sizeof(label), "serial%d", index);
    serial_hds[index] = qemu_chr_open(label, devname, NULL);
    if (!serial_hds[index]) {
        fprintf(stderr, "qemu: could not open serial device '%s': %s\n",
                devname, strerror(errno));
        return -1;
    }
    index++;
    return 0;
}

static int parallel_parse(const char *devname)
{
    static int index = 0;
    char label[32];

    if (strcmp(devname, "none") == 0)
        return 0;
    if (index == MAX_PARALLEL_PORTS) {
        fprintf(stderr, "qemu: too many parallel ports\n");
        exit(1);
    }
    snprintf(label, sizeof(label), "parallel%d", index);
    parallel_hds[index] = qemu_chr_open(label, devname, NULL);
    if (!parallel_hds[index]) {
        fprintf(stderr, "qemu: could not open parallel device '%s': %s\n",
                devname, strerror(errno));
        return -1;
    }
    index++;
    return 0;
}

static int virtcon_parse(const char *devname)
{
    QemuOptsList *device = qemu_find_opts("device");
    static int index = 0;
    char label[32];
    QemuOpts *bus_opts, *dev_opts;

    if (strcmp(devname, "none") == 0)
        return 0;
    if (index == MAX_VIRTIO_CONSOLES) {
        fprintf(stderr, "qemu: too many virtio consoles\n");
        exit(1);
    }

    bus_opts = qemu_opts_create(device, NULL, 0);
    qemu_opt_set(bus_opts, "driver", "virtio-serial");

    dev_opts = qemu_opts_create(device, NULL, 0);
    qemu_opt_set(dev_opts, "driver", "virtconsole");

    snprintf(label, sizeof(label), "virtcon%d", index);
    virtcon_hds[index] = qemu_chr_open(label, devname, NULL);
    if (!virtcon_hds[index]) {
        fprintf(stderr, "qemu: could not open virtio console '%s': %s\n",
                devname, strerror(errno));
        return -1;
    }
    qemu_opt_set(dev_opts, "chardev", label);

    index++;
    return 0;
}

static int debugcon_parse(const char *devname)
{   
    QemuOpts *opts;

    if (!qemu_chr_open("debugcon", devname, NULL)) {
        exit(1);
    }
    opts = qemu_opts_create(qemu_find_opts("device"), "debugcon", 1);
    if (!opts) {
        fprintf(stderr, "qemu: already have a debugcon device\n");
        exit(1);
    }
    qemu_opt_set(opts, "driver", "isa-debugcon");
    qemu_opt_set(opts, "chardev", "debugcon");
    return 0;
}

void qemu_add_exit_notifier(Notifier *notify)
{
    notifier_list_add(&exit_notifiers, notify);
}

void qemu_remove_exit_notifier(Notifier *notify)
{
    notifier_list_remove(&exit_notifiers, notify);
}

static void qemu_run_exit_notifiers(void)
{
    notifier_list_notify(&exit_notifiers);
}

void qemu_add_machine_init_done_notifier(Notifier *notify)
{
    notifier_list_add(&machine_init_done_notifiers, notify);
}

static void qemu_run_machine_init_done_notifiers(void)
{
    notifier_list_notify(&machine_init_done_notifiers);
}

static const QEMUOption *lookup_opt(int argc, char **argv,
                                    const char **poptarg, int *poptind)
{
    const QEMUOption *popt;
    int optind = *poptind;
    char *r = argv[optind];
    const char *optarg;

    loc_set_cmdline(argv, optind, 1);
    optind++;
    /* Treat --foo the same as -foo.  */
    if (r[1] == '-')
        r++;
    popt = qemu_options;
    for(;;) {
        if (!popt->name) {
            error_report("invalid option");
            exit(1);
        }
        if (!strcmp(popt->name, r + 1))
            break;
        popt++;
    }
    if (popt->flags & HAS_ARG) {
        if (optind >= argc) {
            error_report("requires an argument");
            exit(1);
        }
        optarg = argv[optind++];
        loc_set_cmdline(argv, optind - 2, 2);
    } else {
        optarg = NULL;
    }

    *poptarg = optarg;
    *poptind = optind;

    return popt;
}

int main(int argc, char **argv, char **envp)
{
    const char *gdbstub_dev = NULL;
    int i;
    int snapshot, linux_boot;
    const char *icount_option = NULL;
    const char *initrd_filename;
    const char *kernel_filename, *kernel_cmdline;
    char boot_devices[33] = "cad"; /* default to HD->floppy->CD-ROM */
    DisplayState *ds;
    DisplayChangeListener *dcl;
    int cyls, heads, secs, translation;
    QemuOpts *hda_opts = NULL, *opts;
    QemuOptsList *olist;
    int optind;
    const char *optarg;
    const char *loadvm = NULL;
    QEMUMachine *machine;
    const char *cpu_model;
    int tb_size;
    const char *pid_file = NULL;
    const char *incoming = NULL;
    int show_vnc_port = 0;
    int defconfig = 1;
<<<<<<< HEAD
    int sd_device_index = 0;

#ifdef CONFIG_SIMPLE_TRACE
=======
>>>>>>> cc015e9a
    const char *trace_file = NULL;

    atexit(qemu_run_exit_notifiers);
    error_set_progname(argv[0]);

    init_clocks();

    qemu_cache_utils_init(envp);

    QLIST_INIT (&vm_change_state_head);
    os_setup_early_signal_handling();

    module_call_init(MODULE_INIT_MACHINE);
    machine = find_default_machine();
    cpu_model = NULL;
    initrd_filename = NULL;
    ram_size = 0;
    snapshot = 0;
    kernel_filename = NULL;
    kernel_cmdline = "";
    cyls = heads = secs = 0;
    translation = BIOS_ATA_TRANSLATION_AUTO;

    for (i = 0; i < MAX_NODES; i++) {
        node_mem[i] = 0;
        node_cpumask[i] = 0;
    }

    nb_numa_nodes = 0;
    nb_nics = 0;

    tb_size = 0;
    autostart= 1;

    /* first pass of option parsing */
    optind = 1;
    while (optind < argc) {
        if (argv[optind][0] != '-') {
            /* disk image */
            optind++;
            continue;
        } else {
            const QEMUOption *popt;

            popt = lookup_opt(argc, argv, &optarg, &optind);
            switch (popt->index) {
            case QEMU_OPTION_nodefconfig:
                defconfig=0;
                break;
            }
        }
    }

    if (defconfig) {
        int ret;

        ret = qemu_read_config_file(CONFIG_QEMU_CONFDIR "/qemu.conf");
        if (ret < 0 && ret != -ENOENT) {
            exit(1);
        }

        ret = qemu_read_config_file(arch_config_name);
        if (ret < 0 && ret != -ENOENT) {
            exit(1);
        }
    }
    cpudef_init();

    /* second pass of option parsing */
    optind = 1;
    for(;;) {
        if (optind >= argc)
            break;
        if (argv[optind][0] != '-') {
	    hda_opts = drive_add(IF_DEFAULT, 0, argv[optind++], HD_OPTS);
        } else {
            const QEMUOption *popt;

            popt = lookup_opt(argc, argv, &optarg, &optind);
            if (!(popt->arch_mask & arch_type)) {
                printf("Option %s not supported for this target\n", popt->name);
                exit(1);
            }
            switch(popt->index) {
            case QEMU_OPTION_M:
                machine = find_machine(optarg);
                if (!machine) {
                    QEMUMachine *m;
                    printf("Supported machines are:\n");
                    for(m = first_machine; m != NULL; m = m->next) {
                        if (m->alias)
                            printf("%-10s %s (alias of %s)\n",
                                   m->alias, m->desc, m->name);
                        printf("%-10s %s%s\n",
                               m->name, m->desc,
                               m->is_default ? " (default)" : "");
                    }
                    exit(*optarg != '?');
                }
                break;
            case QEMU_OPTION_cpu:
                /* hw initialization will check this */
                if (*optarg == '?') {
                    list_cpus(stdout, &fprintf, optarg);
                    exit(0);
                } else {
                    cpu_model = optarg;
                }
                break;
            case QEMU_OPTION_initrd:
                initrd_filename = optarg;
                break;
            case QEMU_OPTION_hda:
                {
                    char buf[256];
                    if (cyls == 0)
                        snprintf(buf, sizeof(buf), "%s", HD_OPTS);
                    else
                        snprintf(buf, sizeof(buf),
                                 "%s,cyls=%d,heads=%d,secs=%d%s",
                                 HD_OPTS , cyls, heads, secs,
                                 translation == BIOS_ATA_TRANSLATION_LBA ?
                                 ",trans=lba" :
                                 translation == BIOS_ATA_TRANSLATION_NONE ?
                                 ",trans=none" : "");
                    drive_add(IF_DEFAULT, 0, optarg, buf);
                    break;
                }
            case QEMU_OPTION_hdb:
            case QEMU_OPTION_hdc:
            case QEMU_OPTION_hdd:
                drive_add(IF_DEFAULT, popt->index - QEMU_OPTION_hda, optarg,
                          HD_OPTS);
                break;
            case QEMU_OPTION_drive:
                drive_def(optarg);
	        break;
            case QEMU_OPTION_set:
                if (qemu_set_option(optarg) != 0)
                    exit(1);
	        break;
            case QEMU_OPTION_global:
                if (qemu_global_option(optarg) != 0)
                    exit(1);
	        break;
            case QEMU_OPTION_mtdblock:
                drive_add(IF_MTD, -1, optarg, MTD_OPTS);
                break;
            case QEMU_OPTION_sd:
                drive_add(IF_SD, sd_device_index++, optarg, SD_OPTS);
                break;
            case QEMU_OPTION_pflash:
                drive_add(IF_PFLASH, -1, optarg, PFLASH_OPTS);
                break;
            case QEMU_OPTION_snapshot:
                snapshot = 1;
                break;
            case QEMU_OPTION_hdachs:
                {
                    const char *p;
                    p = optarg;
                    cyls = strtol(p, (char **)&p, 0);
                    if (cyls < 1 || cyls > 16383)
                        goto chs_fail;
                    if (*p != ',')
                        goto chs_fail;
                    p++;
                    heads = strtol(p, (char **)&p, 0);
                    if (heads < 1 || heads > 16)
                        goto chs_fail;
                    if (*p != ',')
                        goto chs_fail;
                    p++;
                    secs = strtol(p, (char **)&p, 0);
                    if (secs < 1 || secs > 63)
                        goto chs_fail;
                    if (*p == ',') {
                        p++;
                        if (!strcmp(p, "none"))
                            translation = BIOS_ATA_TRANSLATION_NONE;
                        else if (!strcmp(p, "lba"))
                            translation = BIOS_ATA_TRANSLATION_LBA;
                        else if (!strcmp(p, "auto"))
                            translation = BIOS_ATA_TRANSLATION_AUTO;
                        else
                            goto chs_fail;
                    } else if (*p != '\0') {
                    chs_fail:
                        fprintf(stderr, "qemu: invalid physical CHS format\n");
                        exit(1);
                    }
		    if (hda_opts != NULL) {
                        char num[16];
                        snprintf(num, sizeof(num), "%d", cyls);
                        qemu_opt_set(hda_opts, "cyls", num);
                        snprintf(num, sizeof(num), "%d", heads);
                        qemu_opt_set(hda_opts, "heads", num);
                        snprintf(num, sizeof(num), "%d", secs);
                        qemu_opt_set(hda_opts, "secs", num);
                        if (translation == BIOS_ATA_TRANSLATION_LBA)
                            qemu_opt_set(hda_opts, "trans", "lba");
                        if (translation == BIOS_ATA_TRANSLATION_NONE)
                            qemu_opt_set(hda_opts, "trans", "none");
                    }
                }
                break;
            case QEMU_OPTION_numa:
                if (nb_numa_nodes >= MAX_NODES) {
                    fprintf(stderr, "qemu: too many NUMA nodes\n");
                    exit(1);
                }
                numa_add(optarg);
                break;
            case QEMU_OPTION_nographic:
                display_type = DT_NOGRAPHIC;
                break;
#ifdef CONFIG_CURSES
            case QEMU_OPTION_curses:
                display_type = DT_CURSES;
                break;
#endif
            case QEMU_OPTION_portrait:
                graphic_rotate = 1;
                break;
            case QEMU_OPTION_kernel:
                kernel_filename = optarg;
                break;
            case QEMU_OPTION_append:
                kernel_cmdline = optarg;
                break;
            case QEMU_OPTION_cdrom:
                drive_add(IF_DEFAULT, 2, optarg, CDROM_OPTS);
                break;
            case QEMU_OPTION_boot:
                {
                    static const char * const params[] = {
                        "order", "once", "menu", NULL
                    };
                    char buf[sizeof(boot_devices)];
                    char *standard_boot_devices;
                    int legacy = 0;

                    if (!strchr(optarg, '=')) {
                        legacy = 1;
                        pstrcpy(buf, sizeof(buf), optarg);
                    } else if (check_params(buf, sizeof(buf), params, optarg) < 0) {
                        fprintf(stderr,
                                "qemu: unknown boot parameter '%s' in '%s'\n",
                                buf, optarg);
                        exit(1);
                    }

                    if (legacy ||
                        get_param_value(buf, sizeof(buf), "order", optarg)) {
                        validate_bootdevices(buf);
                        pstrcpy(boot_devices, sizeof(boot_devices), buf);
                    }
                    if (!legacy) {
                        if (get_param_value(buf, sizeof(buf),
                                            "once", optarg)) {
                            validate_bootdevices(buf);
                            standard_boot_devices = qemu_strdup(boot_devices);
                            pstrcpy(boot_devices, sizeof(boot_devices), buf);
                            qemu_register_reset(restore_boot_devices,
                                                standard_boot_devices);
                        }
                        if (get_param_value(buf, sizeof(buf),
                                            "menu", optarg)) {
                            if (!strcmp(buf, "on")) {
                                boot_menu = 1;
                            } else if (!strcmp(buf, "off")) {
                                boot_menu = 0;
                            } else {
                                fprintf(stderr,
                                        "qemu: invalid option value '%s'\n",
                                        buf);
                                exit(1);
                            }
                        }
                    }
                }
                break;
            case QEMU_OPTION_fda:
            case QEMU_OPTION_fdb:
                drive_add(IF_FLOPPY, popt->index - QEMU_OPTION_fda,
                          optarg, FD_OPTS);
                break;
            case QEMU_OPTION_no_fd_bootchk:
                fd_bootchk = 0;
                break;
            case QEMU_OPTION_netdev:
                if (net_client_parse(qemu_find_opts("netdev"), optarg) == -1) {
                    exit(1);
                }
                break;
            case QEMU_OPTION_net:
                if (net_client_parse(qemu_find_opts("net"), optarg) == -1) {
                    exit(1);
                }
                break;
#ifdef CONFIG_SLIRP
            case QEMU_OPTION_tftp:
                legacy_tftp_prefix = optarg;
                break;
            case QEMU_OPTION_bootp:
                legacy_bootp_filename = optarg;
                break;
            case QEMU_OPTION_redir:
                if (net_slirp_redir(optarg) < 0)
                    exit(1);
                break;
#endif
            case QEMU_OPTION_bt:
                add_device_config(DEV_BT, optarg);
                break;
            case QEMU_OPTION_audio_help:
                if (!(audio_available())) {
                    printf("Option %s not supported for this target\n", popt->name);
                    exit(1);
                }
                AUD_help ();
                exit (0);
                break;
            case QEMU_OPTION_soundhw:
                if (!(audio_available())) {
                    printf("Option %s not supported for this target\n", popt->name);
                    exit(1);
                }
                select_soundhw (optarg);
                break;
            case QEMU_OPTION_h:
                help(0);
                break;
            case QEMU_OPTION_version:
                version();
                exit(0);
                break;
            case QEMU_OPTION_m: {
                int64_t value;

                value = strtosz(optarg, NULL);
                if (value < 0) {
                    fprintf(stderr, "qemu: invalid ram size: %s\n", optarg);
                    exit(1);
                }

                /* On 32-bit hosts, QEMU is limited by virtual address space */
                if (value > (2047 << 20) && HOST_LONG_BITS == 32) {
                    fprintf(stderr, "qemu: at most 2047 MB RAM can be simulated\n");
                    exit(1);
                }
                if (value != (uint64_t)(ram_addr_t)value) {
                    fprintf(stderr, "qemu: ram size too large\n");
                    exit(1);
                }
                ram_size = value;
                break;
            }
            case QEMU_OPTION_mempath:
                mem_path = optarg;
                break;
#ifdef MAP_POPULATE
            case QEMU_OPTION_mem_prealloc:
                mem_prealloc = 1;
                break;
#endif
            case QEMU_OPTION_d:
                set_cpu_log(optarg);
                break;
            case QEMU_OPTION_s:
                gdbstub_dev = "tcp::" DEFAULT_GDBSTUB_PORT;
                break;
            case QEMU_OPTION_gdb:
                gdbstub_dev = optarg;
                break;
            case QEMU_OPTION_L:
                data_dir = optarg;
                break;
            case QEMU_OPTION_bios:
                bios_name = optarg;
                break;
            case QEMU_OPTION_singlestep:
                singlestep = 1;
                break;
            case QEMU_OPTION_S:
                autostart = 0;
                break;
	    case QEMU_OPTION_k:
		keyboard_layout = optarg;
		break;
            case QEMU_OPTION_localtime:
                rtc_utc = 0;
                break;
            case QEMU_OPTION_vga:
                select_vgahw (optarg);
                break;
            case QEMU_OPTION_g:
                {
                    const char *p;
                    int w, h, depth;
                    p = optarg;
                    w = strtol(p, (char **)&p, 10);
                    if (w <= 0) {
                    graphic_error:
                        fprintf(stderr, "qemu: invalid resolution or depth\n");
                        exit(1);
                    }
                    if (*p != 'x')
                        goto graphic_error;
                    p++;
                    h = strtol(p, (char **)&p, 10);
                    if (h <= 0)
                        goto graphic_error;
                    if (*p == 'x') {
                        p++;
                        depth = strtol(p, (char **)&p, 10);
                        if (depth != 8 && depth != 15 && depth != 16 &&
                            depth != 24 && depth != 32)
                            goto graphic_error;
                    } else if (*p == '\0') {
                        depth = graphic_depth;
                    } else {
                        goto graphic_error;
                    }

                    graphic_width = w;
                    graphic_height = h;
                    graphic_depth = depth;
                }
                break;
            case QEMU_OPTION_echr:
                {
                    char *r;
                    term_escape_char = strtol(optarg, &r, 0);
                    if (r == optarg)
                        printf("Bad argument to echr\n");
                    break;
                }
            case QEMU_OPTION_monitor:
                monitor_parse(optarg, "readline");
                default_monitor = 0;
                break;
            case QEMU_OPTION_qmp:
                monitor_parse(optarg, "control");
                default_monitor = 0;
                break;
            case QEMU_OPTION_mon:
                opts = qemu_opts_parse(qemu_find_opts("mon"), optarg, 1);
                if (!opts) {
                    exit(1);
                }
                default_monitor = 0;
                break;
            case QEMU_OPTION_chardev:
                opts = qemu_opts_parse(qemu_find_opts("chardev"), optarg, 1);
                if (!opts) {
                    exit(1);
                }
                break;
            case QEMU_OPTION_fsdev:
                olist = qemu_find_opts("fsdev");
                if (!olist) {
                    fprintf(stderr, "fsdev is not supported by this qemu build.\n");
                    exit(1);
                }
                opts = qemu_opts_parse(olist, optarg, 1);
                if (!opts) {
                    fprintf(stderr, "parse error: %s\n", optarg);
                    exit(1);
                }
                break;
            case QEMU_OPTION_virtfs: {
                char *arg_fsdev = NULL;
                char *arg_9p = NULL;
                int len = 0;

                olist = qemu_find_opts("virtfs");
                if (!olist) {
                    fprintf(stderr, "virtfs is not supported by this qemu build.\n");
                    exit(1);
                }
                opts = qemu_opts_parse(olist, optarg, 1);
                if (!opts) {
                    fprintf(stderr, "parse error: %s\n", optarg);
                    exit(1);
                }

                if (qemu_opt_get(opts, "fstype") == NULL ||
                        qemu_opt_get(opts, "mount_tag") == NULL ||
                        qemu_opt_get(opts, "path") == NULL ||
                        qemu_opt_get(opts, "security_model") == NULL) {
                    fprintf(stderr, "Usage: -virtfs fstype,path=/share_path/,"
                            "security_model=[mapped|passthrough|none],"
                            "mnt_tag=tag.\n");
                    exit(1);
                }

                len = strlen(",id=,path=,security_model=");
                len += strlen(qemu_opt_get(opts, "fstype"));
                len += strlen(qemu_opt_get(opts, "mount_tag"));
                len += strlen(qemu_opt_get(opts, "path"));
                len += strlen(qemu_opt_get(opts, "security_model"));
                arg_fsdev = qemu_malloc((len + 1) * sizeof(*arg_fsdev));

                snprintf(arg_fsdev, (len + 1) * sizeof(*arg_fsdev),
                         "%s,id=%s,path=%s,security_model=%s",
                         qemu_opt_get(opts, "fstype"),
                         qemu_opt_get(opts, "mount_tag"),
                         qemu_opt_get(opts, "path"),
                         qemu_opt_get(opts, "security_model"));

                len = strlen("virtio-9p-pci,fsdev=,mount_tag=");
                len += 2*strlen(qemu_opt_get(opts, "mount_tag"));
                arg_9p = qemu_malloc((len + 1) * sizeof(*arg_9p));

                snprintf(arg_9p, (len + 1) * sizeof(*arg_9p),
                         "virtio-9p-pci,fsdev=%s,mount_tag=%s",
                         qemu_opt_get(opts, "mount_tag"),
                         qemu_opt_get(opts, "mount_tag"));

                if (!qemu_opts_parse(qemu_find_opts("fsdev"), arg_fsdev, 1)) {
                    fprintf(stderr, "parse error [fsdev]: %s\n", optarg);
                    exit(1);
                }

                if (!qemu_opts_parse(qemu_find_opts("device"), arg_9p, 1)) {
                    fprintf(stderr, "parse error [device]: %s\n", optarg);
                    exit(1);
                }

                qemu_free(arg_fsdev);
                qemu_free(arg_9p);
                break;
            }
            case QEMU_OPTION_serial:
                add_device_config(DEV_SERIAL, optarg);
                default_serial = 0;
                if (strncmp(optarg, "mon:", 4) == 0) {
                    default_monitor = 0;
                }
                break;
            case QEMU_OPTION_watchdog:
                if (watchdog) {
                    fprintf(stderr,
                            "qemu: only one watchdog option may be given\n");
                    return 1;
                }
                watchdog = optarg;
                break;
            case QEMU_OPTION_watchdog_action:
                if (select_watchdog_action(optarg) == -1) {
                    fprintf(stderr, "Unknown -watchdog-action parameter\n");
                    exit(1);
                }
                break;
            case QEMU_OPTION_virtiocon:
                add_device_config(DEV_VIRTCON, optarg);
                default_virtcon = 0;
                if (strncmp(optarg, "mon:", 4) == 0) {
                    default_monitor = 0;
                }
                break;
            case QEMU_OPTION_parallel:
                add_device_config(DEV_PARALLEL, optarg);
                default_parallel = 0;
                if (strncmp(optarg, "mon:", 4) == 0) {
                    default_monitor = 0;
                }
                break;
            case QEMU_OPTION_debugcon:
                add_device_config(DEV_DEBUGCON, optarg);
                break;
	    case QEMU_OPTION_loadvm:
		loadvm = optarg;
		break;
            case QEMU_OPTION_full_screen:
                full_screen = 1;
                break;
#ifdef CONFIG_SDL
            case QEMU_OPTION_no_frame:
                no_frame = 1;
                break;
            case QEMU_OPTION_alt_grab:
                alt_grab = 1;
                break;
            case QEMU_OPTION_ctrl_grab:
                ctrl_grab = 1;
                break;
            case QEMU_OPTION_no_quit:
                no_quit = 1;
                break;
            case QEMU_OPTION_sdl:
                display_type = DT_SDL;
                break;
#endif
            case QEMU_OPTION_pidfile:
                pid_file = optarg;
                break;
            case QEMU_OPTION_win2k_hack:
                win2k_install_hack = 1;
                break;
            case QEMU_OPTION_rtc_td_hack:
                rtc_td_hack = 1;
                break;
            case QEMU_OPTION_acpitable:
                do_acpitable_option(optarg);
                break;
            case QEMU_OPTION_smbios:
                do_smbios_option(optarg);
                break;
            case QEMU_OPTION_enable_kvm:
                kvm_allowed = 1;
                break;
            case QEMU_OPTION_usb:
                usb_enabled = 1;
                break;
            case QEMU_OPTION_usbdevice:
                usb_enabled = 1;
                add_device_config(DEV_USB, optarg);
                break;
            case QEMU_OPTION_device:
                if (!qemu_opts_parse(qemu_find_opts("device"), optarg, 1)) {
                    exit(1);
                }
                break;
            case QEMU_OPTION_smp:
                smp_parse(optarg);
                if (smp_cpus < 1) {
                    fprintf(stderr, "Invalid number of CPUs\n");
                    exit(1);
                }
                if (max_cpus < smp_cpus) {
                    fprintf(stderr, "maxcpus must be equal to or greater than "
                            "smp\n");
                    exit(1);
                }
                if (max_cpus > 255) {
                    fprintf(stderr, "Unsupported number of maxcpus\n");
                    exit(1);
                }
                break;
	    case QEMU_OPTION_vnc:
                display_remote++;
		vnc_display = optarg;
		break;
            case QEMU_OPTION_no_acpi:
                acpi_enabled = 0;
                break;
            case QEMU_OPTION_no_hpet:
                no_hpet = 1;
                break;
            case QEMU_OPTION_balloon:
                if (balloon_parse(optarg) < 0) {
                    fprintf(stderr, "Unknown -balloon argument %s\n", optarg);
                    exit(1);
                }
                break;
            case QEMU_OPTION_no_reboot:
                no_reboot = 1;
                break;
            case QEMU_OPTION_no_shutdown:
                no_shutdown = 1;
                break;
            case QEMU_OPTION_show_cursor:
                cursor_hide = 0;
                break;
            case QEMU_OPTION_uuid:
                if(qemu_uuid_parse(optarg, qemu_uuid) < 0) {
                    fprintf(stderr, "Fail to parse UUID string."
                            " Wrong format.\n");
                    exit(1);
                }
                break;
	    case QEMU_OPTION_option_rom:
		if (nb_option_roms >= MAX_OPTION_ROMS) {
		    fprintf(stderr, "Too many option ROMs\n");
		    exit(1);
		}
                opts = qemu_opts_parse(qemu_find_opts("option-rom"), optarg, 1);
                option_rom[nb_option_roms].name = qemu_opt_get(opts, "romfile");
                option_rom[nb_option_roms].bootindex =
                    qemu_opt_get_number(opts, "bootindex", -1);
                if (!option_rom[nb_option_roms].name) {
                    fprintf(stderr, "Option ROM file is not specified\n");
                    exit(1);
                }
		nb_option_roms++;
		break;
            case QEMU_OPTION_semihosting:
                semihosting_enabled = 1;
                break;
            case QEMU_OPTION_name:
                qemu_name = qemu_strdup(optarg);
		 {
		     char *p = strchr(qemu_name, ',');
		     if (p != NULL) {
		        *p++ = 0;
			if (strncmp(p, "process=", 8)) {
			    fprintf(stderr, "Unknown subargument %s to -name\n", p);
			    exit(1);
			}
			p += 8;
			os_set_proc_name(p);
		     }	
		 }	
                break;
            case QEMU_OPTION_prom_env:
                if (nb_prom_envs >= MAX_PROM_ENVS) {
                    fprintf(stderr, "Too many prom variables\n");
                    exit(1);
                }
                prom_envs[nb_prom_envs] = optarg;
                nb_prom_envs++;
                break;
            case QEMU_OPTION_old_param:
                old_param = 1;
                break;
            case QEMU_OPTION_clock:
                configure_alarms(optarg);
                break;
            case QEMU_OPTION_startdate:
                configure_rtc_date_offset(optarg, 1);
                break;
            case QEMU_OPTION_rtc:
                opts = qemu_opts_parse(qemu_find_opts("rtc"), optarg, 0);
                if (!opts) {
                    exit(1);
                }
                configure_rtc(opts);
                break;
            case QEMU_OPTION_tb_size:
                tb_size = strtol(optarg, NULL, 0);
                if (tb_size < 0)
                    tb_size = 0;
                break;
            case QEMU_OPTION_icount:
                icount_option = optarg;
                break;
            case QEMU_OPTION_incoming:
                incoming = optarg;
                incoming_expected = true;
                break;
            case QEMU_OPTION_nodefaults:
                default_serial = 0;
                default_parallel = 0;
                default_virtcon = 0;
                default_monitor = 0;
                default_vga = 0;
                default_net = 0;
                default_floppy = 0;
                default_cdrom = 0;
                default_sdcard = 0;
                break;
            case QEMU_OPTION_xen_domid:
                if (!(xen_available())) {
                    printf("Option %s not supported for this target\n", popt->name);
                    exit(1);
                }
                xen_domid = atoi(optarg);
                break;
            case QEMU_OPTION_xen_create:
                if (!(xen_available())) {
                    printf("Option %s not supported for this target\n", popt->name);
                    exit(1);
                }
                xen_mode = XEN_CREATE;
                break;
            case QEMU_OPTION_xen_attach:
                if (!(xen_available())) {
                    printf("Option %s not supported for this target\n", popt->name);
                    exit(1);
                }
                xen_mode = XEN_ATTACH;
                break;
#ifdef CONFIG_SIMPLE_TRACE
            case QEMU_OPTION_trace:
                opts = qemu_opts_parse(qemu_find_opts("trace"), optarg, 0);
                if (opts) {
                    trace_file = qemu_opt_get(opts, "file");
                }
                break;
#endif
            case QEMU_OPTION_readconfig:
                {
                    int ret = qemu_read_config_file(optarg);
                    if (ret < 0) {
                        fprintf(stderr, "read config %s: %s\n", optarg,
                            strerror(-ret));
                        exit(1);
                    }
                    break;
                }
            case QEMU_OPTION_spice:
                olist = qemu_find_opts("spice");
                if (!olist) {
                    fprintf(stderr, "spice is not supported by this qemu build.\n");
                    exit(1);
                }
                opts = qemu_opts_parse(olist, optarg, 0);
                if (!opts) {
                    fprintf(stderr, "parse error: %s\n", optarg);
                    exit(1);
                }
                break;
            case QEMU_OPTION_writeconfig:
                {
                    FILE *fp;
                    if (strcmp(optarg, "-") == 0) {
                        fp = stdout;
                    } else {
                        fp = fopen(optarg, "w");
                        if (fp == NULL) {
                            fprintf(stderr, "open %s: %s\n", optarg, strerror(errno));
                            exit(1);
                        }
                    }
                    qemu_config_write(fp);
                    fclose(fp);
                    break;
                }
            default:
                os_parse_cmd_args(popt->index, optarg);
            }
        }
    }
    loc_set_none();

    st_init(trace_file);

    /* If no data_dir is specified then try to find it relative to the
       executable path.  */
    if (!data_dir) {
        data_dir = os_find_datadir(argv[0]);
    }
    /* If all else fails use the install patch specified when building.  */
    if (!data_dir) {
        data_dir = CONFIG_QEMU_DATADIR;
    }

    /*
     * Default to max_cpus = smp_cpus, in case the user doesn't
     * specify a max_cpus value.
     */
    if (!max_cpus)
        max_cpus = smp_cpus;

    machine->max_cpus = machine->max_cpus ?: 1; /* Default to UP */
    if (smp_cpus > machine->max_cpus) {
        fprintf(stderr, "Number of SMP cpus requested (%d), exceeds max cpus "
                "supported by machine `%s' (%d)\n", smp_cpus,  machine->name,
                machine->max_cpus);
        exit(1);
    }

    qemu_opts_foreach(qemu_find_opts("device"), default_driver_check, NULL, 0);
    qemu_opts_foreach(qemu_find_opts("global"), default_driver_check, NULL, 0);

    if (machine->no_serial) {
        default_serial = 0;
    }
    if (machine->no_parallel) {
        default_parallel = 0;
    }
    if (!machine->use_virtcon) {
        default_virtcon = 0;
    }
    if (machine->no_vga) {
        default_vga = 0;
    }
    if (machine->no_floppy) {
        default_floppy = 0;
    }
    if (machine->no_cdrom) {
        default_cdrom = 0;
    }
    if (machine->no_sdcard) {
        default_sdcard = 0;
    }

    if (display_type == DT_NOGRAPHIC) {
        if (default_parallel)
            add_device_config(DEV_PARALLEL, "null");
        if (default_serial && default_monitor) {
            add_device_config(DEV_SERIAL, "mon:stdio");
        } else if (default_virtcon && default_monitor) {
            add_device_config(DEV_VIRTCON, "mon:stdio");
        } else {
            if (default_serial)
                add_device_config(DEV_SERIAL, "stdio");
            if (default_virtcon)
                add_device_config(DEV_VIRTCON, "stdio");
            if (default_monitor)
                monitor_parse("stdio", "readline");
        }
    } else {
        if (default_serial)
            add_device_config(DEV_SERIAL, "vc:80Cx24C");
        if (default_parallel)
            add_device_config(DEV_PARALLEL, "vc:80Cx24C");
        if (default_monitor)
            monitor_parse("vc:80Cx24C", "readline");
        if (default_virtcon)
            add_device_config(DEV_VIRTCON, "vc:80Cx24C");
    }
    if (default_vga)
        vga_interface_type = VGA_CIRRUS;

    socket_init();

    if (qemu_opts_foreach(qemu_find_opts("chardev"), chardev_init_func, NULL, 1) != 0)
        exit(1);
#ifdef CONFIG_VIRTFS
    if (qemu_opts_foreach(qemu_find_opts("fsdev"), fsdev_init_func, NULL, 1) != 0) {
        exit(1);
    }
#endif

    os_daemonize();

    if (pid_file && qemu_create_pidfile(pid_file) != 0) {
        os_pidfile_error();
        exit(1);
    }

    if (kvm_allowed) {
        int ret = kvm_init();
        if (ret < 0) {
            if (!kvm_available()) {
                printf("KVM not supported for this target\n");
            } else {
                fprintf(stderr, "failed to initialize KVM: %s\n", strerror(-ret));
            }
            exit(1);
        }
    }

    if (qemu_init_main_loop()) {
        fprintf(stderr, "qemu_init_main_loop failed\n");
        exit(1);
    }
    linux_boot = (kernel_filename != NULL);

    if (!linux_boot && *kernel_cmdline != '\0') {
        fprintf(stderr, "-append only allowed with -kernel option\n");
        exit(1);
    }

    if (!linux_boot && initrd_filename != NULL) {
        fprintf(stderr, "-initrd only allowed with -kernel option\n");
        exit(1);
    }

    os_set_line_buffering();

    if (init_timer_alarm() < 0) {
        fprintf(stderr, "could not initialize alarm timer\n");
        exit(1);
    }
    configure_icount(icount_option);

    if (net_init_clients() < 0) {
        exit(1);
    }

    /* init the bluetooth world */
    if (foreach_device_config(DEV_BT, bt_parse))
        exit(1);

    /* init the memory */
    if (ram_size == 0)
        ram_size = DEFAULT_RAM_SIZE * 1024 * 1024;

    /* init the dynamic translator */
    cpu_exec_init_all(tb_size * 1024 * 1024);

    bdrv_init_with_whitelist();

    blk_mig_init();

    /* open the virtual block devices */
    if (snapshot)
        qemu_opts_foreach(qemu_find_opts("drive"), drive_enable_snapshot, NULL, 0);
    if (qemu_opts_foreach(qemu_find_opts("drive"), drive_init_func, &machine->use_scsi, 1) != 0)
        exit(1);

    default_drive(default_cdrom, snapshot, machine->use_scsi,
                  IF_DEFAULT, 2, CDROM_OPTS);
    default_drive(default_floppy, snapshot, machine->use_scsi,
                  IF_FLOPPY, 0, FD_OPTS);
    default_drive(default_sdcard, snapshot, machine->use_scsi,
                  IF_SD, 0, SD_OPTS);

    register_savevm_live(NULL, "ram", 0, 4, NULL, ram_save_live, NULL,
                         ram_load, NULL);

    if (nb_numa_nodes > 0) {
        int i;

        if (nb_numa_nodes > smp_cpus) {
            nb_numa_nodes = smp_cpus;
        }

        /* If no memory size if given for any node, assume the default case
         * and distribute the available memory equally across all nodes
         */
        for (i = 0; i < nb_numa_nodes; i++) {
            if (node_mem[i] != 0)
                break;
        }
        if (i == nb_numa_nodes) {
            uint64_t usedmem = 0;

            /* On Linux, the each node's border has to be 8MB aligned,
             * the final node gets the rest.
             */
            for (i = 0; i < nb_numa_nodes - 1; i++) {
                node_mem[i] = (ram_size / nb_numa_nodes) & ~((1 << 23UL) - 1);
                usedmem += node_mem[i];
            }
            node_mem[i] = ram_size - usedmem;
        }

        for (i = 0; i < nb_numa_nodes; i++) {
            if (node_cpumask[i] != 0)
                break;
        }
        /* assigning the VCPUs round-robin is easier to implement, guest OSes
         * must cope with this anyway, because there are BIOSes out there in
         * real machines which also use this scheme.
         */
        if (i == nb_numa_nodes) {
            for (i = 0; i < smp_cpus; i++) {
                node_cpumask[i % nb_numa_nodes] |= 1 << i;
            }
        }
    }

    if (qemu_opts_foreach(qemu_find_opts("mon"), mon_init_func, NULL, 1) != 0) {
        exit(1);
    }

    if (foreach_device_config(DEV_SERIAL, serial_parse) < 0)
        exit(1);
    if (foreach_device_config(DEV_PARALLEL, parallel_parse) < 0)
        exit(1);
    if (foreach_device_config(DEV_VIRTCON, virtcon_parse) < 0)
        exit(1);
    if (foreach_device_config(DEV_DEBUGCON, debugcon_parse) < 0)
        exit(1);

    module_call_init(MODULE_INIT_DEVICE);

    if (qemu_opts_foreach(qemu_find_opts("device"), device_help_func, NULL, 0) != 0)
        exit(0);

    if (watchdog) {
        i = select_watchdog(watchdog);
        if (i > 0)
            exit (i == 1 ? 1 : 0);
    }

    if (machine->compat_props) {
        qdev_prop_register_global_list(machine->compat_props);
    }
    qemu_add_globals();

    machine->init(ram_size, boot_devices,
                  kernel_filename, kernel_cmdline, initrd_filename, cpu_model);

    cpu_synchronize_all_post_init();

    /* must be after terminal init, SDL library changes signal handlers */
    os_setup_signal_handling();

    set_numa_modes();

    current_machine = machine;

    /* init USB devices */
    if (usb_enabled) {
        if (foreach_device_config(DEV_USB, usb_parse) < 0)
            exit(1);
    }

    /* init generic devices */
    if (qemu_opts_foreach(qemu_find_opts("device"), device_init_func, NULL, 1) != 0)
        exit(1);

    net_check_clients();

    /* just use the first displaystate for the moment */
    ds = get_displaystate();

    if (using_spice)
        display_remote++;
    if (display_type == DT_DEFAULT && !display_remote) {
#if defined(CONFIG_SDL) || defined(CONFIG_COCOA)
        display_type = DT_SDL;
#else
        vnc_display = "localhost:0,to=99";
        show_vnc_port = 1;
#endif
    }
        

    /* init local displays */
    switch (display_type) {
    case DT_NOGRAPHIC:
        break;
#if defined(CONFIG_CURSES)
    case DT_CURSES:
        curses_display_init(ds, full_screen);
        break;
#endif
#if defined(CONFIG_SDL)
    case DT_SDL:
        sdl_display_init(ds, full_screen, no_frame);
        break;
#elif defined(CONFIG_COCOA)
    case DT_SDL:
        cocoa_display_init(ds, full_screen);
        break;
#endif
    default:
        break;
    }

    /* init remote displays */
    if (vnc_display) {
        vnc_display_init(ds);
        if (vnc_display_open(ds, vnc_display) < 0)
            exit(1);

        if (show_vnc_port) {
            printf("VNC server running on `%s'\n", vnc_display_local_addr(ds));
        }
    }
#ifdef CONFIG_SPICE
    if (using_spice && !qxl_enabled) {
        qemu_spice_display_init(ds);
    }
#endif

    /* display setup */
    dpy_resize(ds);
    dcl = ds->listeners;
    while (dcl != NULL) {
        if (dcl->dpy_refresh != NULL) {
            ds->gui_timer = qemu_new_timer(rt_clock, gui_update, ds);
            qemu_mod_timer(ds->gui_timer, qemu_get_clock(rt_clock));
            break;
        }
        dcl = dcl->next;
    }
    if (ds->gui_timer == NULL) {
        nographic_timer = qemu_new_timer(rt_clock, nographic_update, NULL);
        qemu_mod_timer(nographic_timer, qemu_get_clock(rt_clock));
    }
    text_consoles_set_display(ds);

    if (gdbstub_dev && gdbserver_start(gdbstub_dev) < 0) {
        fprintf(stderr, "qemu: could not open gdbserver on device '%s'\n",
                gdbstub_dev);
        exit(1);
    }

    qdev_machine_creation_done();

    if (rom_load_all() != 0) {
        fprintf(stderr, "rom loading failed\n");
        exit(1);
    }

    /* TODO: once all bus devices are qdevified, this should be done
     * when bus is created by qdev.c */
    qemu_register_reset(qbus_reset_all_fn, sysbus_get_default());
    qemu_run_machine_init_done_notifiers();

    qemu_system_reset();
    if (loadvm) {
        if (load_vmstate(loadvm) < 0) {
            autostart = 0;
        }
    }

    if (incoming) {
        int ret = qemu_start_incoming_migration(incoming);
        if (ret < 0) {
            fprintf(stderr, "Migration failed. Exit code %s(%d), exiting.\n",
                    incoming, ret);
            exit(ret);
        }
    } else if (autostart) {
        vm_start();
    }

    os_setup_post();

    main_loop();
    quit_timers();
    net_cleanup();

    return 0;
}<|MERGE_RESOLUTION|>--- conflicted
+++ resolved
@@ -1939,12 +1939,8 @@
     const char *incoming = NULL;
     int show_vnc_port = 0;
     int defconfig = 1;
-<<<<<<< HEAD
     int sd_device_index = 0;
 
-#ifdef CONFIG_SIMPLE_TRACE
-=======
->>>>>>> cc015e9a
     const char *trace_file = NULL;
 
     atexit(qemu_run_exit_notifiers);
