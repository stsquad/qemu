/*
 * QEMU System Emulator
 *
 * Copyright (c) 2003-2008 Fabrice Bellard
 *
 * Permission is hereby granted, free of charge, to any person obtaining a copy
 * of this software and associated documentation files (the "Software"), to deal
 * in the Software without restriction, including without limitation the rights
 * to use, copy, modify, merge, publish, distribute, sublicense, and/or sell
 * copies of the Software, and to permit persons to whom the Software is
 * furnished to do so, subject to the following conditions:
 *
 * The above copyright notice and this permission notice shall be included in
 * all copies or substantial portions of the Software.
 *
 * THE SOFTWARE IS PROVIDED "AS IS", WITHOUT WARRANTY OF ANY KIND, EXPRESS OR
 * IMPLIED, INCLUDING BUT NOT LIMITED TO THE WARRANTIES OF MERCHANTABILITY,
 * FITNESS FOR A PARTICULAR PURPOSE AND NONINFRINGEMENT. IN NO EVENT SHALL
 * THE AUTHORS OR COPYRIGHT HOLDERS BE LIABLE FOR ANY CLAIM, DAMAGES OR OTHER
 * LIABILITY, WHETHER IN AN ACTION OF CONTRACT, TORT OR OTHERWISE, ARISING FROM,
 * OUT OF OR IN CONNECTION WITH THE SOFTWARE OR THE USE OR OTHER DEALINGS IN
 * THE SOFTWARE.
 */
#include <unistd.h>
#include <fcntl.h>
#include <signal.h>
#include <time.h>
#include <errno.h>
#include <sys/time.h>

#include "config-host.h"

#ifdef CONFIG_SECCOMP
#include "sysemu/seccomp.h"
#endif

#if defined(CONFIG_VDE)
#include <libvdeplug.h>
#endif

#ifdef CONFIG_SDL
#if defined(__APPLE__) || defined(main)
#include <SDL.h>
int qemu_main(int argc, char **argv, char **envp);
int main(int argc, char **argv)
{
    return qemu_main(argc, argv, NULL);
}
#undef main
#define main qemu_main
#endif
#endif /* CONFIG_SDL */

#ifdef CONFIG_COCOA
#undef main
#define main qemu_main
#endif /* CONFIG_COCOA */

#include <glib.h>

#include "qemu/error-report.h"
#include "qemu/sockets.h"
#include "hw/hw.h"
#include "hw/boards.h"
#include "sysemu/accel.h"
#include "hw/usb.h"
#include "hw/i386/pc.h"
#include "hw/isa/isa.h"
#include "hw/bt.h"
#include "sysemu/watchdog.h"
#include "hw/i386/smbios.h"
#include "hw/xen/xen.h"
#include "hw/qdev.h"
#include "hw/loader.h"
#include "monitor/qdev.h"
#include "sysemu/bt.h"
#include "net/net.h"
#include "net/slirp.h"
#include "monitor/monitor.h"
#include "ui/console.h"
#include "sysemu/sysemu.h"
#include "sysemu/numa.h"
#include "exec/gdbstub.h"
#include "qemu/timer.h"
#include "sysemu/char.h"
#include "qemu/bitmap.h"
#include "sysemu/blockdev.h"
#include "hw/block/block.h"
#include "migration/block.h"
#include "sysemu/tpm.h"
#include "sysemu/dma.h"
#include "audio/audio.h"
#include "migration/migration.h"
#include "sysemu/kvm.h"
#include "qapi/qmp/qjson.h"
#include "qemu/option.h"
#include "qemu/config-file.h"
#include "qemu-options.h"
#include "qmp-commands.h"
#include "qemu/main-loop.h"
#ifdef CONFIG_VIRTFS
#include "fsdev/qemu-fsdev.h"
#endif
#include "sysemu/qtest.h"

#include "disas/disas.h"


#include "slirp/libslirp.h"

#include "trace.h"
#include "trace/control.h"
#include "qemu/queue.h"
#include "sysemu/cpus.h"
#include "sysemu/arch_init.h"
#include "qemu/osdep.h"

#include "ui/qemu-spice.h"
#include "qapi/string-input-visitor.h"
#include "qapi/opts-visitor.h"
#include "qom/object_interfaces.h"
#include "qapi-event.h"
#include "exec/semihost.h"
<<<<<<< HEAD

#if defined(CONFIG_GNU_ARM_ECLIPSE)
#include <strings.h>
#endif

#if defined(CONFIG_VERBOSE)
#include "verbosity.h"
#endif
=======
>>>>>>> 9c1703f4

#define MAX_VIRTIO_CONSOLES 1
#define MAX_SCLP_CONSOLES 1

static const char *data_dir[16];
static int data_dir_idx;
const char *bios_name = NULL;
enum vga_retrace_method vga_retrace_method = VGA_RETRACE_DUMB;
DisplayType display_type = DT_DEFAULT;
int request_opengl = -1;
int display_opengl;
static int display_remote;
const char* keyboard_layout = NULL;
ram_addr_t ram_size;
const char *mem_path = NULL;
int mem_prealloc = 0; /* force preallocation of physical target memory */
bool enable_mlock = false;
int nb_nics;
NICInfo nd_table[MAX_NICS];
int autostart;

#if defined(CONFIG_GNU_ARM_ECLIPSE)
int with_gdb;
#endif

#if defined(CONFIG_VERBOSE)
/**
 * Increased with each --verbose option.
 * VERBOSITY_COMMON
 * VERBOSITY_DETAILED (downloaded sections)
 * VERBOSITY_DEBUG (object creation)
 */
verbosity_t verbosity_level = 0;
#endif

static int rtc_utc = 1;
static int rtc_date_offset = -1; /* -1 means no change */
QEMUClockType rtc_clock;
int vga_interface_type = VGA_NONE;
static int full_screen = 0;
static int no_frame = 0;
int no_quit = 0;
#ifdef CONFIG_GTK
static bool grab_on_hover;
#endif
CharDriverState *serial_hds[MAX_SERIAL_PORTS];
CharDriverState *parallel_hds[MAX_PARALLEL_PORTS];
CharDriverState *virtcon_hds[MAX_VIRTIO_CONSOLES];
CharDriverState *sclp_hds[MAX_SCLP_CONSOLES];
int win2k_install_hack = 0;
int singlestep = 0;
int smp_cpus = 1;
int max_cpus = 0;
int smp_cores = 1;
int smp_threads = 1;
int acpi_enabled = 1;
int no_hpet = 0;
int fd_bootchk = 1;
static int no_reboot;
int no_shutdown = 0;
int cursor_hide = 1;
int graphic_rotate = 0;
const char *watchdog;
QEMUOptionRom option_rom[MAX_OPTION_ROMS];
int nb_option_roms;
int old_param = 0;
const char *qemu_name;
int alt_grab = 0;
int ctrl_grab = 0;
unsigned int nb_prom_envs = 0;
const char *prom_envs[MAX_PROM_ENVS];
int boot_menu;
bool boot_strict;
uint8_t *boot_splash_filedata;
size_t boot_splash_filedata_size;
uint8_t qemu_extra_params_fw[2];

int icount_align_option;

/* The bytes in qemu_uuid[] are in the order specified by RFC4122, _not_ in the
 * little-endian "wire format" described in the SMBIOS 2.6 specification.
 */
uint8_t qemu_uuid[16];
bool qemu_uuid_set;

static NotifierList exit_notifiers =
    NOTIFIER_LIST_INITIALIZER(exit_notifiers);

static NotifierList machine_init_done_notifiers =
    NOTIFIER_LIST_INITIALIZER(machine_init_done_notifiers);

bool xen_allowed;
uint32_t xen_domid;
enum xen_mode xen_mode = XEN_EMULATE;

static int has_defaults = 1;
static int default_serial = 1;
static int default_parallel = 1;
static int default_virtcon = 1;
static int default_sclp = 1;
static int default_monitor = 1;
static int default_floppy = 1;
static int default_cdrom = 1;
static int default_sdcard = 1;
static int default_vga = 1;

static struct {
    const char *driver;
    int *flag;
} default_list[] = {
    { .driver = "isa-serial",           .flag = &default_serial    },
    { .driver = "isa-parallel",         .flag = &default_parallel  },
    { .driver = "isa-fdc",              .flag = &default_floppy    },
    { .driver = "ide-cd",               .flag = &default_cdrom     },
    { .driver = "ide-hd",               .flag = &default_cdrom     },
    { .driver = "ide-drive",            .flag = &default_cdrom     },
    { .driver = "scsi-cd",              .flag = &default_cdrom     },
    { .driver = "virtio-serial-pci",    .flag = &default_virtcon   },
    { .driver = "virtio-serial-s390",   .flag = &default_virtcon   },
    { .driver = "virtio-serial",        .flag = &default_virtcon   },
    { .driver = "VGA",                  .flag = &default_vga       },
    { .driver = "isa-vga",              .flag = &default_vga       },
    { .driver = "cirrus-vga",           .flag = &default_vga       },
    { .driver = "isa-cirrus-vga",       .flag = &default_vga       },
    { .driver = "vmware-svga",          .flag = &default_vga       },
    { .driver = "qxl-vga",              .flag = &default_vga       },
    { .driver = "virtio-vga",           .flag = &default_vga       },
};

static QemuOptsList qemu_rtc_opts = {
    .name = "rtc",
    .head = QTAILQ_HEAD_INITIALIZER(qemu_rtc_opts.head),
    .desc = {
        {
            .name = "base",
            .type = QEMU_OPT_STRING,
        },{
            .name = "clock",
            .type = QEMU_OPT_STRING,
        },{
            .name = "driftfix",
            .type = QEMU_OPT_STRING,
        },
        { /* end of list */ }
    },
};

static QemuOptsList qemu_sandbox_opts = {
    .name = "sandbox",
    .implied_opt_name = "enable",
    .head = QTAILQ_HEAD_INITIALIZER(qemu_sandbox_opts.head),
    .desc = {
        {
            .name = "enable",
            .type = QEMU_OPT_BOOL,
        },
        { /* end of list */ }
    },
};

static QemuOptsList qemu_trace_opts = {
    .name = "trace",
    .implied_opt_name = "trace",
    .head = QTAILQ_HEAD_INITIALIZER(qemu_trace_opts.head),
    .desc = {
        {
            .name = "events",
            .type = QEMU_OPT_STRING,
        },{
            .name = "file",
            .type = QEMU_OPT_STRING,
        },
        { /* end of list */ }
    },
};

static QemuOptsList qemu_option_rom_opts = {
    .name = "option-rom",
    .implied_opt_name = "romfile",
    .head = QTAILQ_HEAD_INITIALIZER(qemu_option_rom_opts.head),
    .desc = {
        {
            .name = "bootindex",
            .type = QEMU_OPT_NUMBER,
        }, {
            .name = "romfile",
            .type = QEMU_OPT_STRING,
        },
        { /* end of list */ }
    },
};

static QemuOptsList qemu_machine_opts = {
    .name = "machine",
    .implied_opt_name = "type",
    .merge_lists = true,
    .head = QTAILQ_HEAD_INITIALIZER(qemu_machine_opts.head),
    .desc = {
        /*
         * no elements => accept any
         * sanity checking will happen later
         * when setting machine properties
         */
        { }
    },
};

static QemuOptsList qemu_boot_opts = {
    .name = "boot-opts",
    .implied_opt_name = "order",
    .merge_lists = true,
    .head = QTAILQ_HEAD_INITIALIZER(qemu_boot_opts.head),
    .desc = {
        {
            .name = "order",
            .type = QEMU_OPT_STRING,
        }, {
            .name = "once",
            .type = QEMU_OPT_STRING,
        }, {
            .name = "menu",
            .type = QEMU_OPT_BOOL,
        }, {
            .name = "splash",
            .type = QEMU_OPT_STRING,
        }, {
            .name = "splash-time",
            .type = QEMU_OPT_STRING,
        }, {
            .name = "reboot-timeout",
            .type = QEMU_OPT_STRING,
        }, {
            .name = "strict",
            .type = QEMU_OPT_BOOL,
        },
        { /*End of list */ }
    },
};

static QemuOptsList qemu_add_fd_opts = {
    .name = "add-fd",
    .head = QTAILQ_HEAD_INITIALIZER(qemu_add_fd_opts.head),
    .desc = {
        {
            .name = "fd",
            .type = QEMU_OPT_NUMBER,
            .help = "file descriptor of which a duplicate is added to fd set",
        },{
            .name = "set",
            .type = QEMU_OPT_NUMBER,
            .help = "ID of the fd set to add fd to",
        },{
            .name = "opaque",
            .type = QEMU_OPT_STRING,
            .help = "free-form string used to describe fd",
        },
        { /* end of list */ }
    },
};

static QemuOptsList qemu_object_opts = {
    .name = "object",
    .implied_opt_name = "qom-type",
    .head = QTAILQ_HEAD_INITIALIZER(qemu_object_opts.head),
    .desc = {
        { }
    },
};

static QemuOptsList qemu_tpmdev_opts = {
    .name = "tpmdev",
    .implied_opt_name = "type",
    .head = QTAILQ_HEAD_INITIALIZER(qemu_tpmdev_opts.head),
    .desc = {
        /* options are defined in the TPM backends */
        { /* end of list */ }
    },
};

static QemuOptsList qemu_realtime_opts = {
    .name = "realtime",
    .head = QTAILQ_HEAD_INITIALIZER(qemu_realtime_opts.head),
    .desc = {
        {
            .name = "mlock",
            .type = QEMU_OPT_BOOL,
        },
        { /* end of list */ }
    },
};

static QemuOptsList qemu_msg_opts = {
    .name = "msg",
    .head = QTAILQ_HEAD_INITIALIZER(qemu_msg_opts.head),
    .desc = {
        {
            .name = "timestamp",
            .type = QEMU_OPT_BOOL,
        },
        { /* end of list */ }
    },
};

static QemuOptsList qemu_name_opts = {
    .name = "name",
    .implied_opt_name = "guest",
    .merge_lists = true,
    .head = QTAILQ_HEAD_INITIALIZER(qemu_name_opts.head),
    .desc = {
        {
            .name = "guest",
            .type = QEMU_OPT_STRING,
            .help = "Sets the name of the guest.\n"
                    "This name will be displayed in the SDL window caption.\n"
                    "The name will also be used for the VNC server",
        }, {
            .name = "process",
            .type = QEMU_OPT_STRING,
            .help = "Sets the name of the QEMU process, as shown in top etc",
        }, {
            .name = "debug-threads",
            .type = QEMU_OPT_BOOL,
            .help = "When enabled, name the individual threads; defaults off.\n"
                    "NOTE: The thread names are for debugging and not a\n"
                    "stable API.",
        },
        { /* End of list */ }
    },
};

static QemuOptsList qemu_mem_opts = {
    .name = "memory",
    .implied_opt_name = "size",
    .head = QTAILQ_HEAD_INITIALIZER(qemu_mem_opts.head),
    .merge_lists = true,
    .desc = {
        {
            .name = "size",
            .type = QEMU_OPT_SIZE,
        },
        {
            .name = "slots",
            .type = QEMU_OPT_NUMBER,
        },
        {
            .name = "maxmem",
            .type = QEMU_OPT_SIZE,
        },
        { /* end of list */ }
    },
};

static QemuOptsList qemu_icount_opts = {
    .name = "icount",
    .implied_opt_name = "shift",
    .merge_lists = true,
    .head = QTAILQ_HEAD_INITIALIZER(qemu_icount_opts.head),
    .desc = {
        {
            .name = "shift",
            .type = QEMU_OPT_STRING,
        }, {
            .name = "align",
            .type = QEMU_OPT_BOOL,
        }, {
            .name = "sleep",
            .type = QEMU_OPT_BOOL,
        },
        { /* end of list */ }
    },
};

static QemuOptsList qemu_semihosting_config_opts = {
    .name = "semihosting-config",
    .implied_opt_name = "enable",
    .head = QTAILQ_HEAD_INITIALIZER(qemu_semihosting_config_opts.head),
    .desc = {
        {
            .name = "enable",
            .type = QEMU_OPT_BOOL,
        }, {
            .name = "target",
            .type = QEMU_OPT_STRING,
        }, {
            .name = "arg",
            .type = QEMU_OPT_STRING,
        },
        { /* end of list */ }
    },
};

static QemuOptsList qemu_fw_cfg_opts = {
    .name = "fw_cfg",
    .implied_opt_name = "name",
    .head = QTAILQ_HEAD_INITIALIZER(qemu_fw_cfg_opts.head),
    .desc = {
        {
            .name = "name",
            .type = QEMU_OPT_STRING,
            .help = "Sets the fw_cfg name of the blob to be inserted",
        }, {
            .name = "file",
            .type = QEMU_OPT_STRING,
            .help = "Sets the name of the file from which\n"
                    "the fw_cfg blob will be loaded",
        },
        { /* end of list */ }
    },
};

/**
 * Get machine options
 *
 * Returns: machine options (never null).
 */
QemuOpts *qemu_get_machine_opts(void)
{
    return qemu_find_opts_singleton("machine");
}

const char *qemu_get_vm_name(void)
{
    return qemu_name;
}

static void res_free(void)
{
    if (boot_splash_filedata != NULL) {
        g_free(boot_splash_filedata);
        boot_splash_filedata = NULL;
    }
}

static int default_driver_check(void *opaque, QemuOpts *opts, Error **errp)
{
    const char *driver = qemu_opt_get(opts, "driver");
    int i;

    if (!driver)
        return 0;
    for (i = 0; i < ARRAY_SIZE(default_list); i++) {
        if (strcmp(default_list[i].driver, driver) != 0)
            continue;
        *(default_list[i].flag) = 0;
    }
    return 0;
}

/***********************************************************/
/* QEMU state */

static RunState current_run_state = RUN_STATE_PRELAUNCH;

/* We use RUN_STATE_MAX but any invalid value will do */
static RunState vmstop_requested = RUN_STATE_MAX;
static QemuMutex vmstop_lock;

typedef struct {
    RunState from;
    RunState to;
} RunStateTransition;

static const RunStateTransition runstate_transitions_def[] = {
    /*     from      ->     to      */
    { RUN_STATE_DEBUG, RUN_STATE_RUNNING },
    { RUN_STATE_DEBUG, RUN_STATE_FINISH_MIGRATE },

    { RUN_STATE_INMIGRATE, RUN_STATE_RUNNING },
    { RUN_STATE_INMIGRATE, RUN_STATE_PAUSED },

    { RUN_STATE_INTERNAL_ERROR, RUN_STATE_PAUSED },
    { RUN_STATE_INTERNAL_ERROR, RUN_STATE_FINISH_MIGRATE },

    { RUN_STATE_IO_ERROR, RUN_STATE_RUNNING },
    { RUN_STATE_IO_ERROR, RUN_STATE_FINISH_MIGRATE },

    { RUN_STATE_PAUSED, RUN_STATE_RUNNING },
    { RUN_STATE_PAUSED, RUN_STATE_FINISH_MIGRATE },

    { RUN_STATE_POSTMIGRATE, RUN_STATE_RUNNING },
    { RUN_STATE_POSTMIGRATE, RUN_STATE_FINISH_MIGRATE },

    { RUN_STATE_PRELAUNCH, RUN_STATE_RUNNING },
    { RUN_STATE_PRELAUNCH, RUN_STATE_FINISH_MIGRATE },
    { RUN_STATE_PRELAUNCH, RUN_STATE_INMIGRATE },

    { RUN_STATE_FINISH_MIGRATE, RUN_STATE_RUNNING },
    { RUN_STATE_FINISH_MIGRATE, RUN_STATE_POSTMIGRATE },

    { RUN_STATE_RESTORE_VM, RUN_STATE_RUNNING },

    { RUN_STATE_RUNNING, RUN_STATE_DEBUG },
    { RUN_STATE_RUNNING, RUN_STATE_INTERNAL_ERROR },
    { RUN_STATE_RUNNING, RUN_STATE_IO_ERROR },
    { RUN_STATE_RUNNING, RUN_STATE_PAUSED },
    { RUN_STATE_RUNNING, RUN_STATE_FINISH_MIGRATE },
    { RUN_STATE_RUNNING, RUN_STATE_RESTORE_VM },
    { RUN_STATE_RUNNING, RUN_STATE_SAVE_VM },
    { RUN_STATE_RUNNING, RUN_STATE_SHUTDOWN },
    { RUN_STATE_RUNNING, RUN_STATE_WATCHDOG },
    { RUN_STATE_RUNNING, RUN_STATE_GUEST_PANICKED },

    { RUN_STATE_SAVE_VM, RUN_STATE_RUNNING },

    { RUN_STATE_SHUTDOWN, RUN_STATE_PAUSED },
    { RUN_STATE_SHUTDOWN, RUN_STATE_FINISH_MIGRATE },

    { RUN_STATE_DEBUG, RUN_STATE_SUSPENDED },
    { RUN_STATE_RUNNING, RUN_STATE_SUSPENDED },
    { RUN_STATE_SUSPENDED, RUN_STATE_RUNNING },
    { RUN_STATE_SUSPENDED, RUN_STATE_FINISH_MIGRATE },

    { RUN_STATE_WATCHDOG, RUN_STATE_RUNNING },
    { RUN_STATE_WATCHDOG, RUN_STATE_FINISH_MIGRATE },

    { RUN_STATE_GUEST_PANICKED, RUN_STATE_RUNNING },
    { RUN_STATE_GUEST_PANICKED, RUN_STATE_FINISH_MIGRATE },

    { RUN_STATE_MAX, RUN_STATE_MAX },
};

static bool runstate_valid_transitions[RUN_STATE_MAX][RUN_STATE_MAX];

bool runstate_check(RunState state)
{
    return current_run_state == state;
}

static void runstate_init(void)
{
    const RunStateTransition *p;

    memset(&runstate_valid_transitions, 0, sizeof(runstate_valid_transitions));
    for (p = &runstate_transitions_def[0]; p->from != RUN_STATE_MAX; p++) {
        runstate_valid_transitions[p->from][p->to] = true;
    }

    qemu_mutex_init(&vmstop_lock);
}

/* This function will abort() on invalid state transitions */
void runstate_set(RunState new_state)
{
    assert(new_state < RUN_STATE_MAX);

    if (!runstate_valid_transitions[current_run_state][new_state]) {
        fprintf(stderr, "ERROR: invalid runstate transition: '%s' -> '%s'\n",
                RunState_lookup[current_run_state],
                RunState_lookup[new_state]);
        abort();
    }
    trace_runstate_set(new_state);
    current_run_state = new_state;
}

int runstate_is_running(void)
{
    return runstate_check(RUN_STATE_RUNNING);
}

bool runstate_needs_reset(void)
{
    return runstate_check(RUN_STATE_INTERNAL_ERROR) ||
        runstate_check(RUN_STATE_SHUTDOWN);
}

StatusInfo *qmp_query_status(Error **errp)
{
    StatusInfo *info = g_malloc0(sizeof(*info));

    info->running = runstate_is_running();
    info->singlestep = singlestep;
    info->status = current_run_state;

    return info;
}

static bool qemu_vmstop_requested(RunState *r)
{
    qemu_mutex_lock(&vmstop_lock);
    *r = vmstop_requested;
    vmstop_requested = RUN_STATE_MAX;
    qemu_mutex_unlock(&vmstop_lock);
    return *r < RUN_STATE_MAX;
}

void qemu_system_vmstop_request_prepare(void)
{
    qemu_mutex_lock(&vmstop_lock);
}

void qemu_system_vmstop_request(RunState state)
{
    vmstop_requested = state;
    qemu_mutex_unlock(&vmstop_lock);
    qemu_notify_event();
}

void vm_start(void)
{
    RunState requested;

    qemu_vmstop_requested(&requested);
    if (runstate_is_running() && requested == RUN_STATE_MAX) {
        return;
    }

    /* Ensure that a STOP/RESUME pair of events is emitted if a
     * vmstop request was pending.  The BLOCK_IO_ERROR event, for
     * example, according to documentation is always followed by
     * the STOP event.
     */
    if (runstate_is_running()) {
        qapi_event_send_stop(&error_abort);
    } else {
        cpu_enable_ticks();
        runstate_set(RUN_STATE_RUNNING);
        vm_state_notify(1, RUN_STATE_RUNNING);
        resume_all_vcpus();
    }

    qapi_event_send_resume(&error_abort);
}


/***********************************************************/
/* real time host monotonic timer */

static time_t qemu_time(void)
{
    return qemu_clock_get_ms(QEMU_CLOCK_HOST) / 1000;
}

/***********************************************************/
/* host time/date access */
void qemu_get_timedate(struct tm *tm, int offset)
{
    time_t ti = qemu_time();

    ti += offset;
    if (rtc_date_offset == -1) {
        if (rtc_utc)
            gmtime_r(&ti, tm);
        else
            localtime_r(&ti, tm);
    } else {
        ti -= rtc_date_offset;
        gmtime_r(&ti, tm);
    }
}

int qemu_timedate_diff(struct tm *tm)
{
    time_t seconds;

    if (rtc_date_offset == -1)
        if (rtc_utc)
            seconds = mktimegm(tm);
        else {
            struct tm tmp = *tm;
            tmp.tm_isdst = -1; /* use timezone to figure it out */
            seconds = mktime(&tmp);
	}
    else
        seconds = mktimegm(tm) + rtc_date_offset;

    return seconds - qemu_time();
}

static void configure_rtc_date_offset(const char *startdate, int legacy)
{
    time_t rtc_start_date;
    struct tm tm;

    if (!strcmp(startdate, "now") && legacy) {
        rtc_date_offset = -1;
    } else {
        if (sscanf(startdate, "%d-%d-%dT%d:%d:%d",
                   &tm.tm_year,
                   &tm.tm_mon,
                   &tm.tm_mday,
                   &tm.tm_hour,
                   &tm.tm_min,
                   &tm.tm_sec) == 6) {
            /* OK */
        } else if (sscanf(startdate, "%d-%d-%d",
                          &tm.tm_year,
                          &tm.tm_mon,
                          &tm.tm_mday) == 3) {
            tm.tm_hour = 0;
            tm.tm_min = 0;
            tm.tm_sec = 0;
        } else {
            goto date_fail;
        }
        tm.tm_year -= 1900;
        tm.tm_mon--;
        rtc_start_date = mktimegm(&tm);
        if (rtc_start_date == -1) {
        date_fail:
            fprintf(stderr, "Invalid date format. Valid formats are:\n"
                            "'2006-06-17T16:01:21' or '2006-06-17'\n");
            exit(1);
        }
        rtc_date_offset = qemu_time() - rtc_start_date;
    }
}

static void configure_rtc(QemuOpts *opts)
{
    const char *value;

    value = qemu_opt_get(opts, "base");
    if (value) {
        if (!strcmp(value, "utc")) {
            rtc_utc = 1;
        } else if (!strcmp(value, "localtime")) {
            rtc_utc = 0;
        } else {
            configure_rtc_date_offset(value, 0);
        }
    }
    value = qemu_opt_get(opts, "clock");
    if (value) {
        if (!strcmp(value, "host")) {
            rtc_clock = QEMU_CLOCK_HOST;
        } else if (!strcmp(value, "rt")) {
            rtc_clock = QEMU_CLOCK_REALTIME;
        } else if (!strcmp(value, "vm")) {
            rtc_clock = QEMU_CLOCK_VIRTUAL;
        } else {
            fprintf(stderr, "qemu: invalid option value '%s'\n", value);
            exit(1);
        }
    }
    value = qemu_opt_get(opts, "driftfix");
    if (value) {
        if (!strcmp(value, "slew")) {
            static GlobalProperty slew_lost_ticks[] = {
                {
                    .driver   = "mc146818rtc",
                    .property = "lost_tick_policy",
                    .value    = "slew",
                },
                { /* end of list */ }
            };

            qdev_prop_register_global_list(slew_lost_ticks);
        } else if (!strcmp(value, "none")) {
            /* discard is default */
        } else {
            fprintf(stderr, "qemu: invalid option value '%s'\n", value);
            exit(1);
        }
    }
}

/***********************************************************/
/* Bluetooth support */
static int nb_hcis;
static int cur_hci;
static struct HCIInfo *hci_table[MAX_NICS];

struct HCIInfo *qemu_next_hci(void)
{
    if (cur_hci == nb_hcis)
        return &null_hci;

    return hci_table[cur_hci++];
}

static int bt_hci_parse(const char *str)
{
    struct HCIInfo *hci;
    bdaddr_t bdaddr;

    if (nb_hcis >= MAX_NICS) {
        fprintf(stderr, "qemu: Too many bluetooth HCIs (max %i).\n", MAX_NICS);
        return -1;
    }

    hci = hci_init(str);
    if (!hci)
        return -1;

    bdaddr.b[0] = 0x52;
    bdaddr.b[1] = 0x54;
    bdaddr.b[2] = 0x00;
    bdaddr.b[3] = 0x12;
    bdaddr.b[4] = 0x34;
    bdaddr.b[5] = 0x56 + nb_hcis;
    hci->bdaddr_set(hci, bdaddr.b);

    hci_table[nb_hcis++] = hci;

    return 0;
}

static void bt_vhci_add(int vlan_id)
{
    struct bt_scatternet_s *vlan = qemu_find_bt_vlan(vlan_id);

    if (!vlan->slave)
        fprintf(stderr, "qemu: warning: adding a VHCI to "
                        "an empty scatternet %i\n", vlan_id);

    bt_vhci_init(bt_new_hci(vlan));
}

static struct bt_device_s *bt_device_add(const char *opt)
{
    struct bt_scatternet_s *vlan;
    int vlan_id = 0;
    char *endp = strstr(opt, ",vlan=");
    int len = (endp ? endp - opt : strlen(opt)) + 1;
    char devname[10];

    pstrcpy(devname, MIN(sizeof(devname), len), opt);

    if (endp) {
        vlan_id = strtol(endp + 6, &endp, 0);
        if (*endp) {
            fprintf(stderr, "qemu: unrecognised bluetooth vlan Id\n");
            return 0;
        }
    }

    vlan = qemu_find_bt_vlan(vlan_id);

    if (!vlan->slave)
        fprintf(stderr, "qemu: warning: adding a slave device to "
                        "an empty scatternet %i\n", vlan_id);

    if (!strcmp(devname, "keyboard"))
        return bt_keyboard_init(vlan);

    fprintf(stderr, "qemu: unsupported bluetooth device `%s'\n", devname);
    return 0;
}

static int bt_parse(const char *opt)
{
    const char *endp, *p;
    int vlan;

    if (strstart(opt, "hci", &endp)) {
        if (!*endp || *endp == ',') {
            if (*endp)
                if (!strstart(endp, ",vlan=", 0))
                    opt = endp + 1;

            return bt_hci_parse(opt);
       }
    } else if (strstart(opt, "vhci", &endp)) {
        if (!*endp || *endp == ',') {
            if (*endp) {
                if (strstart(endp, ",vlan=", &p)) {
                    vlan = strtol(p, (char **) &endp, 0);
                    if (*endp) {
                        fprintf(stderr, "qemu: bad scatternet '%s'\n", p);
                        return 1;
                    }
                } else {
                    fprintf(stderr, "qemu: bad parameter '%s'\n", endp + 1);
                    return 1;
                }
            } else
                vlan = 0;

            bt_vhci_add(vlan);
            return 0;
        }
    } else if (strstart(opt, "device:", &endp))
        return !bt_device_add(endp);

    fprintf(stderr, "qemu: bad bluetooth parameter '%s'\n", opt);
    return 1;
}

static int parse_sandbox(void *opaque, QemuOpts *opts, Error **errp)
{
    /* FIXME: change this to true for 1.3 */
    if (qemu_opt_get_bool(opts, "enable", false)) {
#ifdef CONFIG_SECCOMP
        if (seccomp_start() < 0) {
            error_report("failed to install seccomp syscall filter "
                         "in the kernel");
            return -1;
        }
#else
        error_report("sandboxing request but seccomp is not compiled "
                     "into this build");
        return -1;
#endif
    }

    return 0;
}

static int parse_name(void *opaque, QemuOpts *opts, Error **errp)
{
    const char *proc_name;

    if (qemu_opt_get(opts, "debug-threads")) {
        qemu_thread_naming(qemu_opt_get_bool(opts, "debug-threads", false));
    }
    qemu_name = qemu_opt_get(opts, "guest");

    proc_name = qemu_opt_get(opts, "process");
    if (proc_name) {
        os_set_proc_name(proc_name);
    }

    return 0;
}

bool defaults_enabled(void)
{
    return has_defaults;
}

bool usb_enabled(void)
{
    return machine_usb(current_machine);
}

#ifndef _WIN32
static int parse_add_fd(void *opaque, QemuOpts *opts, Error **errp)
{
    int fd, dupfd, flags;
    int64_t fdset_id;
    const char *fd_opaque = NULL;
    AddfdInfo *fdinfo;

    fd = qemu_opt_get_number(opts, "fd", -1);
    fdset_id = qemu_opt_get_number(opts, "set", -1);
    fd_opaque = qemu_opt_get(opts, "opaque");

    if (fd < 0) {
        error_report("fd option is required and must be non-negative");
        return -1;
    }

    if (fd <= STDERR_FILENO) {
        error_report("fd cannot be a standard I/O stream");
        return -1;
    }

    /*
     * All fds inherited across exec() necessarily have FD_CLOEXEC
     * clear, while qemu sets FD_CLOEXEC on all other fds used internally.
     */
    flags = fcntl(fd, F_GETFD);
    if (flags == -1 || (flags & FD_CLOEXEC)) {
        error_report("fd is not valid or already in use");
        return -1;
    }

    if (fdset_id < 0) {
        error_report("set option is required and must be non-negative");
        return -1;
    }

#ifdef F_DUPFD_CLOEXEC
    dupfd = fcntl(fd, F_DUPFD_CLOEXEC, 0);
#else
    dupfd = dup(fd);
    if (dupfd != -1) {
        qemu_set_cloexec(dupfd);
    }
#endif
    if (dupfd == -1) {
        error_report("Error duplicating fd: %s", strerror(errno));
        return -1;
    }

    /* add the duplicate fd, and optionally the opaque string, to the fd set */
    fdinfo = monitor_fdset_add_fd(dupfd, true, fdset_id, !!fd_opaque, fd_opaque,
                                  &error_abort);
    g_free(fdinfo);

    return 0;
}

static int cleanup_add_fd(void *opaque, QemuOpts *opts, Error **errp)
{
    int fd;

    fd = qemu_opt_get_number(opts, "fd", -1);
    close(fd);

    return 0;
}
#endif

/***********************************************************/
/* QEMU Block devices */

#define HD_OPTS "media=disk"
#define CDROM_OPTS "media=cdrom"
#define FD_OPTS ""
#define PFLASH_OPTS ""
#define MTD_OPTS ""
#define SD_OPTS ""

static int drive_init_func(void *opaque, QemuOpts *opts, Error **errp)
{
    BlockInterfaceType *block_default_type = opaque;

    return drive_new(opts, *block_default_type) == NULL;
}

static int drive_enable_snapshot(void *opaque, QemuOpts *opts, Error **errp)
{
    if (qemu_opt_get(opts, "snapshot") == NULL) {
        qemu_opt_set(opts, "snapshot", "on", &error_abort);
    }
    return 0;
}

static void default_drive(int enable, int snapshot, BlockInterfaceType type,
                          int index, const char *optstr)
{
    QemuOpts *opts;
    DriveInfo *dinfo;

    if (!enable || drive_get_by_index(type, index)) {
        return;
    }

    opts = drive_add(type, index, NULL, optstr);
    if (snapshot) {
        drive_enable_snapshot(NULL, opts, NULL);
    }

    dinfo = drive_new(opts, type);
    if (!dinfo) {
        exit(1);
    }
    dinfo->is_default = true;

}

static QemuOptsList qemu_smp_opts = {
    .name = "smp-opts",
    .implied_opt_name = "cpus",
    .merge_lists = true,
    .head = QTAILQ_HEAD_INITIALIZER(qemu_smp_opts.head),
    .desc = {
        {
            .name = "cpus",
            .type = QEMU_OPT_NUMBER,
        }, {
            .name = "sockets",
            .type = QEMU_OPT_NUMBER,
        }, {
            .name = "cores",
            .type = QEMU_OPT_NUMBER,
        }, {
            .name = "threads",
            .type = QEMU_OPT_NUMBER,
        }, {
            .name = "maxcpus",
            .type = QEMU_OPT_NUMBER,
        },
        { /*End of list */ }
    },
};

static void smp_parse(QemuOpts *opts)
{
    if (opts) {

        unsigned cpus    = qemu_opt_get_number(opts, "cpus", 0);
        unsigned sockets = qemu_opt_get_number(opts, "sockets", 0);
        unsigned cores   = qemu_opt_get_number(opts, "cores", 0);
        unsigned threads = qemu_opt_get_number(opts, "threads", 0);

        /* compute missing values, prefer sockets over cores over threads */
        if (cpus == 0 || sockets == 0) {
            sockets = sockets > 0 ? sockets : 1;
            cores = cores > 0 ? cores : 1;
            threads = threads > 0 ? threads : 1;
            if (cpus == 0) {
                cpus = cores * threads * sockets;
            }
        } else if (cores == 0) {
            threads = threads > 0 ? threads : 1;
            cores = cpus / (sockets * threads);
        } else if (threads == 0) {
            threads = cpus / (cores * sockets);
        } else if (sockets * cores * threads < cpus) {
            fprintf(stderr, "cpu topology: error: "
                    "sockets (%u) * cores (%u) * threads (%u) < "
                    "smp_cpus (%u)\n",
                    sockets, cores, threads, cpus);
            exit(1);
        }

        max_cpus = qemu_opt_get_number(opts, "maxcpus", 0);

        smp_cpus = cpus;
        smp_cores = cores > 0 ? cores : 1;
        smp_threads = threads > 0 ? threads : 1;

    }

    if (max_cpus == 0) {
        max_cpus = smp_cpus;
    }

    if (max_cpus > MAX_CPUMASK_BITS) {
        fprintf(stderr, "Unsupported number of maxcpus\n");
        exit(1);
    }
    if (max_cpus < smp_cpus) {
        fprintf(stderr, "maxcpus must be equal to or greater than smp\n");
        exit(1);
    }

}

static void realtime_init(void)
{
    if (enable_mlock) {
        if (os_mlock() < 0) {
            fprintf(stderr, "qemu: locking memory failed\n");
            exit(1);
        }
    }
}


static void configure_msg(QemuOpts *opts)
{
    enable_timestamp_msg = qemu_opt_get_bool(opts, "timestamp", true);
}

/***********************************************************/
/* Semihosting */

typedef struct SemihostingConfig {
    bool enabled;
    SemihostingTarget target;
    const char **argv;
    int argc;
    const char *cmdline; /* concatenated argv */
} SemihostingConfig;

static SemihostingConfig semihosting;

bool semihosting_enabled(void)
{
    return semihosting.enabled;
}

SemihostingTarget semihosting_get_target(void)
{
    return semihosting.target;
}

const char *semihosting_get_arg(int i)
{
    if (i >= semihosting.argc) {
        return NULL;
    }
    return semihosting.argv[i];
}

int semihosting_get_argc(void)
{
    return semihosting.argc;
}

const char *semihosting_get_cmdline(void)
{
    if (semihosting.cmdline == NULL && semihosting.argc > 0) {
        semihosting.cmdline = g_strjoinv(" ", (gchar **)semihosting.argv);
    }
    return semihosting.cmdline;
}

static int add_semihosting_arg(void *opaque,
                               const char *name, const char *val,
                               Error **errp)
{
    SemihostingConfig *s = opaque;
    if (strcmp(name, "arg") == 0) {
        s->argc++;
        /* one extra element as g_strjoinv() expects NULL-terminated array */
        s->argv = g_realloc(s->argv, (s->argc + 1) * sizeof(void *));
        s->argv[s->argc - 1] = val;
        s->argv[s->argc] = NULL;
    }
    return 0;
}

/* Use strings passed via -kernel/-append to initialize semihosting.argv[] */
static inline void semihosting_arg_fallback(const char *file, const char *cmd)
{
    char *cmd_token;

    /* argv[0] */
    add_semihosting_arg(&semihosting, "arg", file, NULL);

    /* split -append and initialize argv[1..n] */
    cmd_token = strtok(g_strdup(cmd), " ");
    while (cmd_token) {
        add_semihosting_arg(&semihosting, "arg", cmd_token, NULL);
        cmd_token = strtok(NULL, " ");
    }
}

<<<<<<< HEAD
#if defined(CONFIG_GNU_ARM_ECLIPSE)

static char *semihosting_concatenate_cmdline(int argc, const char **argv)
{
    int total_size = 0;
    int i;

    for (i = 0; i < argc; ++i) {
        total_size += strlen(argv[i]);
        total_size += 1; /* Add separator spaces */
        if (strrchr(argv[i], ' ') != NULL) {
            total_size += 2; /* Provision for quotes */
        }
    }

    char *cmdline = malloc(total_size);
    char *p = cmdline;
    *p = '\0'; /* Prepare for empty command line */
    for (i = 0; i < argc; ++i) {
        if (i != 0) {
            *p++ = ' ';
        }
        if (strrchr(argv[i], ' ') == NULL) {
            strcpy(p, argv[i]);
            p += strlen(argv[i]);
        } else {
            /* If no quotes found, it is safe to use them for grouping */
            if (strrchr(argv[i], '"') == NULL) {
                *p++ = '"';
                strcpy(p, argv[i]);
                p += strlen(argv[i]);
                *p++ = '"';
            } else {
                /* Does not work if string has both quotes and apostrophes */
                *p++ = '\'';
                strcpy(p, argv[i]);
                p += strlen(argv[i]);
                *p++ = '\'';
            }
        }
        *p = '\0';
    }

    return cmdline;
}

#endif /* defined(CONFIG_GNU_ARM_ECLIPSE) */

=======
>>>>>>> 9c1703f4
/***********************************************************/
/* USB devices */

static int usb_device_add(const char *devname)
{
    USBDevice *dev = NULL;
#ifndef CONFIG_LINUX
    const char *p;
#endif

    if (!usb_enabled()) {
        return -1;
    }

    /* drivers with .usbdevice_name entry in USBDeviceInfo */
    dev = usbdevice_create(devname);
    if (dev)
        goto done;

    /* the other ones */
#ifndef CONFIG_LINUX
    /* only the linux version is qdev-ified, usb-bsd still needs this */
    if (strstart(devname, "host:", &p)) {
        dev = usb_host_device_open(usb_bus_find(-1), p);
    }
#endif
    if (!dev)
        return -1;

done:
    return 0;
}

static int usb_device_del(const char *devname)
{
    int bus_num, addr;
    const char *p;

    if (strstart(devname, "host:", &p)) {
        return -1;
    }

    if (!usb_enabled()) {
        return -1;
    }

    p = strchr(devname, '.');
    if (!p)
        return -1;
    bus_num = strtoul(devname, NULL, 0);
    addr = strtoul(p + 1, NULL, 0);

    return usb_device_delete_addr(bus_num, addr);
}

static int usb_parse(const char *cmdline)
{
    int r;
    r = usb_device_add(cmdline);
    if (r < 0) {
        fprintf(stderr, "qemu: could not add USB device '%s'\n", cmdline);
    }
    return r;
}

void hmp_usb_add(Monitor *mon, const QDict *qdict)
{
    const char *devname = qdict_get_str(qdict, "devname");
    if (usb_device_add(devname) < 0) {
        error_report("could not add USB device '%s'", devname);
    }
}

void hmp_usb_del(Monitor *mon, const QDict *qdict)
{
    const char *devname = qdict_get_str(qdict, "devname");
    if (usb_device_del(devname) < 0) {
        error_report("could not delete USB device '%s'", devname);
    }
}

/***********************************************************/
/* machine registration */

MachineState *current_machine;

/*
 * Transitional class registration/init used for converting from
 * legacy QEMUMachine to MachineClass.
 */
static void qemu_machine_class_init(ObjectClass *oc, void *data)
{
    MachineClass *mc = MACHINE_CLASS(oc);
    QEMUMachine *qm = data;
    mc->name = qm->name;
    mc->desc = qm->desc;
    mc->init = qm->init;
    mc->kvm_type = qm->kvm_type;
    mc->block_default_type = qm->block_default_type;
    mc->max_cpus = qm->max_cpus;
    mc->no_sdcard = qm->no_sdcard;
    mc->has_dynamic_sysbus = qm->has_dynamic_sysbus;
    mc->is_default = qm->is_default;
    mc->default_machine_opts = qm->default_machine_opts;
    mc->default_boot_order = qm->default_boot_order;
}

int qemu_register_machine(QEMUMachine *m)
{
    char *name = g_strconcat(m->name, TYPE_MACHINE_SUFFIX, NULL);
    TypeInfo ti = {
        .name       = name,
        .parent     = TYPE_MACHINE,
        .class_init = qemu_machine_class_init,
        .class_data = (void *)m,
    };

    type_register(&ti);
    g_free(name);

    return 0;
}

static MachineClass *find_machine(const char *name)
{
    GSList *el, *machines = object_class_get_list(TYPE_MACHINE, false);
    MachineClass *mc = NULL;

    for (el = machines; el; el = el->next) {
        MachineClass *temp = el->data;

        if (!strcmp(temp->name, name)) {
            mc = temp;
            break;
        }
        if (temp->alias &&
            !strcmp(temp->alias, name)) {
            mc = temp;
            break;
        }
    }

    g_slist_free(machines);
    return mc;
}

MachineClass *find_default_machine(void)
{
    GSList *el, *machines = object_class_get_list(TYPE_MACHINE, false);
    MachineClass *mc = NULL;

    for (el = machines; el; el = el->next) {
        MachineClass *temp = el->data;

        if (temp->is_default) {
            mc = temp;
            break;
        }
    }

    g_slist_free(machines);
    return mc;
}

MachineInfoList *qmp_query_machines(Error **errp)
{
    GSList *el, *machines = object_class_get_list(TYPE_MACHINE, false);
    MachineInfoList *mach_list = NULL;

    for (el = machines; el; el = el->next) {
        MachineClass *mc = el->data;
        MachineInfoList *entry;
        MachineInfo *info;

        info = g_malloc0(sizeof(*info));
        if (mc->is_default) {
            info->has_is_default = true;
            info->is_default = true;
        }

        if (mc->alias) {
            info->has_alias = true;
            info->alias = g_strdup(mc->alias);
        }

        info->name = g_strdup(mc->name);
        info->cpu_max = !mc->max_cpus ? 1 : mc->max_cpus;

        entry = g_malloc0(sizeof(*entry));
        entry->value = info;
        entry->next = mach_list;
        mach_list = entry;
    }

    g_slist_free(machines);
    return mach_list;
}

static int machine_help_func(QemuOpts *opts, MachineState *machine)
{
    ObjectProperty *prop;

    if (!qemu_opt_has_help_opt(opts)) {
        return 0;
    }

    QTAILQ_FOREACH(prop, &OBJECT(machine)->properties, node) {
        if (!prop->set) {
            continue;
        }

        error_printf("%s.%s=%s", MACHINE_GET_CLASS(machine)->name,
                     prop->name, prop->type);
        if (prop->description) {
            error_printf(" (%s)\n", prop->description);
        } else {
            error_printf("\n");
        }
    }

    return 1;
}

/***********************************************************/
/* main execution loop */

struct vm_change_state_entry {
    VMChangeStateHandler *cb;
    void *opaque;
    QLIST_ENTRY (vm_change_state_entry) entries;
};

static QLIST_HEAD(vm_change_state_head, vm_change_state_entry) vm_change_state_head;

VMChangeStateEntry *qemu_add_vm_change_state_handler(VMChangeStateHandler *cb,
                                                     void *opaque)
{
    VMChangeStateEntry *e;

    e = g_malloc0(sizeof (*e));

    e->cb = cb;
    e->opaque = opaque;
    QLIST_INSERT_HEAD(&vm_change_state_head, e, entries);
    return e;
}

void qemu_del_vm_change_state_handler(VMChangeStateEntry *e)
{
    QLIST_REMOVE (e, entries);
    g_free (e);
}

void vm_state_notify(int running, RunState state)
{
    VMChangeStateEntry *e, *next;

    trace_vm_state_notify(running, state);

    QLIST_FOREACH_SAFE(e, &vm_change_state_head, entries, next) {
        e->cb(e->opaque, running, state);
    }
}

/* reset/shutdown handler */

typedef struct QEMUResetEntry {
    QTAILQ_ENTRY(QEMUResetEntry) entry;
    QEMUResetHandler *func;
    void *opaque;
} QEMUResetEntry;

static QTAILQ_HEAD(reset_handlers, QEMUResetEntry) reset_handlers =
    QTAILQ_HEAD_INITIALIZER(reset_handlers);
static int reset_requested;
static int shutdown_requested, shutdown_signal = -1;
static pid_t shutdown_pid;
static int powerdown_requested;
static int debug_requested;
static int suspend_requested;
static WakeupReason wakeup_reason;
static NotifierList powerdown_notifiers =
    NOTIFIER_LIST_INITIALIZER(powerdown_notifiers);
static NotifierList suspend_notifiers =
    NOTIFIER_LIST_INITIALIZER(suspend_notifiers);
static NotifierList wakeup_notifiers =
    NOTIFIER_LIST_INITIALIZER(wakeup_notifiers);
static uint32_t wakeup_reason_mask = ~(1 << QEMU_WAKEUP_REASON_NONE);

int qemu_shutdown_requested_get(void)
{
    return shutdown_requested;
}

int qemu_reset_requested_get(void)
{
    return reset_requested;
}

static int qemu_shutdown_requested(void)
{
    return atomic_xchg(&shutdown_requested, 0);
}

static void qemu_kill_report(void)
{
    if (!qtest_driver() && shutdown_signal != -1) {
        fprintf(stderr, "qemu: terminating on signal %d", shutdown_signal);
        if (shutdown_pid == 0) {
            /* This happens for eg ^C at the terminal, so it's worth
             * avoiding printing an odd message in that case.
             */
            fputc('\n', stderr);
        } else {
            fprintf(stderr, " from pid " FMT_pid "\n", shutdown_pid);
        }
        shutdown_signal = -1;
    }
}

static int qemu_reset_requested(void)
{
    int r = reset_requested;
    reset_requested = 0;
    return r;
}

static int qemu_suspend_requested(void)
{
    int r = suspend_requested;
    suspend_requested = 0;
    return r;
}

static WakeupReason qemu_wakeup_requested(void)
{
    return wakeup_reason;
}

static int qemu_powerdown_requested(void)
{
    int r = powerdown_requested;
    powerdown_requested = 0;
    return r;
}

static int qemu_debug_requested(void)
{
    int r = debug_requested;
    debug_requested = 0;
    return r;
}

void qemu_register_reset(QEMUResetHandler *func, void *opaque)
{
    QEMUResetEntry *re = g_malloc0(sizeof(QEMUResetEntry));

    re->func = func;
    re->opaque = opaque;
    QTAILQ_INSERT_TAIL(&reset_handlers, re, entry);
}

void qemu_unregister_reset(QEMUResetHandler *func, void *opaque)
{
    QEMUResetEntry *re;

    QTAILQ_FOREACH(re, &reset_handlers, entry) {
        if (re->func == func && re->opaque == opaque) {
            QTAILQ_REMOVE(&reset_handlers, re, entry);
            g_free(re);
            return;
        }
    }
}

void qemu_devices_reset(void)
{
    QEMUResetEntry *re, *nre;

    /* reset all devices */
    QTAILQ_FOREACH_SAFE(re, &reset_handlers, entry, nre) {
        re->func(re->opaque);
    }
}

void qemu_system_reset(bool report)
{
    MachineClass *mc;

    mc = current_machine ? MACHINE_GET_CLASS(current_machine) : NULL;

    if (mc && mc->reset) {
        mc->reset();
    } else {
        qemu_devices_reset();
    }
    if (report) {
        qapi_event_send_reset(&error_abort);
    }
    cpu_synchronize_all_post_reset();
}

void qemu_system_reset_request(void)
{
    if (no_reboot) {
        shutdown_requested = 1;
    } else {
        reset_requested = 1;
    }
    cpu_stop_current();
    qemu_notify_event();
}

static void qemu_system_suspend(void)
{
    pause_all_vcpus();
    notifier_list_notify(&suspend_notifiers, NULL);
    runstate_set(RUN_STATE_SUSPENDED);
    qapi_event_send_suspend(&error_abort);
}

void qemu_system_suspend_request(void)
{
    if (runstate_check(RUN_STATE_SUSPENDED)) {
        return;
    }
    suspend_requested = 1;
    cpu_stop_current();
    qemu_notify_event();
}

void qemu_register_suspend_notifier(Notifier *notifier)
{
    notifier_list_add(&suspend_notifiers, notifier);
}

void qemu_system_wakeup_request(WakeupReason reason)
{
    trace_system_wakeup_request(reason);

    if (!runstate_check(RUN_STATE_SUSPENDED)) {
        return;
    }
    if (!(wakeup_reason_mask & (1 << reason))) {
        return;
    }
    runstate_set(RUN_STATE_RUNNING);
    wakeup_reason = reason;
    qemu_notify_event();
}

void qemu_system_wakeup_enable(WakeupReason reason, bool enabled)
{
    if (enabled) {
        wakeup_reason_mask |= (1 << reason);
    } else {
        wakeup_reason_mask &= ~(1 << reason);
    }
}

void qemu_register_wakeup_notifier(Notifier *notifier)
{
    notifier_list_add(&wakeup_notifiers, notifier);
}

void qemu_system_killed(int signal, pid_t pid)
{
    shutdown_signal = signal;
    shutdown_pid = pid;
    no_shutdown = 0;
    qemu_system_shutdown_request();
}

void qemu_system_shutdown_request(void)
{
    trace_qemu_system_shutdown_request();
    shutdown_requested = 1;
    qemu_notify_event();
}

static void qemu_system_powerdown(void)
{
    qapi_event_send_powerdown(&error_abort);
    notifier_list_notify(&powerdown_notifiers, NULL);
}

void qemu_system_powerdown_request(void)
{
    trace_qemu_system_powerdown_request();
    powerdown_requested = 1;
    qemu_notify_event();
}

void qemu_register_powerdown_notifier(Notifier *notifier)
{
    notifier_list_add(&powerdown_notifiers, notifier);
}

void qemu_system_debug_request(void)
{
    debug_requested = 1;
    qemu_notify_event();
}

static bool main_loop_should_exit(void)
{
    RunState r;
    if (qemu_debug_requested()) {
        vm_stop(RUN_STATE_DEBUG);
    }
    if (qemu_suspend_requested()) {
        qemu_system_suspend();
    }
    if (qemu_shutdown_requested()) {
        qemu_kill_report();
        qapi_event_send_shutdown(&error_abort);
        if (no_shutdown) {
            vm_stop(RUN_STATE_SHUTDOWN);
        } else {
            return true;
        }
    }
    if (qemu_reset_requested()) {
        pause_all_vcpus();
        cpu_synchronize_all_states();
        qemu_system_reset(VMRESET_REPORT);
        resume_all_vcpus();
        if (runstate_needs_reset()) {
            runstate_set(RUN_STATE_PAUSED);
        }
    }
    if (qemu_wakeup_requested()) {
        pause_all_vcpus();
        cpu_synchronize_all_states();
        qemu_system_reset(VMRESET_SILENT);
        notifier_list_notify(&wakeup_notifiers, &wakeup_reason);
        wakeup_reason = QEMU_WAKEUP_REASON_NONE;
        resume_all_vcpus();
        qapi_event_send_wakeup(&error_abort);
    }
    if (qemu_powerdown_requested()) {
        qemu_system_powerdown();
    }
    if (qemu_vmstop_requested(&r)) {
        vm_stop(r);
    }
    return false;
}

static void main_loop(void)
{
    bool nonblocking;
    int last_io = 0;
#ifdef CONFIG_PROFILER
    int64_t ti;
#endif
    do {
        nonblocking = !kvm_enabled() && !xen_enabled() && last_io > 0;
#ifdef CONFIG_PROFILER
        ti = profile_getclock();
#endif
        last_io = main_loop_wait(nonblocking);
#ifdef CONFIG_PROFILER
        dev_time += profile_getclock() - ti;
#endif
    } while (!main_loop_should_exit());
}

#if defined(CONFIG_GNU_ARM_ECLIPSE) || defined(CONFIG_VERBOSE)

#if INTPTR_MAX == INT32_MAX
#define QEMU_WORDSIZE "32-bits "
#elif INTPTR_MAX == INT64_MAX
#define QEMU_WORDSIZE "64-bits "
#else
#define QEMU_WORDSIZE ""
#endif

#endif

static void version(void)
{
#if defined(CONFIG_GNU_ARM_ECLIPSE)
    printf(
#if defined(CONFIG_BRANDING_MESSAGE)
           CONFIG_BRANDING_MESSAGE " "
#endif
           QEMU_WORDSIZE
           "QEMU emulator version "
           QEMU_VERSION QEMU_PKGVERSION
           "\nCopyright (c) 2003-2008 Fabrice Bellard\n");
    
#else /* !defined(CONFIG_GNU_ARM_ECLIPSE) */

    printf("QEMU emulator version " QEMU_VERSION QEMU_PKGVERSION ", Copyright (c) 2003-2008 Fabrice Bellard\n");
    
#endif /* defined(CONFIG_GNU_ARM_ECLIPSE) */
}

static void help(int exitcode)
{
    version();
    printf("usage: %s [options] [disk_image]\n\n"
           "'disk_image' is a raw hard disk image for IDE hard disk 0\n\n",
            error_get_progname());

#define QEMU_OPTIONS_GENERATE_HELP
#include "qemu-options-wrapper.h"

    printf("\nDuring emulation, the following keys are useful:\n"
           "ctrl-alt-f      toggle full screen\n"
           "ctrl-alt-n      switch to virtual console 'n'\n"
           "ctrl-alt        toggle mouse and keyboard grab\n"
           "\n"
           "When using -nographic, press 'ctrl-a h' to get some help.\n");

    exit(exitcode);
}

#define HAS_ARG 0x0001

typedef struct QEMUOption {
    const char *name;
    int flags;
    int index;
    uint32_t arch_mask;
} QEMUOption;

static const QEMUOption qemu_options[] = {
    { "h", 0, QEMU_OPTION_h, QEMU_ARCH_ALL },
#if defined(CONFIG_VERBOSE)
    { "verbose", 0, QEMU_OPTION_verbose, QEMU_ARCH_ALL },
#endif
#define QEMU_OPTIONS_GENERATE_OPTIONS
#include "qemu-options-wrapper.h"
    { NULL },
};

static bool vga_available(void)
{
    return object_class_by_name("VGA") || object_class_by_name("isa-vga");
}

static bool cirrus_vga_available(void)
{
    return object_class_by_name("cirrus-vga")
           || object_class_by_name("isa-cirrus-vga");
}

static bool vmware_vga_available(void)
{
    return object_class_by_name("vmware-svga");
}

static bool qxl_vga_available(void)
{
    return object_class_by_name("qxl-vga");
}

static bool tcx_vga_available(void)
{
    return object_class_by_name("SUNW,tcx");
}

static bool cg3_vga_available(void)
{
    return object_class_by_name("cgthree");
}

static bool virtio_vga_available(void)
{
    return object_class_by_name("virtio-vga");
}

static void select_vgahw (const char *p)
{
    const char *opts;

    assert(vga_interface_type == VGA_NONE);
    if (strstart(p, "std", &opts)) {
        if (vga_available()) {
            vga_interface_type = VGA_STD;
        } else {
            fprintf(stderr, "Error: standard VGA not available\n");
            exit(0);
        }
    } else if (strstart(p, "cirrus", &opts)) {
        if (cirrus_vga_available()) {
            vga_interface_type = VGA_CIRRUS;
        } else {
            fprintf(stderr, "Error: Cirrus VGA not available\n");
            exit(0);
        }
    } else if (strstart(p, "vmware", &opts)) {
        if (vmware_vga_available()) {
            vga_interface_type = VGA_VMWARE;
        } else {
            fprintf(stderr, "Error: VMWare SVGA not available\n");
            exit(0);
        }
    } else if (strstart(p, "virtio", &opts)) {
        if (virtio_vga_available()) {
            vga_interface_type = VGA_VIRTIO;
        } else {
            fprintf(stderr, "Error: Virtio VGA not available\n");
            exit(0);
        }
    } else if (strstart(p, "xenfb", &opts)) {
        vga_interface_type = VGA_XENFB;
    } else if (strstart(p, "qxl", &opts)) {
        if (qxl_vga_available()) {
            vga_interface_type = VGA_QXL;
        } else {
            fprintf(stderr, "Error: QXL VGA not available\n");
            exit(0);
        }
    } else if (strstart(p, "tcx", &opts)) {
        if (tcx_vga_available()) {
            vga_interface_type = VGA_TCX;
        } else {
            fprintf(stderr, "Error: TCX framebuffer not available\n");
            exit(0);
        }
    } else if (strstart(p, "cg3", &opts)) {
        if (cg3_vga_available()) {
            vga_interface_type = VGA_CG3;
        } else {
            fprintf(stderr, "Error: CG3 framebuffer not available\n");
            exit(0);
        }
    } else if (!strstart(p, "none", &opts)) {
    invalid_vga:
        fprintf(stderr, "Unknown vga type: %s\n", p);
        exit(1);
    }
    while (*opts) {
        const char *nextopt;

        if (strstart(opts, ",retrace=", &nextopt)) {
            opts = nextopt;
            if (strstart(opts, "dumb", &nextopt))
                vga_retrace_method = VGA_RETRACE_DUMB;
            else if (strstart(opts, "precise", &nextopt))
                vga_retrace_method = VGA_RETRACE_PRECISE;
            else goto invalid_vga;
        } else goto invalid_vga;
        opts = nextopt;
    }
}

static DisplayType select_display(const char *p)
{
    Error *err = NULL;
    const char *opts;
    DisplayType display = DT_DEFAULT;

    if (strstart(p, "sdl", &opts)) {
#ifdef CONFIG_SDL
        display = DT_SDL;
        while (*opts) {
            const char *nextopt;

            if (strstart(opts, ",frame=", &nextopt)) {
                opts = nextopt;
                if (strstart(opts, "on", &nextopt)) {
                    no_frame = 0;
                } else if (strstart(opts, "off", &nextopt)) {
                    no_frame = 1;
                } else {
                    goto invalid_sdl_args;
                }
            } else if (strstart(opts, ",alt_grab=", &nextopt)) {
                opts = nextopt;
                if (strstart(opts, "on", &nextopt)) {
                    alt_grab = 1;
                } else if (strstart(opts, "off", &nextopt)) {
                    alt_grab = 0;
                } else {
                    goto invalid_sdl_args;
                }
            } else if (strstart(opts, ",ctrl_grab=", &nextopt)) {
                opts = nextopt;
                if (strstart(opts, "on", &nextopt)) {
                    ctrl_grab = 1;
                } else if (strstart(opts, "off", &nextopt)) {
                    ctrl_grab = 0;
                } else {
                    goto invalid_sdl_args;
                }
            } else if (strstart(opts, ",window_close=", &nextopt)) {
                opts = nextopt;
                if (strstart(opts, "on", &nextopt)) {
                    no_quit = 0;
                } else if (strstart(opts, "off", &nextopt)) {
                    no_quit = 1;
                } else {
                    goto invalid_sdl_args;
                }
            } else if (strstart(opts, ",gl=", &nextopt)) {
                opts = nextopt;
                if (strstart(opts, "on", &nextopt)) {
                    request_opengl = 1;
                } else if (strstart(opts, "off", &nextopt)) {
                    request_opengl = 0;
                } else {
                    goto invalid_sdl_args;
                }
            } else {
            invalid_sdl_args:
                error_report("Invalid SDL option string");
                exit(1);
            }
            opts = nextopt;
        }
#else
        error_report("SDL support is disabled");
        exit(1);
#endif
    } else if (strstart(p, "vnc", &opts)) {
#ifdef CONFIG_VNC
        if (*opts == '=') {
            if (vnc_parse(opts + 1, &err) == NULL) {
                error_report_err(err);
                exit(1);
            }
        } else {
            error_report("VNC requires a display argument vnc=<display>");
            exit(1);
        }
#else
        error_report("VNC support is disabled");
        exit(1);
#endif
    } else if (strstart(p, "curses", &opts)) {
#ifdef CONFIG_CURSES
        display = DT_CURSES;
#else
        error_report("Curses support is disabled");
        exit(1);
#endif
    } else if (strstart(p, "gtk", &opts)) {
#ifdef CONFIG_GTK
        display = DT_GTK;
        while (*opts) {
            const char *nextopt;

            if (strstart(opts, ",grab_on_hover=", &nextopt)) {
                opts = nextopt;
                if (strstart(opts, "on", &nextopt)) {
                    grab_on_hover = true;
                } else if (strstart(opts, "off", &nextopt)) {
                    grab_on_hover = false;
                } else {
                    goto invalid_gtk_args;
                }
            } else if (strstart(opts, ",gl=", &nextopt)) {
                opts = nextopt;
                if (strstart(opts, "on", &nextopt)) {
                    request_opengl = 1;
                } else if (strstart(opts, "off", &nextopt)) {
                    request_opengl = 0;
                } else {
                    goto invalid_gtk_args;
                }
            } else {
            invalid_gtk_args:
                error_report("Invalid GTK option string");
                exit(1);
            }
            opts = nextopt;
        }
#else
        error_report("GTK support is disabled");
        exit(1);
#endif
    } else if (strstart(p, "none", &opts)) {
        display = DT_NONE;
    } else {
        error_report("Unknown display type");
        exit(1);
    }

    return display;
}

static int balloon_parse(const char *arg)
{
    QemuOpts *opts;

    if (strcmp(arg, "none") == 0) {
        return 0;
    }

    if (!strncmp(arg, "virtio", 6)) {
        if (arg[6] == ',') {
            /* have params -> parse them */
            opts = qemu_opts_parse_noisily(qemu_find_opts("device"), arg + 7,
                                           false);
            if (!opts)
                return  -1;
        } else {
            /* create empty opts */
            opts = qemu_opts_create(qemu_find_opts("device"), NULL, 0,
                                    &error_abort);
        }
        qemu_opt_set(opts, "driver", "virtio-balloon", &error_abort);
        return 0;
    }

    return -1;
}

char *qemu_find_file(int type, const char *name)
{
    int i;
    const char *subdir;
    char *buf;

    /* Try the name as a straight path first */
    if (access(name, R_OK) == 0) {
        trace_load_file(name, name);
        return g_strdup(name);
    }

    switch (type) {
    case QEMU_FILE_TYPE_BIOS:
        subdir = "";
        break;
    case QEMU_FILE_TYPE_KEYMAP:
        subdir = "keymaps/";
        break;
    default:
        abort();
    }

    for (i = 0; i < data_dir_idx; i++) {
        buf = g_strdup_printf("%s/%s%s", data_dir[i], subdir, name);
        if (access(buf, R_OK) == 0) {
            trace_load_file(name, buf);
            return buf;
        }
        g_free(buf);
    }
    return NULL;
}

static int parse_fw_cfg(void *opaque, QemuOpts *opts, Error **errp)
{
    gchar *buf;
    size_t size;
    const char *name, *file;

    if (opaque == NULL) {
        error_report("fw_cfg device not available");
        return -1;
    }
    name = qemu_opt_get(opts, "name");
    file = qemu_opt_get(opts, "file");
    if (name == NULL || *name == '\0' || file == NULL || *file == '\0') {
        error_report("invalid argument value");
        return -1;
    }
    if (strlen(name) > FW_CFG_MAX_FILE_PATH - 1) {
        error_report("name too long (max. %d char)", FW_CFG_MAX_FILE_PATH - 1);
        return -1;
    }
    if (strncmp(name, "opt/", 4) != 0) {
        error_report("WARNING: externally provided fw_cfg item names "
                     "should be prefixed with \"opt/\"!");
    }
    if (!g_file_get_contents(file, &buf, &size, NULL)) {
        error_report("can't load %s", file);
        return -1;
    }
    fw_cfg_add_file((FWCfgState *)opaque, name, buf, size);
    return 0;
}

static int device_help_func(void *opaque, QemuOpts *opts, Error **errp)
{
    return qdev_device_help(opts);
}

static int device_init_func(void *opaque, QemuOpts *opts, Error **errp)
{
    Error *err = NULL;
    DeviceState *dev;

    dev = qdev_device_add(opts, &err);
    if (!dev) {
        error_report_err(err);
        return -1;
    }
    object_unref(OBJECT(dev));
    return 0;
}

static int chardev_init_func(void *opaque, QemuOpts *opts, Error **errp)
{
    Error *local_err = NULL;

    qemu_chr_new_from_opts(opts, NULL, &local_err);
    if (local_err) {
        error_report_err(local_err);
        return -1;
    }
    return 0;
}

#ifdef CONFIG_VIRTFS
static int fsdev_init_func(void *opaque, QemuOpts *opts, Error **errp)
{
    int ret;
    ret = qemu_fsdev_add(opts);

    return ret;
}
#endif

static int mon_init_func(void *opaque, QemuOpts *opts, Error **errp)
{
    CharDriverState *chr;
    const char *chardev;
    const char *mode;
    int flags;

    mode = qemu_opt_get(opts, "mode");
    if (mode == NULL) {
        mode = "readline";
    }
    if (strcmp(mode, "readline") == 0) {
        flags = MONITOR_USE_READLINE;
    } else if (strcmp(mode, "control") == 0) {
        flags = MONITOR_USE_CONTROL;
    } else {
        fprintf(stderr, "unknown monitor mode \"%s\"\n", mode);
        exit(1);
    }

    if (qemu_opt_get_bool(opts, "pretty", 0))
        flags |= MONITOR_USE_PRETTY;

    if (qemu_opt_get_bool(opts, "default", 0))
        flags |= MONITOR_IS_DEFAULT;

    chardev = qemu_opt_get(opts, "chardev");
    chr = qemu_chr_find(chardev);
    if (chr == NULL) {
        fprintf(stderr, "chardev \"%s\" not found\n", chardev);
        exit(1);
    }

    qemu_chr_fe_claim_no_fail(chr);
    monitor_init(chr, flags);
    return 0;
}

static void monitor_parse(const char *optarg, const char *mode, bool pretty)
{
    static int monitor_device_index = 0;
    Error *local_err = NULL;
    QemuOpts *opts;
    const char *p;
    char label[32];
    int def = 0;

    if (strstart(optarg, "chardev:", &p)) {
        snprintf(label, sizeof(label), "%s", p);
    } else {
        snprintf(label, sizeof(label), "compat_monitor%d",
                 monitor_device_index);
        if (monitor_device_index == 0) {
            def = 1;
        }
        opts = qemu_chr_parse_compat(label, optarg);
        if (!opts) {
            fprintf(stderr, "parse error: %s\n", optarg);
            exit(1);
        }
    }

    opts = qemu_opts_create(qemu_find_opts("mon"), label, 1, &local_err);
    if (!opts) {
        error_report_err(local_err);
        exit(1);
    }
    qemu_opt_set(opts, "mode", mode, &error_abort);
    qemu_opt_set(opts, "chardev", label, &error_abort);
    qemu_opt_set_bool(opts, "pretty", pretty, &error_abort);
    if (def)
        qemu_opt_set(opts, "default", "on", &error_abort);
    monitor_device_index++;
}

struct device_config {
    enum {
        DEV_USB,       /* -usbdevice     */
        DEV_BT,        /* -bt            */
        DEV_SERIAL,    /* -serial        */
        DEV_PARALLEL,  /* -parallel      */
        DEV_VIRTCON,   /* -virtioconsole */
        DEV_DEBUGCON,  /* -debugcon */
        DEV_GDB,       /* -gdb, -s */
        DEV_SCLP,      /* s390 sclp */
    } type;
    const char *cmdline;
    Location loc;
    QTAILQ_ENTRY(device_config) next;
};

static QTAILQ_HEAD(, device_config) device_configs =
    QTAILQ_HEAD_INITIALIZER(device_configs);

static void add_device_config(int type, const char *cmdline)
{
    struct device_config *conf;

    conf = g_malloc0(sizeof(*conf));
    conf->type = type;
    conf->cmdline = cmdline;
    loc_save(&conf->loc);
    QTAILQ_INSERT_TAIL(&device_configs, conf, next);
}

static int foreach_device_config(int type, int (*func)(const char *cmdline))
{
    struct device_config *conf;
    int rc;

    QTAILQ_FOREACH(conf, &device_configs, next) {
        if (conf->type != type)
            continue;
        loc_push_restore(&conf->loc);
        rc = func(conf->cmdline);
        loc_pop(&conf->loc);
        if (rc) {
            return rc;
        }
    }
    return 0;
}

static int serial_parse(const char *devname)
{
    static int index = 0;
    char label[32];

    if (strcmp(devname, "none") == 0)
        return 0;
    if (index == MAX_SERIAL_PORTS) {
        fprintf(stderr, "qemu: too many serial ports\n");
        exit(1);
    }
    snprintf(label, sizeof(label), "serial%d", index);
    serial_hds[index] = qemu_chr_new(label, devname, NULL);
    if (!serial_hds[index]) {
        fprintf(stderr, "qemu: could not connect serial device"
                " to character backend '%s'\n", devname);
        return -1;
    }
    index++;
    return 0;
}

static int parallel_parse(const char *devname)
{
    static int index = 0;
    char label[32];

    if (strcmp(devname, "none") == 0)
        return 0;
    if (index == MAX_PARALLEL_PORTS) {
        fprintf(stderr, "qemu: too many parallel ports\n");
        exit(1);
    }
    snprintf(label, sizeof(label), "parallel%d", index);
    parallel_hds[index] = qemu_chr_new(label, devname, NULL);
    if (!parallel_hds[index]) {
        fprintf(stderr, "qemu: could not connect parallel device"
                " to character backend '%s'\n", devname);
        return -1;
    }
    index++;
    return 0;
}

static int virtcon_parse(const char *devname)
{
    QemuOptsList *device = qemu_find_opts("device");
    static int index = 0;
    char label[32];
    QemuOpts *bus_opts, *dev_opts;

    if (strcmp(devname, "none") == 0)
        return 0;
    if (index == MAX_VIRTIO_CONSOLES) {
        fprintf(stderr, "qemu: too many virtio consoles\n");
        exit(1);
    }

    bus_opts = qemu_opts_create(device, NULL, 0, &error_abort);
    if (arch_type == QEMU_ARCH_S390X) {
        qemu_opt_set(bus_opts, "driver", "virtio-serial-s390", &error_abort);
    } else {
        qemu_opt_set(bus_opts, "driver", "virtio-serial-pci", &error_abort);
    }

    dev_opts = qemu_opts_create(device, NULL, 0, &error_abort);
    qemu_opt_set(dev_opts, "driver", "virtconsole", &error_abort);

    snprintf(label, sizeof(label), "virtcon%d", index);
    virtcon_hds[index] = qemu_chr_new(label, devname, NULL);
    if (!virtcon_hds[index]) {
        fprintf(stderr, "qemu: could not connect virtio console"
                " to character backend '%s'\n", devname);
        return -1;
    }
    qemu_opt_set(dev_opts, "chardev", label, &error_abort);

    index++;
    return 0;
}

static int sclp_parse(const char *devname)
{
    QemuOptsList *device = qemu_find_opts("device");
    static int index = 0;
    char label[32];
    QemuOpts *dev_opts;

    if (strcmp(devname, "none") == 0) {
        return 0;
    }
    if (index == MAX_SCLP_CONSOLES) {
        fprintf(stderr, "qemu: too many sclp consoles\n");
        exit(1);
    }

    assert(arch_type == QEMU_ARCH_S390X);

    dev_opts = qemu_opts_create(device, NULL, 0, NULL);
    qemu_opt_set(dev_opts, "driver", "sclpconsole", &error_abort);

    snprintf(label, sizeof(label), "sclpcon%d", index);
    sclp_hds[index] = qemu_chr_new(label, devname, NULL);
    if (!sclp_hds[index]) {
        fprintf(stderr, "qemu: could not connect sclp console"
                " to character backend '%s'\n", devname);
        return -1;
    }
    qemu_opt_set(dev_opts, "chardev", label, &error_abort);

    index++;
    return 0;
}

static int debugcon_parse(const char *devname)
{
    QemuOpts *opts;

    if (!qemu_chr_new("debugcon", devname, NULL)) {
        exit(1);
    }
    opts = qemu_opts_create(qemu_find_opts("device"), "debugcon", 1, NULL);
    if (!opts) {
        fprintf(stderr, "qemu: already have a debugcon device\n");
        exit(1);
    }
    qemu_opt_set(opts, "driver", "isa-debugcon", &error_abort);
    qemu_opt_set(opts, "chardev", "debugcon", &error_abort);
    return 0;
}

static gint machine_class_cmp(gconstpointer a, gconstpointer b)
{
    const MachineClass *mc1 = a, *mc2 = b;
    int res;

    if (mc1->family == NULL) {
        if (mc2->family == NULL) {
            /* Compare standalone machine types against each other; they sort
             * in increasing order.
             */
            return strcmp(object_class_get_name(OBJECT_CLASS(mc1)),
                          object_class_get_name(OBJECT_CLASS(mc2)));
        }

        /* Standalone machine types sort after families. */
        return 1;
    }

    if (mc2->family == NULL) {
        /* Families sort before standalone machine types. */
        return -1;
    }

    /* Families sort between each other alphabetically increasingly. */
    res = strcmp(mc1->family, mc2->family);
    if (res != 0) {
        return res;
    }

    /* Within the same family, machine types sort in decreasing order. */
    return strcmp(object_class_get_name(OBJECT_CLASS(mc2)),
                  object_class_get_name(OBJECT_CLASS(mc1)));
}

 static MachineClass *machine_parse(const char *name)
{
    MachineClass *mc = NULL;
    GSList *el, *machines = object_class_get_list(TYPE_MACHINE, false);

    if (name) {
        mc = find_machine(name);
    }
    if (mc) {
        g_slist_free(machines);
        return mc;
    }
    if (name && !is_help_option(name)) {
        error_report("Unsupported machine type");
        error_printf("Use -machine help to list supported machines!\n");
    } else {
        printf("Supported machines are:\n");
        machines = g_slist_sort(machines, machine_class_cmp);
        for (el = machines; el; el = el->next) {
            MachineClass *mc = el->data;
            if (mc->alias) {
                printf("%-20s %s (alias of %s)\n", mc->alias, mc->desc, mc->name);
            }
            printf("%-20s %s%s\n", mc->name, mc->desc,
                   mc->is_default ? " (default)" : "");
        }
    }

    g_slist_free(machines);
    exit(!name || !is_help_option(name));
}

void qemu_add_exit_notifier(Notifier *notify)
{
    notifier_list_add(&exit_notifiers, notify);
}

void qemu_remove_exit_notifier(Notifier *notify)
{
    notifier_remove(notify);
}

static void qemu_run_exit_notifiers(void)
{
    notifier_list_notify(&exit_notifiers, NULL);
}

static bool machine_init_done;

void qemu_add_machine_init_done_notifier(Notifier *notify)
{
    notifier_list_add(&machine_init_done_notifiers, notify);
    if (machine_init_done) {
        notify->notify(notify, NULL);
    }
}

static void qemu_run_machine_init_done_notifiers(void)
{
    notifier_list_notify(&machine_init_done_notifiers, NULL);
    machine_init_done = true;
}

static const QEMUOption *lookup_opt(int argc, char **argv,
                                    const char **poptarg, int *poptind)
{
    const QEMUOption *popt;
    int optind = *poptind;
    char *r = argv[optind];
    const char *optarg;

    loc_set_cmdline(argv, optind, 1);
    optind++;
    /* Treat --foo the same as -foo.  */
    if (r[1] == '-')
        r++;
    popt = qemu_options;
    for(;;) {
        if (!popt->name) {
            error_report("invalid option");
            exit(1);
        }
        if (!strcmp(popt->name, r + 1))
            break;
        popt++;
    }
    if (popt->flags & HAS_ARG) {
        if (optind >= argc) {
            error_report("requires an argument");
            exit(1);
        }
        optarg = argv[optind++];
        loc_set_cmdline(argv, optind - 2, 2);
    } else {
        optarg = NULL;
    }

    *poptarg = optarg;
    *poptind = optind;

    return popt;
}

static gpointer malloc_and_trace(gsize n_bytes)
{
    void *ptr = malloc(n_bytes);
    trace_g_malloc(n_bytes, ptr);
    return ptr;
}

static gpointer realloc_and_trace(gpointer mem, gsize n_bytes)
{
    void *ptr = realloc(mem, n_bytes);
    trace_g_realloc(mem, n_bytes, ptr);
    return ptr;
}

static void free_and_trace(gpointer mem)
{
    trace_g_free(mem);
    free(mem);
}

static int machine_set_property(void *opaque,
                                const char *name, const char *value,
                                Error **errp)
{
    Object *obj = OBJECT(opaque);
    Error *local_err = NULL;
    char *c, *qom_name;

    if (strcmp(name, "type") == 0) {
        return 0;
    }

    qom_name = g_strdup(name);
    c = qom_name;
    while (*c++) {
        if (*c == '_') {
            *c = '-';
        }
    }

    object_property_parse(obj, value, qom_name, &local_err);
    g_free(qom_name);

    if (local_err) {
        error_report_err(local_err);
        return -1;
    }

    return 0;
}


/*
 * Initial object creation happens before all other
 * QEMU data types are created. The majority of objects
 * can be created at this point. The rng-egd object
 * cannot be created here, as it depends on the chardev
 * already existing.
 */
static bool object_create_initial(const char *type)
{
    if (g_str_equal(type, "rng-egd")) {
        return false;
    }
    return true;
}


/*
 * The remainder of object creation happens after the
 * creation of chardev, fsdev and device data types.
 */
static bool object_create_delayed(const char *type)
{
    return !object_create_initial(type);
}


static int object_create(void *opaque, QemuOpts *opts, Error **errp)
{
    Error *err = NULL;
    char *type = NULL;
    char *id = NULL;
    void *dummy = NULL;
    OptsVisitor *ov;
    QDict *pdict;
    bool (*type_predicate)(const char *) = opaque;

    ov = opts_visitor_new(opts);
    pdict = qemu_opts_to_qdict(opts, NULL);

    visit_start_struct(opts_get_visitor(ov), &dummy, NULL, NULL, 0, &err);
    if (err) {
        goto out;
    }

    qdict_del(pdict, "qom-type");
    visit_type_str(opts_get_visitor(ov), &type, "qom-type", &err);
    if (err) {
        goto out;
    }
    if (!type_predicate(type)) {
        goto out;
    }

    qdict_del(pdict, "id");
    visit_type_str(opts_get_visitor(ov), &id, "id", &err);
    if (err) {
        goto out;
    }

    object_add(type, id, pdict, opts_get_visitor(ov), &err);
    if (err) {
        goto out;
    }
    visit_end_struct(opts_get_visitor(ov), &err);
    if (err) {
        qmp_object_del(id, NULL);
    }

out:
    opts_visitor_cleanup(ov);

    QDECREF(pdict);
    g_free(id);
    g_free(type);
    g_free(dummy);
    if (err) {
        error_report_err(err);
        return -1;
    }
    return 0;
}

static void set_memory_options(uint64_t *ram_slots, ram_addr_t *maxram_size,
                               MachineClass *mc)
{
    uint64_t sz;
    const char *mem_str;
    const char *maxmem_str, *slots_str;
    const ram_addr_t default_ram_size = mc->default_ram_size;
    QemuOpts *opts = qemu_find_opts_singleton("memory");

    sz = 0;
    mem_str = qemu_opt_get(opts, "size");
    if (mem_str) {
        if (!*mem_str) {
            error_report("missing 'size' option value");
            exit(EXIT_FAILURE);
        }

        sz = qemu_opt_get_size(opts, "size", ram_size);

        /* Fix up legacy suffix-less format */
        if (g_ascii_isdigit(mem_str[strlen(mem_str) - 1])) {
            uint64_t overflow_check = sz;

            sz <<= 20;
            if ((sz >> 20) != overflow_check) {
                error_report("too large 'size' option value");
                exit(EXIT_FAILURE);
            }
        }
    }

    /* backward compatibility behaviour for case "-m 0" */
    if (sz == 0) {
        sz = default_ram_size;
    }

    sz = QEMU_ALIGN_UP(sz, 8192);
    ram_size = sz;
    if (ram_size != sz) {
        error_report("ram size too large");
        exit(EXIT_FAILURE);
    }

    /* store value for the future use */
    qemu_opt_set_number(opts, "size", ram_size, &error_abort);
    *maxram_size = ram_size;

    maxmem_str = qemu_opt_get(opts, "maxmem");
    slots_str = qemu_opt_get(opts, "slots");
    if (maxmem_str && slots_str) {
        uint64_t slots;

        sz = qemu_opt_get_size(opts, "maxmem", 0);
        slots = qemu_opt_get_number(opts, "slots", 0);
        if (sz < ram_size) {
            error_report("invalid value of -m option maxmem: "
                         "maximum memory size (0x%" PRIx64 ") must be at least "
                         "the initial memory size (0x" RAM_ADDR_FMT ")",
                         sz, ram_size);
            exit(EXIT_FAILURE);
        } else if (sz > ram_size) {
            if (!slots) {
                error_report("invalid value of -m option: maxmem was "
                             "specified, but no hotplug slots were specified");
                exit(EXIT_FAILURE);
            }
        } else if (slots) {
            error_report("invalid value of -m option maxmem: "
                         "memory slots were specified but maximum memory size "
                         "(0x%" PRIx64 ") is equal to the initial memory size "
                         "(0x" RAM_ADDR_FMT ")", sz, ram_size);
            exit(EXIT_FAILURE);
        }

        *maxram_size = sz;
        *ram_slots = slots;
    } else if ((!maxmem_str && slots_str) ||
            (maxmem_str && !slots_str)) {
        error_report("invalid -m option value: missing "
                "'%s' option", slots_str ? "maxmem" : "slots");
        exit(EXIT_FAILURE);
    }
}

int main(int argc, char **argv, char **envp)
{
    int i;
    int snapshot, linux_boot;
    const char *initrd_filename;
    const char *kernel_filename, *kernel_cmdline;
    const char *boot_order = NULL;
    const char *boot_once = NULL;
    DisplayState *ds;
    int cyls, heads, secs, translation;
    QemuOpts *hda_opts = NULL, *opts, *machine_opts, *icount_opts = NULL;
    QemuOptsList *olist;
    int optind;
    const char *optarg;
    const char *loadvm = NULL;
    MachineClass *machine_class;
    const char *cpu_model;
    const char *vga_model = NULL;
    const char *qtest_chrdev = NULL;
    const char *qtest_log = NULL;
    const char *pid_file = NULL;
    const char *incoming = NULL;
#ifdef CONFIG_VNC
    int show_vnc_port = 0;
#endif
    bool defconfig = true;
    bool userconfig = true;
    const char *log_mask = NULL;
    const char *log_file = NULL;
    GMemVTable mem_trace = {
        .malloc = malloc_and_trace,
        .realloc = realloc_and_trace,
        .free = free_and_trace,
    };
    const char *trace_events = NULL;
    const char *trace_file = NULL;
    ram_addr_t maxram_size;
    uint64_t ram_slots = 0;
    FILE *vmstate_dump_file = NULL;
    Error *main_loop_err = NULL;

#if defined(CONFIG_GNU_ARM_ECLIPSE)
    const char *image_filename = NULL;
    int actual_argc = argc;
    with_gdb = false;   
#endif

    qemu_init_cpu_loop();
    qemu_mutex_lock_iothread();

    atexit(qemu_run_exit_notifiers);
    error_set_progname(argv[0]);
    qemu_init_exec_dir(argv[0]);

#if defined(CONFIG_VERBOSE)
    for (optind = 1; optind < argc; optind++) {
        if (strcmp("-verbose", argv[optind]) == 0 || strcmp("--verbose", argv[optind]) == 0) {
            verbosity_level++;
        }
    }
    if (verbosity_level >= VERBOSITY_COMMON) {
        printf( "\n"
#if defined(CONFIG_BRANDING_MESSAGE)
               CONFIG_BRANDING_MESSAGE " "
#endif
               QEMU_WORDSIZE
               "QEMU v%s (%s).\n", QEMU_VERSION, error_get_progname());
    }
#endif /* defined(CONFIG_VERBOSE) */

    g_mem_set_vtable(&mem_trace);

    module_call_init(MODULE_INIT_QOM);

    qemu_add_opts(&qemu_drive_opts);
    qemu_add_drive_opts(&qemu_legacy_drive_opts);
    qemu_add_drive_opts(&qemu_common_drive_opts);
    qemu_add_drive_opts(&qemu_drive_opts);
    qemu_add_opts(&qemu_chardev_opts);
    qemu_add_opts(&qemu_device_opts);
    qemu_add_opts(&qemu_netdev_opts);
    qemu_add_opts(&qemu_net_opts);
    qemu_add_opts(&qemu_rtc_opts);
    qemu_add_opts(&qemu_global_opts);
    qemu_add_opts(&qemu_mon_opts);
    qemu_add_opts(&qemu_trace_opts);
    qemu_add_opts(&qemu_option_rom_opts);
    qemu_add_opts(&qemu_machine_opts);
    qemu_add_opts(&qemu_mem_opts);
    qemu_add_opts(&qemu_smp_opts);
    qemu_add_opts(&qemu_boot_opts);
    qemu_add_opts(&qemu_sandbox_opts);
    qemu_add_opts(&qemu_add_fd_opts);
    qemu_add_opts(&qemu_object_opts);
    qemu_add_opts(&qemu_tpmdev_opts);
    qemu_add_opts(&qemu_realtime_opts);
    qemu_add_opts(&qemu_msg_opts);
    qemu_add_opts(&qemu_name_opts);
    qemu_add_opts(&qemu_numa_opts);
    qemu_add_opts(&qemu_icount_opts);
    qemu_add_opts(&qemu_semihosting_config_opts);
    qemu_add_opts(&qemu_fw_cfg_opts);

    runstate_init();

    rtc_clock = QEMU_CLOCK_HOST;

    QLIST_INIT (&vm_change_state_head);
    os_setup_early_signal_handling();

    module_call_init(MODULE_INIT_MACHINE);
    machine_class = find_default_machine();
    cpu_model = NULL;
    snapshot = 0;
    cyls = heads = secs = 0;
    translation = BIOS_ATA_TRANSLATION_AUTO;

    nb_nics = 0;

    bdrv_init_with_whitelist();

    autostart = 1;

    /* first pass of option parsing */
    optind = 1;
    while (optind < argc) {
        if (argv[optind][0] != '-') {
            /* disk image */
            optind++;
        } else {
            const QEMUOption *popt;

            popt = lookup_opt(argc, argv, &optarg, &optind);
            switch (popt->index) {
            case QEMU_OPTION_nodefconfig:
                defconfig = false;
                break;
            case QEMU_OPTION_nouserconfig:
                userconfig = false;
                break;
#if defined(CONFIG_GNU_ARM_ECLIPSE)
            case QEMU_OPTION_semihosting_cmdline:
                /* no HAS_ARGS, optind set to next option */
                semihosting.argc = argc - optind;
                semihosting.argv = (const char **)&argv[optind];
                /* Diminish count to hide semihosting command line */
                actual_argc = optind - 1; /* exclude current option */
                
                semihosting.cmdline = semihosting_concatenate_cmdline(semihosting.argc, semihosting.argv);
                break;
#endif /* defined(CONFIG_GNU_ARM_ECLIPSE) */
            }
        }
    }

    if (defconfig) {
        int ret;
        ret = qemu_read_default_config_files(userconfig);
        if (ret < 0) {
            exit(1);
        }
    }

    /* second pass of option parsing */
    optind = 1;
    for(;;) {
#if defined(CONFIG_GNU_ARM_ECLIPSE)
        if (optind >= actual_argc)
            break;
#else
        if (optind >= argc)
            break;
#endif
        if (argv[optind][0] != '-') {
            hda_opts = drive_add(IF_DEFAULT, 0, argv[optind++], HD_OPTS);
        } else {
            const QEMUOption *popt;

#if defined(CONFIG_GNU_ARM_ECLIPSE)
            popt = lookup_opt(actual_argc, argv, &optarg, &optind);
#else
            popt = lookup_opt(argc, argv, &optarg, &optind);
#endif
            if (!(popt->arch_mask & arch_type)) {
                printf("Option %s not supported for this target\n", popt->name);
                exit(1);
            }
            switch(popt->index) {
            case QEMU_OPTION_no_kvm_irqchip: {
                olist = qemu_find_opts("machine");
                qemu_opts_parse_noisily(olist, "kernel_irqchip=off", false);
                break;
            }
            case QEMU_OPTION_cpu:
                /* hw initialization will check this */
                cpu_model = optarg;
                break;
            case QEMU_OPTION_hda:
                {
                    char buf[256];
                    if (cyls == 0)
                        snprintf(buf, sizeof(buf), "%s", HD_OPTS);
                    else
                        snprintf(buf, sizeof(buf),
                                 "%s,cyls=%d,heads=%d,secs=%d%s",
                                 HD_OPTS , cyls, heads, secs,
                                 translation == BIOS_ATA_TRANSLATION_LBA ?
                                 ",trans=lba" :
                                 translation == BIOS_ATA_TRANSLATION_NONE ?
                                 ",trans=none" : "");
                    drive_add(IF_DEFAULT, 0, optarg, buf);
                    break;
                }
            case QEMU_OPTION_hdb:
            case QEMU_OPTION_hdc:
            case QEMU_OPTION_hdd:
                drive_add(IF_DEFAULT, popt->index - QEMU_OPTION_hda, optarg,
                          HD_OPTS);
                break;
            case QEMU_OPTION_drive:
                if (drive_def(optarg) == NULL) {
                    exit(1);
                }
                break;
            case QEMU_OPTION_set:
                if (qemu_set_option(optarg) != 0)
                    exit(1);
                break;
            case QEMU_OPTION_global:
                if (qemu_global_option(optarg) != 0)
                    exit(1);
                break;
            case QEMU_OPTION_mtdblock:
                drive_add(IF_MTD, -1, optarg, MTD_OPTS);
                break;
            case QEMU_OPTION_sd:
                drive_add(IF_SD, -1, optarg, SD_OPTS);
                break;
            case QEMU_OPTION_pflash:
                drive_add(IF_PFLASH, -1, optarg, PFLASH_OPTS);
                break;
            case QEMU_OPTION_snapshot:
                snapshot = 1;
                break;
            case QEMU_OPTION_hdachs:
                {
                    const char *p;
                    p = optarg;
                    cyls = strtol(p, (char **)&p, 0);
                    if (cyls < 1 || cyls > 16383)
                        goto chs_fail;
                    if (*p != ',')
                        goto chs_fail;
                    p++;
                    heads = strtol(p, (char **)&p, 0);
                    if (heads < 1 || heads > 16)
                        goto chs_fail;
                    if (*p != ',')
                        goto chs_fail;
                    p++;
                    secs = strtol(p, (char **)&p, 0);
                    if (secs < 1 || secs > 63)
                        goto chs_fail;
                    if (*p == ',') {
                        p++;
                        if (!strcmp(p, "large")) {
                            translation = BIOS_ATA_TRANSLATION_LARGE;
                        } else if (!strcmp(p, "rechs")) {
                            translation = BIOS_ATA_TRANSLATION_RECHS;
                        } else if (!strcmp(p, "none")) {
                            translation = BIOS_ATA_TRANSLATION_NONE;
                        } else if (!strcmp(p, "lba")) {
                            translation = BIOS_ATA_TRANSLATION_LBA;
                        } else if (!strcmp(p, "auto")) {
                            translation = BIOS_ATA_TRANSLATION_AUTO;
                        } else {
                            goto chs_fail;
                        }
                    } else if (*p != '\0') {
                    chs_fail:
                        fprintf(stderr, "qemu: invalid physical CHS format\n");
                        exit(1);
                    }
                    if (hda_opts != NULL) {
                        qemu_opt_set_number(hda_opts, "cyls", cyls,
                                            &error_abort);
                        qemu_opt_set_number(hda_opts, "heads", heads,
                                            &error_abort);
                        qemu_opt_set_number(hda_opts, "secs", secs,
                                            &error_abort);
                        if (translation == BIOS_ATA_TRANSLATION_LARGE) {
                            qemu_opt_set(hda_opts, "trans", "large",
                                         &error_abort);
                        } else if (translation == BIOS_ATA_TRANSLATION_RECHS) {
                            qemu_opt_set(hda_opts, "trans", "rechs",
                                         &error_abort);
                        } else if (translation == BIOS_ATA_TRANSLATION_LBA) {
                            qemu_opt_set(hda_opts, "trans", "lba",
                                         &error_abort);
                        } else if (translation == BIOS_ATA_TRANSLATION_NONE) {
                            qemu_opt_set(hda_opts, "trans", "none",
                                         &error_abort);
                        }
                    }
                }
                break;
            case QEMU_OPTION_numa:
                opts = qemu_opts_parse_noisily(qemu_find_opts("numa"),
                                               optarg, true);
                if (!opts) {
                    exit(1);
                }
                break;
            case QEMU_OPTION_display:
                display_type = select_display(optarg);
                break;
            case QEMU_OPTION_nographic:
                display_type = DT_NOGRAPHIC;
                break;
            case QEMU_OPTION_curses:
#ifdef CONFIG_CURSES
                display_type = DT_CURSES;
#else
                fprintf(stderr, "Curses support is disabled\n");
                exit(1);
#endif
                break;
            case QEMU_OPTION_portrait:
                graphic_rotate = 90;
                break;
            case QEMU_OPTION_rotate:
                graphic_rotate = strtol(optarg, (char **) &optarg, 10);
                if (graphic_rotate != 0 && graphic_rotate != 90 &&
                    graphic_rotate != 180 && graphic_rotate != 270) {
                    fprintf(stderr,
                        "qemu: only 90, 180, 270 deg rotation is available\n");
                    exit(1);
                }
                break;
#if defined(CONFIG_GNU_ARM_ECLIPSE)
            case QEMU_OPTION_image:
                qemu_opts_set(qemu_find_opts("machine"), 0, "image", optarg,
                              &error_abort);
                break;
#endif
            case QEMU_OPTION_kernel:
                qemu_opts_set(qemu_find_opts("machine"), 0, "kernel", optarg,
                              &error_abort);
                break;
            case QEMU_OPTION_initrd:
                qemu_opts_set(qemu_find_opts("machine"), 0, "initrd", optarg,
                              &error_abort);
                break;
            case QEMU_OPTION_append:
                qemu_opts_set(qemu_find_opts("machine"), 0, "append", optarg,
                              &error_abort);
                break;
            case QEMU_OPTION_dtb:
                qemu_opts_set(qemu_find_opts("machine"), 0, "dtb", optarg,
                              &error_abort);
                break;
            case QEMU_OPTION_cdrom:
                drive_add(IF_DEFAULT, 2, optarg, CDROM_OPTS);
                break;
            case QEMU_OPTION_boot:
                opts = qemu_opts_parse_noisily(qemu_find_opts("boot-opts"),
                                               optarg, true);
                if (!opts) {
                    exit(1);
                }
                break;
            case QEMU_OPTION_fda:
            case QEMU_OPTION_fdb:
                drive_add(IF_FLOPPY, popt->index - QEMU_OPTION_fda,
                          optarg, FD_OPTS);
                break;
            case QEMU_OPTION_no_fd_bootchk:
                fd_bootchk = 0;
                break;
            case QEMU_OPTION_netdev:
                if (net_client_parse(qemu_find_opts("netdev"), optarg) == -1) {
                    exit(1);
                }
                break;
            case QEMU_OPTION_net:
                if (net_client_parse(qemu_find_opts("net"), optarg) == -1) {
                    exit(1);
                }
                break;
#ifdef CONFIG_LIBISCSI
            case QEMU_OPTION_iscsi:
                opts = qemu_opts_parse_noisily(qemu_find_opts("iscsi"),
                                               optarg, false);
                if (!opts) {
                    exit(1);
                }
                break;
#endif
#ifdef CONFIG_SLIRP
            case QEMU_OPTION_tftp:
                legacy_tftp_prefix = optarg;
                break;
            case QEMU_OPTION_bootp:
                legacy_bootp_filename = optarg;
                break;
            case QEMU_OPTION_redir:
                if (net_slirp_redir(optarg) < 0)
                    exit(1);
                break;
#endif
            case QEMU_OPTION_bt:
                add_device_config(DEV_BT, optarg);
                break;
            case QEMU_OPTION_audio_help:
                AUD_help ();
                exit (0);
                break;
            case QEMU_OPTION_soundhw:
                select_soundhw (optarg);
                break;
            case QEMU_OPTION_h:
                help(0);
                break;
            case QEMU_OPTION_version:
                version();
                exit(0);
                break;
            case QEMU_OPTION_m:
                opts = qemu_opts_parse_noisily(qemu_find_opts("memory"),
                                               optarg, true);
                if (!opts) {
                    exit(EXIT_FAILURE);
                }
                break;
#ifdef CONFIG_TPM
            case QEMU_OPTION_tpmdev:
                if (tpm_config_parse(qemu_find_opts("tpmdev"), optarg) < 0) {
                    exit(1);
                }
                break;
#endif
            case QEMU_OPTION_mempath:
                mem_path = optarg;
                break;
            case QEMU_OPTION_mem_prealloc:
                mem_prealloc = 1;
                break;
            case QEMU_OPTION_d:
                log_mask = optarg;
                break;
            case QEMU_OPTION_D:
                log_file = optarg;
                break;
            case QEMU_OPTION_s:
                add_device_config(DEV_GDB, "tcp::" DEFAULT_GDBSTUB_PORT);
#if defined(CONFIG_GNU_ARM_ECLIPSE)
                with_gdb = true;
#endif
                break;
            case QEMU_OPTION_gdb:
                add_device_config(DEV_GDB, optarg);
#if defined(CONFIG_GNU_ARM_ECLIPSE)
                with_gdb = true;
#endif
                break;
            case QEMU_OPTION_L:
                if (data_dir_idx < ARRAY_SIZE(data_dir)) {
                    data_dir[data_dir_idx++] = optarg;
                }
                break;
            case QEMU_OPTION_bios:
                qemu_opts_set(qemu_find_opts("machine"), 0, "firmware", optarg,
                              &error_abort);
                break;
            case QEMU_OPTION_singlestep:
                singlestep = 1;
                break;
            case QEMU_OPTION_S:
                autostart = 0;
                break;
            case QEMU_OPTION_k:
                keyboard_layout = optarg;
                break;
            case QEMU_OPTION_localtime:
                rtc_utc = 0;
                break;
            case QEMU_OPTION_vga:
                vga_model = optarg;
                default_vga = 0;
                break;
            case QEMU_OPTION_g:
                {
                    const char *p;
                    int w, h, depth;
                    p = optarg;
                    w = strtol(p, (char **)&p, 10);
                    if (w <= 0) {
                    graphic_error:
                        fprintf(stderr, "qemu: invalid resolution or depth\n");
                        exit(1);
                    }
                    if (*p != 'x')
                        goto graphic_error;
                    p++;
                    h = strtol(p, (char **)&p, 10);
                    if (h <= 0)
                        goto graphic_error;
                    if (*p == 'x') {
                        p++;
                        depth = strtol(p, (char **)&p, 10);
                        if (depth != 8 && depth != 15 && depth != 16 &&
                            depth != 24 && depth != 32)
                            goto graphic_error;
                    } else if (*p == '\0') {
                        depth = graphic_depth;
                    } else {
                        goto graphic_error;
                    }

                    graphic_width = w;
                    graphic_height = h;
                    graphic_depth = depth;
                }
                break;
            case QEMU_OPTION_echr:
                {
                    char *r;
                    term_escape_char = strtol(optarg, &r, 0);
                    if (r == optarg)
                        printf("Bad argument to echr\n");
                    break;
                }
            case QEMU_OPTION_monitor:
                default_monitor = 0;
                if (strncmp(optarg, "none", 4)) {
                    monitor_parse(optarg, "readline", false);
                }
                break;
            case QEMU_OPTION_qmp:
                monitor_parse(optarg, "control", false);
                default_monitor = 0;
                break;
            case QEMU_OPTION_qmp_pretty:
                monitor_parse(optarg, "control", true);
                default_monitor = 0;
                break;
            case QEMU_OPTION_mon:
                opts = qemu_opts_parse_noisily(qemu_find_opts("mon"), optarg,
                                               true);
                if (!opts) {
                    exit(1);
                }
                default_monitor = 0;
                break;
            case QEMU_OPTION_chardev:
                opts = qemu_opts_parse_noisily(qemu_find_opts("chardev"),
                                               optarg, true);
                if (!opts) {
                    exit(1);
                }
                break;
            case QEMU_OPTION_fsdev:
                olist = qemu_find_opts("fsdev");
                if (!olist) {
                    fprintf(stderr, "fsdev is not supported by this qemu build.\n");
                    exit(1);
                }
                opts = qemu_opts_parse_noisily(olist, optarg, true);
                if (!opts) {
                    exit(1);
                }
                break;
            case QEMU_OPTION_virtfs: {
                QemuOpts *fsdev;
                QemuOpts *device;
                const char *writeout, *sock_fd, *socket;

                olist = qemu_find_opts("virtfs");
                if (!olist) {
                    fprintf(stderr, "virtfs is not supported by this qemu build.\n");
                    exit(1);
                }
                opts = qemu_opts_parse_noisily(olist, optarg, true);
                if (!opts) {
                    exit(1);
                }

                if (qemu_opt_get(opts, "fsdriver") == NULL ||
                    qemu_opt_get(opts, "mount_tag") == NULL) {
                    fprintf(stderr, "Usage: -virtfs fsdriver,mount_tag=tag.\n");
                    exit(1);
                }
                fsdev = qemu_opts_create(qemu_find_opts("fsdev"),
                                         qemu_opt_get(opts, "mount_tag"),
                                         1, NULL);
                if (!fsdev) {
                    fprintf(stderr, "duplicate fsdev id: %s\n",
                            qemu_opt_get(opts, "mount_tag"));
                    exit(1);
                }

                writeout = qemu_opt_get(opts, "writeout");
                if (writeout) {
#ifdef CONFIG_SYNC_FILE_RANGE
                    qemu_opt_set(fsdev, "writeout", writeout, &error_abort);
#else
                    fprintf(stderr, "writeout=immediate not supported on "
                            "this platform\n");
                    exit(1);
#endif
                }
                qemu_opt_set(fsdev, "fsdriver",
                             qemu_opt_get(opts, "fsdriver"), &error_abort);
                qemu_opt_set(fsdev, "path", qemu_opt_get(opts, "path"),
                             &error_abort);
                qemu_opt_set(fsdev, "security_model",
                             qemu_opt_get(opts, "security_model"),
                             &error_abort);
                socket = qemu_opt_get(opts, "socket");
                if (socket) {
                    qemu_opt_set(fsdev, "socket", socket, &error_abort);
                }
                sock_fd = qemu_opt_get(opts, "sock_fd");
                if (sock_fd) {
                    qemu_opt_set(fsdev, "sock_fd", sock_fd, &error_abort);
                }

                qemu_opt_set_bool(fsdev, "readonly",
                                  qemu_opt_get_bool(opts, "readonly", 0),
                                  &error_abort);
                device = qemu_opts_create(qemu_find_opts("device"), NULL, 0,
                                          &error_abort);
                qemu_opt_set(device, "driver", "virtio-9p-pci", &error_abort);
                qemu_opt_set(device, "fsdev",
                             qemu_opt_get(opts, "mount_tag"), &error_abort);
                qemu_opt_set(device, "mount_tag",
                             qemu_opt_get(opts, "mount_tag"), &error_abort);
                break;
            }
            case QEMU_OPTION_virtfs_synth: {
                QemuOpts *fsdev;
                QemuOpts *device;

                fsdev = qemu_opts_create(qemu_find_opts("fsdev"), "v_synth",
                                         1, NULL);
                if (!fsdev) {
                    fprintf(stderr, "duplicate option: %s\n", "virtfs_synth");
                    exit(1);
                }
                qemu_opt_set(fsdev, "fsdriver", "synth", &error_abort);

                device = qemu_opts_create(qemu_find_opts("device"), NULL, 0,
                                          &error_abort);
                qemu_opt_set(device, "driver", "virtio-9p-pci", &error_abort);
                qemu_opt_set(device, "fsdev", "v_synth", &error_abort);
                qemu_opt_set(device, "mount_tag", "v_synth", &error_abort);
                break;
            }
            case QEMU_OPTION_serial:
                add_device_config(DEV_SERIAL, optarg);
                default_serial = 0;
                if (strncmp(optarg, "mon:", 4) == 0) {
                    default_monitor = 0;
                }
                break;
            case QEMU_OPTION_watchdog:
                if (watchdog) {
                    fprintf(stderr,
                            "qemu: only one watchdog option may be given\n");
                    return 1;
                }
                watchdog = optarg;
                break;
            case QEMU_OPTION_watchdog_action:
                if (select_watchdog_action(optarg) == -1) {
                    fprintf(stderr, "Unknown -watchdog-action parameter\n");
                    exit(1);
                }
                break;
            case QEMU_OPTION_virtiocon:
                add_device_config(DEV_VIRTCON, optarg);
                default_virtcon = 0;
                if (strncmp(optarg, "mon:", 4) == 0) {
                    default_monitor = 0;
                }
                break;
            case QEMU_OPTION_parallel:
                add_device_config(DEV_PARALLEL, optarg);
                default_parallel = 0;
                if (strncmp(optarg, "mon:", 4) == 0) {
                    default_monitor = 0;
                }
                break;
            case QEMU_OPTION_debugcon:
                add_device_config(DEV_DEBUGCON, optarg);
                break;
            case QEMU_OPTION_loadvm:
                loadvm = optarg;
                break;
            case QEMU_OPTION_full_screen:
                full_screen = 1;
                break;
            case QEMU_OPTION_no_frame:
                no_frame = 1;
                break;
            case QEMU_OPTION_alt_grab:
                alt_grab = 1;
                break;
            case QEMU_OPTION_ctrl_grab:
                ctrl_grab = 1;
                break;
            case QEMU_OPTION_no_quit:
                no_quit = 1;
                break;
            case QEMU_OPTION_sdl:
#ifdef CONFIG_SDL
                display_type = DT_SDL;
                break;
#else
                fprintf(stderr, "SDL support is disabled\n");
                exit(1);
#endif
            case QEMU_OPTION_pidfile:
                pid_file = optarg;
                break;
            case QEMU_OPTION_win2k_hack:
                win2k_install_hack = 1;
                break;
            case QEMU_OPTION_rtc_td_hack: {
                static GlobalProperty slew_lost_ticks[] = {
                    {
                        .driver   = "mc146818rtc",
                        .property = "lost_tick_policy",
                        .value    = "slew",
                    },
                    { /* end of list */ }
                };

                qdev_prop_register_global_list(slew_lost_ticks);
                break;
            }
            case QEMU_OPTION_acpitable:
                opts = qemu_opts_parse_noisily(qemu_find_opts("acpi"),
                                               optarg, true);
                if (!opts) {
                    exit(1);
                }
                do_acpitable_option(opts);
                break;
            case QEMU_OPTION_smbios:
                opts = qemu_opts_parse_noisily(qemu_find_opts("smbios"),
                                               optarg, false);
                if (!opts) {
                    exit(1);
                }
                do_smbios_option(opts);
                break;
            case QEMU_OPTION_fwcfg:
                opts = qemu_opts_parse_noisily(qemu_find_opts("fw_cfg"),
                                               optarg, true);
                if (opts == NULL) {
                    exit(1);
                }
                break;
            case QEMU_OPTION_enable_kvm:
                olist = qemu_find_opts("machine");
                qemu_opts_parse_noisily(olist, "accel=kvm", false);
                break;
            case QEMU_OPTION_M:
            case QEMU_OPTION_machine:
                olist = qemu_find_opts("machine");
                opts = qemu_opts_parse_noisily(olist, optarg, true);
                if (!opts) {
                    exit(1);
                }
                break;
             case QEMU_OPTION_no_kvm:
                olist = qemu_find_opts("machine");
                qemu_opts_parse_noisily(olist, "accel=tcg", false);
                break;
            case QEMU_OPTION_no_kvm_pit: {
                fprintf(stderr, "Warning: KVM PIT can no longer be disabled "
                                "separately.\n");
                break;
            }
            case QEMU_OPTION_no_kvm_pit_reinjection: {
                static GlobalProperty kvm_pit_lost_tick_policy[] = {
                    {
                        .driver   = "kvm-pit",
                        .property = "lost_tick_policy",
                        .value    = "discard",
                    },
                    { /* end of list */ }
                };

                fprintf(stderr, "Warning: option deprecated, use "
                        "lost_tick_policy property of kvm-pit instead.\n");
                qdev_prop_register_global_list(kvm_pit_lost_tick_policy);
                break;
            }
            case QEMU_OPTION_usb:
                olist = qemu_find_opts("machine");
                qemu_opts_parse_noisily(olist, "usb=on", false);
                break;
            case QEMU_OPTION_usbdevice:
                olist = qemu_find_opts("machine");
                qemu_opts_parse_noisily(olist, "usb=on", false);
                add_device_config(DEV_USB, optarg);
                break;
            case QEMU_OPTION_device:
                if (!qemu_opts_parse_noisily(qemu_find_opts("device"),
                                             optarg, true)) {
                    exit(1);
                }
                break;
            case QEMU_OPTION_smp:
                if (!qemu_opts_parse_noisily(qemu_find_opts("smp-opts"),
                                             optarg, true)) {
                    exit(1);
                }
                break;
            case QEMU_OPTION_vnc:
            {
#ifdef CONFIG_VNC
                Error *local_err = NULL;

                if (vnc_parse(optarg, &local_err) == NULL) {
                    error_report_err(local_err);
                    exit(1);
                }
#else
                fprintf(stderr, "VNC support is disabled\n");
                exit(1);
#endif
                break;
            }
            case QEMU_OPTION_no_acpi:
                acpi_enabled = 0;
                break;
            case QEMU_OPTION_no_hpet:
                no_hpet = 1;
                break;
            case QEMU_OPTION_balloon:
                if (balloon_parse(optarg) < 0) {
                    fprintf(stderr, "Unknown -balloon argument %s\n", optarg);
                    exit(1);
                }
                break;
            case QEMU_OPTION_no_reboot:
                no_reboot = 1;
                break;
            case QEMU_OPTION_no_shutdown:
                no_shutdown = 1;
                break;
            case QEMU_OPTION_show_cursor:
                cursor_hide = 0;
                break;
            case QEMU_OPTION_uuid:
                if(qemu_uuid_parse(optarg, qemu_uuid) < 0) {
                    fprintf(stderr, "Fail to parse UUID string."
                            " Wrong format.\n");
                    exit(1);
                }
                qemu_uuid_set = true;
                break;
            case QEMU_OPTION_option_rom:
                if (nb_option_roms >= MAX_OPTION_ROMS) {
                    fprintf(stderr, "Too many option ROMs\n");
                    exit(1);
                }
                opts = qemu_opts_parse_noisily(qemu_find_opts("option-rom"),
                                               optarg, true);
                if (!opts) {
                    exit(1);
                }
                option_rom[nb_option_roms].name = qemu_opt_get(opts, "romfile");
                option_rom[nb_option_roms].bootindex =
                    qemu_opt_get_number(opts, "bootindex", -1);
                if (!option_rom[nb_option_roms].name) {
                    fprintf(stderr, "Option ROM file is not specified\n");
                    exit(1);
                }
                nb_option_roms++;
                break;
            case QEMU_OPTION_semihosting:
                semihosting.enabled = true;
                semihosting.target = SEMIHOSTING_TARGET_AUTO;
                break;
            case QEMU_OPTION_semihosting_config:
                semihosting.enabled = true;
<<<<<<< HEAD
                opts = qemu_opts_parse(qemu_find_opts("semihosting-config"),
                                           optarg, 0);
=======
                opts = qemu_opts_parse_noisily(qemu_find_opts("semihosting-config"),
                                               optarg, false);
>>>>>>> 9c1703f4
                if (opts != NULL) {
                    semihosting.enabled = qemu_opt_get_bool(opts, "enable",
                                                            true);
                    const char *target = qemu_opt_get(opts, "target");
                    if (target != NULL) {
                        if (strcmp("native", target) == 0) {
                            semihosting.target = SEMIHOSTING_TARGET_NATIVE;
                        } else if (strcmp("gdb", target) == 0) {
                            semihosting.target = SEMIHOSTING_TARGET_GDB;
                        } else  if (strcmp("auto", target) == 0) {
                            semihosting.target = SEMIHOSTING_TARGET_AUTO;
                        } else {
                            fprintf(stderr, "Unsupported semihosting-config"
                                    " %s\n",
                                optarg);
                            exit(1);
                        }
                    } else {
                        semihosting.target = SEMIHOSTING_TARGET_AUTO;
                    }
                    /* Set semihosting argument count and vector */
                    qemu_opt_foreach(opts, add_semihosting_arg,
                                     &semihosting, NULL);
                } else {
                    fprintf(stderr, "Unsupported semihosting-config %s\n",
                            optarg);
                    exit(1);
                }
                break;
            case QEMU_OPTION_tdf:
                fprintf(stderr, "Warning: user space PIT time drift fix "
                                "is no longer supported.\n");
                break;
            case QEMU_OPTION_name:
                opts = qemu_opts_parse_noisily(qemu_find_opts("name"),
                                               optarg, true);
                if (!opts) {
                    exit(1);
                }
                break;
            case QEMU_OPTION_prom_env:
                if (nb_prom_envs >= MAX_PROM_ENVS) {
                    fprintf(stderr, "Too many prom variables\n");
                    exit(1);
                }
                prom_envs[nb_prom_envs] = optarg;
                nb_prom_envs++;
                break;
            case QEMU_OPTION_old_param:
                old_param = 1;
                break;
            case QEMU_OPTION_clock:
                /* Clock options no longer exist.  Keep this option for
                 * backward compatibility.
                 */
                break;
            case QEMU_OPTION_startdate:
                configure_rtc_date_offset(optarg, 1);
                break;
            case QEMU_OPTION_rtc:
                opts = qemu_opts_parse_noisily(qemu_find_opts("rtc"), optarg,
                                               false);
                if (!opts) {
                    exit(1);
                }
                configure_rtc(opts);
                break;
            case QEMU_OPTION_tb_size:
                tcg_tb_size = strtol(optarg, NULL, 0);
                if (tcg_tb_size < 0) {
                    tcg_tb_size = 0;
                }
                break;
            case QEMU_OPTION_icount:
                icount_opts = qemu_opts_parse_noisily(qemu_find_opts("icount"),
                                                      optarg, true);
                if (!icount_opts) {
                    exit(1);
                }
                break;
            case QEMU_OPTION_incoming:
                if (!incoming) {
                    runstate_set(RUN_STATE_INMIGRATE);
                }
                incoming = optarg;
                break;
            case QEMU_OPTION_nodefaults:
                has_defaults = 0;
                break;
            case QEMU_OPTION_xen_domid:
                if (!(xen_available())) {
                    printf("Option %s not supported for this target\n", popt->name);
                    exit(1);
                }
                xen_domid = atoi(optarg);
                break;
            case QEMU_OPTION_xen_create:
                if (!(xen_available())) {
                    printf("Option %s not supported for this target\n", popt->name);
                    exit(1);
                }
                xen_mode = XEN_CREATE;
                break;
            case QEMU_OPTION_xen_attach:
                if (!(xen_available())) {
                    printf("Option %s not supported for this target\n", popt->name);
                    exit(1);
                }
                xen_mode = XEN_ATTACH;
                break;
            case QEMU_OPTION_trace:
            {
                opts = qemu_opts_parse_noisily(qemu_find_opts("trace"),
                                               optarg, false);
                if (!opts) {
                    exit(1);
                }
                trace_events = qemu_opt_get(opts, "events");
                trace_file = qemu_opt_get(opts, "file");
                break;
            }
            case QEMU_OPTION_readconfig:
                {
                    int ret = qemu_read_config_file(optarg);
                    if (ret < 0) {
                        fprintf(stderr, "read config %s: %s\n", optarg,
                            strerror(-ret));
                        exit(1);
                    }
                    break;
                }
            case QEMU_OPTION_spice:
                olist = qemu_find_opts("spice");
                if (!olist) {
                    fprintf(stderr, "spice is not supported by this qemu build.\n");
                    exit(1);
                }
                opts = qemu_opts_parse_noisily(olist, optarg, false);
                if (!opts) {
                    exit(1);
                }
                display_remote++;
                break;
            case QEMU_OPTION_writeconfig:
                {
                    FILE *fp;
                    if (strcmp(optarg, "-") == 0) {
                        fp = stdout;
                    } else {
                        fp = fopen(optarg, "w");
                        if (fp == NULL) {
                            fprintf(stderr, "open %s: %s\n", optarg, strerror(errno));
                            exit(1);
                        }
                    }
                    qemu_config_write(fp);
                    if (fp != stdout) {
                        fclose(fp);
                    }
                    break;
                }
            case QEMU_OPTION_qtest:
                qtest_chrdev = optarg;
                break;
            case QEMU_OPTION_qtest_log:
                qtest_log = optarg;
                break;
            case QEMU_OPTION_sandbox:
                opts = qemu_opts_parse_noisily(qemu_find_opts("sandbox"),
                                               optarg, true);
                if (!opts) {
                    exit(1);
                }
                break;
            case QEMU_OPTION_add_fd:
#ifndef _WIN32
                opts = qemu_opts_parse_noisily(qemu_find_opts("add-fd"),
                                               optarg, false);
                if (!opts) {
                    exit(1);
                }
#else
                error_report("File descriptor passing is disabled on this "
                             "platform");
                exit(1);
#endif
                break;
            case QEMU_OPTION_object:
                opts = qemu_opts_parse_noisily(qemu_find_opts("object"),
                                               optarg, true);
                if (!opts) {
                    exit(1);
                }
                break;
            case QEMU_OPTION_realtime:
                opts = qemu_opts_parse_noisily(qemu_find_opts("realtime"),
                                               optarg, false);
                if (!opts) {
                    exit(1);
                }
                enable_mlock = qemu_opt_get_bool(opts, "mlock", true);
                break;
            case QEMU_OPTION_msg:
                opts = qemu_opts_parse_noisily(qemu_find_opts("msg"), optarg,
                                               false);
                if (!opts) {
                    exit(1);
                }
                configure_msg(opts);
                break;
            case QEMU_OPTION_dump_vmstate:
                if (vmstate_dump_file) {
                    fprintf(stderr, "qemu: only one '-dump-vmstate' "
                            "option may be given\n");
                    exit(1);
                }
                vmstate_dump_file = fopen(optarg, "w");
                if (vmstate_dump_file == NULL) {
                    fprintf(stderr, "open %s: %s\n", optarg, strerror(errno));
                    exit(1);
                }
                break;
            default:
                os_parse_cmd_args(popt->index, optarg);
            }
        }
    }

    opts = qemu_get_machine_opts();
    optarg = qemu_opt_get(opts, "type");
    if (optarg) {
        machine_class = machine_parse(optarg);
    }

    if (machine_class == NULL) {
        fprintf(stderr, "No machine specified, and there is no default.\n"
                "Use -machine help to list supported machines!\n");
        exit(1);
    }

    set_memory_options(&ram_slots, &maxram_size, machine_class);

    loc_set_none();

    os_daemonize();

    if (qemu_init_main_loop(&main_loop_err)) {
        error_report_err(main_loop_err);
        exit(1);
    }

    if (qemu_opts_foreach(qemu_find_opts("sandbox"),
                          parse_sandbox, NULL, NULL)) {
        exit(1);
    }

    if (qemu_opts_foreach(qemu_find_opts("name"),
                          parse_name, NULL, NULL)) {
        exit(1);
    }

#ifndef _WIN32
    if (qemu_opts_foreach(qemu_find_opts("add-fd"),
                          parse_add_fd, NULL, NULL)) {
        exit(1);
    }

    if (qemu_opts_foreach(qemu_find_opts("add-fd"),
                          cleanup_add_fd, NULL, NULL)) {
        exit(1);
    }
#endif

#if defined(CONFIG_GNU_ARM_ECLIPSE)

    /* Moved before machine test to allow -d help */

    /* Open the logfile at this point, if necessary. We can't open the logfile
     * when encountering either of the logging options (-d or -D) because the
     * other one may be encountered later on the command line, changing the
     * location or level of logging.
     */
    if (log_mask) {
        int mask;
        if (log_file) {
            qemu_set_log_filename(log_file);
        }

        mask = qemu_str_to_log_mask(log_mask);
        if (!mask) {
            qemu_print_log_usage(stdout);
            exit(1);
        }
        qemu_set_log(mask);
    }

#endif

    if (machine_class == NULL) {
        fprintf(stderr, "No machine specified, and there is no default.\n"
                "Use -machine help to list supported machines!\n");
        exit(1);
    }

    current_machine = MACHINE(object_new(object_class_get_name(
                          OBJECT_CLASS(machine_class))));
    if (machine_help_func(qemu_get_machine_opts(), current_machine)) {
        exit(0);
    }
    object_property_add_child(object_get_root(), "machine",
                              OBJECT(current_machine), &error_abort);
    cpu_exec_init_all();

    if (machine_class->hw_version) {
        qemu_set_version(machine_class->hw_version);
    }

    /* Init CPU def lists, based on config
     * - Must be called after all the qemu_read_config_file() calls
     * - Must be called before list_cpus()
     * - Must be called before machine->init()
     */
    cpudef_init();

    if (cpu_model && is_help_option(cpu_model)) {
        list_cpus(stdout, &fprintf, cpu_model);
        exit(0);
    }

<<<<<<< HEAD
#if !defined(CONFIG_GNU_ARM_ECLIPSE)

    /* Open the logfile at this point, if necessary. We can't open the logfile
     * when encountering either of the logging options (-d or -D) because the
     * other one may be encountered later on the command line, changing the
     * location or level of logging.
=======
    /* Open the logfile at this point and set the log mask if necessary.
>>>>>>> 9c1703f4
     */
    if (log_file) {
        qemu_set_log_filename(log_file);
    }

    if (log_mask) {
        int mask;
        mask = qemu_str_to_log_mask(log_mask);
        if (!mask) {
            qemu_print_log_usage(stdout);
            exit(1);
        }
        qemu_set_log(mask);
    }

#endif

    if (!is_daemonized()) {
        if (!trace_init_backends(trace_events, trace_file)) {
            exit(1);
        }
    }

    /* If no data_dir is specified then try to find it relative to the
       executable path.  */
    if (data_dir_idx < ARRAY_SIZE(data_dir)) {
        data_dir[data_dir_idx] = os_find_datadir();
        if (data_dir[data_dir_idx] != NULL) {
            data_dir_idx++;
        }
    }
    /* If all else fails use the install path specified when building. */
    if (data_dir_idx < ARRAY_SIZE(data_dir)) {
        data_dir[data_dir_idx++] = CONFIG_QEMU_DATADIR;
    }

    smp_parse(qemu_opts_find(qemu_find_opts("smp-opts"), NULL));

    machine_class->max_cpus = machine_class->max_cpus ?: 1; /* Default to UP */
    if (max_cpus > machine_class->max_cpus) {
        fprintf(stderr, "Number of SMP cpus requested (%d), exceeds max cpus "
                "supported by machine `%s' (%d)\n", max_cpus,
                machine_class->name, machine_class->max_cpus);
        exit(1);
    }

    /*
     * Get the default machine options from the machine if it is not already
     * specified either by the configuration file or by the command line.
     */
    if (machine_class->default_machine_opts) {
        qemu_opts_set_defaults(qemu_find_opts("machine"),
                               machine_class->default_machine_opts, 0);
    }

    qemu_opts_foreach(qemu_find_opts("device"),
                      default_driver_check, NULL, NULL);
    qemu_opts_foreach(qemu_find_opts("global"),
                      default_driver_check, NULL, NULL);

    if (!vga_model && !default_vga) {
        vga_interface_type = VGA_DEVICE;
    }
    if (!has_defaults || machine_class->no_serial) {
        default_serial = 0;
    }
    if (!has_defaults || machine_class->no_parallel) {
        default_parallel = 0;
    }
    if (!has_defaults || !machine_class->use_virtcon) {
        default_virtcon = 0;
    }
    if (!has_defaults || !machine_class->use_sclp) {
        default_sclp = 0;
    }
    if (!has_defaults || machine_class->no_floppy) {
        default_floppy = 0;
    }
    if (!has_defaults || machine_class->no_cdrom) {
        default_cdrom = 0;
    }
    if (!has_defaults || machine_class->no_sdcard) {
        default_sdcard = 0;
    }
    if (!has_defaults) {
        default_monitor = 0;
        default_net = 0;
        default_vga = 0;
    }

    if (is_daemonized()) {
        /* According to documentation and historically, -nographic redirects
         * serial port, parallel port and monitor to stdio, which does not work
         * with -daemonize.  We can redirect these to null instead, but since
         * -nographic is legacy, let's just error out.
         * We disallow -nographic only if all other ports are not redirected
         * explicitly, to not break existing legacy setups which uses
         * -nographic _and_ redirects all ports explicitly - this is valid
         * usage, -nographic is just a no-op in this case.
         */
        if (display_type == DT_NOGRAPHIC
            && (default_parallel || default_serial
                || default_monitor || default_virtcon)) {
            fprintf(stderr, "-nographic can not be used with -daemonize\n");
            exit(1);
        }
#ifdef CONFIG_CURSES
        if (display_type == DT_CURSES) {
            fprintf(stderr, "curses display can not be used with -daemonize\n");
            exit(1);
        }
#endif
    }

    if (display_type == DT_NOGRAPHIC) {
        if (default_parallel)
            add_device_config(DEV_PARALLEL, "null");
        if (default_serial && default_monitor) {
            add_device_config(DEV_SERIAL, "mon:stdio");
        } else if (default_virtcon && default_monitor) {
            add_device_config(DEV_VIRTCON, "mon:stdio");
        } else if (default_sclp && default_monitor) {
            add_device_config(DEV_SCLP, "mon:stdio");
        } else {
            if (default_serial)
                add_device_config(DEV_SERIAL, "stdio");
            if (default_virtcon)
                add_device_config(DEV_VIRTCON, "stdio");
            if (default_sclp) {
                add_device_config(DEV_SCLP, "stdio");
            }
            if (default_monitor)
                monitor_parse("stdio", "readline", false);
        }
    } else {
        if (default_serial)
            add_device_config(DEV_SERIAL, "vc:80Cx24C");
        if (default_parallel)
            add_device_config(DEV_PARALLEL, "vc:80Cx24C");
        if (default_monitor)
            monitor_parse("vc:80Cx24C", "readline", false);
        if (default_virtcon)
            add_device_config(DEV_VIRTCON, "vc:80Cx24C");
        if (default_sclp) {
            add_device_config(DEV_SCLP, "vc:80Cx24C");
        }
    }

#if defined(CONFIG_VNC)
    if (!QTAILQ_EMPTY(&(qemu_find_opts("vnc")->head))) {
        display_remote++;
    }
#endif
    if (display_type == DT_DEFAULT && !display_remote) {
#if defined(CONFIG_GTK)
        display_type = DT_GTK;
#elif defined(CONFIG_SDL) || defined(CONFIG_COCOA)
        display_type = DT_SDL;
#elif defined(CONFIG_VNC)
        vnc_parse("localhost:0,to=99,id=default", &error_abort);
        show_vnc_port = 1;
#else
        display_type = DT_NONE;
#endif
    }

    if ((no_frame || alt_grab || ctrl_grab) && display_type != DT_SDL) {
        fprintf(stderr, "-no-frame, -alt-grab and -ctrl-grab are only valid "
                        "for SDL, ignoring option\n");
    }
    if (no_quit && (display_type != DT_GTK && display_type != DT_SDL)) {
        fprintf(stderr, "-no-quit is only valid for GTK and SDL, "
                        "ignoring option\n");
    }

#if defined(CONFIG_GTK)
    if (display_type == DT_GTK) {
        early_gtk_display_init(request_opengl);
    }
#endif
#if defined(CONFIG_SDL)
    if (display_type == DT_SDL) {
        sdl_display_early_init(request_opengl);
    }
#endif
    if (request_opengl == 1 && display_opengl == 0) {
#if defined(CONFIG_OPENGL)
        fprintf(stderr, "OpenGL is not supported by the display.\n");
#else
        fprintf(stderr, "QEMU was built without opengl support.\n");
#endif
        exit(1);
    }

    socket_init();

    if (qemu_opts_foreach(qemu_find_opts("object"),
                          object_create,
                          object_create_initial, NULL)) {
        exit(1);
    }

    if (qemu_opts_foreach(qemu_find_opts("chardev"),
                          chardev_init_func, NULL, NULL)) {
        exit(1);
    }

#ifdef CONFIG_VIRTFS
    if (qemu_opts_foreach(qemu_find_opts("fsdev"),
                          fsdev_init_func, NULL, NULL)) {
        exit(1);
    }
#endif

    if (pid_file && qemu_create_pidfile(pid_file) != 0) {
        fprintf(stderr, "Could not acquire pid file: %s\n", strerror(errno));
        exit(1);
    }

    if (qemu_opts_foreach(qemu_find_opts("device"),
                          device_help_func, NULL, NULL)) {
        exit(0);
    }

    if (qemu_opts_foreach(qemu_find_opts("object"),
                          object_create,
                          object_create_delayed, NULL)) {
        exit(1);
    }

    machine_opts = qemu_get_machine_opts();
    if (qemu_opt_foreach(machine_opts, machine_set_property, current_machine,
                         NULL)) {
        object_unref(OBJECT(current_machine));
        exit(1);
    }

    configure_accelerator(current_machine);

    if (qtest_chrdev) {
        Error *local_err = NULL;
        qtest_init(qtest_chrdev, qtest_log, &local_err);
        if (local_err) {
            error_report_err(local_err);
            exit(1);
        }
    }

    machine_opts = qemu_get_machine_opts();
    kernel_filename = qemu_opt_get(machine_opts, "kernel");
    initrd_filename = qemu_opt_get(machine_opts, "initrd");
    kernel_cmdline = qemu_opt_get(machine_opts, "append");
    bios_name = qemu_opt_get(machine_opts, "firmware");
#if defined(CONFIG_GNU_ARM_ECLIPSE)
    image_filename = qemu_opt_get(machine_opts, "image");
#endif

    opts = qemu_opts_find(qemu_find_opts("boot-opts"), NULL);
    if (opts) {
        Error *local_err = NULL;

        boot_order = qemu_opt_get(opts, "order");
        if (boot_order) {
            validate_bootdevices(boot_order, &local_err);
            if (local_err) {
                error_report_err(local_err);
                exit(1);
            }
        }

        boot_once = qemu_opt_get(opts, "once");
        if (boot_once) {
            validate_bootdevices(boot_once, &local_err);
            if (local_err) {
                error_report_err(local_err);
                exit(1);
            }
        }

        boot_menu = qemu_opt_get_bool(opts, "menu", boot_menu);
        boot_strict = qemu_opt_get_bool(opts, "strict", false);
    }

    if (!boot_order) {
        boot_order = machine_class->default_boot_order;
    }

    if (!kernel_cmdline) {
        kernel_cmdline = "";
        current_machine->kernel_cmdline = (char *)kernel_cmdline;
    }

    linux_boot = (kernel_filename != NULL);

    if (!linux_boot && *kernel_cmdline != '\0') {
        fprintf(stderr, "-append only allowed with -kernel option\n");
        exit(1);
    }

    if (!linux_boot && initrd_filename != NULL) {
        fprintf(stderr, "-initrd only allowed with -kernel option\n");
        exit(1);
    }

    if (!linux_boot && qemu_opt_get(machine_opts, "dtb")) {
        fprintf(stderr, "-dtb only allowed with -kernel option\n");
        exit(1);
    }

    if (semihosting_enabled() && !semihosting_get_argc() && kernel_filename) {
        /* fall back to the -kernel/-append */
        semihosting_arg_fallback(kernel_filename, kernel_cmdline);
    }

    os_set_line_buffering();

#ifdef CONFIG_SPICE
    /* spice needs the timers to be initialized by this point */
    qemu_spice_init();
#endif

    cpu_ticks_init();
    if (icount_opts) {
        if (kvm_enabled() || xen_enabled()) {
            fprintf(stderr, "-icount is not allowed with kvm or xen\n");
            exit(1);
        }
        configure_icount(icount_opts, &error_abort);
        qemu_opts_del(icount_opts);
    }

    /* clean up network at qemu process termination */
    atexit(&net_cleanup);

    if (net_init_clients() < 0) {
        exit(1);
    }

#ifdef CONFIG_TPM
    if (tpm_init() < 0) {
        exit(1);
    }
#endif

    /* init the bluetooth world */
    if (foreach_device_config(DEV_BT, bt_parse))
        exit(1);

    if (!xen_enabled()) {
        /* On 32-bit hosts, QEMU is limited by virtual address space */
        if (ram_size > (2047 << 20) && HOST_LONG_BITS == 32) {
            fprintf(stderr, "qemu: at most 2047 MB RAM can be simulated\n");
            exit(1);
        }
    }

    blk_mig_init();
    ram_mig_init();

    /* If the currently selected machine wishes to override the units-per-bus
     * property of its default HBA interface type, do so now. */
    if (machine_class->units_per_default_bus) {
        override_max_devs(machine_class->block_default_type,
                          machine_class->units_per_default_bus);
    }

    /* open the virtual block devices */
    if (snapshot)
        qemu_opts_foreach(qemu_find_opts("drive"),
                          drive_enable_snapshot, NULL, NULL);
    if (qemu_opts_foreach(qemu_find_opts("drive"), drive_init_func,
                          &machine_class->block_default_type, NULL)) {
        exit(1);
    }

    default_drive(default_cdrom, snapshot, machine_class->block_default_type, 2,
                  CDROM_OPTS);
    default_drive(default_floppy, snapshot, IF_FLOPPY, 0, FD_OPTS);
    default_drive(default_sdcard, snapshot, IF_SD, 0, SD_OPTS);

    parse_numa_opts(machine_class);

    if (qemu_opts_foreach(qemu_find_opts("mon"),
                          mon_init_func, NULL, NULL)) {
        exit(1);
    }

    if (foreach_device_config(DEV_SERIAL, serial_parse) < 0)
        exit(1);
    if (foreach_device_config(DEV_PARALLEL, parallel_parse) < 0)
        exit(1);
    if (foreach_device_config(DEV_VIRTCON, virtcon_parse) < 0)
        exit(1);
    if (foreach_device_config(DEV_SCLP, sclp_parse) < 0) {
        exit(1);
    }
    if (foreach_device_config(DEV_DEBUGCON, debugcon_parse) < 0)
        exit(1);

    /* If no default VGA is requested, the default is "none".  */
    if (default_vga) {
        if (machine_class->default_display) {
            vga_model = machine_class->default_display;
        } else if (cirrus_vga_available()) {
            vga_model = "cirrus";
        } else if (vga_available()) {
            vga_model = "std";
        }
    }
    if (vga_model) {
        select_vgahw(vga_model);
    }

    if (watchdog) {
        i = select_watchdog(watchdog);
        if (i > 0)
            exit (i == 1 ? 1 : 0);
    }

    if (machine_class->compat_props) {
        qdev_prop_register_global_list(machine_class->compat_props);
    }
    qemu_add_globals();

    qdev_machine_init();

    current_machine->ram_size = ram_size;
    current_machine->maxram_size = maxram_size;
    current_machine->ram_slots = ram_slots;
    current_machine->boot_order = boot_order;
    current_machine->cpu_model = cpu_model;

    machine_class->init(current_machine);

    realtime_init();

    audio_init();

    cpu_synchronize_all_post_init();

    numa_post_machine_init();

    if (qemu_opts_foreach(qemu_find_opts("fw_cfg"),
                          parse_fw_cfg, fw_cfg_find(), NULL) != 0) {
        exit(1);
    }

    /* init USB devices */
    if (usb_enabled()) {
        if (foreach_device_config(DEV_USB, usb_parse) < 0)
            exit(1);
    }

    /* init generic devices */
    if (qemu_opts_foreach(qemu_find_opts("device"),
                          device_init_func, NULL, NULL)) {
        exit(1);
    }

    /* Did we create any drives that we failed to create a device for? */
    drive_check_orphaned();

    net_check_clients();

    if (boot_once) {
        Error *local_err = NULL;
        qemu_boot_set(boot_once, &local_err);
        if (local_err) {
            error_report("%s", error_get_pretty(local_err));
            exit(1);
        }
        qemu_register_reset(restore_boot_order, g_strdup(boot_order));
    }

    ds = init_displaystate();

    /* init local displays */
    switch (display_type) {
    case DT_NOGRAPHIC:
        (void)ds;	/* avoid warning if no display is configured */
        break;
#if defined(CONFIG_CURSES)
    case DT_CURSES:
        curses_display_init(ds, full_screen);
        break;
#endif
#if defined(CONFIG_SDL)
    case DT_SDL:
        sdl_display_init(ds, full_screen, no_frame);
        break;
#elif defined(CONFIG_COCOA)
    case DT_SDL:
        cocoa_display_init(ds, full_screen);
        break;
#endif
#if defined(CONFIG_GTK)
    case DT_GTK:
        gtk_display_init(ds, full_screen, grab_on_hover);
        break;
#endif
    default:
        break;
    }

    /* must be after terminal init, SDL library changes signal handlers */
    os_setup_signal_handling();

#ifdef CONFIG_VNC
    /* init remote displays */
    qemu_opts_foreach(qemu_find_opts("vnc"),
                      vnc_init_func, NULL, NULL);
    if (show_vnc_port) {
        char *ret = vnc_display_local_addr("default");
        printf("VNC server running on `%s'\n", ret);
        g_free(ret);
    }
#endif
#ifdef CONFIG_SPICE
    if (using_spice) {
        qemu_spice_display_init();
    }
#endif

    if (foreach_device_config(DEV_GDB, gdbserver_start) < 0) {
        exit(1);
    }

    qdev_machine_creation_done();

    if (rom_load_all() != 0) {
        fprintf(stderr, "rom loading failed\n");
        exit(1);
    }

    /* TODO: once all bus devices are qdevified, this should be done
     * when bus is created by qdev.c */
    qemu_register_reset(qbus_reset_all_fn, sysbus_get_default());
    qemu_run_machine_init_done_notifiers();

    /* Done notifiers can load ROMs */
    rom_load_done();

    qemu_system_reset(VMRESET_SILENT);
    if (loadvm) {
        if (load_vmstate(loadvm) < 0) {
            autostart = 0;
        }
    }

    qdev_prop_check_globals();
    if (vmstate_dump_file) {
        /* dump and exit */
        dump_vmstate_json_to_file(vmstate_dump_file);
        return 0;
    }

    if (incoming) {
        Error *local_err = NULL;
        qemu_start_incoming_migration(incoming, &local_err);
        if (local_err) {
            error_report("-incoming %s: %s", incoming,
                         error_get_pretty(local_err));
            error_free(local_err);
            exit(1);
        }
#if defined(CONFIG_GNU_ARM_ECLIPSE)
    } else if (autostart && (kernel_filename || image_filename)) {
        /* If an image is defined and no -S is requested, start it. */
#else
    } else if (autostart) {
#endif /* defined(CONFIG_GNU_ARM_ECLIPSE) */
        vm_start();
    }

    os_setup_post();

    if (is_daemonized()) {
        if (!trace_init_backends(trace_events, trace_file)) {
            exit(1);
        }
    }

    main_loop();
    bdrv_close_all();
    pause_all_vcpus();
    res_free();
#ifdef CONFIG_TPM
    tpm_cleanup();
#endif

    return 0;
}<|MERGE_RESOLUTION|>--- conflicted
+++ resolved
@@ -121,7 +121,6 @@
 #include "qom/object_interfaces.h"
 #include "qapi-event.h"
 #include "exec/semihost.h"
-<<<<<<< HEAD
 
 #if defined(CONFIG_GNU_ARM_ECLIPSE)
 #include <strings.h>
@@ -130,8 +129,6 @@
 #if defined(CONFIG_VERBOSE)
 #include "verbosity.h"
 #endif
-=======
->>>>>>> 9c1703f4
 
 #define MAX_VIRTIO_CONSOLES 1
 #define MAX_SCLP_CONSOLES 1
@@ -1345,7 +1342,6 @@
     }
 }
 
-<<<<<<< HEAD
 #if defined(CONFIG_GNU_ARM_ECLIPSE)
 
 static char *semihosting_concatenate_cmdline(int argc, const char **argv)
@@ -1394,8 +1390,6 @@
 
 #endif /* defined(CONFIG_GNU_ARM_ECLIPSE) */
 
-=======
->>>>>>> 9c1703f4
 /***********************************************************/
 /* USB devices */
 
@@ -2148,7 +2142,9 @@
 
 static DisplayType select_display(const char *p)
 {
+#ifdef CONFIG_VNC
     Error *err = NULL;
+#endif
     const char *opts;
     DisplayType display = DT_DEFAULT;
 
@@ -3914,13 +3910,8 @@
                 break;
             case QEMU_OPTION_semihosting_config:
                 semihosting.enabled = true;
-<<<<<<< HEAD
-                opts = qemu_opts_parse(qemu_find_opts("semihosting-config"),
-                                           optarg, 0);
-=======
                 opts = qemu_opts_parse_noisily(qemu_find_opts("semihosting-config"),
                                                optarg, false);
->>>>>>> 9c1703f4
                 if (opts != NULL) {
                     semihosting.enabled = qemu_opt_get_bool(opts, "enable",
                                                             true);
@@ -4198,17 +4189,12 @@
 
     /* Moved before machine test to allow -d help */
 
-    /* Open the logfile at this point, if necessary. We can't open the logfile
-     * when encountering either of the logging options (-d or -D) because the
-     * other one may be encountered later on the command line, changing the
-     * location or level of logging.
-     */
+    if (log_file) {
+        qemu_set_log_filename(log_file);
+    }
+
     if (log_mask) {
         int mask;
-        if (log_file) {
-            qemu_set_log_filename(log_file);
-        }
-
         mask = qemu_str_to_log_mask(log_mask);
         if (!mask) {
             qemu_print_log_usage(stdout);
@@ -4250,16 +4236,8 @@
         exit(0);
     }
 
-<<<<<<< HEAD
 #if !defined(CONFIG_GNU_ARM_ECLIPSE)
-
-    /* Open the logfile at this point, if necessary. We can't open the logfile
-     * when encountering either of the logging options (-d or -D) because the
-     * other one may be encountered later on the command line, changing the
-     * location or level of logging.
-=======
     /* Open the logfile at this point and set the log mask if necessary.
->>>>>>> 9c1703f4
      */
     if (log_file) {
         qemu_set_log_filename(log_file);
@@ -4274,7 +4252,6 @@
         }
         qemu_set_log(mask);
     }
-
 #endif
 
     if (!is_daemonized()) {
