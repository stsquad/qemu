/*
 * QEMU System Emulator
 *
 * Copyright (c) 2003-2008 Fabrice Bellard
 *
 * Permission is hereby granted, free of charge, to any person obtaining a copy
 * of this software and associated documentation files (the "Software"), to deal
 * in the Software without restriction, including without limitation the rights
 * to use, copy, modify, merge, publish, distribute, sublicense, and/or sell
 * copies of the Software, and to permit persons to whom the Software is
 * furnished to do so, subject to the following conditions:
 *
 * The above copyright notice and this permission notice shall be included in
 * all copies or substantial portions of the Software.
 *
 * THE SOFTWARE IS PROVIDED "AS IS", WITHOUT WARRANTY OF ANY KIND, EXPRESS OR
 * IMPLIED, INCLUDING BUT NOT LIMITED TO THE WARRANTIES OF MERCHANTABILITY,
 * FITNESS FOR A PARTICULAR PURPOSE AND NONINFRINGEMENT. IN NO EVENT SHALL
 * THE AUTHORS OR COPYRIGHT HOLDERS BE LIABLE FOR ANY CLAIM, DAMAGES OR OTHER
 * LIABILITY, WHETHER IN AN ACTION OF CONTRACT, TORT OR OTHERWISE, ARISING FROM,
 * OUT OF OR IN CONNECTION WITH THE SOFTWARE OR THE USE OR OTHER DEALINGS IN
 * THE SOFTWARE.
 */
#include <unistd.h>
#include <fcntl.h>
#include <signal.h>
#include <time.h>
#include <errno.h>
#include <sys/time.h>

#include "config-host.h"

#ifdef CONFIG_SECCOMP
#include "sysemu/seccomp.h"
#endif

#if defined(CONFIG_VDE)
#include <libvdeplug.h>
#endif

#ifdef CONFIG_SDL
#if defined(__APPLE__) || defined(main)
#include <SDL.h>
int qemu_main(int argc, char **argv, char **envp);
int main(int argc, char **argv)
{
    return qemu_main(argc, argv, NULL);
}
#undef main
#define main qemu_main
#endif
#endif /* CONFIG_SDL */

#ifdef CONFIG_COCOA
#undef main
#define main qemu_main
#endif /* CONFIG_COCOA */

#include <glib.h>

#include "qemu/sockets.h"
#include "hw/hw.h"
#include "hw/boards.h"
#include "sysemu/accel.h"
#include "hw/usb.h"
#include "hw/i386/pc.h"
#include "hw/isa/isa.h"
#include "hw/bt.h"
#include "sysemu/watchdog.h"
#include "hw/i386/smbios.h"
#include "hw/xen/xen.h"
#include "hw/qdev.h"
#include "hw/loader.h"
#include "monitor/qdev.h"
#include "sysemu/bt.h"
#include "net/net.h"
#include "net/slirp.h"
#include "monitor/monitor.h"
#include "ui/console.h"
#include "sysemu/sysemu.h"
#include "exec/gdbstub.h"
#include "qemu/timer.h"
#include "sysemu/char.h"
#include "qemu/bitmap.h"
#include "sysemu/blockdev.h"
#include "hw/block/block.h"
#include "migration/block.h"
#include "sysemu/tpm.h"
#include "sysemu/dma.h"
#include "audio/audio.h"
#include "migration/migration.h"
#include "sysemu/kvm.h"
#include "qapi/qmp/qjson.h"
#include "qemu/option.h"
#include "qemu/config-file.h"
#include "qemu-options.h"
#include "qmp-commands.h"
#include "qemu/main-loop.h"
#ifdef CONFIG_VIRTFS
#include "fsdev/qemu-fsdev.h"
#endif
#include "sysemu/qtest.h"

#include "disas/disas.h"


#include "slirp/libslirp.h"

#include "trace.h"
#include "trace/control.h"
#include "qemu/queue.h"
#include "sysemu/cpus.h"
#include "sysemu/arch_init.h"
#include "qemu/osdep.h"

#include "ui/qemu-spice.h"
#include "qapi/string-input-visitor.h"
#include "qapi/opts-visitor.h"
#include "qom/object_interfaces.h"
#include "qapi-event.h"

#define DEFAULT_RAM_SIZE 128

#define MAX_VIRTIO_CONSOLES 1
#define MAX_SCLP_CONSOLES 1

static const char *data_dir[16];
static int data_dir_idx;
const char *bios_name = NULL;
enum vga_retrace_method vga_retrace_method = VGA_RETRACE_DUMB;
DisplayType display_type = DT_DEFAULT;
static int display_remote;
const char* keyboard_layout = NULL;
ram_addr_t ram_size;
const char *mem_path = NULL;
int mem_prealloc = 0; /* force preallocation of physical target memory */
bool enable_mlock = false;
int nb_nics;
NICInfo nd_table[MAX_NICS];
int autostart;
static int rtc_utc = 1;
static int rtc_date_offset = -1; /* -1 means no change */
QEMUClockType rtc_clock;
int vga_interface_type = VGA_NONE;
static int full_screen = 0;
static int no_frame = 0;
int no_quit = 0;
#ifdef CONFIG_GTK
static bool grab_on_hover;
#endif
CharDriverState *serial_hds[MAX_SERIAL_PORTS];
CharDriverState *parallel_hds[MAX_PARALLEL_PORTS];
CharDriverState *virtcon_hds[MAX_VIRTIO_CONSOLES];
CharDriverState *sclp_hds[MAX_SCLP_CONSOLES];
int win2k_install_hack = 0;
int singlestep = 0;
int smp_cpus = 1;
int max_cpus = 0;
int smp_cores = 1;
int smp_threads = 1;
#ifdef CONFIG_VNC
const char *vnc_display;
#endif
int acpi_enabled = 1;
int no_hpet = 0;
int fd_bootchk = 1;
static int no_reboot;
int no_shutdown = 0;
int cursor_hide = 1;
int graphic_rotate = 0;
const char *watchdog;
QEMUOptionRom option_rom[MAX_OPTION_ROMS];
int nb_option_roms;
int semihosting_enabled = 0;
int old_param = 0;
const char *qemu_name;
int alt_grab = 0;
int ctrl_grab = 0;
unsigned int nb_prom_envs = 0;
const char *prom_envs[MAX_PROM_ENVS];
int boot_menu;
bool boot_strict;
uint8_t *boot_splash_filedata;
size_t boot_splash_filedata_size;
uint8_t qemu_extra_params_fw[2];

int icount_align_option;

int nb_numa_nodes;
int max_numa_nodeid;
NodeInfo numa_info[MAX_NODES];

/* The bytes in qemu_uuid[] are in the order specified by RFC4122, _not_ in the
 * little-endian "wire format" described in the SMBIOS 2.6 specification.
 */
uint8_t qemu_uuid[16];
bool qemu_uuid_set;

static NotifierList exit_notifiers =
    NOTIFIER_LIST_INITIALIZER(exit_notifiers);

static NotifierList machine_init_done_notifiers =
    NOTIFIER_LIST_INITIALIZER(machine_init_done_notifiers);

bool xen_allowed;
uint32_t xen_domid;
enum xen_mode xen_mode = XEN_EMULATE;

static int has_defaults = 1;
static int default_serial = 1;
static int default_parallel = 1;
static int default_virtcon = 1;
static int default_sclp = 1;
static int default_monitor = 1;
static int default_floppy = 1;
static int default_cdrom = 1;
static int default_sdcard = 1;
static int default_vga = 1;

static struct {
    const char *driver;
    int *flag;
} default_list[] = {
    { .driver = "isa-serial",           .flag = &default_serial    },
    { .driver = "isa-parallel",         .flag = &default_parallel  },
    { .driver = "isa-fdc",              .flag = &default_floppy    },
    { .driver = "ide-cd",               .flag = &default_cdrom     },
    { .driver = "ide-hd",               .flag = &default_cdrom     },
    { .driver = "ide-drive",            .flag = &default_cdrom     },
    { .driver = "scsi-cd",              .flag = &default_cdrom     },
    { .driver = "virtio-serial-pci",    .flag = &default_virtcon   },
    { .driver = "virtio-serial-s390",   .flag = &default_virtcon   },
    { .driver = "virtio-serial",        .flag = &default_virtcon   },
    { .driver = "VGA",                  .flag = &default_vga       },
    { .driver = "isa-vga",              .flag = &default_vga       },
    { .driver = "cirrus-vga",           .flag = &default_vga       },
    { .driver = "isa-cirrus-vga",       .flag = &default_vga       },
    { .driver = "vmware-svga",          .flag = &default_vga       },
    { .driver = "qxl-vga",              .flag = &default_vga       },
};

static QemuOptsList qemu_rtc_opts = {
    .name = "rtc",
    .head = QTAILQ_HEAD_INITIALIZER(qemu_rtc_opts.head),
    .desc = {
        {
            .name = "base",
            .type = QEMU_OPT_STRING,
        },{
            .name = "clock",
            .type = QEMU_OPT_STRING,
        },{
            .name = "driftfix",
            .type = QEMU_OPT_STRING,
        },
        { /* end of list */ }
    },
};

static QemuOptsList qemu_sandbox_opts = {
    .name = "sandbox",
    .implied_opt_name = "enable",
    .head = QTAILQ_HEAD_INITIALIZER(qemu_sandbox_opts.head),
    .desc = {
        {
            .name = "enable",
            .type = QEMU_OPT_BOOL,
        },
        { /* end of list */ }
    },
};

static QemuOptsList qemu_trace_opts = {
    .name = "trace",
    .implied_opt_name = "trace",
    .head = QTAILQ_HEAD_INITIALIZER(qemu_trace_opts.head),
    .desc = {
        {
            .name = "events",
            .type = QEMU_OPT_STRING,
        },{
            .name = "file",
            .type = QEMU_OPT_STRING,
        },
        { /* end of list */ }
    },
};

static QemuOptsList qemu_option_rom_opts = {
    .name = "option-rom",
    .implied_opt_name = "romfile",
    .head = QTAILQ_HEAD_INITIALIZER(qemu_option_rom_opts.head),
    .desc = {
        {
            .name = "bootindex",
            .type = QEMU_OPT_NUMBER,
        }, {
            .name = "romfile",
            .type = QEMU_OPT_STRING,
        },
        { /* end of list */ }
    },
};

static QemuOptsList qemu_machine_opts = {
    .name = "machine",
    .implied_opt_name = "type",
    .merge_lists = true,
    .head = QTAILQ_HEAD_INITIALIZER(qemu_machine_opts.head),
    .desc = {
<<<<<<< HEAD
        /*
         * no elements => accept any
         * sanity checking will happen later
         * when setting machine properties
         */
        { }
=======
        {
            .name = "type",
            .type = QEMU_OPT_STRING,
            .help = "emulated machine"
        }, {
            .name = "accel",
            .type = QEMU_OPT_STRING,
            .help = "accelerator list",
        }, {
            .name = "kernel_irqchip",
            .type = QEMU_OPT_BOOL,
            .help = "use KVM in-kernel irqchip",
        }, {
            .name = "kvm_shadow_mem",
            .type = QEMU_OPT_SIZE,
            .help = "KVM shadow MMU size",
        }, {
            .name = "kernel",
            .type = QEMU_OPT_STRING,
            .help = "Linux kernel image file",
        }, {
            .name = "initrd",
            .type = QEMU_OPT_STRING,
            .help = "Linux initial ramdisk file",
        }, {
            .name = "append",
            .type = QEMU_OPT_STRING,
            .help = "Linux kernel command line",
        }, {
            .name = "dtb",
            .type = QEMU_OPT_STRING,
            .help = "Linux kernel device tree file",
        }, {
            .name = "dumpdtb",
            .type = QEMU_OPT_STRING,
            .help = "Dump current dtb to a file and quit",
        }, {
            .name = "phandle_start",
            .type = QEMU_OPT_STRING,
            .help = "The first phandle ID we may generate dynamically",
        }, {
            .name = "dt_compatible",
            .type = QEMU_OPT_STRING,
            .help = "Overrides the \"compatible\" property of the dt root node",
        },{
            .name = "trial",
            .type = QEMU_OPT_BOOL,
            .help = "Trial mode - Just create the machine and exit"
        }, {
            .name = "dump-guest-core",
            .type = QEMU_OPT_BOOL,
            .help = "Include guest memory in  a core dump",
        }, {
            .name = "mem-merge",
            .type = QEMU_OPT_BOOL,
            .help = "enable/disable memory merge support",
        },{
            .name = "usb",
            .type = QEMU_OPT_BOOL,
            .help = "Set on/off to enable/disable usb",
        },{
            .name = "linux",
            .type = QEMU_OPT_BOOL,
            .help = "Bootstrap Linux",
        },
        { /* End of list */ }
>>>>>>> 732f3483
    },
};

static QemuOptsList qemu_boot_opts = {
    .name = "boot-opts",
    .implied_opt_name = "order",
    .merge_lists = true,
    .head = QTAILQ_HEAD_INITIALIZER(qemu_boot_opts.head),
    .desc = {
        {
            .name = "order",
            .type = QEMU_OPT_STRING,
        }, {
            .name = "once",
            .type = QEMU_OPT_STRING,
        }, {
            .name = "menu",
            .type = QEMU_OPT_BOOL,
        }, {
            .name = "splash",
            .type = QEMU_OPT_STRING,
        }, {
            .name = "splash-time",
            .type = QEMU_OPT_STRING,
        }, {
            .name = "reboot-timeout",
            .type = QEMU_OPT_STRING,
        }, {
            .name = "strict",
            .type = QEMU_OPT_BOOL,
        },
        { /*End of list */ }
    },
};

static QemuOptsList qemu_add_fd_opts = {
    .name = "add-fd",
    .head = QTAILQ_HEAD_INITIALIZER(qemu_add_fd_opts.head),
    .desc = {
        {
            .name = "fd",
            .type = QEMU_OPT_NUMBER,
            .help = "file descriptor of which a duplicate is added to fd set",
        },{
            .name = "set",
            .type = QEMU_OPT_NUMBER,
            .help = "ID of the fd set to add fd to",
        },{
            .name = "opaque",
            .type = QEMU_OPT_STRING,
            .help = "free-form string used to describe fd",
        },
        { /* end of list */ }
    },
};

static QemuOptsList qemu_object_opts = {
    .name = "object",
    .implied_opt_name = "qom-type",
    .head = QTAILQ_HEAD_INITIALIZER(qemu_object_opts.head),
    .desc = {
        { }
    },
};

static QemuOptsList qemu_tpmdev_opts = {
    .name = "tpmdev",
    .implied_opt_name = "type",
    .head = QTAILQ_HEAD_INITIALIZER(qemu_tpmdev_opts.head),
    .desc = {
        /* options are defined in the TPM backends */
        { /* end of list */ }
    },
};

static QemuOptsList qemu_realtime_opts = {
    .name = "realtime",
    .head = QTAILQ_HEAD_INITIALIZER(qemu_realtime_opts.head),
    .desc = {
        {
            .name = "mlock",
            .type = QEMU_OPT_BOOL,
        },
        { /* end of list */ }
    },
};

static QemuOptsList qemu_msg_opts = {
    .name = "msg",
    .head = QTAILQ_HEAD_INITIALIZER(qemu_msg_opts.head),
    .desc = {
        {
            .name = "timestamp",
            .type = QEMU_OPT_BOOL,
        },
        { /* end of list */ }
    },
};

static QemuOptsList qemu_name_opts = {
    .name = "name",
    .implied_opt_name = "guest",
    .merge_lists = true,
    .head = QTAILQ_HEAD_INITIALIZER(qemu_name_opts.head),
    .desc = {
        {
            .name = "guest",
            .type = QEMU_OPT_STRING,
            .help = "Sets the name of the guest.\n"
                    "This name will be displayed in the SDL window caption.\n"
                    "The name will also be used for the VNC server",
        }, {
            .name = "process",
            .type = QEMU_OPT_STRING,
            .help = "Sets the name of the QEMU process, as shown in top etc",
        }, {
            .name = "debug-threads",
            .type = QEMU_OPT_BOOL,
            .help = "When enabled, name the individual threads; defaults off.\n"
                    "NOTE: The thread names are for debugging and not a\n"
                    "stable API.",
        },
        { /* End of list */ }
    },
};

static QemuOptsList qemu_mem_opts = {
    .name = "memory",
    .implied_opt_name = "size",
    .head = QTAILQ_HEAD_INITIALIZER(qemu_mem_opts.head),
    .merge_lists = true,
    .desc = {
        {
            .name = "size",
            .type = QEMU_OPT_SIZE,
        },
        {
            .name = "slots",
            .type = QEMU_OPT_NUMBER,
        },
        {
            .name = "maxmem",
            .type = QEMU_OPT_SIZE,
        },
        { /* end of list */ }
    },
};

static QemuOptsList qemu_icount_opts = {
    .name = "icount",
    .implied_opt_name = "shift",
    .merge_lists = true,
    .head = QTAILQ_HEAD_INITIALIZER(qemu_icount_opts.head),
    .desc = {
        {
            .name = "shift",
            .type = QEMU_OPT_STRING,
        }, {
            .name = "align",
            .type = QEMU_OPT_BOOL,
        },
        { /* end of list */ }
    },
};

static QemuOptsList qemu_semihosting_config_opts = {
    .name = "semihosting-config",
    .implied_opt_name = "enable",
    .head = QTAILQ_HEAD_INITIALIZER(qemu_semihosting_config_opts.head),
    .desc = {
        {
            .name = "enable",
            .type = QEMU_OPT_BOOL,
        }, {
            .name = "target",
            .type = QEMU_OPT_STRING,
        },
        { /* end of list */ }
    },
};

/**
 * Get machine options
 *
 * Returns: machine options (never null).
 */
QemuOpts *qemu_get_machine_opts(void)
{
    return qemu_find_opts_singleton("machine");
}

const char *qemu_get_vm_name(void)
{
    return qemu_name;
}

static void res_free(void)
{
    if (boot_splash_filedata != NULL) {
        g_free(boot_splash_filedata);
        boot_splash_filedata = NULL;
    }
}

static int default_driver_check(QemuOpts *opts, void *opaque)
{
    const char *driver = qemu_opt_get(opts, "driver");
    int i;

    if (!driver)
        return 0;
    for (i = 0; i < ARRAY_SIZE(default_list); i++) {
        if (strcmp(default_list[i].driver, driver) != 0)
            continue;
        *(default_list[i].flag) = 0;
    }
    return 0;
}

/***********************************************************/
/* QEMU state */

static RunState current_run_state = RUN_STATE_PRELAUNCH;

/* We use RUN_STATE_MAX but any invalid value will do */
static RunState vmstop_requested = RUN_STATE_MAX;
static QemuMutex vmstop_lock;

typedef struct {
    RunState from;
    RunState to;
} RunStateTransition;

static const RunStateTransition runstate_transitions_def[] = {
    /*     from      ->     to      */
    { RUN_STATE_DEBUG, RUN_STATE_RUNNING },
    { RUN_STATE_DEBUG, RUN_STATE_FINISH_MIGRATE },

    { RUN_STATE_INMIGRATE, RUN_STATE_RUNNING },
    { RUN_STATE_INMIGRATE, RUN_STATE_PAUSED },

    { RUN_STATE_INTERNAL_ERROR, RUN_STATE_PAUSED },
    { RUN_STATE_INTERNAL_ERROR, RUN_STATE_FINISH_MIGRATE },

    { RUN_STATE_IO_ERROR, RUN_STATE_RUNNING },
    { RUN_STATE_IO_ERROR, RUN_STATE_FINISH_MIGRATE },

    { RUN_STATE_PAUSED, RUN_STATE_RUNNING },
    { RUN_STATE_PAUSED, RUN_STATE_FINISH_MIGRATE },

    { RUN_STATE_POSTMIGRATE, RUN_STATE_RUNNING },
    { RUN_STATE_POSTMIGRATE, RUN_STATE_FINISH_MIGRATE },

    { RUN_STATE_PRELAUNCH, RUN_STATE_RUNNING },
    { RUN_STATE_PRELAUNCH, RUN_STATE_FINISH_MIGRATE },
    { RUN_STATE_PRELAUNCH, RUN_STATE_INMIGRATE },

    { RUN_STATE_FINISH_MIGRATE, RUN_STATE_RUNNING },
    { RUN_STATE_FINISH_MIGRATE, RUN_STATE_POSTMIGRATE },

    { RUN_STATE_RESTORE_VM, RUN_STATE_RUNNING },

    { RUN_STATE_RUNNING, RUN_STATE_DEBUG },
    { RUN_STATE_RUNNING, RUN_STATE_INTERNAL_ERROR },
    { RUN_STATE_RUNNING, RUN_STATE_IO_ERROR },
    { RUN_STATE_RUNNING, RUN_STATE_PAUSED },
    { RUN_STATE_RUNNING, RUN_STATE_FINISH_MIGRATE },
    { RUN_STATE_RUNNING, RUN_STATE_RESTORE_VM },
    { RUN_STATE_RUNNING, RUN_STATE_SAVE_VM },
    { RUN_STATE_RUNNING, RUN_STATE_SHUTDOWN },
    { RUN_STATE_RUNNING, RUN_STATE_WATCHDOG },
    { RUN_STATE_RUNNING, RUN_STATE_GUEST_PANICKED },

    { RUN_STATE_SAVE_VM, RUN_STATE_RUNNING },

    { RUN_STATE_SHUTDOWN, RUN_STATE_PAUSED },
    { RUN_STATE_SHUTDOWN, RUN_STATE_FINISH_MIGRATE },

    { RUN_STATE_DEBUG, RUN_STATE_SUSPENDED },
    { RUN_STATE_RUNNING, RUN_STATE_SUSPENDED },
    { RUN_STATE_SUSPENDED, RUN_STATE_RUNNING },
    { RUN_STATE_SUSPENDED, RUN_STATE_FINISH_MIGRATE },

    { RUN_STATE_WATCHDOG, RUN_STATE_RUNNING },
    { RUN_STATE_WATCHDOG, RUN_STATE_FINISH_MIGRATE },

    { RUN_STATE_GUEST_PANICKED, RUN_STATE_RUNNING },
    { RUN_STATE_GUEST_PANICKED, RUN_STATE_FINISH_MIGRATE },

    { RUN_STATE_MAX, RUN_STATE_MAX },
};

static bool runstate_valid_transitions[RUN_STATE_MAX][RUN_STATE_MAX];

bool runstate_check(RunState state)
{
    return current_run_state == state;
}

static void runstate_init(void)
{
    const RunStateTransition *p;

    memset(&runstate_valid_transitions, 0, sizeof(runstate_valid_transitions));
    for (p = &runstate_transitions_def[0]; p->from != RUN_STATE_MAX; p++) {
        runstate_valid_transitions[p->from][p->to] = true;
    }

    qemu_mutex_init(&vmstop_lock);
}

/* This function will abort() on invalid state transitions */
void runstate_set(RunState new_state)
{
    assert(new_state < RUN_STATE_MAX);

    if (!runstate_valid_transitions[current_run_state][new_state]) {
        fprintf(stderr, "ERROR: invalid runstate transition: '%s' -> '%s'\n",
                RunState_lookup[current_run_state],
                RunState_lookup[new_state]);
        abort();
    }
    trace_runstate_set(new_state);
    current_run_state = new_state;
}

int runstate_is_running(void)
{
    return runstate_check(RUN_STATE_RUNNING);
}

bool runstate_needs_reset(void)
{
    return runstate_check(RUN_STATE_INTERNAL_ERROR) ||
        runstate_check(RUN_STATE_SHUTDOWN);
}

StatusInfo *qmp_query_status(Error **errp)
{
    StatusInfo *info = g_malloc0(sizeof(*info));

    info->running = runstate_is_running();
    info->singlestep = singlestep;
    info->status = current_run_state;

    return info;
}

static bool qemu_vmstop_requested(RunState *r)
{
    qemu_mutex_lock(&vmstop_lock);
    *r = vmstop_requested;
    vmstop_requested = RUN_STATE_MAX;
    qemu_mutex_unlock(&vmstop_lock);
    return *r < RUN_STATE_MAX;
}

void qemu_system_vmstop_request_prepare(void)
{
    qemu_mutex_lock(&vmstop_lock);
}

void qemu_system_vmstop_request(RunState state)
{
    vmstop_requested = state;
    qemu_mutex_unlock(&vmstop_lock);
    qemu_notify_event();
}

void vm_start(void)
{
    RunState requested;

    qemu_vmstop_requested(&requested);
    if (runstate_is_running() && requested == RUN_STATE_MAX) {
        return;
    }

    /* Ensure that a STOP/RESUME pair of events is emitted if a
     * vmstop request was pending.  The BLOCK_IO_ERROR event, for
     * example, according to documentation is always followed by
     * the STOP event.
     */
    if (runstate_is_running()) {
        qapi_event_send_stop(&error_abort);
    } else {
        cpu_enable_ticks();
        runstate_set(RUN_STATE_RUNNING);
        vm_state_notify(1, RUN_STATE_RUNNING);
        resume_all_vcpus();
    }

    qapi_event_send_resume(&error_abort);
}


/***********************************************************/
/* real time host monotonic timer */

/***********************************************************/
/* host time/date access */
void qemu_get_timedate(struct tm *tm, int offset)
{
    time_t ti;

    time(&ti);
    ti += offset;
    if (rtc_date_offset == -1) {
        if (rtc_utc)
            gmtime_r(&ti, tm);
        else
            localtime_r(&ti, tm);
    } else {
        ti -= rtc_date_offset;
        gmtime_r(&ti, tm);
    }
}

int qemu_timedate_diff(struct tm *tm)
{
    time_t seconds;

    if (rtc_date_offset == -1)
        if (rtc_utc)
            seconds = mktimegm(tm);
        else {
            struct tm tmp = *tm;
            tmp.tm_isdst = -1; /* use timezone to figure it out */
            seconds = mktime(&tmp);
	}
    else
        seconds = mktimegm(tm) + rtc_date_offset;

    return seconds - time(NULL);
}

static void configure_rtc_date_offset(const char *startdate, int legacy)
{
    time_t rtc_start_date;
    struct tm tm;

    if (!strcmp(startdate, "now") && legacy) {
        rtc_date_offset = -1;
    } else {
        if (sscanf(startdate, "%d-%d-%dT%d:%d:%d",
                   &tm.tm_year,
                   &tm.tm_mon,
                   &tm.tm_mday,
                   &tm.tm_hour,
                   &tm.tm_min,
                   &tm.tm_sec) == 6) {
            /* OK */
        } else if (sscanf(startdate, "%d-%d-%d",
                          &tm.tm_year,
                          &tm.tm_mon,
                          &tm.tm_mday) == 3) {
            tm.tm_hour = 0;
            tm.tm_min = 0;
            tm.tm_sec = 0;
        } else {
            goto date_fail;
        }
        tm.tm_year -= 1900;
        tm.tm_mon--;
        rtc_start_date = mktimegm(&tm);
        if (rtc_start_date == -1) {
        date_fail:
            fprintf(stderr, "Invalid date format. Valid formats are:\n"
                            "'2006-06-17T16:01:21' or '2006-06-17'\n");
            exit(1);
        }
        rtc_date_offset = time(NULL) - rtc_start_date;
    }
}

static void configure_rtc(QemuOpts *opts)
{
    const char *value;

    value = qemu_opt_get(opts, "base");
    if (value) {
        if (!strcmp(value, "utc")) {
            rtc_utc = 1;
        } else if (!strcmp(value, "localtime")) {
            rtc_utc = 0;
        } else {
            configure_rtc_date_offset(value, 0);
        }
    }
    value = qemu_opt_get(opts, "clock");
    if (value) {
        if (!strcmp(value, "host")) {
            rtc_clock = QEMU_CLOCK_HOST;
        } else if (!strcmp(value, "rt")) {
            rtc_clock = QEMU_CLOCK_REALTIME;
        } else if (!strcmp(value, "vm")) {
            rtc_clock = QEMU_CLOCK_VIRTUAL;
        } else {
            fprintf(stderr, "qemu: invalid option value '%s'\n", value);
            exit(1);
        }
    }
    value = qemu_opt_get(opts, "driftfix");
    if (value) {
        if (!strcmp(value, "slew")) {
            static GlobalProperty slew_lost_ticks[] = {
                {
                    .driver   = "mc146818rtc",
                    .property = "lost_tick_policy",
                    .value    = "slew",
                },
                { /* end of list */ }
            };

            qdev_prop_register_global_list(slew_lost_ticks);
        } else if (!strcmp(value, "none")) {
            /* discard is default */
        } else {
            fprintf(stderr, "qemu: invalid option value '%s'\n", value);
            exit(1);
        }
    }
}

/***********************************************************/
/* Bluetooth support */
static int nb_hcis;
static int cur_hci;
static struct HCIInfo *hci_table[MAX_NICS];

struct HCIInfo *qemu_next_hci(void)
{
    if (cur_hci == nb_hcis)
        return &null_hci;

    return hci_table[cur_hci++];
}

static int bt_hci_parse(const char *str)
{
    struct HCIInfo *hci;
    bdaddr_t bdaddr;

    if (nb_hcis >= MAX_NICS) {
        fprintf(stderr, "qemu: Too many bluetooth HCIs (max %i).\n", MAX_NICS);
        return -1;
    }

    hci = hci_init(str);
    if (!hci)
        return -1;

    bdaddr.b[0] = 0x52;
    bdaddr.b[1] = 0x54;
    bdaddr.b[2] = 0x00;
    bdaddr.b[3] = 0x12;
    bdaddr.b[4] = 0x34;
    bdaddr.b[5] = 0x56 + nb_hcis;
    hci->bdaddr_set(hci, bdaddr.b);

    hci_table[nb_hcis++] = hci;

    return 0;
}

static void bt_vhci_add(int vlan_id)
{
    struct bt_scatternet_s *vlan = qemu_find_bt_vlan(vlan_id);

    if (!vlan->slave)
        fprintf(stderr, "qemu: warning: adding a VHCI to "
                        "an empty scatternet %i\n", vlan_id);

    bt_vhci_init(bt_new_hci(vlan));
}

static struct bt_device_s *bt_device_add(const char *opt)
{
    struct bt_scatternet_s *vlan;
    int vlan_id = 0;
    char *endp = strstr(opt, ",vlan=");
    int len = (endp ? endp - opt : strlen(opt)) + 1;
    char devname[10];

    pstrcpy(devname, MIN(sizeof(devname), len), opt);

    if (endp) {
        vlan_id = strtol(endp + 6, &endp, 0);
        if (*endp) {
            fprintf(stderr, "qemu: unrecognised bluetooth vlan Id\n");
            return 0;
        }
    }

    vlan = qemu_find_bt_vlan(vlan_id);

    if (!vlan->slave)
        fprintf(stderr, "qemu: warning: adding a slave device to "
                        "an empty scatternet %i\n", vlan_id);

    if (!strcmp(devname, "keyboard"))
        return bt_keyboard_init(vlan);

    fprintf(stderr, "qemu: unsupported bluetooth device `%s'\n", devname);
    return 0;
}

static int bt_parse(const char *opt)
{
    const char *endp, *p;
    int vlan;

    if (strstart(opt, "hci", &endp)) {
        if (!*endp || *endp == ',') {
            if (*endp)
                if (!strstart(endp, ",vlan=", 0))
                    opt = endp + 1;

            return bt_hci_parse(opt);
       }
    } else if (strstart(opt, "vhci", &endp)) {
        if (!*endp || *endp == ',') {
            if (*endp) {
                if (strstart(endp, ",vlan=", &p)) {
                    vlan = strtol(p, (char **) &endp, 0);
                    if (*endp) {
                        fprintf(stderr, "qemu: bad scatternet '%s'\n", p);
                        return 1;
                    }
                } else {
                    fprintf(stderr, "qemu: bad parameter '%s'\n", endp + 1);
                    return 1;
                }
            } else
                vlan = 0;

            bt_vhci_add(vlan);
            return 0;
        }
    } else if (strstart(opt, "device:", &endp))
        return !bt_device_add(endp);

    fprintf(stderr, "qemu: bad bluetooth parameter '%s'\n", opt);
    return 1;
}

static int parse_sandbox(QemuOpts *opts, void *opaque)
{
    /* FIXME: change this to true for 1.3 */
    if (qemu_opt_get_bool(opts, "enable", false)) {
#ifdef CONFIG_SECCOMP
        if (seccomp_start() < 0) {
            qerror_report(ERROR_CLASS_GENERIC_ERROR,
                          "failed to install seccomp syscall filter in the kernel");
            return -1;
        }
#else
        qerror_report(ERROR_CLASS_GENERIC_ERROR,
                      "sandboxing request but seccomp is not compiled into this build");
        return -1;
#endif
    }

    return 0;
}

static int parse_name(QemuOpts *opts, void *opaque)
{
    const char *proc_name;

    if (qemu_opt_get(opts, "debug-threads")) {
        qemu_thread_naming(qemu_opt_get_bool(opts, "debug-threads", false));
    }
    qemu_name = qemu_opt_get(opts, "guest");

    proc_name = qemu_opt_get(opts, "process");
    if (proc_name) {
        os_set_proc_name(proc_name);
    }

    return 0;
}

bool usb_enabled(bool default_usb)
{
    return qemu_opt_get_bool(qemu_get_machine_opts(), "usb",
                             has_defaults && default_usb);
}

#ifndef _WIN32
static int parse_add_fd(QemuOpts *opts, void *opaque)
{
    int fd, dupfd, flags;
    int64_t fdset_id;
    const char *fd_opaque = NULL;

    fd = qemu_opt_get_number(opts, "fd", -1);
    fdset_id = qemu_opt_get_number(opts, "set", -1);
    fd_opaque = qemu_opt_get(opts, "opaque");

    if (fd < 0) {
        qerror_report(ERROR_CLASS_GENERIC_ERROR,
                      "fd option is required and must be non-negative");
        return -1;
    }

    if (fd <= STDERR_FILENO) {
        qerror_report(ERROR_CLASS_GENERIC_ERROR,
                      "fd cannot be a standard I/O stream");
        return -1;
    }

    /*
     * All fds inherited across exec() necessarily have FD_CLOEXEC
     * clear, while qemu sets FD_CLOEXEC on all other fds used internally.
     */
    flags = fcntl(fd, F_GETFD);
    if (flags == -1 || (flags & FD_CLOEXEC)) {
        qerror_report(ERROR_CLASS_GENERIC_ERROR,
                      "fd is not valid or already in use");
        return -1;
    }

    if (fdset_id < 0) {
        qerror_report(ERROR_CLASS_GENERIC_ERROR,
                      "set option is required and must be non-negative");
        return -1;
    }

#ifdef F_DUPFD_CLOEXEC
    dupfd = fcntl(fd, F_DUPFD_CLOEXEC, 0);
#else
    dupfd = dup(fd);
    if (dupfd != -1) {
        qemu_set_cloexec(dupfd);
    }
#endif
    if (dupfd == -1) {
        qerror_report(ERROR_CLASS_GENERIC_ERROR,
                      "Error duplicating fd: %s", strerror(errno));
        return -1;
    }

    /* add the duplicate fd, and optionally the opaque string, to the fd set */
    monitor_fdset_add_fd(dupfd, true, fdset_id, fd_opaque ? true : false,
                         fd_opaque, NULL);

    return 0;
}

static int cleanup_add_fd(QemuOpts *opts, void *opaque)
{
    int fd;

    fd = qemu_opt_get_number(opts, "fd", -1);
    close(fd);

    return 0;
}
#endif

/***********************************************************/
/* QEMU Block devices */

#define HD_OPTS "media=disk"
#define CDROM_OPTS "media=cdrom"
#define FD_OPTS ""
#define PFLASH_OPTS ""
#define MTD_OPTS ""
#define SD_OPTS ""

static int drive_init_func(QemuOpts *opts, void *opaque)
{
    BlockInterfaceType *block_default_type = opaque;

    return drive_new(opts, *block_default_type) == NULL;
}

static int drive_enable_snapshot(QemuOpts *opts, void *opaque)
{
    if (qemu_opt_get(opts, "snapshot") == NULL) {
        qemu_opt_set(opts, "snapshot", "on");
    }
    return 0;
}

static void default_drive(int enable, int snapshot, BlockInterfaceType type,
                          int index, const char *optstr)
{
    QemuOpts *opts;
    DriveInfo *dinfo;

    if (!enable || drive_get_by_index(type, index)) {
        return;
    }

    opts = drive_add(type, index, NULL, optstr);
    if (snapshot) {
        drive_enable_snapshot(opts, NULL);
    }

    dinfo = drive_new(opts, type);
    if (!dinfo) {
        exit(1);
    }
    dinfo->is_default = true;

}

static QemuOptsList qemu_smp_opts = {
    .name = "smp-opts",
    .implied_opt_name = "cpus",
    .merge_lists = true,
    .head = QTAILQ_HEAD_INITIALIZER(qemu_smp_opts.head),
    .desc = {
        {
            .name = "cpus",
            .type = QEMU_OPT_NUMBER,
        }, {
            .name = "sockets",
            .type = QEMU_OPT_NUMBER,
        }, {
            .name = "cores",
            .type = QEMU_OPT_NUMBER,
        }, {
            .name = "threads",
            .type = QEMU_OPT_NUMBER,
        }, {
            .name = "maxcpus",
            .type = QEMU_OPT_NUMBER,
        },
        { /*End of list */ }
    },
};

static void smp_parse(QemuOpts *opts)
{
    if (opts) {

        unsigned cpus    = qemu_opt_get_number(opts, "cpus", 0);
        unsigned sockets = qemu_opt_get_number(opts, "sockets", 0);
        unsigned cores   = qemu_opt_get_number(opts, "cores", 0);
        unsigned threads = qemu_opt_get_number(opts, "threads", 0);

        /* compute missing values, prefer sockets over cores over threads */
        if (cpus == 0 || sockets == 0) {
            sockets = sockets > 0 ? sockets : 1;
            cores = cores > 0 ? cores : 1;
            threads = threads > 0 ? threads : 1;
            if (cpus == 0) {
                cpus = cores * threads * sockets;
            }
        } else {
            if (cores == 0) {
                threads = threads > 0 ? threads : 1;
                cores = cpus / (sockets * threads);
            } else {
                threads = cpus / (cores * sockets);
            }
        }

        max_cpus = qemu_opt_get_number(opts, "maxcpus", 0);

        smp_cpus = cpus;
        smp_cores = cores > 0 ? cores : 1;
        smp_threads = threads > 0 ? threads : 1;

    }

    if (max_cpus == 0) {
        max_cpus = smp_cpus;
    }

    if (max_cpus > MAX_CPUMASK_BITS) {
        fprintf(stderr, "Unsupported number of maxcpus\n");
        exit(1);
    }
    if (max_cpus < smp_cpus) {
        fprintf(stderr, "maxcpus must be equal to or greater than smp\n");
        exit(1);
    }

}

static void realtime_init(void)
{
    if (enable_mlock) {
        if (os_mlock() < 0) {
            fprintf(stderr, "qemu: locking memory failed\n");
            exit(1);
        }
    }
}


static void configure_msg(QemuOpts *opts)
{
    enable_timestamp_msg = qemu_opt_get_bool(opts, "timestamp", true);
}

/***********************************************************/
/* USB devices */

static int usb_device_add(const char *devname)
{
    USBDevice *dev = NULL;
#ifndef CONFIG_LINUX
    const char *p;
#endif

    if (!usb_enabled(false)) {
        return -1;
    }

    /* drivers with .usbdevice_name entry in USBDeviceInfo */
    dev = usbdevice_create(devname);
    if (dev)
        goto done;

    /* the other ones */
#ifndef CONFIG_LINUX
    /* only the linux version is qdev-ified, usb-bsd still needs this */
    if (strstart(devname, "host:", &p)) {
        dev = usb_host_device_open(usb_bus_find(-1), p);
    }
#endif
    if (!dev)
        return -1;

done:
    return 0;
}

static int usb_device_del(const char *devname)
{
    int bus_num, addr;
    const char *p;

    if (strstart(devname, "host:", &p)) {
        return -1;
    }

    if (!usb_enabled(false)) {
        return -1;
    }

    p = strchr(devname, '.');
    if (!p)
        return -1;
    bus_num = strtoul(devname, NULL, 0);
    addr = strtoul(p + 1, NULL, 0);

    return usb_device_delete_addr(bus_num, addr);
}

static int usb_parse(const char *cmdline)
{
    int r;
    r = usb_device_add(cmdline);
    if (r < 0) {
        fprintf(stderr, "qemu: could not add USB device '%s'\n", cmdline);
    }
    return r;
}

void do_usb_add(Monitor *mon, const QDict *qdict)
{
    const char *devname = qdict_get_str(qdict, "devname");
    if (usb_device_add(devname) < 0) {
        error_report("could not add USB device '%s'", devname);
    }
}

void do_usb_del(Monitor *mon, const QDict *qdict)
{
    const char *devname = qdict_get_str(qdict, "devname");
    if (usb_device_del(devname) < 0) {
        error_report("could not delete USB device '%s'", devname);
    }
}

/***********************************************************/
/* machine registration */

MachineState *current_machine;

static void machine_class_init(ObjectClass *oc, void *data)
{
    MachineClass *mc = MACHINE_CLASS(oc);
    QEMUMachine *qm = data;

    mc->family = qm->family;
    mc->name = qm->name;
    mc->alias = qm->alias;
    mc->desc = qm->desc;
    mc->init = qm->init;
    mc->reset = qm->reset;
    mc->hot_add_cpu = qm->hot_add_cpu;
    mc->kvm_type = qm->kvm_type;
    mc->block_default_type = qm->block_default_type;
    mc->units_per_default_bus = qm->units_per_default_bus;
    mc->max_cpus = qm->max_cpus;
    mc->no_serial = qm->no_serial;
    mc->no_parallel = qm->no_parallel;
    mc->use_virtcon = qm->use_virtcon;
    mc->use_sclp = qm->use_sclp;
    mc->no_floppy = qm->no_floppy;
    mc->no_cdrom = qm->no_cdrom;
    mc->no_sdcard = qm->no_sdcard;
    mc->has_dynamic_sysbus = qm->has_dynamic_sysbus;
    mc->is_default = qm->is_default;
    mc->default_machine_opts = qm->default_machine_opts;
    mc->default_boot_order = qm->default_boot_order;
    mc->default_display = qm->default_display;
    mc->compat_props = qm->compat_props;
    mc->hw_version = qm->hw_version;
}

int qemu_register_machine(QEMUMachine *m)
{
    char *name = g_strconcat(m->name, TYPE_MACHINE_SUFFIX, NULL);
    TypeInfo ti = {
        .name       = name,
        .parent     = TYPE_MACHINE,
        .class_init = machine_class_init,
        .class_data = (void *)m,
    };

    type_register(&ti);
    g_free(name);

    return 0;
}

static MachineClass *find_machine(const char *name)
{
    GSList *el, *machines = object_class_get_list(TYPE_MACHINE, false);
    MachineClass *mc = NULL;

    for (el = machines; el; el = el->next) {
        MachineClass *temp = el->data;

        if (!strcmp(temp->name, name)) {
            mc = temp;
            break;
        }
        if (temp->alias &&
            !strcmp(temp->alias, name)) {
            mc = temp;
            break;
        }
    }

    g_slist_free(machines);
    return mc;
}

MachineClass *find_default_machine(void)
{
    GSList *el, *machines = object_class_get_list(TYPE_MACHINE, false);
    MachineClass *mc = NULL;

    for (el = machines; el; el = el->next) {
        MachineClass *temp = el->data;

        if (temp->is_default) {
            mc = temp;
            break;
        }
    }

    g_slist_free(machines);
    return mc;
}

MachineInfoList *qmp_query_machines(Error **errp)
{
    GSList *el, *machines = object_class_get_list(TYPE_MACHINE, false);
    MachineInfoList *mach_list = NULL;

    for (el = machines; el; el = el->next) {
        MachineClass *mc = el->data;
        MachineInfoList *entry;
        MachineInfo *info;

        info = g_malloc0(sizeof(*info));
        if (mc->is_default) {
            info->has_is_default = true;
            info->is_default = true;
        }

        if (mc->alias) {
            info->has_alias = true;
            info->alias = g_strdup(mc->alias);
        }

        info->name = g_strdup(mc->name);
        info->cpu_max = !mc->max_cpus ? 1 : mc->max_cpus;

        entry = g_malloc0(sizeof(*entry));
        entry->value = info;
        entry->next = mach_list;
        mach_list = entry;
    }

    g_slist_free(machines);
    return mach_list;
}

static int machine_help_func(QemuOpts *opts, MachineState *machine)
{
    ObjectProperty *prop;

    if (!qemu_opt_has_help_opt(opts)) {
        return 0;
    }

    QTAILQ_FOREACH(prop, &OBJECT(machine)->properties, node) {
        if (!prop->set) {
            continue;
        }

        error_printf("%s.%s=%s", MACHINE_GET_CLASS(machine)->name,
                     prop->name, prop->type);
        if (prop->description) {
            error_printf(" (%s)\n", prop->description);
        } else {
            error_printf("\n");
        }
    }

    return 1;
}

/***********************************************************/
/* main execution loop */

struct vm_change_state_entry {
    VMChangeStateHandler *cb;
    void *opaque;
    QLIST_ENTRY (vm_change_state_entry) entries;
};

static QLIST_HEAD(vm_change_state_head, vm_change_state_entry) vm_change_state_head;

VMChangeStateEntry *qemu_add_vm_change_state_handler(VMChangeStateHandler *cb,
                                                     void *opaque)
{
    VMChangeStateEntry *e;

    e = g_malloc0(sizeof (*e));

    e->cb = cb;
    e->opaque = opaque;
    QLIST_INSERT_HEAD(&vm_change_state_head, e, entries);
    return e;
}

void qemu_del_vm_change_state_handler(VMChangeStateEntry *e)
{
    QLIST_REMOVE (e, entries);
    g_free (e);
}

void vm_state_notify(int running, RunState state)
{
    VMChangeStateEntry *e, *next;

    trace_vm_state_notify(running, state);

    QLIST_FOREACH_SAFE(e, &vm_change_state_head, entries, next) {
        e->cb(e->opaque, running, state);
    }
}

/* reset/shutdown handler */

typedef struct QEMUResetEntry {
    QTAILQ_ENTRY(QEMUResetEntry) entry;
    QEMUResetHandler *func;
    void *opaque;
} QEMUResetEntry;

static QTAILQ_HEAD(reset_handlers, QEMUResetEntry) reset_handlers =
    QTAILQ_HEAD_INITIALIZER(reset_handlers);
static int reset_requested;
static int shutdown_requested, shutdown_signal = -1;
static pid_t shutdown_pid;
static int powerdown_requested;
static int debug_requested;
static int suspend_requested;
static WakeupReason wakeup_reason;
static NotifierList powerdown_notifiers =
    NOTIFIER_LIST_INITIALIZER(powerdown_notifiers);
static NotifierList suspend_notifiers =
    NOTIFIER_LIST_INITIALIZER(suspend_notifiers);
static NotifierList wakeup_notifiers =
    NOTIFIER_LIST_INITIALIZER(wakeup_notifiers);
static uint32_t wakeup_reason_mask = ~(1 << QEMU_WAKEUP_REASON_NONE);

int qemu_shutdown_requested_get(void)
{
    return shutdown_requested;
}

int qemu_reset_requested_get(void)
{
    return reset_requested;
}

static int qemu_shutdown_requested(void)
{
    return atomic_xchg(&shutdown_requested, 0);
}

static void qemu_kill_report(void)
{
    if (!qtest_driver() && shutdown_signal != -1) {
        fprintf(stderr, "qemu: terminating on signal %d", shutdown_signal);
        if (shutdown_pid == 0) {
            /* This happens for eg ^C at the terminal, so it's worth
             * avoiding printing an odd message in that case.
             */
            fputc('\n', stderr);
        } else {
            fprintf(stderr, " from pid " FMT_pid "\n", shutdown_pid);
        }
        shutdown_signal = -1;
    }
}

static int qemu_reset_requested(void)
{
    int r = reset_requested;
    reset_requested = 0;
    return r;
}

static int qemu_suspend_requested(void)
{
    int r = suspend_requested;
    suspend_requested = 0;
    return r;
}

static WakeupReason qemu_wakeup_requested(void)
{
    return wakeup_reason;
}

static int qemu_powerdown_requested(void)
{
    int r = powerdown_requested;
    powerdown_requested = 0;
    return r;
}

static int qemu_debug_requested(void)
{
    int r = debug_requested;
    debug_requested = 0;
    return r;
}

void qemu_register_reset(QEMUResetHandler *func, void *opaque)
{
    QEMUResetEntry *re = g_malloc0(sizeof(QEMUResetEntry));

    re->func = func;
    re->opaque = opaque;
    QTAILQ_INSERT_TAIL(&reset_handlers, re, entry);
}

void qemu_unregister_reset(QEMUResetHandler *func, void *opaque)
{
    QEMUResetEntry *re;

    QTAILQ_FOREACH(re, &reset_handlers, entry) {
        if (re->func == func && re->opaque == opaque) {
            QTAILQ_REMOVE(&reset_handlers, re, entry);
            g_free(re);
            return;
        }
    }
}

void qemu_devices_reset(void)
{
    QEMUResetEntry *re, *nre;

    /* reset all devices */
    QTAILQ_FOREACH_SAFE(re, &reset_handlers, entry, nre) {
        re->func(re->opaque);
    }
}

void qemu_system_reset(bool report)
{
    MachineClass *mc;

    mc = current_machine ? MACHINE_GET_CLASS(current_machine) : NULL;

    if (mc && mc->reset) {
        mc->reset();
    } else {
        qemu_devices_reset();
    }
    if (report) {
        qapi_event_send_reset(&error_abort);
    }
    cpu_synchronize_all_post_reset();
}

void qemu_system_reset_request(void)
{
    if (no_reboot) {
        shutdown_requested = 1;
    } else {
        reset_requested = 1;
    }
    cpu_stop_current();
    qemu_notify_event();
}

static void qemu_system_suspend(void)
{
    pause_all_vcpus();
    notifier_list_notify(&suspend_notifiers, NULL);
    runstate_set(RUN_STATE_SUSPENDED);
    qapi_event_send_suspend(&error_abort);
}

void qemu_system_suspend_request(void)
{
    if (runstate_check(RUN_STATE_SUSPENDED)) {
        return;
    }
    suspend_requested = 1;
    cpu_stop_current();
    qemu_notify_event();
}

void qemu_register_suspend_notifier(Notifier *notifier)
{
    notifier_list_add(&suspend_notifiers, notifier);
}

void qemu_system_wakeup_request(WakeupReason reason)
{
    trace_system_wakeup_request(reason);

    if (!runstate_check(RUN_STATE_SUSPENDED)) {
        return;
    }
    if (!(wakeup_reason_mask & (1 << reason))) {
        return;
    }
    runstate_set(RUN_STATE_RUNNING);
    wakeup_reason = reason;
    qemu_notify_event();
}

void qemu_system_wakeup_enable(WakeupReason reason, bool enabled)
{
    if (enabled) {
        wakeup_reason_mask |= (1 << reason);
    } else {
        wakeup_reason_mask &= ~(1 << reason);
    }
}

void qemu_register_wakeup_notifier(Notifier *notifier)
{
    notifier_list_add(&wakeup_notifiers, notifier);
}

void qemu_system_killed(int signal, pid_t pid)
{
    shutdown_signal = signal;
    shutdown_pid = pid;
    no_shutdown = 0;
    qemu_system_shutdown_request();
}

void qemu_system_shutdown_request(void)
{
    trace_qemu_system_shutdown_request();
    shutdown_requested = 1;
    qemu_notify_event();
}

static void qemu_system_powerdown(void)
{
    qapi_event_send_powerdown(&error_abort);
    notifier_list_notify(&powerdown_notifiers, NULL);
}

void qemu_system_powerdown_request(void)
{
    trace_qemu_system_powerdown_request();
    powerdown_requested = 1;
    qemu_notify_event();
}

void qemu_register_powerdown_notifier(Notifier *notifier)
{
    notifier_list_add(&powerdown_notifiers, notifier);
}

void qemu_system_debug_request(void)
{
    debug_requested = 1;
    qemu_notify_event();
}

static bool main_loop_should_exit(void)
{
    RunState r;
    if (qemu_debug_requested()) {
        vm_stop(RUN_STATE_DEBUG);
    }
    if (qemu_suspend_requested()) {
        qemu_system_suspend();
    }
    if (qemu_shutdown_requested()) {
        qemu_kill_report();
        qapi_event_send_shutdown(&error_abort);
        if (no_shutdown) {
            vm_stop(RUN_STATE_SHUTDOWN);
        } else {
            return true;
        }
    }
    if (qemu_reset_requested()) {
        pause_all_vcpus();
        cpu_synchronize_all_states();
        qemu_system_reset(VMRESET_REPORT);
        resume_all_vcpus();
        if (runstate_needs_reset()) {
            runstate_set(RUN_STATE_PAUSED);
        }
    }
    if (qemu_wakeup_requested()) {
        pause_all_vcpus();
        cpu_synchronize_all_states();
        qemu_system_reset(VMRESET_SILENT);
        notifier_list_notify(&wakeup_notifiers, &wakeup_reason);
        wakeup_reason = QEMU_WAKEUP_REASON_NONE;
        resume_all_vcpus();
        qapi_event_send_wakeup(&error_abort);
    }
    if (qemu_powerdown_requested()) {
        qemu_system_powerdown();
    }
    if (qemu_vmstop_requested(&r)) {
        vm_stop(r);
    }
    return false;
}

static void main_loop(void)
{
    bool nonblocking;
    int last_io = 0;
#ifdef CONFIG_PROFILER
    int64_t ti;
#endif
    do {
        nonblocking = !kvm_enabled() && !xen_enabled() && last_io > 0;
#ifdef CONFIG_PROFILER
        ti = profile_getclock();
#endif
        last_io = main_loop_wait(nonblocking);
#ifdef CONFIG_PROFILER
        dev_time += profile_getclock() - ti;
#endif
    } while (!main_loop_should_exit());
}

static void version(void)
{
    printf("QEMU emulator version " QEMU_VERSION QEMU_PKGVERSION ", Copyright (c) 2003-2008 Fabrice Bellard\n");
}

static void help(int exitcode)
{
    version();
    printf("usage: %s [options] [disk_image]\n\n"
           "'disk_image' is a raw hard disk image for IDE hard disk 0\n\n",
            error_get_progname());

#define QEMU_OPTIONS_GENERATE_HELP
#include "qemu-options-wrapper.h"

    printf("\nDuring emulation, the following keys are useful:\n"
           "ctrl-alt-f      toggle full screen\n"
           "ctrl-alt-n      switch to virtual console 'n'\n"
           "ctrl-alt        toggle mouse and keyboard grab\n"
           "\n"
           "When using -nographic, press 'ctrl-a h' to get some help.\n");

    exit(exitcode);
}

#define HAS_ARG 0x0001

typedef struct QEMUOption {
    const char *name;
    int flags;
    int index;
    uint32_t arch_mask;
} QEMUOption;

static const QEMUOption qemu_options[] = {
    { "h", 0, QEMU_OPTION_h, QEMU_ARCH_ALL },
#define QEMU_OPTIONS_GENERATE_OPTIONS
#include "qemu-options-wrapper.h"
    { NULL },
};

static bool vga_available(void)
{
    return object_class_by_name("VGA") || object_class_by_name("isa-vga");
}

static bool cirrus_vga_available(void)
{
    return object_class_by_name("cirrus-vga")
           || object_class_by_name("isa-cirrus-vga");
}

static bool vmware_vga_available(void)
{
    return object_class_by_name("vmware-svga");
}

static bool qxl_vga_available(void)
{
    return object_class_by_name("qxl-vga");
}

static bool tcx_vga_available(void)
{
    return object_class_by_name("SUNW,tcx");
}

static bool cg3_vga_available(void)
{
    return object_class_by_name("cgthree");
}

static void select_vgahw (const char *p)
{
    const char *opts;

    assert(vga_interface_type == VGA_NONE);
    if (strstart(p, "std", &opts)) {
        if (vga_available()) {
            vga_interface_type = VGA_STD;
        } else {
            fprintf(stderr, "Error: standard VGA not available\n");
            exit(0);
        }
    } else if (strstart(p, "cirrus", &opts)) {
        if (cirrus_vga_available()) {
            vga_interface_type = VGA_CIRRUS;
        } else {
            fprintf(stderr, "Error: Cirrus VGA not available\n");
            exit(0);
        }
    } else if (strstart(p, "vmware", &opts)) {
        if (vmware_vga_available()) {
            vga_interface_type = VGA_VMWARE;
        } else {
            fprintf(stderr, "Error: VMWare SVGA not available\n");
            exit(0);
        }
    } else if (strstart(p, "xenfb", &opts)) {
        vga_interface_type = VGA_XENFB;
    } else if (strstart(p, "qxl", &opts)) {
        if (qxl_vga_available()) {
            vga_interface_type = VGA_QXL;
        } else {
            fprintf(stderr, "Error: QXL VGA not available\n");
            exit(0);
        }
    } else if (strstart(p, "tcx", &opts)) {
        if (tcx_vga_available()) {
            vga_interface_type = VGA_TCX;
        } else {
            fprintf(stderr, "Error: TCX framebuffer not available\n");
            exit(0);
        }
    } else if (strstart(p, "cg3", &opts)) {
        if (cg3_vga_available()) {
            vga_interface_type = VGA_CG3;
        } else {
            fprintf(stderr, "Error: CG3 framebuffer not available\n");
            exit(0);
        }
    } else if (!strstart(p, "none", &opts)) {
    invalid_vga:
        fprintf(stderr, "Unknown vga type: %s\n", p);
        exit(1);
    }
    while (*opts) {
        const char *nextopt;

        if (strstart(opts, ",retrace=", &nextopt)) {
            opts = nextopt;
            if (strstart(opts, "dumb", &nextopt))
                vga_retrace_method = VGA_RETRACE_DUMB;
            else if (strstart(opts, "precise", &nextopt))
                vga_retrace_method = VGA_RETRACE_PRECISE;
            else goto invalid_vga;
        } else goto invalid_vga;
        opts = nextopt;
    }
}

static DisplayType select_display(const char *p)
{
    const char *opts;
    DisplayType display = DT_DEFAULT;

    if (strstart(p, "sdl", &opts)) {
#ifdef CONFIG_SDL
        display = DT_SDL;
        while (*opts) {
            const char *nextopt;

            if (strstart(opts, ",frame=", &nextopt)) {
                opts = nextopt;
                if (strstart(opts, "on", &nextopt)) {
                    no_frame = 0;
                } else if (strstart(opts, "off", &nextopt)) {
                    no_frame = 1;
                } else {
                    goto invalid_sdl_args;
                }
            } else if (strstart(opts, ",alt_grab=", &nextopt)) {
                opts = nextopt;
                if (strstart(opts, "on", &nextopt)) {
                    alt_grab = 1;
                } else if (strstart(opts, "off", &nextopt)) {
                    alt_grab = 0;
                } else {
                    goto invalid_sdl_args;
                }
            } else if (strstart(opts, ",ctrl_grab=", &nextopt)) {
                opts = nextopt;
                if (strstart(opts, "on", &nextopt)) {
                    ctrl_grab = 1;
                } else if (strstart(opts, "off", &nextopt)) {
                    ctrl_grab = 0;
                } else {
                    goto invalid_sdl_args;
                }
            } else if (strstart(opts, ",window_close=", &nextopt)) {
                opts = nextopt;
                if (strstart(opts, "on", &nextopt)) {
                    no_quit = 0;
                } else if (strstart(opts, "off", &nextopt)) {
                    no_quit = 1;
                } else {
                    goto invalid_sdl_args;
                }
            } else {
            invalid_sdl_args:
                fprintf(stderr, "Invalid SDL option string: %s\n", p);
                exit(1);
            }
            opts = nextopt;
        }
#else
        fprintf(stderr, "SDL support is disabled\n");
        exit(1);
#endif
    } else if (strstart(p, "vnc", &opts)) {
#ifdef CONFIG_VNC
        display_remote++;

        if (*opts) {
            const char *nextopt;

            if (strstart(opts, "=", &nextopt)) {
                vnc_display = nextopt;
            }
        }
        if (!vnc_display) {
            fprintf(stderr, "VNC requires a display argument vnc=<display>\n");
            exit(1);
        }
#else
        fprintf(stderr, "VNC support is disabled\n");
        exit(1);
#endif
    } else if (strstart(p, "curses", &opts)) {
#ifdef CONFIG_CURSES
        display = DT_CURSES;
#else
        fprintf(stderr, "Curses support is disabled\n");
        exit(1);
#endif
    } else if (strstart(p, "gtk", &opts)) {
#ifdef CONFIG_GTK
        display = DT_GTK;
        while (*opts) {
            const char *nextopt;

            if (strstart(opts, ",grab_on_hover=", &nextopt)) {
                opts = nextopt;
                if (strstart(opts, "on", &nextopt)) {
                    grab_on_hover = true;
                } else if (strstart(opts, "off", &nextopt)) {
                    grab_on_hover = false;
                } else {
                    goto invalid_gtk_args;
                }
            } else {
            invalid_gtk_args:
                fprintf(stderr, "Invalid GTK option string: %s\n", p);
                exit(1);
            }
            opts = nextopt;
        }
#else
        fprintf(stderr, "GTK support is disabled\n");
        exit(1);
#endif
    } else if (strstart(p, "none", &opts)) {
        display = DT_NONE;
    } else {
        fprintf(stderr, "Unknown display type: %s\n", p);
        exit(1);
    }

    return display;
}

static int balloon_parse(const char *arg)
{
    QemuOpts *opts;

    if (strcmp(arg, "none") == 0) {
        return 0;
    }

    if (!strncmp(arg, "virtio", 6)) {
        if (arg[6] == ',') {
            /* have params -> parse them */
            opts = qemu_opts_parse(qemu_find_opts("device"), arg+7, 0);
            if (!opts)
                return  -1;
        } else {
            /* create empty opts */
            opts = qemu_opts_create(qemu_find_opts("device"), NULL, 0,
                                    &error_abort);
        }
        qemu_opt_set(opts, "driver", "virtio-balloon");
        return 0;
    }

    return -1;
}

char *qemu_find_file(int type, const char *name)
{
    int i;
    const char *subdir;
    char *buf;

    /* Try the name as a straight path first */
    if (access(name, R_OK) == 0) {
        trace_load_file(name, name);
        return g_strdup(name);
    }

    switch (type) {
    case QEMU_FILE_TYPE_BIOS:
        subdir = "";
        break;
    case QEMU_FILE_TYPE_KEYMAP:
        subdir = "keymaps/";
        break;
    default:
        abort();
    }

    for (i = 0; i < data_dir_idx; i++) {
        buf = g_strdup_printf("%s/%s%s", data_dir[i], subdir, name);
        if (access(buf, R_OK) == 0) {
            trace_load_file(name, buf);
            return buf;
        }
        g_free(buf);
    }
    return NULL;
}

static int device_help_func(QemuOpts *opts, void *opaque)
{
    return qdev_device_help(opts);
}

static int device_init_func(QemuOpts *opts, void *opaque)
{
    DeviceState *dev;

    dev = qdev_device_add(opts);
    if (!dev)
        return -1;
    object_unref(OBJECT(dev));
    return 0;
}

static int chardev_init_func(QemuOpts *opts, void *opaque)
{
    Error *local_err = NULL;

    qemu_chr_new_from_opts(opts, NULL, &local_err);
    if (local_err) {
        error_report("%s", error_get_pretty(local_err));
        error_free(local_err);
        return -1;
    }
    return 0;
}

#ifdef CONFIG_VIRTFS
static int fsdev_init_func(QemuOpts *opts, void *opaque)
{
    int ret;
    ret = qemu_fsdev_add(opts);

    return ret;
}
#endif

static int mon_init_func(QemuOpts *opts, void *opaque)
{
    CharDriverState *chr;
    const char *chardev;
    const char *mode;
    int flags;

    mode = qemu_opt_get(opts, "mode");
    if (mode == NULL) {
        mode = "readline";
    }
    if (strcmp(mode, "readline") == 0) {
        flags = MONITOR_USE_READLINE;
    } else if (strcmp(mode, "control") == 0) {
        flags = MONITOR_USE_CONTROL;
    } else {
        fprintf(stderr, "unknown monitor mode \"%s\"\n", mode);
        exit(1);
    }

    if (qemu_opt_get_bool(opts, "pretty", 0))
        flags |= MONITOR_USE_PRETTY;

    if (qemu_opt_get_bool(opts, "default", 0))
        flags |= MONITOR_IS_DEFAULT;

    chardev = qemu_opt_get(opts, "chardev");
    chr = qemu_chr_find(chardev);
    if (chr == NULL) {
        fprintf(stderr, "chardev \"%s\" not found\n", chardev);
        exit(1);
    }

    qemu_chr_fe_claim_no_fail(chr);
    monitor_init(chr, flags);
    return 0;
}

static void monitor_parse(const char *optarg, const char *mode, bool pretty)
{
    static int monitor_device_index = 0;
    QemuOpts *opts;
    const char *p;
    char label[32];
    int def = 0;

    if (strstart(optarg, "chardev:", &p)) {
        snprintf(label, sizeof(label), "%s", p);
    } else {
        snprintf(label, sizeof(label), "compat_monitor%d",
                 monitor_device_index);
        if (monitor_device_index == 0) {
            def = 1;
        }
        opts = qemu_chr_parse_compat(label, optarg);
        if (!opts) {
            fprintf(stderr, "parse error: %s\n", optarg);
            exit(1);
        }
    }

    opts = qemu_opts_create(qemu_find_opts("mon"), label, 1, NULL);
    if (!opts) {
        fprintf(stderr, "duplicate chardev: %s\n", label);
        exit(1);
    }
    qemu_opt_set(opts, "mode", mode);
    qemu_opt_set(opts, "chardev", label);
    qemu_opt_set_bool(opts, "pretty", pretty);
    if (def)
        qemu_opt_set(opts, "default", "on");
    monitor_device_index++;
}

struct device_config {
    enum {
        DEV_USB,       /* -usbdevice     */
        DEV_BT,        /* -bt            */
        DEV_SERIAL,    /* -serial        */
        DEV_PARALLEL,  /* -parallel      */
        DEV_VIRTCON,   /* -virtioconsole */
        DEV_DEBUGCON,  /* -debugcon */
        DEV_GDB,       /* -gdb, -s */
        DEV_SCLP,      /* s390 sclp */
    } type;
    const char *cmdline;
    Location loc;
    QTAILQ_ENTRY(device_config) next;
};

static QTAILQ_HEAD(, device_config) device_configs =
    QTAILQ_HEAD_INITIALIZER(device_configs);

static void add_device_config(int type, const char *cmdline)
{
    struct device_config *conf;

    conf = g_malloc0(sizeof(*conf));
    conf->type = type;
    conf->cmdline = cmdline;
    loc_save(&conf->loc);
    QTAILQ_INSERT_TAIL(&device_configs, conf, next);
}

static int foreach_device_config(int type, int (*func)(const char *cmdline))
{
    struct device_config *conf;
    int rc;

    QTAILQ_FOREACH(conf, &device_configs, next) {
        if (conf->type != type)
            continue;
        loc_push_restore(&conf->loc);
        rc = func(conf->cmdline);
        loc_pop(&conf->loc);
        if (rc) {
            return rc;
        }
    }
    return 0;
}

static int serial_parse(const char *devname)
{
    static int index = 0;
    char label[32];

    if (strcmp(devname, "none") == 0)
        return 0;
    if (index == MAX_SERIAL_PORTS) {
        fprintf(stderr, "qemu: too many serial ports\n");
        exit(1);
    }
    snprintf(label, sizeof(label), "serial%d", index);
    serial_hds[index] = qemu_chr_new(label, devname, NULL);
    if (!serial_hds[index]) {
        fprintf(stderr, "qemu: could not connect serial device"
                " to character backend '%s'\n", devname);
        return -1;
    }
    index++;
    return 0;
}

static int parallel_parse(const char *devname)
{
    static int index = 0;
    char label[32];

    if (strcmp(devname, "none") == 0)
        return 0;
    if (index == MAX_PARALLEL_PORTS) {
        fprintf(stderr, "qemu: too many parallel ports\n");
        exit(1);
    }
    snprintf(label, sizeof(label), "parallel%d", index);
    parallel_hds[index] = qemu_chr_new(label, devname, NULL);
    if (!parallel_hds[index]) {
        fprintf(stderr, "qemu: could not connect parallel device"
                " to character backend '%s'\n", devname);
        return -1;
    }
    index++;
    return 0;
}

static int virtcon_parse(const char *devname)
{
    QemuOptsList *device = qemu_find_opts("device");
    static int index = 0;
    char label[32];
    QemuOpts *bus_opts, *dev_opts;

    if (strcmp(devname, "none") == 0)
        return 0;
    if (index == MAX_VIRTIO_CONSOLES) {
        fprintf(stderr, "qemu: too many virtio consoles\n");
        exit(1);
    }

    bus_opts = qemu_opts_create(device, NULL, 0, &error_abort);
    if (arch_type == QEMU_ARCH_S390X) {
        qemu_opt_set(bus_opts, "driver", "virtio-serial-s390");
    } else {
        qemu_opt_set(bus_opts, "driver", "virtio-serial-pci");
    }

    dev_opts = qemu_opts_create(device, NULL, 0, &error_abort);
    qemu_opt_set(dev_opts, "driver", "virtconsole");

    snprintf(label, sizeof(label), "virtcon%d", index);
    virtcon_hds[index] = qemu_chr_new(label, devname, NULL);
    if (!virtcon_hds[index]) {
        fprintf(stderr, "qemu: could not connect virtio console"
                " to character backend '%s'\n", devname);
        return -1;
    }
    qemu_opt_set(dev_opts, "chardev", label);

    index++;
    return 0;
}

static int sclp_parse(const char *devname)
{
    QemuOptsList *device = qemu_find_opts("device");
    static int index = 0;
    char label[32];
    QemuOpts *dev_opts;

    if (strcmp(devname, "none") == 0) {
        return 0;
    }
    if (index == MAX_SCLP_CONSOLES) {
        fprintf(stderr, "qemu: too many sclp consoles\n");
        exit(1);
    }

    assert(arch_type == QEMU_ARCH_S390X);

    dev_opts = qemu_opts_create(device, NULL, 0, NULL);
    qemu_opt_set(dev_opts, "driver", "sclpconsole");

    snprintf(label, sizeof(label), "sclpcon%d", index);
    sclp_hds[index] = qemu_chr_new(label, devname, NULL);
    if (!sclp_hds[index]) {
        fprintf(stderr, "qemu: could not connect sclp console"
                " to character backend '%s'\n", devname);
        return -1;
    }
    qemu_opt_set(dev_opts, "chardev", label);

    index++;
    return 0;
}

static int debugcon_parse(const char *devname)
{
    QemuOpts *opts;

    if (!qemu_chr_new("debugcon", devname, NULL)) {
        exit(1);
    }
    opts = qemu_opts_create(qemu_find_opts("device"), "debugcon", 1, NULL);
    if (!opts) {
        fprintf(stderr, "qemu: already have a debugcon device\n");
        exit(1);
    }
    qemu_opt_set(opts, "driver", "isa-debugcon");
    qemu_opt_set(opts, "chardev", "debugcon");
    return 0;
}

static gint machine_class_cmp(gconstpointer a, gconstpointer b)
{
    const MachineClass *mc1 = a, *mc2 = b;
    int res;

    if (mc1->family == NULL) {
        if (mc2->family == NULL) {
            /* Compare standalone machine types against each other; they sort
             * in increasing order.
             */
            return strcmp(object_class_get_name(OBJECT_CLASS(mc1)),
                          object_class_get_name(OBJECT_CLASS(mc2)));
        }

        /* Standalone machine types sort after families. */
        return 1;
    }

    if (mc2->family == NULL) {
        /* Families sort before standalone machine types. */
        return -1;
    }

    /* Families sort between each other alphabetically increasingly. */
    res = strcmp(mc1->family, mc2->family);
    if (res != 0) {
        return res;
    }

    /* Within the same family, machine types sort in decreasing order. */
    return strcmp(object_class_get_name(OBJECT_CLASS(mc2)),
                  object_class_get_name(OBJECT_CLASS(mc1)));
}

 static MachineClass *machine_parse(const char *name)
{
    MachineClass *mc = NULL;
    GSList *el, *machines = object_class_get_list(TYPE_MACHINE, false);

    if (name) {
        mc = find_machine(name);
    }
    if (mc) {
        return mc;
    }
    if (name && !is_help_option(name)) {
        error_report("Unsupported machine type");
        error_printf("Use -machine help to list supported machines!\n");
    } else {
        printf("Supported machines are:\n");
        machines = g_slist_sort(machines, machine_class_cmp);
        for (el = machines; el; el = el->next) {
            MachineClass *mc = el->data;
            if (mc->alias) {
                printf("%-20s %s (alias of %s)\n", mc->alias, mc->desc, mc->name);
            }
            printf("%-20s %s%s\n", mc->name, mc->desc,
                   mc->is_default ? " (default)" : "");
        }
    }

    g_slist_free(machines);
    exit(!name || !is_help_option(name));
}

void qemu_add_exit_notifier(Notifier *notify)
{
    notifier_list_add(&exit_notifiers, notify);
}

void qemu_remove_exit_notifier(Notifier *notify)
{
    notifier_remove(notify);
}

static void qemu_run_exit_notifiers(void)
{
    notifier_list_notify(&exit_notifiers, NULL);
}

void qemu_add_machine_init_done_notifier(Notifier *notify)
{
    notifier_list_add(&machine_init_done_notifiers, notify);
}

static void qemu_run_machine_init_done_notifiers(void)
{
    notifier_list_notify(&machine_init_done_notifiers, NULL);
}

static const QEMUOption *lookup_opt(int argc, char **argv,
                                    const char **poptarg, int *poptind)
{
    const QEMUOption *popt;
    int optind = *poptind;
    char *r = argv[optind];
    const char *optarg;

    loc_set_cmdline(argv, optind, 1);
    optind++;
    /* Treat --foo the same as -foo.  */
    if (r[1] == '-')
        r++;
    popt = qemu_options;
    for(;;) {
        if (!popt->name) {
            error_report("invalid option");
            exit(1);
        }
        if (!strcmp(popt->name, r + 1))
            break;
        popt++;
    }
    if (popt->flags & HAS_ARG) {
        if (optind >= argc) {
            error_report("requires an argument");
            exit(1);
        }
        optarg = argv[optind++];
        loc_set_cmdline(argv, optind - 2, 2);
    } else {
        optarg = NULL;
    }

    *poptarg = optarg;
    *poptind = optind;

    return popt;
}

static gpointer malloc_and_trace(gsize n_bytes)
{
    void *ptr = malloc(n_bytes);
    trace_g_malloc(n_bytes, ptr);
    return ptr;
}

static gpointer realloc_and_trace(gpointer mem, gsize n_bytes)
{
    void *ptr = realloc(mem, n_bytes);
    trace_g_realloc(mem, n_bytes, ptr);
    return ptr;
}

static void free_and_trace(gpointer mem)
{
    trace_g_free(mem);
    free(mem);
}

static int machine_set_property(const char *name, const char *value,
                                void *opaque)
{
    Object *obj = OBJECT(opaque);
    Error *local_err = NULL;
    char *c, *qom_name;

    if (strcmp(name, "type") == 0) {
        return 0;
    }

    qom_name = g_strdup(name);
    c = qom_name;
    while (*c++) {
        if (*c == '_') {
            *c = '-';
        }
    }

    object_property_parse(obj, value, qom_name, &local_err);
    g_free(qom_name);

    if (local_err) {
        qerror_report_err(local_err);
        error_free(local_err);
        return -1;
    }

    return 0;
}

static int object_create(QemuOpts *opts, void *opaque)
{
    Error *err = NULL;
    char *type = NULL;
    char *id = NULL;
    void *dummy = NULL;
    OptsVisitor *ov;
    QDict *pdict;

    ov = opts_visitor_new(opts);
    pdict = qemu_opts_to_qdict(opts, NULL);

    visit_start_struct(opts_get_visitor(ov), &dummy, NULL, NULL, 0, &err);
    if (err) {
        goto out;
    }

    qdict_del(pdict, "qom-type");
    visit_type_str(opts_get_visitor(ov), &type, "qom-type", &err);
    if (err) {
        goto out;
    }

    qdict_del(pdict, "id");
    visit_type_str(opts_get_visitor(ov), &id, "id", &err);
    if (err) {
        goto out;
    }

    object_add(type, id, pdict, opts_get_visitor(ov), &err);
    if (err) {
        goto out;
    }
    visit_end_struct(opts_get_visitor(ov), &err);
    if (err) {
        qmp_object_del(id, NULL);
    }

out:
    opts_visitor_cleanup(ov);

    QDECREF(pdict);
    g_free(id);
    g_free(type);
    g_free(dummy);
    if (err) {
        qerror_report_err(err);
        error_free(err);
        return -1;
    }
    return 0;
}

int main(int argc, char **argv, char **envp)
{
    int i;
    int snapshot, linux_boot;
    const char *initrd_filename;
    const char *kernel_filename, *kernel_cmdline;
    const char *boot_order;
    DisplayState *ds;
    int cyls, heads, secs, translation;
    QemuOpts *hda_opts = NULL, *opts, *machine_opts, *icount_opts = NULL;
    QemuOptsList *olist;
    int optind;
    const char *optarg;
    const char *loadvm = NULL;
    MachineClass *machine_class;
    const char *cpu_model;
    const char *vga_model = NULL;
    const char *qtest_chrdev = NULL;
    const char *qtest_log = NULL;
    const char *pid_file = NULL;
    const char *incoming = NULL;
#ifdef CONFIG_VNC
    int show_vnc_port = 0;
#endif
    bool defconfig = true;
    bool userconfig = true;
    const char *log_mask = NULL;
    const char *log_file = NULL;
    GMemVTable mem_trace = {
        .malloc = malloc_and_trace,
        .realloc = realloc_and_trace,
        .free = free_and_trace,
    };
    const char *trace_events = NULL;
    const char *trace_file = NULL;
    const ram_addr_t default_ram_size = (ram_addr_t)DEFAULT_RAM_SIZE *
                                        1024 * 1024;
    ram_addr_t maxram_size = default_ram_size;
    uint64_t ram_slots = 0;
    FILE *vmstate_dump_file = NULL;
    Error *main_loop_err = NULL;

    atexit(qemu_run_exit_notifiers);
    error_set_progname(argv[0]);
    qemu_init_exec_dir(argv[0]);

    g_mem_set_vtable(&mem_trace);

    module_call_init(MODULE_INIT_QOM);

    qemu_add_opts(&qemu_drive_opts);
    qemu_add_drive_opts(&qemu_legacy_drive_opts);
    qemu_add_drive_opts(&qemu_common_drive_opts);
    qemu_add_drive_opts(&qemu_drive_opts);
    qemu_add_opts(&qemu_chardev_opts);
    qemu_add_opts(&qemu_device_opts);
    qemu_add_opts(&qemu_netdev_opts);
    qemu_add_opts(&qemu_net_opts);
    qemu_add_opts(&qemu_rtc_opts);
    qemu_add_opts(&qemu_global_opts);
    qemu_add_opts(&qemu_mon_opts);
    qemu_add_opts(&qemu_trace_opts);
    qemu_add_opts(&qemu_option_rom_opts);
    qemu_add_opts(&qemu_machine_opts);
    qemu_add_opts(&qemu_mem_opts);
    qemu_add_opts(&qemu_smp_opts);
    qemu_add_opts(&qemu_boot_opts);
    qemu_add_opts(&qemu_sandbox_opts);
    qemu_add_opts(&qemu_add_fd_opts);
    qemu_add_opts(&qemu_object_opts);
    qemu_add_opts(&qemu_tpmdev_opts);
    qemu_add_opts(&qemu_realtime_opts);
    qemu_add_opts(&qemu_msg_opts);
    qemu_add_opts(&qemu_name_opts);
    qemu_add_opts(&qemu_numa_opts);
    qemu_add_opts(&qemu_icount_opts);
    qemu_add_opts(&qemu_semihosting_config_opts);

    runstate_init();

    rtc_clock = QEMU_CLOCK_HOST;

    QLIST_INIT (&vm_change_state_head);
    os_setup_early_signal_handling();

    module_call_init(MODULE_INIT_MACHINE);
    machine_class = find_default_machine();
    cpu_model = NULL;
    ram_size = default_ram_size;
    snapshot = 0;
    cyls = heads = secs = 0;
    translation = BIOS_ATA_TRANSLATION_AUTO;

    for (i = 0; i < MAX_NODES; i++) {
        numa_info[i].node_mem = 0;
        numa_info[i].present = false;
        bitmap_zero(numa_info[i].node_cpu, MAX_CPUMASK_BITS);
    }

    nb_numa_nodes = 0;
    max_numa_nodeid = 0;
    nb_nics = 0;

    bdrv_init_with_whitelist();

    autostart = 1;

    /* first pass of option parsing */
    optind = 1;
    while (optind < argc) {
        if (argv[optind][0] != '-') {
            /* disk image */
            optind++;
        } else {
            const QEMUOption *popt;

            popt = lookup_opt(argc, argv, &optarg, &optind);
            switch (popt->index) {
            case QEMU_OPTION_nodefconfig:
                defconfig = false;
                break;
            case QEMU_OPTION_nouserconfig:
                userconfig = false;
                break;
            }
        }
    }

    if (defconfig) {
        int ret;
        ret = qemu_read_default_config_files(userconfig);
        if (ret < 0) {
            exit(1);
        }
    }

    /* second pass of option parsing */
    optind = 1;
    for(;;) {
        if (optind >= argc)
            break;
        if (argv[optind][0] != '-') {
	    hda_opts = drive_add(IF_DEFAULT, 0, argv[optind++], HD_OPTS);
        } else {
            const QEMUOption *popt;

            popt = lookup_opt(argc, argv, &optarg, &optind);
            if (!(popt->arch_mask & arch_type)) {
                printf("Option %s not supported for this target\n", popt->name);
                exit(1);
            }
            switch(popt->index) {
            case QEMU_OPTION_M:
                machine_class = machine_parse(optarg);
                break;
            case QEMU_OPTION_no_kvm_irqchip: {
                olist = qemu_find_opts("machine");
                qemu_opts_parse(olist, "kernel_irqchip=off", 0);
                break;
            }
            case QEMU_OPTION_cpu:
                /* hw initialization will check this */
                cpu_model = optarg;
                break;
            case QEMU_OPTION_hda:
                {
                    char buf[256];
                    if (cyls == 0)
                        snprintf(buf, sizeof(buf), "%s", HD_OPTS);
                    else
                        snprintf(buf, sizeof(buf),
                                 "%s,cyls=%d,heads=%d,secs=%d%s",
                                 HD_OPTS , cyls, heads, secs,
                                 translation == BIOS_ATA_TRANSLATION_LBA ?
                                 ",trans=lba" :
                                 translation == BIOS_ATA_TRANSLATION_NONE ?
                                 ",trans=none" : "");
                    drive_add(IF_DEFAULT, 0, optarg, buf);
                    break;
                }
            case QEMU_OPTION_hdb:
            case QEMU_OPTION_hdc:
            case QEMU_OPTION_hdd:
                drive_add(IF_DEFAULT, popt->index - QEMU_OPTION_hda, optarg,
                          HD_OPTS);
                break;
            case QEMU_OPTION_drive:
                if (drive_def(optarg) == NULL) {
                    exit(1);
                }
	        break;
            case QEMU_OPTION_set:
                if (qemu_set_option(optarg) != 0)
                    exit(1);
	        break;
            case QEMU_OPTION_global:
                if (qemu_global_option(optarg) != 0)
                    exit(1);
	        break;
            case QEMU_OPTION_mtdblock:
                drive_add(IF_MTD, -1, optarg, MTD_OPTS);
                break;
            case QEMU_OPTION_sd:
                drive_add(IF_SD, -1, optarg, SD_OPTS);
                break;
            case QEMU_OPTION_pflash:
                drive_add(IF_PFLASH, -1, optarg, PFLASH_OPTS);
                break;
            case QEMU_OPTION_snapshot:
                snapshot = 1;
                break;
            case QEMU_OPTION_hdachs:
                {
                    const char *p;
                    p = optarg;
                    cyls = strtol(p, (char **)&p, 0);
                    if (cyls < 1 || cyls > 16383)
                        goto chs_fail;
                    if (*p != ',')
                        goto chs_fail;
                    p++;
                    heads = strtol(p, (char **)&p, 0);
                    if (heads < 1 || heads > 16)
                        goto chs_fail;
                    if (*p != ',')
                        goto chs_fail;
                    p++;
                    secs = strtol(p, (char **)&p, 0);
                    if (secs < 1 || secs > 63)
                        goto chs_fail;
                    if (*p == ',') {
                        p++;
                        if (!strcmp(p, "large")) {
                            translation = BIOS_ATA_TRANSLATION_LARGE;
                        } else if (!strcmp(p, "rechs")) {
                            translation = BIOS_ATA_TRANSLATION_RECHS;
                        } else if (!strcmp(p, "none")) {
                            translation = BIOS_ATA_TRANSLATION_NONE;
                        } else if (!strcmp(p, "lba")) {
                            translation = BIOS_ATA_TRANSLATION_LBA;
                        } else if (!strcmp(p, "auto")) {
                            translation = BIOS_ATA_TRANSLATION_AUTO;
                        } else {
                            goto chs_fail;
                        }
                    } else if (*p != '\0') {
                    chs_fail:
                        fprintf(stderr, "qemu: invalid physical CHS format\n");
                        exit(1);
                    }
		    if (hda_opts != NULL) {
                        char num[16];
                        snprintf(num, sizeof(num), "%d", cyls);
                        qemu_opt_set(hda_opts, "cyls", num);
                        snprintf(num, sizeof(num), "%d", heads);
                        qemu_opt_set(hda_opts, "heads", num);
                        snprintf(num, sizeof(num), "%d", secs);
                        qemu_opt_set(hda_opts, "secs", num);
                        if (translation == BIOS_ATA_TRANSLATION_LARGE) {
                            qemu_opt_set(hda_opts, "trans", "large");
                        } else if (translation == BIOS_ATA_TRANSLATION_RECHS) {
                            qemu_opt_set(hda_opts, "trans", "rechs");
                        } else if (translation == BIOS_ATA_TRANSLATION_LBA) {
                            qemu_opt_set(hda_opts, "trans", "lba");
                        } else if (translation == BIOS_ATA_TRANSLATION_NONE) {
                            qemu_opt_set(hda_opts, "trans", "none");
                        }
                    }
                }
                break;
            case QEMU_OPTION_numa:
                opts = qemu_opts_parse(qemu_find_opts("numa"), optarg, 1);
                if (!opts) {
                    exit(1);
                }
                break;
            case QEMU_OPTION_display:
                display_type = select_display(optarg);
                break;
            case QEMU_OPTION_nographic:
                display_type = DT_NOGRAPHIC;
                break;
            case QEMU_OPTION_curses:
#ifdef CONFIG_CURSES
                display_type = DT_CURSES;
#else
                fprintf(stderr, "Curses support is disabled\n");
                exit(1);
#endif
                break;
            case QEMU_OPTION_portrait:
                graphic_rotate = 90;
                break;
            case QEMU_OPTION_rotate:
                graphic_rotate = strtol(optarg, (char **) &optarg, 10);
                if (graphic_rotate != 0 && graphic_rotate != 90 &&
                    graphic_rotate != 180 && graphic_rotate != 270) {
                    fprintf(stderr,
                        "qemu: only 90, 180, 270 deg rotation is available\n");
                    exit(1);
                }
                break;
            case QEMU_OPTION_kernel:
                qemu_opts_set(qemu_find_opts("machine"), 0, "kernel", optarg);
                break;
            case QEMU_OPTION_initrd:
                qemu_opts_set(qemu_find_opts("machine"), 0, "initrd", optarg);
                break;
            case QEMU_OPTION_append:
                qemu_opts_set(qemu_find_opts("machine"), 0, "append", optarg);
                break;
            case QEMU_OPTION_dtb:
                qemu_opts_set(qemu_find_opts("machine"), 0, "dtb", optarg);
                break;
            case QEMU_OPTION_cdrom:
                drive_add(IF_DEFAULT, 2, optarg, CDROM_OPTS);
                break;
            case QEMU_OPTION_boot:
                opts = qemu_opts_parse(qemu_find_opts("boot-opts"), optarg, 1);
                if (!opts) {
                    exit(1);
                }
                break;
            case QEMU_OPTION_fda:
            case QEMU_OPTION_fdb:
                drive_add(IF_FLOPPY, popt->index - QEMU_OPTION_fda,
                          optarg, FD_OPTS);
                break;
            case QEMU_OPTION_no_fd_bootchk:
                fd_bootchk = 0;
                break;
            case QEMU_OPTION_netdev:
                if (net_client_parse(qemu_find_opts("netdev"), optarg) == -1) {
                    exit(1);
                }
                break;
            case QEMU_OPTION_net:
                if (net_client_parse(qemu_find_opts("net"), optarg) == -1) {
                    exit(1);
                }
                break;
#ifdef CONFIG_LIBISCSI
            case QEMU_OPTION_iscsi:
                opts = qemu_opts_parse(qemu_find_opts("iscsi"), optarg, 0);
                if (!opts) {
                    exit(1);
                }
                break;
#endif
#ifdef CONFIG_SLIRP
            case QEMU_OPTION_tftp:
                legacy_tftp_prefix = optarg;
                break;
            case QEMU_OPTION_bootp:
                legacy_bootp_filename = optarg;
                break;
            case QEMU_OPTION_redir:
                if (net_slirp_redir(optarg) < 0)
                    exit(1);
                break;
#endif
            case QEMU_OPTION_bt:
                add_device_config(DEV_BT, optarg);
                break;
            case QEMU_OPTION_audio_help:
                AUD_help ();
                exit (0);
                break;
            case QEMU_OPTION_soundhw:
                select_soundhw (optarg);
                break;
            case QEMU_OPTION_h:
                help(0);
                break;
            case QEMU_OPTION_version:
                version();
                exit(0);
                break;
            case QEMU_OPTION_m: {
                uint64_t sz;
                const char *mem_str;
                const char *maxmem_str, *slots_str;

                opts = qemu_opts_parse(qemu_find_opts("memory"),
                                       optarg, 1);
                if (!opts) {
                    exit(EXIT_FAILURE);
                }

                mem_str = qemu_opt_get(opts, "size");
                if (!mem_str) {
                    error_report("invalid -m option, missing 'size' option");
                    exit(EXIT_FAILURE);
                }
                if (!*mem_str) {
                    error_report("missing 'size' option value");
                    exit(EXIT_FAILURE);
                }

                sz = qemu_opt_get_size(opts, "size", ram_size);

                /* Fix up legacy suffix-less format */
                if (g_ascii_isdigit(mem_str[strlen(mem_str) - 1])) {
                    uint64_t overflow_check = sz;

                    sz <<= 20;
                    if ((sz >> 20) != overflow_check) {
                        error_report("too large 'size' option value");
                        exit(EXIT_FAILURE);
                    }
                }

                /* backward compatibility behaviour for case "-m 0" */
                if (sz == 0) {
                    sz = default_ram_size;
                }

                sz = QEMU_ALIGN_UP(sz, 8192);
                ram_size = sz;
                if (ram_size != sz) {
                    error_report("ram size too large");
                    exit(EXIT_FAILURE);
                }
                maxram_size = ram_size;

                maxmem_str = qemu_opt_get(opts, "maxmem");
                slots_str = qemu_opt_get(opts, "slots");
                if (maxmem_str && slots_str) {
                    uint64_t slots;

                    sz = qemu_opt_get_size(opts, "maxmem", 0);
                    if (sz < ram_size) {
                        error_report("invalid -m option value: maxmem "
                                "(0x%" PRIx64 ") <= initial memory (0x"
                                RAM_ADDR_FMT ")", sz, ram_size);
                        exit(EXIT_FAILURE);
                    }

                    slots = qemu_opt_get_number(opts, "slots", 0);
                    if ((sz > ram_size) && !slots) {
                        error_report("invalid -m option value: maxmem "
                                "(0x%" PRIx64 ") more than initial memory (0x"
                                RAM_ADDR_FMT ") but no hotplug slots where "
                                "specified", sz, ram_size);
                        exit(EXIT_FAILURE);
                    }

                    if ((sz <= ram_size) && slots) {
                        error_report("invalid -m option value:  %"
                                PRIu64 " hotplug slots where specified but "
                                "maxmem (0x%" PRIx64 ") <= initial memory (0x"
                                RAM_ADDR_FMT ")", slots, sz, ram_size);
                        exit(EXIT_FAILURE);
                    }
                    maxram_size = sz;
                    ram_slots = slots;
                } else if ((!maxmem_str && slots_str) ||
                           (maxmem_str && !slots_str)) {
                    error_report("invalid -m option value: missing "
                            "'%s' option", slots_str ? "maxmem" : "slots");
                    exit(EXIT_FAILURE);
                }
                break;
            }
#ifdef CONFIG_TPM
            case QEMU_OPTION_tpmdev:
                if (tpm_config_parse(qemu_find_opts("tpmdev"), optarg) < 0) {
                    exit(1);
                }
                break;
#endif
            case QEMU_OPTION_mempath:
                mem_path = optarg;
                break;
            case QEMU_OPTION_mem_prealloc:
                mem_prealloc = 1;
                break;
            case QEMU_OPTION_d:
                log_mask = optarg;
                break;
            case QEMU_OPTION_D:
                log_file = optarg;
                break;
            case QEMU_OPTION_s:
                add_device_config(DEV_GDB, "tcp::" DEFAULT_GDBSTUB_PORT);
                break;
            case QEMU_OPTION_gdb:
                add_device_config(DEV_GDB, optarg);
                break;
            case QEMU_OPTION_L:
                if (data_dir_idx < ARRAY_SIZE(data_dir)) {
                    data_dir[data_dir_idx++] = optarg;
                }
                break;
            case QEMU_OPTION_bios:
                qemu_opts_set(qemu_find_opts("machine"), 0, "firmware", optarg);
                break;
            case QEMU_OPTION_singlestep:
                singlestep = 1;
                break;
            case QEMU_OPTION_S:
                autostart = 0;
                break;
	    case QEMU_OPTION_k:
		keyboard_layout = optarg;
		break;
            case QEMU_OPTION_localtime:
                rtc_utc = 0;
                break;
            case QEMU_OPTION_vga:
                vga_model = optarg;
                default_vga = 0;
                break;
            case QEMU_OPTION_g:
                {
                    const char *p;
                    int w, h, depth;
                    p = optarg;
                    w = strtol(p, (char **)&p, 10);
                    if (w <= 0) {
                    graphic_error:
                        fprintf(stderr, "qemu: invalid resolution or depth\n");
                        exit(1);
                    }
                    if (*p != 'x')
                        goto graphic_error;
                    p++;
                    h = strtol(p, (char **)&p, 10);
                    if (h <= 0)
                        goto graphic_error;
                    if (*p == 'x') {
                        p++;
                        depth = strtol(p, (char **)&p, 10);
                        if (depth != 8 && depth != 15 && depth != 16 &&
                            depth != 24 && depth != 32)
                            goto graphic_error;
                    } else if (*p == '\0') {
                        depth = graphic_depth;
                    } else {
                        goto graphic_error;
                    }

                    graphic_width = w;
                    graphic_height = h;
                    graphic_depth = depth;
                }
                break;
            case QEMU_OPTION_echr:
                {
                    char *r;
                    term_escape_char = strtol(optarg, &r, 0);
                    if (r == optarg)
                        printf("Bad argument to echr\n");
                    break;
                }
            case QEMU_OPTION_monitor:
                default_monitor = 0;
                if (strncmp(optarg, "none", 4)) {
                    monitor_parse(optarg, "readline", false);
                }
                break;
            case QEMU_OPTION_qmp:
                monitor_parse(optarg, "control", false);
                default_monitor = 0;
                break;
            case QEMU_OPTION_qmp_pretty:
                monitor_parse(optarg, "control", true);
                default_monitor = 0;
                break;
            case QEMU_OPTION_mon:
                opts = qemu_opts_parse(qemu_find_opts("mon"), optarg, 1);
                if (!opts) {
                    exit(1);
                }
                default_monitor = 0;
                break;
            case QEMU_OPTION_chardev:
                opts = qemu_opts_parse(qemu_find_opts("chardev"), optarg, 1);
                if (!opts) {
                    exit(1);
                }
                break;
            case QEMU_OPTION_fsdev:
                olist = qemu_find_opts("fsdev");
                if (!olist) {
                    fprintf(stderr, "fsdev is not supported by this qemu build.\n");
                    exit(1);
                }
                opts = qemu_opts_parse(olist, optarg, 1);
                if (!opts) {
                    exit(1);
                }
                break;
            case QEMU_OPTION_virtfs: {
                QemuOpts *fsdev;
                QemuOpts *device;
                const char *writeout, *sock_fd, *socket;

                olist = qemu_find_opts("virtfs");
                if (!olist) {
                    fprintf(stderr, "virtfs is not supported by this qemu build.\n");
                    exit(1);
                }
                opts = qemu_opts_parse(olist, optarg, 1);
                if (!opts) {
                    exit(1);
                }

                if (qemu_opt_get(opts, "fsdriver") == NULL ||
                    qemu_opt_get(opts, "mount_tag") == NULL) {
                    fprintf(stderr, "Usage: -virtfs fsdriver,mount_tag=tag.\n");
                    exit(1);
                }
                fsdev = qemu_opts_create(qemu_find_opts("fsdev"),
                                         qemu_opt_get(opts, "mount_tag"),
                                         1, NULL);
                if (!fsdev) {
                    fprintf(stderr, "duplicate fsdev id: %s\n",
                            qemu_opt_get(opts, "mount_tag"));
                    exit(1);
                }

                writeout = qemu_opt_get(opts, "writeout");
                if (writeout) {
#ifdef CONFIG_SYNC_FILE_RANGE
                    qemu_opt_set(fsdev, "writeout", writeout);
#else
                    fprintf(stderr, "writeout=immediate not supported on "
                            "this platform\n");
                    exit(1);
#endif
                }
                qemu_opt_set(fsdev, "fsdriver", qemu_opt_get(opts, "fsdriver"));
                qemu_opt_set(fsdev, "path", qemu_opt_get(opts, "path"));
                qemu_opt_set(fsdev, "security_model",
                             qemu_opt_get(opts, "security_model"));
                socket = qemu_opt_get(opts, "socket");
                if (socket) {
                    qemu_opt_set(fsdev, "socket", socket);
                }
                sock_fd = qemu_opt_get(opts, "sock_fd");
                if (sock_fd) {
                    qemu_opt_set(fsdev, "sock_fd", sock_fd);
                }

                qemu_opt_set_bool(fsdev, "readonly",
                                qemu_opt_get_bool(opts, "readonly", 0));
                device = qemu_opts_create(qemu_find_opts("device"), NULL, 0,
                                          &error_abort);
                qemu_opt_set(device, "driver", "virtio-9p-pci");
                qemu_opt_set(device, "fsdev",
                             qemu_opt_get(opts, "mount_tag"));
                qemu_opt_set(device, "mount_tag",
                             qemu_opt_get(opts, "mount_tag"));
                break;
            }
            case QEMU_OPTION_virtfs_synth: {
                QemuOpts *fsdev;
                QemuOpts *device;

                fsdev = qemu_opts_create(qemu_find_opts("fsdev"), "v_synth",
                                         1, NULL);
                if (!fsdev) {
                    fprintf(stderr, "duplicate option: %s\n", "virtfs_synth");
                    exit(1);
                }
                qemu_opt_set(fsdev, "fsdriver", "synth");

                device = qemu_opts_create(qemu_find_opts("device"), NULL, 0,
                                          &error_abort);
                qemu_opt_set(device, "driver", "virtio-9p-pci");
                qemu_opt_set(device, "fsdev", "v_synth");
                qemu_opt_set(device, "mount_tag", "v_synth");
                break;
            }
            case QEMU_OPTION_serial:
                add_device_config(DEV_SERIAL, optarg);
                default_serial = 0;
                if (strncmp(optarg, "mon:", 4) == 0) {
                    default_monitor = 0;
                }
                break;
            case QEMU_OPTION_watchdog:
                if (watchdog) {
                    fprintf(stderr,
                            "qemu: only one watchdog option may be given\n");
                    return 1;
                }
                watchdog = optarg;
                break;
            case QEMU_OPTION_watchdog_action:
                if (select_watchdog_action(optarg) == -1) {
                    fprintf(stderr, "Unknown -watchdog-action parameter\n");
                    exit(1);
                }
                break;
            case QEMU_OPTION_virtiocon:
                add_device_config(DEV_VIRTCON, optarg);
                default_virtcon = 0;
                if (strncmp(optarg, "mon:", 4) == 0) {
                    default_monitor = 0;
                }
                break;
            case QEMU_OPTION_parallel:
                add_device_config(DEV_PARALLEL, optarg);
                default_parallel = 0;
                if (strncmp(optarg, "mon:", 4) == 0) {
                    default_monitor = 0;
                }
                break;
            case QEMU_OPTION_debugcon:
                add_device_config(DEV_DEBUGCON, optarg);
                break;
	    case QEMU_OPTION_loadvm:
		loadvm = optarg;
		break;
            case QEMU_OPTION_full_screen:
                full_screen = 1;
                break;
            case QEMU_OPTION_no_frame:
                no_frame = 1;
                break;
            case QEMU_OPTION_alt_grab:
                alt_grab = 1;
                break;
            case QEMU_OPTION_ctrl_grab:
                ctrl_grab = 1;
                break;
            case QEMU_OPTION_no_quit:
                no_quit = 1;
                break;
            case QEMU_OPTION_sdl:
#ifdef CONFIG_SDL
                display_type = DT_SDL;
                break;
#else
                fprintf(stderr, "SDL support is disabled\n");
                exit(1);
#endif
            case QEMU_OPTION_pidfile:
                pid_file = optarg;
                break;
            case QEMU_OPTION_win2k_hack:
                win2k_install_hack = 1;
                break;
            case QEMU_OPTION_rtc_td_hack: {
                static GlobalProperty slew_lost_ticks[] = {
                    {
                        .driver   = "mc146818rtc",
                        .property = "lost_tick_policy",
                        .value    = "slew",
                    },
                    { /* end of list */ }
                };

                qdev_prop_register_global_list(slew_lost_ticks);
                break;
            }
            case QEMU_OPTION_acpitable:
                opts = qemu_opts_parse(qemu_find_opts("acpi"), optarg, 1);
                if (!opts) {
                    exit(1);
                }
                do_acpitable_option(opts);
                break;
            case QEMU_OPTION_smbios:
                opts = qemu_opts_parse(qemu_find_opts("smbios"), optarg, 0);
                if (!opts) {
                    exit(1);
                }
                do_smbios_option(opts);
                break;
            case QEMU_OPTION_enable_kvm:
                olist = qemu_find_opts("machine");
                qemu_opts_parse(olist, "accel=kvm", 0);
                break;
            case QEMU_OPTION_machine:
                olist = qemu_find_opts("machine");
                opts = qemu_opts_parse(olist, optarg, 1);
                if (!opts) {
                    exit(1);
                }
                optarg = qemu_opt_get(opts, "type");
                if (optarg) {
                    machine_class = machine_parse(optarg);
                }
                break;
             case QEMU_OPTION_no_kvm:
                olist = qemu_find_opts("machine");
                qemu_opts_parse(olist, "accel=tcg", 0);
                break;
            case QEMU_OPTION_no_kvm_pit: {
                fprintf(stderr, "Warning: KVM PIT can no longer be disabled "
                                "separately.\n");
                break;
            }
            case QEMU_OPTION_no_kvm_pit_reinjection: {
                static GlobalProperty kvm_pit_lost_tick_policy[] = {
                    {
                        .driver   = "kvm-pit",
                        .property = "lost_tick_policy",
                        .value    = "discard",
                    },
                    { /* end of list */ }
                };

                fprintf(stderr, "Warning: option deprecated, use "
                        "lost_tick_policy property of kvm-pit instead.\n");
                qdev_prop_register_global_list(kvm_pit_lost_tick_policy);
                break;
            }
            case QEMU_OPTION_usb:
                olist = qemu_find_opts("machine");
                qemu_opts_parse(olist, "usb=on", 0);
                break;
            case QEMU_OPTION_usbdevice:
                olist = qemu_find_opts("machine");
                qemu_opts_parse(olist, "usb=on", 0);
                add_device_config(DEV_USB, optarg);
                break;
            case QEMU_OPTION_device:
                if (!qemu_opts_parse(qemu_find_opts("device"), optarg, 1)) {
                    exit(1);
                }
                break;
            case QEMU_OPTION_smp:
                if (!qemu_opts_parse(qemu_find_opts("smp-opts"), optarg, 1)) {
                    exit(1);
                }
                break;
	    case QEMU_OPTION_vnc:
#ifdef CONFIG_VNC
                display_remote++;
                vnc_display = optarg;
#else
                fprintf(stderr, "VNC support is disabled\n");
                exit(1);
#endif
                break;
            case QEMU_OPTION_no_acpi:
                acpi_enabled = 0;
                break;
            case QEMU_OPTION_no_hpet:
                no_hpet = 1;
                break;
            case QEMU_OPTION_balloon:
                if (balloon_parse(optarg) < 0) {
                    fprintf(stderr, "Unknown -balloon argument %s\n", optarg);
                    exit(1);
                }
                break;
            case QEMU_OPTION_no_reboot:
                no_reboot = 1;
                break;
            case QEMU_OPTION_no_shutdown:
                no_shutdown = 1;
                break;
            case QEMU_OPTION_show_cursor:
                cursor_hide = 0;
                break;
            case QEMU_OPTION_uuid:
                if(qemu_uuid_parse(optarg, qemu_uuid) < 0) {
                    fprintf(stderr, "Fail to parse UUID string."
                            " Wrong format.\n");
                    exit(1);
                }
                qemu_uuid_set = true;
                break;
	    case QEMU_OPTION_option_rom:
		if (nb_option_roms >= MAX_OPTION_ROMS) {
		    fprintf(stderr, "Too many option ROMs\n");
		    exit(1);
		}
                opts = qemu_opts_parse(qemu_find_opts("option-rom"), optarg, 1);
                if (!opts) {
                    exit(1);
                }
                option_rom[nb_option_roms].name = qemu_opt_get(opts, "romfile");
                option_rom[nb_option_roms].bootindex =
                    qemu_opt_get_number(opts, "bootindex", -1);
                if (!option_rom[nb_option_roms].name) {
                    fprintf(stderr, "Option ROM file is not specified\n");
                    exit(1);
                }
		nb_option_roms++;
		break;
            case QEMU_OPTION_semihosting:
                semihosting_enabled = 1;
                semihosting_target = SEMIHOSTING_TARGET_AUTO;
                break;
            case QEMU_OPTION_semihosting_config:
                semihosting_enabled = 1;
                opts = qemu_opts_parse(qemu_find_opts("semihosting-config"),
                                           optarg, 0);
                if (opts != NULL) {
                    semihosting_enabled = qemu_opt_get_bool(opts, "enable",
                                                            true);
                    const char *target = qemu_opt_get(opts, "target");
                    if (target != NULL) {
                        if (strcmp("native", target) == 0) {
                            semihosting_target = SEMIHOSTING_TARGET_NATIVE;
                        } else if (strcmp("gdb", target) == 0) {
                            semihosting_target = SEMIHOSTING_TARGET_GDB;
                        } else  if (strcmp("auto", target) == 0) {
                            semihosting_target = SEMIHOSTING_TARGET_AUTO;
                        } else {
                            fprintf(stderr, "Unsupported semihosting-config"
                                    " %s\n",
                                optarg);
                            exit(1);
                        }
                    } else {
                        semihosting_target = SEMIHOSTING_TARGET_AUTO;
                    }
                } else {
                    fprintf(stderr, "Unsupported semihosting-config %s\n",
                            optarg);
                    exit(1);
                }
                break;
            case QEMU_OPTION_tdf:
                fprintf(stderr, "Warning: user space PIT time drift fix "
                                "is no longer supported.\n");
                break;
            case QEMU_OPTION_name:
                opts = qemu_opts_parse(qemu_find_opts("name"), optarg, 1);
                if (!opts) {
                    exit(1);
                }
                break;
            case QEMU_OPTION_prom_env:
                if (nb_prom_envs >= MAX_PROM_ENVS) {
                    fprintf(stderr, "Too many prom variables\n");
                    exit(1);
                }
                prom_envs[nb_prom_envs] = optarg;
                nb_prom_envs++;
                break;
            case QEMU_OPTION_old_param:
                old_param = 1;
                break;
            case QEMU_OPTION_clock:
                /* Clock options no longer exist.  Keep this option for
                 * backward compatibility.
                 */
                break;
            case QEMU_OPTION_startdate:
                configure_rtc_date_offset(optarg, 1);
                break;
            case QEMU_OPTION_rtc:
                opts = qemu_opts_parse(qemu_find_opts("rtc"), optarg, 0);
                if (!opts) {
                    exit(1);
                }
                configure_rtc(opts);
                break;
            case QEMU_OPTION_tb_size:
                tcg_tb_size = strtol(optarg, NULL, 0);
                if (tcg_tb_size < 0) {
                    tcg_tb_size = 0;
                }
                break;
            case QEMU_OPTION_icount:
                icount_opts = qemu_opts_parse(qemu_find_opts("icount"),
                                              optarg, 1);
                if (!icount_opts) {
                    exit(1);
                }
                break;
            case QEMU_OPTION_incoming:
                incoming = optarg;
                runstate_set(RUN_STATE_INMIGRATE);
                break;
            case QEMU_OPTION_nodefaults:
                has_defaults = 0;
                break;
            case QEMU_OPTION_xen_domid:
                if (!(xen_available())) {
                    printf("Option %s not supported for this target\n", popt->name);
                    exit(1);
                }
                xen_domid = atoi(optarg);
                break;
            case QEMU_OPTION_xen_create:
                if (!(xen_available())) {
                    printf("Option %s not supported for this target\n", popt->name);
                    exit(1);
                }
                xen_mode = XEN_CREATE;
                break;
            case QEMU_OPTION_xen_attach:
                if (!(xen_available())) {
                    printf("Option %s not supported for this target\n", popt->name);
                    exit(1);
                }
                xen_mode = XEN_ATTACH;
                break;
            case QEMU_OPTION_trace:
            {
                opts = qemu_opts_parse(qemu_find_opts("trace"), optarg, 0);
                if (!opts) {
                    exit(1);
                }
                trace_events = qemu_opt_get(opts, "events");
                trace_file = qemu_opt_get(opts, "file");
                break;
            }
            case QEMU_OPTION_readconfig:
                {
                    int ret = qemu_read_config_file(optarg);
                    if (ret < 0) {
                        fprintf(stderr, "read config %s: %s\n", optarg,
                            strerror(-ret));
                        exit(1);
                    }
                    break;
                }
            case QEMU_OPTION_spice:
                olist = qemu_find_opts("spice");
                if (!olist) {
                    fprintf(stderr, "spice is not supported by this qemu build.\n");
                    exit(1);
                }
                opts = qemu_opts_parse(olist, optarg, 0);
                if (!opts) {
                    exit(1);
                }
                display_remote++;
                break;
            case QEMU_OPTION_writeconfig:
                {
                    FILE *fp;
                    if (strcmp(optarg, "-") == 0) {
                        fp = stdout;
                    } else {
                        fp = fopen(optarg, "w");
                        if (fp == NULL) {
                            fprintf(stderr, "open %s: %s\n", optarg, strerror(errno));
                            exit(1);
                        }
                    }
                    qemu_config_write(fp);
                    if (fp != stdout) {
                        fclose(fp);
                    }
                    break;
                }
            case QEMU_OPTION_qtest:
                qtest_chrdev = optarg;
                break;
            case QEMU_OPTION_qtest_log:
                qtest_log = optarg;
                break;
            case QEMU_OPTION_sandbox:
                opts = qemu_opts_parse(qemu_find_opts("sandbox"), optarg, 1);
                if (!opts) {
                    exit(1);
                }
                break;
            case QEMU_OPTION_add_fd:
#ifndef _WIN32
                opts = qemu_opts_parse(qemu_find_opts("add-fd"), optarg, 0);
                if (!opts) {
                    exit(1);
                }
#else
                error_report("File descriptor passing is disabled on this "
                             "platform");
                exit(1);
#endif
                break;
            case QEMU_OPTION_object:
                opts = qemu_opts_parse(qemu_find_opts("object"), optarg, 1);
                if (!opts) {
                    exit(1);
                }
                break;
            case QEMU_OPTION_realtime:
                opts = qemu_opts_parse(qemu_find_opts("realtime"), optarg, 0);
                if (!opts) {
                    exit(1);
                }
                enable_mlock = qemu_opt_get_bool(opts, "mlock", true);
                break;
            case QEMU_OPTION_msg:
                opts = qemu_opts_parse(qemu_find_opts("msg"), optarg, 0);
                if (!opts) {
                    exit(1);
                }
                configure_msg(opts);
                break;
            case QEMU_OPTION_dump_vmstate:
                if (vmstate_dump_file) {
                    fprintf(stderr, "qemu: only one '-dump-vmstate' "
                            "option may be given\n");
                    exit(1);
                }
                vmstate_dump_file = fopen(optarg, "w");
                if (vmstate_dump_file == NULL) {
                    fprintf(stderr, "open %s: %s\n", optarg, strerror(errno));
                    exit(1);
                }
                break;
            default:
                os_parse_cmd_args(popt->index, optarg);
            }
        }
    }
    loc_set_none();

    os_daemonize();

    if (qemu_init_main_loop(&main_loop_err)) {
        error_report("%s", error_get_pretty(main_loop_err));
        exit(1);
    }

    if (qemu_opts_foreach(qemu_find_opts("sandbox"), parse_sandbox, NULL, 0)) {
        exit(1);
    }

    if (qemu_opts_foreach(qemu_find_opts("name"), parse_name, NULL, 1)) {
        exit(1);
    }

#ifndef _WIN32
    if (qemu_opts_foreach(qemu_find_opts("add-fd"), parse_add_fd, NULL, 1)) {
        exit(1);
    }

    if (qemu_opts_foreach(qemu_find_opts("add-fd"), cleanup_add_fd, NULL, 1)) {
        exit(1);
    }
#endif

    if (machine_class == NULL) {
        fprintf(stderr, "No machine specified, and there is no default.\n"
                "Use -machine help to list supported machines!\n");
        exit(1);
    }

    current_machine = MACHINE(object_new(object_class_get_name(
                          OBJECT_CLASS(machine_class))));
    if (machine_help_func(qemu_get_machine_opts(), current_machine)) {
        exit(0);
    }
    object_property_add_child(object_get_root(), "machine",
                              OBJECT(current_machine), &error_abort);
    cpu_exec_init_all();

    if (machine_class->hw_version) {
        qemu_set_version(machine_class->hw_version);
    }

    /* Init CPU def lists, based on config
     * - Must be called after all the qemu_read_config_file() calls
     * - Must be called before list_cpus()
     * - Must be called before machine->init()
     */
    cpudef_init();

    if (cpu_model && is_help_option(cpu_model)) {
        list_cpus(stdout, &fprintf, cpu_model);
        exit(0);
    }

    /* Open the logfile at this point, if necessary. We can't open the logfile
     * when encountering either of the logging options (-d or -D) because the
     * other one may be encountered later on the command line, changing the
     * location or level of logging.
     */
    if (log_mask) {
        int mask;
        if (log_file) {
            qemu_set_log_filename(log_file);
        }

        mask = qemu_str_to_log_mask(log_mask);
        if (!mask) {
            qemu_print_log_usage(stdout);
            exit(1);
        }
        qemu_set_log(mask);
    }

    if (!is_daemonized()) {
        if (!trace_init_backends(trace_events, trace_file)) {
            exit(1);
        }
    }

    /* If no data_dir is specified then try to find it relative to the
       executable path.  */
    if (data_dir_idx < ARRAY_SIZE(data_dir)) {
        data_dir[data_dir_idx] = os_find_datadir();
        if (data_dir[data_dir_idx] != NULL) {
            data_dir_idx++;
        }
    }
    /* If all else fails use the install path specified when building. */
    if (data_dir_idx < ARRAY_SIZE(data_dir)) {
        data_dir[data_dir_idx++] = CONFIG_QEMU_DATADIR;
    }

    smp_parse(qemu_opts_find(qemu_find_opts("smp-opts"), NULL));

    machine_class->max_cpus = machine_class->max_cpus ?: 1; /* Default to UP */
    if (smp_cpus > machine_class->max_cpus) {
        fprintf(stderr, "Number of SMP cpus requested (%d), exceeds max cpus "
                "supported by machine `%s' (%d)\n", smp_cpus,
                machine_class->name, machine_class->max_cpus);
        exit(1);
    }

    /*
     * Get the default machine options from the machine if it is not already
     * specified either by the configuration file or by the command line.
     */
    if (machine_class->default_machine_opts) {
        qemu_opts_set_defaults(qemu_find_opts("machine"),
                               machine_class->default_machine_opts, 0);
    }

    qemu_opts_foreach(qemu_find_opts("device"), default_driver_check, NULL, 0);
    qemu_opts_foreach(qemu_find_opts("global"), default_driver_check, NULL, 0);

    if (!vga_model && !default_vga) {
        vga_interface_type = VGA_DEVICE;
    }
    if (!has_defaults || machine_class->no_serial) {
        default_serial = 0;
    }
    if (!has_defaults || machine_class->no_parallel) {
        default_parallel = 0;
    }
    if (!has_defaults || !machine_class->use_virtcon) {
        default_virtcon = 0;
    }
    if (!has_defaults || !machine_class->use_sclp) {
        default_sclp = 0;
    }
    if (!has_defaults || machine_class->no_floppy) {
        default_floppy = 0;
    }
    if (!has_defaults || machine_class->no_cdrom) {
        default_cdrom = 0;
    }
    if (!has_defaults || machine_class->no_sdcard) {
        default_sdcard = 0;
    }
    if (!has_defaults) {
        default_monitor = 0;
        default_net = 0;
        default_vga = 0;
    }

    if (is_daemonized()) {
        /* According to documentation and historically, -nographic redirects
         * serial port, parallel port and monitor to stdio, which does not work
         * with -daemonize.  We can redirect these to null instead, but since
         * -nographic is legacy, let's just error out.
         * We disallow -nographic only if all other ports are not redirected
         * explicitly, to not break existing legacy setups which uses
         * -nographic _and_ redirects all ports explicitly - this is valid
         * usage, -nographic is just a no-op in this case.
         */
        if (display_type == DT_NOGRAPHIC
            && (default_parallel || default_serial
                || default_monitor || default_virtcon)) {
            fprintf(stderr, "-nographic can not be used with -daemonize\n");
            exit(1);
        }
#ifdef CONFIG_CURSES
        if (display_type == DT_CURSES) {
            fprintf(stderr, "curses display can not be used with -daemonize\n");
            exit(1);
        }
#endif
    }

    if (display_type == DT_NOGRAPHIC) {
        if (default_parallel)
            add_device_config(DEV_PARALLEL, "null");
        if (default_serial && default_monitor) {
            add_device_config(DEV_SERIAL, "mon:stdio");
        } else if (default_virtcon && default_monitor) {
            add_device_config(DEV_VIRTCON, "mon:stdio");
        } else if (default_sclp && default_monitor) {
            add_device_config(DEV_SCLP, "mon:stdio");
        } else {
            if (default_serial)
                add_device_config(DEV_SERIAL, "stdio");
            if (default_virtcon)
                add_device_config(DEV_VIRTCON, "stdio");
            if (default_sclp) {
                add_device_config(DEV_SCLP, "stdio");
            }
            if (default_monitor)
                monitor_parse("stdio", "readline", false);
        }
    } else {
        if (default_serial)
            add_device_config(DEV_SERIAL, "vc:80Cx24C");
        if (default_parallel)
            add_device_config(DEV_PARALLEL, "vc:80Cx24C");
        if (default_monitor)
            monitor_parse("vc:80Cx24C", "readline", false);
        if (default_virtcon)
            add_device_config(DEV_VIRTCON, "vc:80Cx24C");
        if (default_sclp) {
            add_device_config(DEV_SCLP, "vc:80Cx24C");
        }
    }

    if (display_type == DT_DEFAULT && !display_remote) {
#if defined(CONFIG_GTK)
        display_type = DT_GTK;
#elif defined(CONFIG_SDL) || defined(CONFIG_COCOA)
        display_type = DT_SDL;
#elif defined(CONFIG_VNC)
        vnc_display = "localhost:0,to=99";
        show_vnc_port = 1;
#else
        display_type = DT_NONE;
#endif
    }

    if ((no_frame || alt_grab || ctrl_grab) && display_type != DT_SDL) {
        fprintf(stderr, "-no-frame, -alt-grab and -ctrl-grab are only valid "
                        "for SDL, ignoring option\n");
    }
    if (no_quit && (display_type != DT_GTK && display_type != DT_SDL)) {
        fprintf(stderr, "-no-quit is only valid for GTK and SDL, "
                        "ignoring option\n");
    }

#if defined(CONFIG_GTK)
    if (display_type == DT_GTK) {
        early_gtk_display_init();
    }
#endif

    socket_init();

    if (qemu_opts_foreach(qemu_find_opts("chardev"), chardev_init_func, NULL, 1) != 0)
        exit(1);
#ifdef CONFIG_VIRTFS
    if (qemu_opts_foreach(qemu_find_opts("fsdev"), fsdev_init_func, NULL, 1) != 0) {
        exit(1);
    }
#endif

    if (pid_file && qemu_create_pidfile(pid_file) != 0) {
        fprintf(stderr, "Could not acquire pid file: %s\n", strerror(errno));
        exit(1);
    }

    /* store value for the future use */
    qemu_opt_set_number(qemu_find_opts_singleton("memory"), "size", ram_size);

    if (qemu_opts_foreach(qemu_find_opts("device"), device_help_func, NULL, 0)
        != 0) {
        exit(0);
    }

    if (qemu_opts_foreach(qemu_find_opts("object"),
                          object_create, NULL, 0) != 0) {
        exit(1);
    }

    machine_opts = qemu_get_machine_opts();
    if (qemu_opt_foreach(machine_opts, machine_set_property, current_machine,
                         1) < 0) {
        object_unref(OBJECT(current_machine));
        exit(1);
    }

    configure_accelerator(current_machine);

    if (qtest_chrdev) {
        Error *local_err = NULL;
        qtest_init(qtest_chrdev, qtest_log, &local_err);
        if (local_err) {
            error_report("%s", error_get_pretty(local_err));
            error_free(local_err);
            exit(1);
        }
    }

    machine_opts = qemu_get_machine_opts();
    kernel_filename = qemu_opt_get(machine_opts, "kernel");
    initrd_filename = qemu_opt_get(machine_opts, "initrd");
    kernel_cmdline = qemu_opt_get(machine_opts, "append");
    bios_name = qemu_opt_get(machine_opts, "firmware");

    boot_order = machine_class->default_boot_order;
    opts = qemu_opts_find(qemu_find_opts("boot-opts"), NULL);
    if (opts) {
        char *normal_boot_order;
        const char *order, *once;
        Error *local_err = NULL;

        order = qemu_opt_get(opts, "order");
        if (order) {
            validate_bootdevices(order, &local_err);
            if (local_err) {
                error_report("%s", error_get_pretty(local_err));
                exit(1);
            }
            boot_order = order;
        }

        once = qemu_opt_get(opts, "once");
        if (once) {
            validate_bootdevices(once, &local_err);
            if (local_err) {
                error_report("%s", error_get_pretty(local_err));
                exit(1);
            }
            normal_boot_order = g_strdup(boot_order);
            boot_order = once;
            qemu_register_reset(restore_boot_order, normal_boot_order);
        }

        boot_menu = qemu_opt_get_bool(opts, "menu", boot_menu);
        boot_strict = qemu_opt_get_bool(opts, "strict", false);
    }

    if (!kernel_cmdline) {
        kernel_cmdline = "";
        current_machine->kernel_cmdline = (char *)kernel_cmdline;
    }

    linux_boot = (kernel_filename != NULL);

    if (!linux_boot && *kernel_cmdline != '\0') {
        fprintf(stderr, "-append only allowed with -kernel option\n");
        exit(1);
    }

    if (!linux_boot && initrd_filename != NULL) {
        fprintf(stderr, "-initrd only allowed with -kernel option\n");
        exit(1);
    }

    if (!linux_boot && qemu_opt_get(machine_opts, "dtb")) {
        fprintf(stderr, "-dtb only allowed with -kernel option\n");
        exit(1);
    }

    os_set_line_buffering();

    qemu_init_cpu_loop();
    qemu_mutex_lock_iothread();

#ifdef CONFIG_SPICE
    /* spice needs the timers to be initialized by this point */
    qemu_spice_init();
#endif

    cpu_ticks_init();
    if (icount_opts) {
        if (kvm_enabled() || xen_enabled()) {
            fprintf(stderr, "-icount is not allowed with kvm or xen\n");
            exit(1);
        }
        configure_icount(icount_opts, &error_abort);
        qemu_opts_del(icount_opts);
    }

    /* clean up network at qemu process termination */
    atexit(&net_cleanup);

    if (net_init_clients() < 0) {
        exit(1);
    }

#ifdef CONFIG_TPM
    if (tpm_init() < 0) {
        exit(1);
    }
#endif

    /* init the bluetooth world */
    if (foreach_device_config(DEV_BT, bt_parse))
        exit(1);

    if (!xen_enabled()) {
        /* On 32-bit hosts, QEMU is limited by virtual address space */
        if (ram_size > (2047 << 20) && HOST_LONG_BITS == 32) {
            fprintf(stderr, "qemu: at most 2047 MB RAM can be simulated\n");
            exit(1);
        }
    }

    blk_mig_init();
    ram_mig_init();

    /* If the currently selected machine wishes to override the units-per-bus
     * property of its default HBA interface type, do so now. */
    if (machine_class->units_per_default_bus) {
        override_max_devs(machine_class->block_default_type,
                          machine_class->units_per_default_bus);
    }

    /* open the virtual block devices */
    if (snapshot)
        qemu_opts_foreach(qemu_find_opts("drive"), drive_enable_snapshot, NULL, 0);
    if (qemu_opts_foreach(qemu_find_opts("drive"), drive_init_func,
                          &machine_class->block_default_type, 1) != 0) {
        exit(1);
    }

    default_drive(default_cdrom, snapshot, machine_class->block_default_type, 2,
                  CDROM_OPTS);
    default_drive(default_floppy, snapshot, IF_FLOPPY, 0, FD_OPTS);
    default_drive(default_sdcard, snapshot, IF_SD, 0, SD_OPTS);

    if (qemu_opts_foreach(qemu_find_opts("numa"), numa_init_func,
                          NULL, 1) != 0) {
        exit(1);
    }

    set_numa_nodes();

    if (qemu_opts_foreach(qemu_find_opts("mon"), mon_init_func, NULL, 1) != 0) {
        exit(1);
    }

    if (foreach_device_config(DEV_SERIAL, serial_parse) < 0)
        exit(1);
    if (foreach_device_config(DEV_PARALLEL, parallel_parse) < 0)
        exit(1);
    if (foreach_device_config(DEV_VIRTCON, virtcon_parse) < 0)
        exit(1);
    if (foreach_device_config(DEV_SCLP, sclp_parse) < 0) {
        exit(1);
    }
    if (foreach_device_config(DEV_DEBUGCON, debugcon_parse) < 0)
        exit(1);

    /* If no default VGA is requested, the default is "none".  */
    if (default_vga) {
        if (machine_class->default_display) {
            vga_model = machine_class->default_display;
        } else if (cirrus_vga_available()) {
            vga_model = "cirrus";
        } else if (vga_available()) {
            vga_model = "std";
        }
    }
    if (vga_model) {
        select_vgahw(vga_model);
    }

    if (watchdog) {
        i = select_watchdog(watchdog);
        if (i > 0)
            exit (i == 1 ? 1 : 0);
    }

    if (machine_class->compat_props) {
        qdev_prop_register_global_list(machine_class->compat_props);
    }
    qemu_add_globals();

    qdev_machine_init();

    current_machine->ram_size = ram_size;
    current_machine->maxram_size = maxram_size;
    current_machine->ram_slots = ram_slots;
    current_machine->boot_order = boot_order;
    current_machine->cpu_model = cpu_model;

    machine_class->init(current_machine);

    realtime_init();

    audio_init();

    cpu_synchronize_all_post_init();

    set_numa_modes();

    /* init USB devices */
    if (usb_enabled(false)) {
        if (foreach_device_config(DEV_USB, usb_parse) < 0)
            exit(1);
    }

    /* init generic devices */
    if (qemu_opts_foreach(qemu_find_opts("device"), device_init_func, NULL, 1) != 0)
        exit(1);

    /* Did we create any drives that we failed to create a device for? */
    drive_check_orphaned();

    net_check_clients();

    ds = init_displaystate();

    /* init local displays */
    switch (display_type) {
    case DT_NOGRAPHIC:
        (void)ds;	/* avoid warning if no display is configured */
        break;
#if defined(CONFIG_CURSES)
    case DT_CURSES:
        curses_display_init(ds, full_screen);
        break;
#endif
#if defined(CONFIG_SDL)
    case DT_SDL:
        sdl_display_init(ds, full_screen, no_frame);
        break;
#elif defined(CONFIG_COCOA)
    case DT_SDL:
        cocoa_display_init(ds, full_screen);
        break;
#endif
#if defined(CONFIG_GTK)
    case DT_GTK:
        gtk_display_init(ds, full_screen, grab_on_hover);
        break;
#endif
    default:
        break;
    }

    /* must be after terminal init, SDL library changes signal handlers */
    os_setup_signal_handling();

#ifdef CONFIG_VNC
    /* init remote displays */
    if (vnc_display) {
        Error *local_err = NULL;
        vnc_display_init(ds);
        vnc_display_open(ds, vnc_display, &local_err);
        if (local_err != NULL) {
            error_report("Failed to start VNC server on `%s': %s",
                         vnc_display, error_get_pretty(local_err));
            error_free(local_err);
            exit(1);
        }

        if (show_vnc_port) {
            printf("VNC server running on `%s'\n", vnc_display_local_addr(ds));
        }
    }
#endif
#ifdef CONFIG_SPICE
    if (using_spice) {
        qemu_spice_display_init();
    }
#endif

    if (foreach_device_config(DEV_GDB, gdbserver_start) < 0) {
        exit(1);
    }

    qdev_machine_creation_done();

    if (rom_load_all() != 0) {
        fprintf(stderr, "rom loading failed\n");
        exit(1);
    }

    /* TODO: once all bus devices are qdevified, this should be done
     * when bus is created by qdev.c */
    qemu_register_reset(qbus_reset_all_fn, sysbus_get_default());
    qemu_run_machine_init_done_notifiers();

    /* Done notifiers can load ROMs */
    rom_load_done();

    qemu_system_reset(VMRESET_SILENT);
    if (loadvm) {
        if (load_vmstate(loadvm) < 0) {
            autostart = 0;
        }
    }

<<<<<<< HEAD
    qdev_prop_check_globals();
    if (vmstate_dump_file) {
        /* dump and exit */
        dump_vmstate_json_to_file(vmstate_dump_file);
        return 0;
=======
    if (machine_opts && qemu_opt_get_bool(machine_opts, "trial", 0)) {
        exit(0);
>>>>>>> 732f3483
    }

    if (incoming) {
        Error *local_err = NULL;
        qemu_start_incoming_migration(incoming, &local_err);
        if (local_err) {
            error_report("-incoming %s: %s", incoming,
                         error_get_pretty(local_err));
            error_free(local_err);
            exit(1);
        }
    } else if (autostart) {
        vm_start();
    }

    os_setup_post();

    if (is_daemonized()) {
        if (!trace_init_backends(trace_events, trace_file)) {
            exit(1);
        }
    }

    main_loop();
    bdrv_close_all();
    pause_all_vcpus();
    res_free();
#ifdef CONFIG_TPM
    tpm_cleanup();
#endif

    return 0;
}<|MERGE_RESOLUTION|>--- conflicted
+++ resolved
@@ -113,11 +113,20 @@
 #include "sysemu/arch_init.h"
 #include "qemu/osdep.h"
 
+#include "qemu/etrace.h"
+
 #include "ui/qemu-spice.h"
 #include "qapi/string-input-visitor.h"
 #include "qapi/opts-visitor.h"
 #include "qom/object_interfaces.h"
 #include "qapi-event.h"
+
+#if defined(CONFIG_LIBGCRYPT)
+#include <gcrypt.h>
+#endif
+
+//#define DEBUG_NET
+//#define DEBUG_SLIRP
 
 #define DEFAULT_RAM_SIZE 128
 
@@ -133,6 +142,8 @@
 const char* keyboard_layout = NULL;
 ram_addr_t ram_size;
 const char *mem_path = NULL;
+uint64_t global_sync_quantum = 0;
+const char *machine_path = NULL;
 int mem_prealloc = 0; /* force preallocation of physical target memory */
 bool enable_mlock = false;
 int nb_nics;
@@ -205,6 +216,7 @@
 bool xen_allowed;
 uint32_t xen_domid;
 enum xen_mode xen_mode = XEN_EMULATE;
+bool tcg_tb_chain = true;
 
 static int has_defaults = 1;
 static int default_serial = 1;
@@ -308,81 +320,12 @@
     .merge_lists = true,
     .head = QTAILQ_HEAD_INITIALIZER(qemu_machine_opts.head),
     .desc = {
-<<<<<<< HEAD
         /*
          * no elements => accept any
          * sanity checking will happen later
          * when setting machine properties
          */
         { }
-=======
-        {
-            .name = "type",
-            .type = QEMU_OPT_STRING,
-            .help = "emulated machine"
-        }, {
-            .name = "accel",
-            .type = QEMU_OPT_STRING,
-            .help = "accelerator list",
-        }, {
-            .name = "kernel_irqchip",
-            .type = QEMU_OPT_BOOL,
-            .help = "use KVM in-kernel irqchip",
-        }, {
-            .name = "kvm_shadow_mem",
-            .type = QEMU_OPT_SIZE,
-            .help = "KVM shadow MMU size",
-        }, {
-            .name = "kernel",
-            .type = QEMU_OPT_STRING,
-            .help = "Linux kernel image file",
-        }, {
-            .name = "initrd",
-            .type = QEMU_OPT_STRING,
-            .help = "Linux initial ramdisk file",
-        }, {
-            .name = "append",
-            .type = QEMU_OPT_STRING,
-            .help = "Linux kernel command line",
-        }, {
-            .name = "dtb",
-            .type = QEMU_OPT_STRING,
-            .help = "Linux kernel device tree file",
-        }, {
-            .name = "dumpdtb",
-            .type = QEMU_OPT_STRING,
-            .help = "Dump current dtb to a file and quit",
-        }, {
-            .name = "phandle_start",
-            .type = QEMU_OPT_STRING,
-            .help = "The first phandle ID we may generate dynamically",
-        }, {
-            .name = "dt_compatible",
-            .type = QEMU_OPT_STRING,
-            .help = "Overrides the \"compatible\" property of the dt root node",
-        },{
-            .name = "trial",
-            .type = QEMU_OPT_BOOL,
-            .help = "Trial mode - Just create the machine and exit"
-        }, {
-            .name = "dump-guest-core",
-            .type = QEMU_OPT_BOOL,
-            .help = "Include guest memory in  a core dump",
-        }, {
-            .name = "mem-merge",
-            .type = QEMU_OPT_BOOL,
-            .help = "enable/disable memory merge support",
-        },{
-            .name = "usb",
-            .type = QEMU_OPT_BOOL,
-            .help = "Set on/off to enable/disable usb",
-        },{
-            .name = "linux",
-            .type = QEMU_OPT_BOOL,
-            .help = "Bootstrap Linux",
-        },
-        { /* End of list */ }
->>>>>>> 732f3483
     },
 };
 
@@ -413,6 +356,12 @@
         }, {
             .name = "strict",
             .type = QEMU_OPT_BOOL,
+        }, {
+            .name = "mode",
+            .type = QEMU_OPT_NUMBER,
+        }, {
+            .name = "cpu",
+            .type = QEMU_OPT_NUMBER,
         },
         { /*End of list */ }
     },
@@ -574,6 +523,17 @@
     return qemu_find_opts_singleton("machine");
 }
 
+/**
+ * Get boot options
+ *
+ * Returns: boot options (never null).
+ */
+
+QemuOpts *qemu_get_boot_opts(void)
+{
+    return qemu_find_opts_singleton("boot-opts");
+}
+
 const char *qemu_get_vm_name(void)
 {
     return qemu_name;
@@ -1675,7 +1635,9 @@
 
     /* reset all devices */
     QTAILQ_FOREACH_SAFE(re, &reset_handlers, entry, nre) {
-        re->func(re->opaque);
+        if (re->func) {
+            re->func(re->opaque);
+        }
     }
 }
 
@@ -3020,6 +2982,9 @@
             case QEMU_OPTION_append:
                 qemu_opts_set(qemu_find_opts("machine"), 0, "append", optarg);
                 break;
+            case QEMU_OPTION_hw_dtb:
+                qemu_opts_set(qemu_find_opts("machine"), 0, "hw-dtb", optarg);
+                break;
             case QEMU_OPTION_dtb:
                 qemu_opts_set(qemu_find_opts("machine"), 0, "dtb", optarg);
                 break;
@@ -3180,11 +3145,23 @@
                 }
                 break;
 #endif
+            case QEMU_OPTION_etrace:
+                qemu_arg_etrace = optarg;
+                break;
+            case QEMU_OPTION_etrace_flags:
+                qemu_arg_etrace_flags = optarg;
+                break;
             case QEMU_OPTION_mempath:
                 mem_path = optarg;
                 break;
             case QEMU_OPTION_mem_prealloc:
                 mem_prealloc = 1;
+                break;
+            case QEMU_OPTION_sync_quantum:
+                global_sync_quantum = strtoull(optarg, (char **) &optarg, 10);
+                break;
+            case QEMU_OPTION_machine_path:
+                machine_path = optarg;
                 break;
             case QEMU_OPTION_d:
                 log_mask = optarg;
@@ -3671,6 +3648,9 @@
                     tcg_tb_size = 0;
                 }
                 break;
+            case QEMU_OPTION_no_tb_chain:
+                tcg_tb_chain = false;
+                break;
             case QEMU_OPTION_icount:
                 icount_opts = qemu_opts_parse(qemu_find_opts("icount"),
                                               optarg, 1);
@@ -3821,6 +3801,17 @@
 
     os_daemonize();
 
+    if (qemu_arg_etrace) {
+        qemu_etrace_enabled = etrace_init(&qemu_etracer, qemu_arg_etrace,
+                                          qemu_arg_etrace_flags,
+                                          0, 32);
+        if (!qemu_etrace_enabled) {
+            perror(qemu_arg_etrace);
+            exit(1);
+        }
+        atexit(qemu_etrace_cleanup);
+    }
+
     if (qemu_init_main_loop(&main_loop_err)) {
         error_report("%s", error_get_pretty(main_loop_err));
         exit(1);
@@ -3881,17 +3872,14 @@
      * location or level of logging.
      */
     if (log_mask) {
-        int mask;
         if (log_file) {
             qemu_set_log_filename(log_file);
         }
 
-        mask = qemu_str_to_log_mask(log_mask);
-        if (!mask) {
+        if (!qemu_setup_log_args(log_mask)) {
             qemu_print_log_usage(stdout);
             exit(1);
         }
-        qemu_set_log(mask);
     }
 
     if (!is_daemonized()) {
@@ -4051,6 +4039,18 @@
     }
 #endif
 
+#if defined(CONFIG_LIBGCRYPT)
+    if (!gcry_check_version (GCRYPT_VERSION)) {
+        printf("libgcrypt version mismatch\n");
+        exit(1);
+    }
+    /* Disable secure memory.
+     * FIXME: We might want to use secmem at some point.  */
+    gcry_control (GCRYCTL_DISABLE_SECMEM, 0);
+    /* Tell Libgcrypt that initialization has completed. */
+    gcry_control (GCRYCTL_INITIALIZATION_FINISHED, 0);
+#endif
+
     socket_init();
 
     if (qemu_opts_foreach(qemu_find_opts("chardev"), chardev_init_func, NULL, 1) != 0)
@@ -4135,6 +4135,7 @@
 
         boot_menu = qemu_opt_get_bool(opts, "menu", boot_menu);
         boot_strict = qemu_opt_get_bool(opts, "strict", false);
+
     }
 
     if (!kernel_cmdline) {
@@ -4154,10 +4155,12 @@
         exit(1);
     }
 
+#if 0
     if (!linux_boot && qemu_opt_get(machine_opts, "dtb")) {
         fprintf(stderr, "-dtb only allowed with -kernel option\n");
         exit(1);
     }
+#endif
 
     os_set_line_buffering();
 
@@ -4391,16 +4394,15 @@
         }
     }
 
-<<<<<<< HEAD
     qdev_prop_check_globals();
     if (vmstate_dump_file) {
         /* dump and exit */
         dump_vmstate_json_to_file(vmstate_dump_file);
         return 0;
-=======
+    }
+
     if (machine_opts && qemu_opt_get_bool(machine_opts, "trial", 0)) {
         exit(0);
->>>>>>> 732f3483
     }
 
     if (incoming) {
@@ -4424,6 +4426,10 @@
         }
     }
 
+    if (qemu_etrace_mask(ETRACE_F_GPIO)) {
+        qemu_etrace_gpio_init();
+    }
+
     main_loop();
     bdrv_close_all();
     pause_all_vcpus();
@@ -4433,4 +4439,13 @@
 #endif
 
     return 0;
+}
+
+static void __attribute__((constructor)) startup_banner(void)
+{
+    fprintf(stderr,
+        "--------------------------------------------------------------------\n"
+        "Xilinx QEMU %s %s.\n"
+        "--------------------------------------------------------------------\n"
+        , __DATE__, __TIME__);
 }