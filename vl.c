--- conflicted
+++ resolved
@@ -182,14 +182,9 @@
 const char *bios_name = NULL;
 /* Note: drives_table[MAX_DRIVES] is a dummy block driver if none available
    to store the VM snapshots */
-<<<<<<< HEAD
-struct drivelist drives = TAILQ_HEAD_INITIALIZER(drives);
-struct driveoptlist driveopts = TAILQ_HEAD_INITIALIZER(driveopts);
-DriveInfo *extboot_drive = NULL;
-=======
 struct drivelist drives = QTAILQ_HEAD_INITIALIZER(drives);
 struct driveoptlist driveopts = QTAILQ_HEAD_INITIALIZER(driveopts);
->>>>>>> 72cf2d4f
+DriveInfo *extboot_drive = NULL;
 enum vga_retrace_method vga_retrace_method = VGA_RETRACE_DUMB;
 static DisplayState *display_state;
 DisplayType display_type = DT_DEFAULT;
@@ -2196,14 +2191,10 @@
     dinfo->opts = opts;
     if (serial)
         strncpy(dinfo->serial, serial, sizeof(serial));
-<<<<<<< HEAD
-    TAILQ_INSERT_TAIL(&drives, dinfo, next);
+    QTAILQ_INSERT_TAIL(&drives, dinfo, next);
     if (is_extboot) {
         extboot_drive = dinfo;
     }
-=======
-    QTAILQ_INSERT_TAIL(&drives, dinfo, next);
->>>>>>> 72cf2d4f
 
     switch(type) {
     case IF_IDE:
