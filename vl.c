--- conflicted
+++ resolved
@@ -4268,58 +4268,7 @@
 
     replay_configure(icount_opts);
 
-<<<<<<< HEAD
-#if defined(CONFIG_GNU_ARM_ECLIPSE)
-
-    opts = qemu_get_machine_opts();
-    const char *board_name;
-    board_name = qemu_opt_get(opts, "type");
-
-    if (board_name == NULL && mcu_device == NULL) {
-        fprintf(stderr,
-                "Neither board nor mcu specified, and there is no default.\n"
-                        "Use -board help or -mcu help to list supported boards or devices!\n");
-        exit(1);
-    }
-
-    if (cm_board_help_func(board_name)) {
-        cm_mcu_help_func(mcu_device);
-        exit(0);
-    }
-
-    if (cm_mcu_help_func(mcu_device)) {
-        exit(0);
-    }
-
-    if (board_name == NULL) {
-        board_name = "generic";
-    }
-
-    machine_class = find_machine(board_name);
-    if (machine_class == NULL) {
-        fprintf(stderr, "Board '%s' not supported.\n", board_name);
-        cm_board_help_func("?");
-        exit(1);
-    }
-
-#else
-
-    opts = qemu_get_machine_opts();
-    optarg = qemu_opt_get(opts, "type");
-    if (optarg) {
-        machine_class = machine_parse(optarg);
-    }
-
-    if (machine_class == NULL) {
-        error_report("No machine specified, and there is no default");
-        error_printf("Use -machine help to list supported machines\n");
-        exit(1);
-    }
-=======
     set_machine_options(&machine_class);
->>>>>>> a58047f7
-
-#endif
 
     set_memory_options(&ram_slots, &maxram_size, machine_class);
 
