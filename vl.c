/*
 * QEMU System Emulator
 *
 * Copyright (c) 2003-2008 Fabrice Bellard
 *
 * Permission is hereby granted, free of charge, to any person obtaining a copy
 * of this software and associated documentation files (the "Software"), to deal
 * in the Software without restriction, including without limitation the rights
 * to use, copy, modify, merge, publish, distribute, sublicense, and/or sell
 * copies of the Software, and to permit persons to whom the Software is
 * furnished to do so, subject to the following conditions:
 *
 * The above copyright notice and this permission notice shall be included in
 * all copies or substantial portions of the Software.
 *
 * THE SOFTWARE IS PROVIDED "AS IS", WITHOUT WARRANTY OF ANY KIND, EXPRESS OR
 * IMPLIED, INCLUDING BUT NOT LIMITED TO THE WARRANTIES OF MERCHANTABILITY,
 * FITNESS FOR A PARTICULAR PURPOSE AND NONINFRINGEMENT. IN NO EVENT SHALL
 * THE AUTHORS OR COPYRIGHT HOLDERS BE LIABLE FOR ANY CLAIM, DAMAGES OR OTHER
 * LIABILITY, WHETHER IN AN ACTION OF CONTRACT, TORT OR OTHERWISE, ARISING FROM,
 * OUT OF OR IN CONNECTION WITH THE SOFTWARE OR THE USE OR OTHER DEALINGS IN
 * THE SOFTWARE.
 */
#include "qemu/osdep.h"
#include "qemu-version.h"
#include "qemu/cutils.h"
#include "qemu/help_option.h"
#include "qemu/uuid.h"

#ifdef CONFIG_SECCOMP
#include "sysemu/seccomp.h"
#endif

#if defined(CONFIG_VDE)
#include <libvdeplug.h>
#endif

#if defined(CONFIG_GNU_ARM_ECLIPSE)

#include "qemu/thread.h"
#include "qemu/log.h"

#include <SDL.h>
int qemu_main(int argc, char **argv, char **envp);

#include <hw/cortexm/graphic.h>

typedef struct args_s {
    int argc;
    char **argv;
} args_t;

static args_t args;

#if !defined(USE_GRAPHIC_POLL_EVENT)

static int app_main(void)
{
    int code;

    // Run the existing main initialisation code on a separate thread.
    code = qemu_main(args.argc, args.argv, NULL);
    exit(code);
}

#endif

#if !defined(USE_GRAPHIC_POLL_EVENT)
static QemuThread app_main_thread;
#endif

int main(int argc, char **argv)
{
    int code;

    args.argc = argc;
    args.argv = argv;

#if !defined(USE_GRAPHIC_POLL_EVENT)

    // On POSIX, create a separate thread for all initialisations and
    // the I/O event loop (does not work on windows).
    qemu_thread_create(&app_main_thread, "app-main",
            (void *(*)(void*)) app_main, NULL, 0);

    // As SDL requires, run the graphic event loop on the main thread.
    // (tests showed that calling SDL_WaitEvent() on a different thread
    // fails on macOS and GNU/Linux.
    cortexm_graphic_event_loop();

    // The event loop terminates if SDL_Quit() was called.
    code = 0;

#else

    // On Windows, the I/O event loop fails if moved to another thread,
    // so compromise on polling the graphic event loop.
    code = qemu_main(args.argc, args.argv, NULL);

#endif /* !defined(USE_GRAPHIC_POLL_EVENT) */

    cortexm_graphic_quit();

    qemu_log_mask(LOG_FUNC, "%s() done.\n", __FUNCTION__);

    exit(code);
}

#undef main
#define main qemu_main

#else

#ifdef CONFIG_SDL
#if defined(__APPLE__) || defined(main)
#include <SDL.h>
int qemu_main(int argc, char **argv, char **envp);
int main(int argc, char **argv)
{
    return qemu_main(argc, argv, NULL);
}
#undef main
#define main qemu_main
#endif
#endif /* CONFIG_SDL */

#endif /* defined(CONFIG_GNU_ARM_ECLIPSE) */

#ifdef CONFIG_COCOA
#undef main
#define main qemu_main
#endif /* CONFIG_COCOA */

#include "qemu/error-report.h"
#include "qemu/sockets.h"
#include "hw/hw.h"
#include "hw/boards.h"
#include "sysemu/accel.h"
#include "hw/usb.h"
#include "hw/i386/pc.h"
#include "hw/isa/isa.h"
#include "hw/bt.h"
#include "sysemu/watchdog.h"
#include "hw/smbios/smbios.h"
#include "hw/xen/xen.h"
#include "hw/qdev.h"
#include "hw/loader.h"
#include "monitor/qdev.h"
#include "sysemu/bt.h"
#include "net/net.h"
#include "net/slirp.h"
#include "monitor/monitor.h"
#include "ui/console.h"
#include "ui/input.h"
#include "sysemu/sysemu.h"
#include "sysemu/numa.h"
#include "exec/gdbstub.h"
#include "qemu/timer.h"
#include "sysemu/char.h"
#include "qemu/bitmap.h"
#include "qemu/log.h"
#include "sysemu/blockdev.h"
#include "hw/block/block.h"
#include "migration/block.h"
#include "sysemu/tpm.h"
#include "sysemu/dma.h"
#include "audio/audio.h"
#include "migration/migration.h"
#include "sysemu/cpus.h"
#include "migration/colo.h"
#include "sysemu/kvm.h"
#include "qapi/qmp/qjson.h"
#include "qemu/option.h"
#include "qemu/config-file.h"
#include "qemu-options.h"
#include "qmp-commands.h"
#include "qemu/main-loop.h"
#ifdef CONFIG_VIRTFS
#include "fsdev/qemu-fsdev.h"
#endif
#include "sysemu/qtest.h"

#include "disas/disas.h"

#include "slirp/libslirp.h"

#include "trace.h"
#include "trace/control.h"
#include "qemu/queue.h"
#include "sysemu/arch_init.h"

#include "ui/qemu-spice.h"
#include "qapi/string-input-visitor.h"
#include "qapi/opts-visitor.h"
#include "qom/object_interfaces.h"
#include "qapi-event.h"
#include "exec/semihost.h"
#include "crypto/init.h"
#include "sysemu/replay.h"
#include "qapi/qmp/qerror.h"
#include "sysemu/iothread.h"

#if defined(CONFIG_GNU_ARM_ECLIPSE)
#include <strings.h>
#include <hw/cortexm/helper.h>
#endif /* defined(CONFIG_GNU_ARM_ECLIPSE) */

#if defined(CONFIG_VERBOSE)
#include "verbosity.h"
#endif

#define MAX_VIRTIO_CONSOLES 1
#define MAX_SCLP_CONSOLES 1

static const char *data_dir[16];
static int data_dir_idx;
const char *bios_name = NULL;
enum vga_retrace_method vga_retrace_method = VGA_RETRACE_DUMB;

int request_opengl = -1;
int display_opengl;
const char* keyboard_layout = NULL;
ram_addr_t ram_size;
const char *mem_path = NULL;
int mem_prealloc = 0; /* force preallocation of physical target memory */
bool enable_mlock = false;
int nb_nics;
NICInfo nd_table[MAX_NICS];
int autostart;

#if defined(CONFIG_GNU_ARM_ECLIPSE)
int with_gdb;
const char *mcu_device = NULL;
#endif /* defined(CONFIG_GNU_ARM_ECLIPSE) */

#if defined(CONFIG_VERBOSE)
/**
 * Increased with each --verbose option.
 * VERBOSITY_COMMON
 * VERBOSITY_DETAILED (downloaded sections)
 * VERBOSITY_DEBUG (object creation)
 */
verbosity_t verbosity_level = 0;
#endif

static int rtc_utc = 1;
static int rtc_date_offset = -1; /* -1 means no change */
QEMUClockType rtc_clock;
int vga_interface_type = VGA_NONE;
static int full_screen = 0;
static int no_frame = 0;
int no_quit = 0;
#if !defined(CONFIG_GNU_ARM_ECLIPSE)
static bool grab_on_hover;
#endif
CharDriverState *serial_hds[MAX_SERIAL_PORTS];
CharDriverState *parallel_hds[MAX_PARALLEL_PORTS];
CharDriverState *virtcon_hds[MAX_VIRTIO_CONSOLES];
CharDriverState *sclp_hds[MAX_SCLP_CONSOLES];
int win2k_install_hack = 0;
int singlestep = 0;
int smp_cpus = 1;
int max_cpus = 1;
int smp_cores = 1;
int smp_threads = 1;
int acpi_enabled = 1;
int no_hpet = 0;
int fd_bootchk = 1;
static int no_reboot;
int no_shutdown = 0;
int cursor_hide = 1;
int graphic_rotate = 0;
const char *watchdog;
QEMUOptionRom option_rom[MAX_OPTION_ROMS];
int nb_option_roms;
int old_param = 0;
const char *qemu_name;
int alt_grab = 0;
int ctrl_grab = 0;
unsigned int nb_prom_envs = 0;
const char *prom_envs[MAX_PROM_ENVS];
int boot_menu;
bool boot_strict;
uint8_t *boot_splash_filedata;
size_t boot_splash_filedata_size;
uint8_t qemu_extra_params_fw[2];

int icount_align_option;

/* The bytes in qemu_uuid are in the order specified by RFC4122, _not_ in the
 * little-endian "wire format" described in the SMBIOS 2.6 specification.
 */
QemuUUID qemu_uuid;
bool qemu_uuid_set;

static NotifierList exit_notifiers =
    NOTIFIER_LIST_INITIALIZER(exit_notifiers);

static NotifierList machine_init_done_notifiers =
    NOTIFIER_LIST_INITIALIZER(machine_init_done_notifiers);

bool xen_allowed;
uint32_t xen_domid;
enum xen_mode xen_mode = XEN_EMULATE;

static int has_defaults = 1;
static int default_serial = 1;
static int default_parallel = 1;
static int default_virtcon = 1;
static int default_sclp = 1;
static int default_monitor = 1;
static int default_floppy = 1;
static int default_cdrom = 1;
static int default_sdcard = 1;
static int default_vga = 1;
static int default_net = 1;

static struct {
    const char *driver;
    int *flag;
} default_list[] = {
    { .driver = "isa-serial",           .flag = &default_serial    },
    { .driver = "isa-parallel",         .flag = &default_parallel  },
    { .driver = "isa-fdc",              .flag = &default_floppy    },
    { .driver = "floppy",               .flag = &default_floppy    },
    { .driver = "ide-cd",               .flag = &default_cdrom     },
    { .driver = "ide-hd",               .flag = &default_cdrom     },
    { .driver = "ide-drive",            .flag = &default_cdrom     },
    { .driver = "scsi-cd",              .flag = &default_cdrom     },
    { .driver = "virtio-serial-pci",    .flag = &default_virtcon   },
    { .driver = "virtio-serial",        .flag = &default_virtcon   },
    { .driver = "VGA",                  .flag = &default_vga       },
    { .driver = "isa-vga",              .flag = &default_vga       },
    { .driver = "cirrus-vga",           .flag = &default_vga       },
    { .driver = "isa-cirrus-vga",       .flag = &default_vga       },
    { .driver = "vmware-svga",          .flag = &default_vga       },
    { .driver = "qxl-vga",              .flag = &default_vga       },
    { .driver = "virtio-vga",           .flag = &default_vga       },
};

static QemuOptsList qemu_rtc_opts = {
    .name = "rtc",
    .head = QTAILQ_HEAD_INITIALIZER(qemu_rtc_opts.head),
    .desc = {
        {
            .name = "base",
            .type = QEMU_OPT_STRING,
        },{
            .name = "clock",
            .type = QEMU_OPT_STRING,
        },{
            .name = "driftfix",
            .type = QEMU_OPT_STRING,
        },
        { /* end of list */ }
    },
};

static QemuOptsList qemu_sandbox_opts = {
    .name = "sandbox",
    .implied_opt_name = "enable",
    .head = QTAILQ_HEAD_INITIALIZER(qemu_sandbox_opts.head),
    .desc = {
        {
            .name = "enable",
            .type = QEMU_OPT_BOOL,
        },
        { /* end of list */ }
    },
};

static QemuOptsList qemu_option_rom_opts = {
    .name = "option-rom",
    .implied_opt_name = "romfile",
    .head = QTAILQ_HEAD_INITIALIZER(qemu_option_rom_opts.head),
    .desc = {
        {
            .name = "bootindex",
            .type = QEMU_OPT_NUMBER,
        }, {
            .name = "romfile",
            .type = QEMU_OPT_STRING,
        },
        { /* end of list */ }
    },
};

static QemuOptsList qemu_machine_opts = {
    .name = "machine",
    .implied_opt_name = "type",
    .merge_lists = true,
    .head = QTAILQ_HEAD_INITIALIZER(qemu_machine_opts.head),
    .desc = {
        /*
         * no elements => accept any
         * sanity checking will happen later
         * when setting machine properties
         */
        { }
    },
};

static QemuOptsList qemu_boot_opts = {
    .name = "boot-opts",
    .implied_opt_name = "order",
    .merge_lists = true,
    .head = QTAILQ_HEAD_INITIALIZER(qemu_boot_opts.head),
    .desc = {
        {
            .name = "order",
            .type = QEMU_OPT_STRING,
        }, {
            .name = "once",
            .type = QEMU_OPT_STRING,
        }, {
            .name = "menu",
            .type = QEMU_OPT_BOOL,
        }, {
            .name = "splash",
            .type = QEMU_OPT_STRING,
        }, {
            .name = "splash-time",
            .type = QEMU_OPT_STRING,
        }, {
            .name = "reboot-timeout",
            .type = QEMU_OPT_STRING,
        }, {
            .name = "strict",
            .type = QEMU_OPT_BOOL,
        },
        { /*End of list */ }
    },
};

static QemuOptsList qemu_add_fd_opts = {
    .name = "add-fd",
    .head = QTAILQ_HEAD_INITIALIZER(qemu_add_fd_opts.head),
    .desc = {
        {
            .name = "fd",
            .type = QEMU_OPT_NUMBER,
            .help = "file descriptor of which a duplicate is added to fd set",
        },{
            .name = "set",
            .type = QEMU_OPT_NUMBER,
            .help = "ID of the fd set to add fd to",
        },{
            .name = "opaque",
            .type = QEMU_OPT_STRING,
            .help = "free-form string used to describe fd",
        },
        { /* end of list */ }
    },
};

static QemuOptsList qemu_object_opts = {
    .name = "object",
    .implied_opt_name = "qom-type",
    .head = QTAILQ_HEAD_INITIALIZER(qemu_object_opts.head),
    .desc = {
        { }
    },
};

static QemuOptsList qemu_tpmdev_opts = {
    .name = "tpmdev",
    .implied_opt_name = "type",
    .head = QTAILQ_HEAD_INITIALIZER(qemu_tpmdev_opts.head),
    .desc = {
        /* options are defined in the TPM backends */
        { /* end of list */ }
    },
};

static QemuOptsList qemu_realtime_opts = {
    .name = "realtime",
    .head = QTAILQ_HEAD_INITIALIZER(qemu_realtime_opts.head),
    .desc = {
        {
            .name = "mlock",
            .type = QEMU_OPT_BOOL,
        },
        { /* end of list */ }
    },
};

static QemuOptsList qemu_msg_opts = {
    .name = "msg",
    .head = QTAILQ_HEAD_INITIALIZER(qemu_msg_opts.head),
    .desc = {
        {
            .name = "timestamp",
            .type = QEMU_OPT_BOOL,
        },
        { /* end of list */ }
    },
};

static QemuOptsList qemu_name_opts = {
    .name = "name",
    .implied_opt_name = "guest",
    .merge_lists = true,
    .head = QTAILQ_HEAD_INITIALIZER(qemu_name_opts.head),
    .desc = {
        {
            .name = "guest",
            .type = QEMU_OPT_STRING,
            .help = "Sets the name of the guest.\n"
                    "This name will be displayed in the SDL window caption.\n"
                    "The name will also be used for the VNC server",
        }, {
            .name = "process",
            .type = QEMU_OPT_STRING,
            .help = "Sets the name of the QEMU process, as shown in top etc",
        }, {
            .name = "debug-threads",
            .type = QEMU_OPT_BOOL,
            .help = "When enabled, name the individual threads; defaults off.\n"
                    "NOTE: The thread names are for debugging and not a\n"
                    "stable API.",
        },
        { /* End of list */ }
    },
};

static QemuOptsList qemu_mem_opts = {
    .name = "memory",
    .implied_opt_name = "size",
    .head = QTAILQ_HEAD_INITIALIZER(qemu_mem_opts.head),
    .merge_lists = true,
    .desc = {
        {
            .name = "size",
            .type = QEMU_OPT_SIZE,
        },
        {
            .name = "slots",
            .type = QEMU_OPT_NUMBER,
        },
        {
            .name = "maxmem",
            .type = QEMU_OPT_SIZE,
        },
        { /* end of list */ }
    },
};

static QemuOptsList qemu_icount_opts = {
    .name = "icount",
    .implied_opt_name = "shift",
    .merge_lists = true,
    .head = QTAILQ_HEAD_INITIALIZER(qemu_icount_opts.head),
    .desc = {
        {
            .name = "shift",
            .type = QEMU_OPT_STRING,
        }, {
            .name = "align",
            .type = QEMU_OPT_BOOL,
        }, {
            .name = "sleep",
            .type = QEMU_OPT_BOOL,
        }, {
            .name = "rr",
            .type = QEMU_OPT_STRING,
        }, {
            .name = "rrfile",
            .type = QEMU_OPT_STRING,
        },
        { /* end of list */ }
    },
};

static QemuOptsList qemu_semihosting_config_opts = {
    .name = "semihosting-config",
    .implied_opt_name = "enable",
    .head = QTAILQ_HEAD_INITIALIZER(qemu_semihosting_config_opts.head),
    .desc = {
        {
            .name = "enable",
            .type = QEMU_OPT_BOOL,
        }, {
            .name = "target",
            .type = QEMU_OPT_STRING,
        }, {
            .name = "arg",
            .type = QEMU_OPT_STRING,
        },
        { /* end of list */ }
    },
};

static QemuOptsList qemu_fw_cfg_opts = {
    .name = "fw_cfg",
    .implied_opt_name = "name",
    .head = QTAILQ_HEAD_INITIALIZER(qemu_fw_cfg_opts.head),
    .desc = {
        {
            .name = "name",
            .type = QEMU_OPT_STRING,
            .help = "Sets the fw_cfg name of the blob to be inserted",
        }, {
            .name = "file",
            .type = QEMU_OPT_STRING,
            .help = "Sets the name of the file from which\n"
                    "the fw_cfg blob will be loaded",
        }, {
            .name = "string",
            .type = QEMU_OPT_STRING,
            .help = "Sets content of the blob to be inserted from a string",
        },
        { /* end of list */ }
    },
};

#ifdef CONFIG_LIBISCSI
static QemuOptsList qemu_iscsi_opts = {
    .name = "iscsi",
    .head = QTAILQ_HEAD_INITIALIZER(qemu_iscsi_opts.head),
    .desc = {
        {
            .name = "user",
            .type = QEMU_OPT_STRING,
            .help = "username for CHAP authentication to target",
        },{
            .name = "password",
            .type = QEMU_OPT_STRING,
            .help = "password for CHAP authentication to target",
        },{
            .name = "password-secret",
            .type = QEMU_OPT_STRING,
            .help = "ID of the secret providing password for CHAP "
                    "authentication to target",
        },{
            .name = "header-digest",
            .type = QEMU_OPT_STRING,
            .help = "HeaderDigest setting. "
                    "{CRC32C|CRC32C-NONE|NONE-CRC32C|NONE}",
        },{
            .name = "initiator-name",
            .type = QEMU_OPT_STRING,
            .help = "Initiator iqn name to use when connecting",
        },{
            .name = "timeout",
            .type = QEMU_OPT_NUMBER,
            .help = "Request timeout in seconds (default 0 = no timeout)",
        },
        { /* end of list */ }
    },
};
#endif

/**
 * Get machine options
 *
 * Returns: machine options (never null).
 */
QemuOpts *qemu_get_machine_opts(void)
{
    return qemu_find_opts_singleton("machine");
}

const char *qemu_get_vm_name(void)
{
    return qemu_name;
}

static void res_free(void)
{
    g_free(boot_splash_filedata);
    boot_splash_filedata = NULL;
}

static int default_driver_check(void *opaque, QemuOpts *opts, Error **errp)
{
    const char *driver = qemu_opt_get(opts, "driver");
    int i;

    if (!driver)
        return 0;
    for (i = 0; i < ARRAY_SIZE(default_list); i++) {
        if (strcmp(default_list[i].driver, driver) != 0)
            continue;
        *(default_list[i].flag) = 0;
    }
    return 0;
}

/***********************************************************/
/* QEMU state */

static RunState current_run_state = RUN_STATE_PRELAUNCH;

/* We use RUN_STATE__MAX but any invalid value will do */
static RunState vmstop_requested = RUN_STATE__MAX;
static QemuMutex vmstop_lock;

typedef struct {
    RunState from;
    RunState to;
} RunStateTransition;

static const RunStateTransition runstate_transitions_def[] = {
    /*     from      ->     to      */
    { RUN_STATE_DEBUG, RUN_STATE_RUNNING },
    { RUN_STATE_DEBUG, RUN_STATE_FINISH_MIGRATE },
    { RUN_STATE_DEBUG, RUN_STATE_PRELAUNCH },

    { RUN_STATE_INMIGRATE, RUN_STATE_INTERNAL_ERROR },
    { RUN_STATE_INMIGRATE, RUN_STATE_IO_ERROR },
    { RUN_STATE_INMIGRATE, RUN_STATE_PAUSED },
    { RUN_STATE_INMIGRATE, RUN_STATE_RUNNING },
    { RUN_STATE_INMIGRATE, RUN_STATE_SHUTDOWN },
    { RUN_STATE_INMIGRATE, RUN_STATE_SUSPENDED },
    { RUN_STATE_INMIGRATE, RUN_STATE_WATCHDOG },
    { RUN_STATE_INMIGRATE, RUN_STATE_GUEST_PANICKED },
    { RUN_STATE_INMIGRATE, RUN_STATE_FINISH_MIGRATE },
    { RUN_STATE_INMIGRATE, RUN_STATE_PRELAUNCH },
    { RUN_STATE_INMIGRATE, RUN_STATE_POSTMIGRATE },
    { RUN_STATE_INMIGRATE, RUN_STATE_COLO },

    { RUN_STATE_INTERNAL_ERROR, RUN_STATE_PAUSED },
    { RUN_STATE_INTERNAL_ERROR, RUN_STATE_FINISH_MIGRATE },
    { RUN_STATE_INTERNAL_ERROR, RUN_STATE_PRELAUNCH },

    { RUN_STATE_IO_ERROR, RUN_STATE_RUNNING },
    { RUN_STATE_IO_ERROR, RUN_STATE_FINISH_MIGRATE },
    { RUN_STATE_IO_ERROR, RUN_STATE_PRELAUNCH },

    { RUN_STATE_PAUSED, RUN_STATE_RUNNING },
    { RUN_STATE_PAUSED, RUN_STATE_FINISH_MIGRATE },
    { RUN_STATE_PAUSED, RUN_STATE_PRELAUNCH },
    { RUN_STATE_PAUSED, RUN_STATE_COLO},

    { RUN_STATE_POSTMIGRATE, RUN_STATE_RUNNING },
    { RUN_STATE_POSTMIGRATE, RUN_STATE_FINISH_MIGRATE },
    { RUN_STATE_POSTMIGRATE, RUN_STATE_PRELAUNCH },

    { RUN_STATE_PRELAUNCH, RUN_STATE_RUNNING },
    { RUN_STATE_PRELAUNCH, RUN_STATE_FINISH_MIGRATE },
    { RUN_STATE_PRELAUNCH, RUN_STATE_INMIGRATE },

    { RUN_STATE_FINISH_MIGRATE, RUN_STATE_RUNNING },
    { RUN_STATE_FINISH_MIGRATE, RUN_STATE_POSTMIGRATE },
    { RUN_STATE_FINISH_MIGRATE, RUN_STATE_PRELAUNCH },
    { RUN_STATE_FINISH_MIGRATE, RUN_STATE_COLO},

    { RUN_STATE_RESTORE_VM, RUN_STATE_RUNNING },
    { RUN_STATE_RESTORE_VM, RUN_STATE_PRELAUNCH },

    { RUN_STATE_COLO, RUN_STATE_RUNNING },

    { RUN_STATE_RUNNING, RUN_STATE_DEBUG },
    { RUN_STATE_RUNNING, RUN_STATE_INTERNAL_ERROR },
    { RUN_STATE_RUNNING, RUN_STATE_IO_ERROR },
    { RUN_STATE_RUNNING, RUN_STATE_PAUSED },
    { RUN_STATE_RUNNING, RUN_STATE_FINISH_MIGRATE },
    { RUN_STATE_RUNNING, RUN_STATE_RESTORE_VM },
    { RUN_STATE_RUNNING, RUN_STATE_SAVE_VM },
    { RUN_STATE_RUNNING, RUN_STATE_SHUTDOWN },
    { RUN_STATE_RUNNING, RUN_STATE_WATCHDOG },
    { RUN_STATE_RUNNING, RUN_STATE_GUEST_PANICKED },
    { RUN_STATE_RUNNING, RUN_STATE_COLO},

    { RUN_STATE_SAVE_VM, RUN_STATE_RUNNING },

    { RUN_STATE_SHUTDOWN, RUN_STATE_PAUSED },
    { RUN_STATE_SHUTDOWN, RUN_STATE_FINISH_MIGRATE },
    { RUN_STATE_SHUTDOWN, RUN_STATE_PRELAUNCH },

    { RUN_STATE_DEBUG, RUN_STATE_SUSPENDED },
    { RUN_STATE_RUNNING, RUN_STATE_SUSPENDED },
    { RUN_STATE_SUSPENDED, RUN_STATE_RUNNING },
    { RUN_STATE_SUSPENDED, RUN_STATE_FINISH_MIGRATE },
    { RUN_STATE_SUSPENDED, RUN_STATE_PRELAUNCH },
    { RUN_STATE_SUSPENDED, RUN_STATE_COLO},

    { RUN_STATE_WATCHDOG, RUN_STATE_RUNNING },
    { RUN_STATE_WATCHDOG, RUN_STATE_FINISH_MIGRATE },
    { RUN_STATE_WATCHDOG, RUN_STATE_PRELAUNCH },
    { RUN_STATE_WATCHDOG, RUN_STATE_COLO},

    { RUN_STATE_GUEST_PANICKED, RUN_STATE_RUNNING },
    { RUN_STATE_GUEST_PANICKED, RUN_STATE_FINISH_MIGRATE },
    { RUN_STATE_GUEST_PANICKED, RUN_STATE_PRELAUNCH },

    { RUN_STATE__MAX, RUN_STATE__MAX },
};

static bool runstate_valid_transitions[RUN_STATE__MAX][RUN_STATE__MAX];

bool runstate_check(RunState state)
{
    return current_run_state == state;
}

bool runstate_store(char *str, size_t size)
{
    const char *state = RunState_lookup[current_run_state];
    size_t len = strlen(state) + 1;

    if (len > size) {
        return false;
    }
    memcpy(str, state, len);
    return true;
}

static void runstate_init(void)
{
    const RunStateTransition *p;

    memset(&runstate_valid_transitions, 0, sizeof(runstate_valid_transitions));
    for (p = &runstate_transitions_def[0]; p->from != RUN_STATE__MAX; p++) {
        runstate_valid_transitions[p->from][p->to] = true;
    }

    qemu_mutex_init(&vmstop_lock);
}

/* This function will abort() on invalid state transitions */
void runstate_set(RunState new_state)
{
    assert(new_state < RUN_STATE__MAX);

    if (current_run_state == new_state) {
        return;
    }

    if (!runstate_valid_transitions[current_run_state][new_state]) {
        error_report("invalid runstate transition: '%s' -> '%s'",
                     RunState_lookup[current_run_state],
                     RunState_lookup[new_state]);
        abort();
    }
    trace_runstate_set(new_state);
    current_run_state = new_state;
}

int runstate_is_running(void)
{
    return runstate_check(RUN_STATE_RUNNING);
}

bool runstate_needs_reset(void)
{
    return runstate_check(RUN_STATE_INTERNAL_ERROR) ||
        runstate_check(RUN_STATE_SHUTDOWN);
}

StatusInfo *qmp_query_status(Error **errp)
{
    StatusInfo *info = g_malloc0(sizeof(*info));

    info->running = runstate_is_running();
    info->singlestep = singlestep;
    info->status = current_run_state;

    return info;
}

static bool qemu_vmstop_requested(RunState *r)
{
    qemu_mutex_lock(&vmstop_lock);
    *r = vmstop_requested;
    vmstop_requested = RUN_STATE__MAX;
    qemu_mutex_unlock(&vmstop_lock);
    return *r < RUN_STATE__MAX;
}

void qemu_system_vmstop_request_prepare(void)
{
    qemu_mutex_lock(&vmstop_lock);
}

void qemu_system_vmstop_request(RunState state)
{
    vmstop_requested = state;
    qemu_mutex_unlock(&vmstop_lock);
    qemu_notify_event();
}

void vm_start(void)
{
    RunState requested;

    qemu_vmstop_requested(&requested);
    if (runstate_is_running() && requested == RUN_STATE__MAX) {
        return;
    }

    /* Ensure that a STOP/RESUME pair of events is emitted if a
     * vmstop request was pending.  The BLOCK_IO_ERROR event, for
     * example, according to documentation is always followed by
     * the STOP event.
     */
    if (runstate_is_running()) {
        qapi_event_send_stop(&error_abort);
    } else {
        replay_enable_events();
        cpu_enable_ticks();
        runstate_set(RUN_STATE_RUNNING);
        vm_state_notify(1, RUN_STATE_RUNNING);
        resume_all_vcpus();
    }

    qapi_event_send_resume(&error_abort);
}


/***********************************************************/
/* real time host monotonic timer */

static time_t qemu_time(void)
{
    return qemu_clock_get_ms(QEMU_CLOCK_HOST) / 1000;
}

/***********************************************************/
/* host time/date access */
void qemu_get_timedate(struct tm *tm, int offset)
{
    time_t ti = qemu_time();

    ti += offset;
    if (rtc_date_offset == -1) {
        if (rtc_utc)
            gmtime_r(&ti, tm);
        else
            localtime_r(&ti, tm);
    } else {
        ti -= rtc_date_offset;
        gmtime_r(&ti, tm);
    }
}

int qemu_timedate_diff(struct tm *tm)
{
    time_t seconds;

    if (rtc_date_offset == -1)
        if (rtc_utc)
            seconds = mktimegm(tm);
        else {
            struct tm tmp = *tm;
            tmp.tm_isdst = -1; /* use timezone to figure it out */
            seconds = mktime(&tmp);
	}
    else
        seconds = mktimegm(tm) + rtc_date_offset;

    return seconds - qemu_time();
}

static void configure_rtc_date_offset(const char *startdate, int legacy)
{
    time_t rtc_start_date;
    struct tm tm;

    if (!strcmp(startdate, "now") && legacy) {
        rtc_date_offset = -1;
    } else {
        if (sscanf(startdate, "%d-%d-%dT%d:%d:%d",
                   &tm.tm_year,
                   &tm.tm_mon,
                   &tm.tm_mday,
                   &tm.tm_hour,
                   &tm.tm_min,
                   &tm.tm_sec) == 6) {
            /* OK */
        } else if (sscanf(startdate, "%d-%d-%d",
                          &tm.tm_year,
                          &tm.tm_mon,
                          &tm.tm_mday) == 3) {
            tm.tm_hour = 0;
            tm.tm_min = 0;
            tm.tm_sec = 0;
        } else {
            goto date_fail;
        }
        tm.tm_year -= 1900;
        tm.tm_mon--;
        rtc_start_date = mktimegm(&tm);
        if (rtc_start_date == -1) {
        date_fail:
            error_report("invalid date format");
            error_printf("valid formats: "
                         "'2006-06-17T16:01:21' or '2006-06-17'\n");
            exit(1);
        }
        rtc_date_offset = qemu_time() - rtc_start_date;
    }
}

static void configure_rtc(QemuOpts *opts)
{
    const char *value;

    value = qemu_opt_get(opts, "base");
    if (value) {
        if (!strcmp(value, "utc")) {
            rtc_utc = 1;
        } else if (!strcmp(value, "localtime")) {
            Error *blocker = NULL;
            rtc_utc = 0;
            error_setg(&blocker, QERR_REPLAY_NOT_SUPPORTED,
                      "-rtc base=localtime");
            replay_add_blocker(blocker);
        } else {
            configure_rtc_date_offset(value, 0);
        }
    }
    value = qemu_opt_get(opts, "clock");
    if (value) {
        if (!strcmp(value, "host")) {
            rtc_clock = QEMU_CLOCK_HOST;
        } else if (!strcmp(value, "rt")) {
            rtc_clock = QEMU_CLOCK_REALTIME;
        } else if (!strcmp(value, "vm")) {
            rtc_clock = QEMU_CLOCK_VIRTUAL;
        } else {
            error_report("invalid option value '%s'", value);
            exit(1);
        }
    }
    value = qemu_opt_get(opts, "driftfix");
    if (value) {
        if (!strcmp(value, "slew")) {
            static GlobalProperty slew_lost_ticks = {
                .driver   = "mc146818rtc",
                .property = "lost_tick_policy",
                .value    = "slew",
            };

            qdev_prop_register_global(&slew_lost_ticks);
        } else if (!strcmp(value, "none")) {
            /* discard is default */
        } else {
            error_report("invalid option value '%s'", value);
            exit(1);
        }
    }
}

#if !defined(CONFIG_GNU_ARM_ECLIPSE)
/***********************************************************/
/* Bluetooth support */
static int nb_hcis;
static int cur_hci;
static struct HCIInfo *hci_table[MAX_NICS];

struct HCIInfo *qemu_next_hci(void)
{
    if (cur_hci == nb_hcis)
        return &null_hci;

    return hci_table[cur_hci++];
}

static int bt_hci_parse(const char *str)
{
    struct HCIInfo *hci;
    bdaddr_t bdaddr;

    if (nb_hcis >= MAX_NICS) {
        error_report("too many bluetooth HCIs (max %i)", MAX_NICS);
        return -1;
    }

    hci = hci_init(str);
    if (!hci)
        return -1;

    bdaddr.b[0] = 0x52;
    bdaddr.b[1] = 0x54;
    bdaddr.b[2] = 0x00;
    bdaddr.b[3] = 0x12;
    bdaddr.b[4] = 0x34;
    bdaddr.b[5] = 0x56 + nb_hcis;
    hci->bdaddr_set(hci, bdaddr.b);

    hci_table[nb_hcis++] = hci;

    return 0;
}

static void bt_vhci_add(int vlan_id)
{
    struct bt_scatternet_s *vlan = qemu_find_bt_vlan(vlan_id);

    if (!vlan->slave)
        error_report("warning: adding a VHCI to an empty scatternet %i",
                     vlan_id);

    bt_vhci_init(bt_new_hci(vlan));
}

static struct bt_device_s *bt_device_add(const char *opt)
{
    struct bt_scatternet_s *vlan;
    int vlan_id = 0;
    char *endp = strstr(opt, ",vlan=");
    int len = (endp ? endp - opt : strlen(opt)) + 1;
    char devname[10];

    pstrcpy(devname, MIN(sizeof(devname), len), opt);

    if (endp) {
        vlan_id = strtol(endp + 6, &endp, 0);
        if (*endp) {
            error_report("unrecognised bluetooth vlan Id");
            return 0;
        }
    }

    vlan = qemu_find_bt_vlan(vlan_id);

    if (!vlan->slave)
        error_report("warning: adding a slave device to an empty scatternet %i",
                     vlan_id);

#if !defined(CONFIG_GNU_ARM_ECLIPSE)
    if (!strcmp(devname, "keyboard"))
        return bt_keyboard_init(vlan);
#endif
    
    error_report("unsupported bluetooth device '%s'", devname);
    return 0;
}

static int bt_parse(const char *opt)
{
    const char *endp, *p;
    int vlan;

    if (strstart(opt, "hci", &endp)) {
        if (!*endp || *endp == ',') {
            if (*endp)
                if (!strstart(endp, ",vlan=", 0))
                    opt = endp + 1;

            return bt_hci_parse(opt);
       }
    } else if (strstart(opt, "vhci", &endp)) {
        if (!*endp || *endp == ',') {
            if (*endp) {
                if (strstart(endp, ",vlan=", &p)) {
                    vlan = strtol(p, (char **) &endp, 0);
                    if (*endp) {
                        error_report("bad scatternet '%s'", p);
                        return 1;
                    }
                } else {
                    error_report("bad parameter '%s'", endp + 1);
                    return 1;
                }
            } else
                vlan = 0;

            bt_vhci_add(vlan);
            return 0;
        }
    } else if (strstart(opt, "device:", &endp))
        return !bt_device_add(endp);

    error_report("bad bluetooth parameter '%s'", opt);
    return 1;
}
#endif


static int parse_sandbox(void *opaque, QemuOpts *opts, Error **errp)
{
    /* FIXME: change this to true for 1.3 */
    if (qemu_opt_get_bool(opts, "enable", false)) {
#ifdef CONFIG_SECCOMP
        if (seccomp_start() < 0) {
            error_report("failed to install seccomp syscall filter "
                         "in the kernel");
            return -1;
        }
#else
        error_report("seccomp support is disabled");
        return -1;
#endif
    }

    return 0;
}

static int parse_name(void *opaque, QemuOpts *opts, Error **errp)
{
    const char *proc_name;

    if (qemu_opt_get(opts, "debug-threads")) {
        qemu_thread_naming(qemu_opt_get_bool(opts, "debug-threads", false));
    }
    qemu_name = qemu_opt_get(opts, "guest");

    proc_name = qemu_opt_get(opts, "process");
    if (proc_name) {
        os_set_proc_name(proc_name);
    }

    return 0;
}

bool defaults_enabled(void)
{
    return has_defaults;
}

#ifndef _WIN32
static int parse_add_fd(void *opaque, QemuOpts *opts, Error **errp)
{
    int fd, dupfd, flags;
    int64_t fdset_id;
    const char *fd_opaque = NULL;
    AddfdInfo *fdinfo;

    fd = qemu_opt_get_number(opts, "fd", -1);
    fdset_id = qemu_opt_get_number(opts, "set", -1);
    fd_opaque = qemu_opt_get(opts, "opaque");

    if (fd < 0) {
        error_report("fd option is required and must be non-negative");
        return -1;
    }

    if (fd <= STDERR_FILENO) {
        error_report("fd cannot be a standard I/O stream");
        return -1;
    }

    /*
     * All fds inherited across exec() necessarily have FD_CLOEXEC
     * clear, while qemu sets FD_CLOEXEC on all other fds used internally.
     */
    flags = fcntl(fd, F_GETFD);
    if (flags == -1 || (flags & FD_CLOEXEC)) {
        error_report("fd is not valid or already in use");
        return -1;
    }

    if (fdset_id < 0) {
        error_report("set option is required and must be non-negative");
        return -1;
    }

#ifdef F_DUPFD_CLOEXEC
    dupfd = fcntl(fd, F_DUPFD_CLOEXEC, 0);
#else
    dupfd = dup(fd);
    if (dupfd != -1) {
        qemu_set_cloexec(dupfd);
    }
#endif
    if (dupfd == -1) {
        error_report("error duplicating fd: %s", strerror(errno));
        return -1;
    }

    /* add the duplicate fd, and optionally the opaque string, to the fd set */
    fdinfo = monitor_fdset_add_fd(dupfd, true, fdset_id, !!fd_opaque, fd_opaque,
                                  &error_abort);
    g_free(fdinfo);

    return 0;
}

static int cleanup_add_fd(void *opaque, QemuOpts *opts, Error **errp)
{
    int fd;

    fd = qemu_opt_get_number(opts, "fd", -1);
    close(fd);

    return 0;
}
#endif

/***********************************************************/
/* QEMU Block devices */

#define HD_OPTS "media=disk"
#define CDROM_OPTS "media=cdrom"
#define FD_OPTS ""
#define PFLASH_OPTS ""
#define MTD_OPTS ""
#define SD_OPTS ""

static int drive_init_func(void *opaque, QemuOpts *opts, Error **errp)
{
    BlockInterfaceType *block_default_type = opaque;

    return drive_new(opts, *block_default_type) == NULL;
}

static int drive_enable_snapshot(void *opaque, QemuOpts *opts, Error **errp)
{
    if (qemu_opt_get(opts, "snapshot") == NULL) {
        qemu_opt_set(opts, "snapshot", "on", &error_abort);
    }
    return 0;
}

static void default_drive(int enable, int snapshot, BlockInterfaceType type,
                          int index, const char *optstr)
{
    QemuOpts *opts;
    DriveInfo *dinfo;

    if (!enable || drive_get_by_index(type, index)) {
        return;
    }

    opts = drive_add(type, index, NULL, optstr);
    if (snapshot) {
        drive_enable_snapshot(NULL, opts, NULL);
    }

    dinfo = drive_new(opts, type);
    if (!dinfo) {
        exit(1);
    }
    dinfo->is_default = true;

}

static QemuOptsList qemu_smp_opts = {
    .name = "smp-opts",
    .implied_opt_name = "cpus",
    .merge_lists = true,
    .head = QTAILQ_HEAD_INITIALIZER(qemu_smp_opts.head),
    .desc = {
        {
            .name = "cpus",
            .type = QEMU_OPT_NUMBER,
        }, {
            .name = "sockets",
            .type = QEMU_OPT_NUMBER,
        }, {
            .name = "cores",
            .type = QEMU_OPT_NUMBER,
        }, {
            .name = "threads",
            .type = QEMU_OPT_NUMBER,
        }, {
            .name = "maxcpus",
            .type = QEMU_OPT_NUMBER,
        },
        { /*End of list */ }
    },
};

static void smp_parse(QemuOpts *opts)
{
    if (opts) {
        unsigned cpus    = qemu_opt_get_number(opts, "cpus", 0);
        unsigned sockets = qemu_opt_get_number(opts, "sockets", 0);
        unsigned cores   = qemu_opt_get_number(opts, "cores", 0);
        unsigned threads = qemu_opt_get_number(opts, "threads", 0);

        /* compute missing values, prefer sockets over cores over threads */
        if (cpus == 0 || sockets == 0) {
            sockets = sockets > 0 ? sockets : 1;
            cores = cores > 0 ? cores : 1;
            threads = threads > 0 ? threads : 1;
            if (cpus == 0) {
                cpus = cores * threads * sockets;
            }
        } else if (cores == 0) {
            threads = threads > 0 ? threads : 1;
            cores = cpus / (sockets * threads);
            cores = cores > 0 ? cores : 1;
        } else if (threads == 0) {
            threads = cpus / (cores * sockets);
            threads = threads > 0 ? threads : 1;
        } else if (sockets * cores * threads < cpus) {
            error_report("cpu topology: "
                         "sockets (%u) * cores (%u) * threads (%u) < "
                         "smp_cpus (%u)",
                         sockets, cores, threads, cpus);
            exit(1);
        }

        max_cpus = qemu_opt_get_number(opts, "maxcpus", cpus);

        if (max_cpus > MAX_CPUMASK_BITS) {
            error_report("unsupported number of maxcpus");
            exit(1);
        }

        if (max_cpus < cpus) {
            error_report("maxcpus must be equal to or greater than smp");
            exit(1);
        }

        if (sockets * cores * threads > max_cpus) {
            error_report("cpu topology: "
                         "sockets (%u) * cores (%u) * threads (%u) > "
                         "maxcpus (%u)",
                         sockets, cores, threads, max_cpus);
            exit(1);
        }

        smp_cpus = cpus;
        smp_cores = cores;
        smp_threads = threads;
    }

    if (smp_cpus > 1) {
        Error *blocker = NULL;
        error_setg(&blocker, QERR_REPLAY_NOT_SUPPORTED, "smp");
        replay_add_blocker(blocker);
    }
}

static void realtime_init(void)
{
    if (enable_mlock) {
        if (os_mlock() < 0) {
            error_report("locking memory failed");
            exit(1);
        }
    }
}


static void configure_msg(QemuOpts *opts)
{
    enable_timestamp_msg = qemu_opt_get_bool(opts, "timestamp", true);
}

/***********************************************************/
/* Semihosting */

typedef struct SemihostingConfig {
    bool enabled;
    SemihostingTarget target;
    const char **argv;
    int argc;
    const char *cmdline; /* concatenated argv */
} SemihostingConfig;

static SemihostingConfig semihosting;

bool semihosting_enabled(void)
{
    return semihosting.enabled;
}

SemihostingTarget semihosting_get_target(void)
{
    return semihosting.target;
}

const char *semihosting_get_arg(int i)
{
    if (i >= semihosting.argc) {
        return NULL;
    }
    return semihosting.argv[i];
}

int semihosting_get_argc(void)
{
    return semihosting.argc;
}

const char *semihosting_get_cmdline(void)
{
    if (semihosting.cmdline == NULL && semihosting.argc > 0) {
        semihosting.cmdline = g_strjoinv(" ", (gchar **)semihosting.argv);
    }
    return semihosting.cmdline;
}

static int add_semihosting_arg(void *opaque,
                               const char *name, const char *val,
                               Error **errp)
{
    SemihostingConfig *s = opaque;
    if (strcmp(name, "arg") == 0) {
        s->argc++;
        /* one extra element as g_strjoinv() expects NULL-terminated array */
        s->argv = g_realloc(s->argv, (s->argc + 1) * sizeof(void *));
        s->argv[s->argc - 1] = val;
        s->argv[s->argc] = NULL;
    }
    return 0;
}

/* Use strings passed via -kernel/-append to initialize semihosting.argv[] */
static inline void semihosting_arg_fallback(const char *file, const char *cmd)
{
    char *cmd_token;

    /* argv[0] */
    add_semihosting_arg(&semihosting, "arg", file, NULL);

    /* split -append and initialize argv[1..n] */
    cmd_token = strtok(g_strdup(cmd), " ");
    while (cmd_token) {
        add_semihosting_arg(&semihosting, "arg", cmd_token, NULL);
        cmd_token = strtok(NULL, " ");
    }
}

/* Now we still need this for compatibility with XEN. */
bool has_igd_gfx_passthru;
static void igd_gfx_passthru(void)
{
    has_igd_gfx_passthru = current_machine->igd_gfx_passthru;
}

#if defined(CONFIG_GNU_ARM_ECLIPSE)

static char *semihosting_concatenate_cmdline(int argc, const char **argv)
{
    int total_size = 0;
    int i;

    for (i = 0; i < argc; ++i) {
        total_size += strlen(argv[i]);
        total_size += 1; /* Add separator spaces */
        if (strrchr(argv[i], ' ') != NULL) {
            total_size += 2; /* Provision for quotes */
        }
    }

    char *cmdline = malloc(total_size);
    char *p = cmdline;
    *p = '\0'; /* Prepare for empty command line */
    for (i = 0; i < argc; ++i) {
        if (i != 0) {
            *p++ = ' ';
        }
        if (strrchr(argv[i], ' ') == NULL) {
            strcpy(p, argv[i]);
            p += strlen(argv[i]);
        } else {
            /* If no quotes found, it is safe to use them for grouping */
            if (strrchr(argv[i], '"') == NULL) {
                *p++ = '"';
                strcpy(p, argv[i]);
                p += strlen(argv[i]);
                *p++ = '"';
            } else {
                /* Does not work if string has both quotes and apostrophes */
                *p++ = '\'';
                strcpy(p, argv[i]);
                p += strlen(argv[i]);
                *p++ = '\'';
            }
        }
        *p = '\0';
    }

    return cmdline;
}

#endif /* defined(CONFIG_GNU_ARM_ECLIPSE) */

/***********************************************************/
/* USB devices */

static int usb_device_add(const char *devname)
{
    USBDevice *dev = NULL;
#ifndef CONFIG_LINUX
    const char *p;
#endif

    if (!machine_usb(current_machine)) {
        return -1;
    }

    /* drivers with .usbdevice_name entry in USBDeviceInfo */
    dev = usbdevice_create(devname);
    if (dev)
        goto done;

    /* the other ones */
#ifndef CONFIG_LINUX
    /* only the linux version is qdev-ified, usb-bsd still needs this */
    if (strstart(devname, "host:", &p)) {
        dev = usb_host_device_open(usb_bus_find(-1), p);
    }
#endif
    if (!dev)
        return -1;

done:
    return 0;
}

static int usb_device_del(const char *devname)
{
    int bus_num, addr;
    const char *p;

    if (strstart(devname, "host:", &p)) {
        return -1;
    }

    if (!machine_usb(current_machine)) {
        return -1;
    }

    p = strchr(devname, '.');
    if (!p)
        return -1;
    bus_num = strtoul(devname, NULL, 0);
    addr = strtoul(p + 1, NULL, 0);

    return usb_device_delete_addr(bus_num, addr);
}

static int usb_parse(const char *cmdline)
{
    int r;
    r = usb_device_add(cmdline);
    if (r < 0) {
        error_report("could not add USB device '%s'", cmdline);
    }
    return r;
}

void hmp_usb_add(Monitor *mon, const QDict *qdict)
{
    const char *devname = qdict_get_str(qdict, "devname");
    if (usb_device_add(devname) < 0) {
        error_report("could not add USB device '%s'", devname);
    }
}

void hmp_usb_del(Monitor *mon, const QDict *qdict)
{
    const char *devname = qdict_get_str(qdict, "devname");
    if (usb_device_del(devname) < 0) {
        error_report("could not delete USB device '%s'", devname);
    }
}

/***********************************************************/
/* machine registration */

MachineState *current_machine;

static MachineClass *find_machine(const char *name)
{
    GSList *el, *machines = object_class_get_list(TYPE_MACHINE, false);
    MachineClass *mc = NULL;

    for (el = machines; el; el = el->next) {
        MachineClass *temp = el->data;

        if (!strcmp(temp->name, name)) {
            mc = temp;
            break;
        }
        if (temp->alias &&
            !strcmp(temp->alias, name)) {
            mc = temp;
            break;
        }
    }

    g_slist_free(machines);
    return mc;
}

MachineClass *find_default_machine(void)
{
    GSList *el, *machines = object_class_get_list(TYPE_MACHINE, false);
    MachineClass *mc = NULL;

    for (el = machines; el; el = el->next) {
        MachineClass *temp = el->data;

        if (temp->is_default) {
            mc = temp;
            break;
        }
    }

    g_slist_free(machines);
    return mc;
}

MachineInfoList *qmp_query_machines(Error **errp)
{
    GSList *el, *machines = object_class_get_list(TYPE_MACHINE, false);
    MachineInfoList *mach_list = NULL;

    for (el = machines; el; el = el->next) {
        MachineClass *mc = el->data;
        MachineInfoList *entry;
        MachineInfo *info;

        info = g_malloc0(sizeof(*info));
        if (mc->is_default) {
            info->has_is_default = true;
            info->is_default = true;
        }

        if (mc->alias) {
            info->has_alias = true;
            info->alias = g_strdup(mc->alias);
        }

        info->name = g_strdup(mc->name);
        info->cpu_max = !mc->max_cpus ? 1 : mc->max_cpus;
        info->hotpluggable_cpus = !!mc->query_hotpluggable_cpus;

        entry = g_malloc0(sizeof(*entry));
        entry->value = info;
        entry->next = mach_list;
        mach_list = entry;
    }

    g_slist_free(machines);
    return mach_list;
}

#if !defined(CONFIG_GNU_ARM_ECLIPSE)

static int machine_help_func(QemuOpts *opts, MachineState *machine)
{
    ObjectProperty *prop;
    ObjectPropertyIterator iter;

    if (!qemu_opt_has_help_opt(opts)) {
        return 0;
    }

    object_property_iter_init(&iter, OBJECT(machine));
    while ((prop = object_property_iter_next(&iter))) {
        if (!prop->set) {
            continue;
        }

        error_printf("%s.%s=%s", MACHINE_GET_CLASS(machine)->name,
                     prop->name, prop->type);
        if (prop->description) {
            error_printf(" (%s)\n", prop->description);
        } else {
            error_printf("\n");
        }
    }

    return 1;
}

#endif /* !defined(CONFIG_GNU_ARM_ECLIPSE) */


/***********************************************************/
/* main execution loop */

struct vm_change_state_entry {
    VMChangeStateHandler *cb;
    void *opaque;
    QLIST_ENTRY (vm_change_state_entry) entries;
};

static QLIST_HEAD(vm_change_state_head, vm_change_state_entry) vm_change_state_head;

VMChangeStateEntry *qemu_add_vm_change_state_handler(VMChangeStateHandler *cb,
                                                     void *opaque)
{
    VMChangeStateEntry *e;

    e = g_malloc0(sizeof (*e));

    e->cb = cb;
    e->opaque = opaque;
    QLIST_INSERT_HEAD(&vm_change_state_head, e, entries);
    return e;
}

void qemu_del_vm_change_state_handler(VMChangeStateEntry *e)
{
    QLIST_REMOVE (e, entries);
    g_free (e);
}

void vm_state_notify(int running, RunState state)
{
    VMChangeStateEntry *e, *next;

    trace_vm_state_notify(running, state);

    QLIST_FOREACH_SAFE(e, &vm_change_state_head, entries, next) {
        e->cb(e->opaque, running, state);
    }
}

/* reset/shutdown handler */

typedef struct QEMUResetEntry {
    QTAILQ_ENTRY(QEMUResetEntry) entry;
    QEMUResetHandler *func;
    void *opaque;
} QEMUResetEntry;

static QTAILQ_HEAD(reset_handlers, QEMUResetEntry) reset_handlers =
    QTAILQ_HEAD_INITIALIZER(reset_handlers);
static int reset_requested;
static int shutdown_requested, shutdown_signal = -1;
static pid_t shutdown_pid;
static int powerdown_requested;
static int debug_requested;
static int suspend_requested;
static WakeupReason wakeup_reason;
static NotifierList powerdown_notifiers =
    NOTIFIER_LIST_INITIALIZER(powerdown_notifiers);
static NotifierList suspend_notifiers =
    NOTIFIER_LIST_INITIALIZER(suspend_notifiers);
static NotifierList wakeup_notifiers =
    NOTIFIER_LIST_INITIALIZER(wakeup_notifiers);
static uint32_t wakeup_reason_mask = ~(1 << QEMU_WAKEUP_REASON_NONE);

int qemu_shutdown_requested_get(void)
{
    return shutdown_requested;
}

int qemu_reset_requested_get(void)
{
    return reset_requested;
}

static int qemu_shutdown_requested(void)
{
    return atomic_xchg(&shutdown_requested, 0);
}

static void qemu_kill_report(void)
{
    if (!qtest_driver() && shutdown_signal != -1) {
        if (shutdown_pid == 0) {
            /* This happens for eg ^C at the terminal, so it's worth
             * avoiding printing an odd message in that case.
             */
            error_report("terminating on signal %d", shutdown_signal);
        } else {
            char *shutdown_cmd = qemu_get_pid_name(shutdown_pid);

            error_report("terminating on signal %d from pid " FMT_pid " (%s)",
                         shutdown_signal, shutdown_pid,
                         shutdown_cmd ? shutdown_cmd : "<unknown process>");
            g_free(shutdown_cmd);
        }
        shutdown_signal = -1;
    }
}

static int qemu_reset_requested(void)
{
    int r = reset_requested;
    if (r && replay_checkpoint(CHECKPOINT_RESET_REQUESTED)) {
        reset_requested = 0;
        return r;
    }
    return false;
}

static int qemu_suspend_requested(void)
{
    int r = suspend_requested;
    if (r && replay_checkpoint(CHECKPOINT_SUSPEND_REQUESTED)) {
        suspend_requested = 0;
        return r;
    }
    return false;
}

static WakeupReason qemu_wakeup_requested(void)
{
    return wakeup_reason;
}

static int qemu_powerdown_requested(void)
{
    int r = powerdown_requested;
    powerdown_requested = 0;
    return r;
}

static int qemu_debug_requested(void)
{
    int r = debug_requested;
    debug_requested = 0;
    return r;
}

void qemu_register_reset(QEMUResetHandler *func, void *opaque)
{
    QEMUResetEntry *re = g_malloc0(sizeof(QEMUResetEntry));

    re->func = func;
    re->opaque = opaque;
    QTAILQ_INSERT_TAIL(&reset_handlers, re, entry);
}

void qemu_unregister_reset(QEMUResetHandler *func, void *opaque)
{
    QEMUResetEntry *re;

    QTAILQ_FOREACH(re, &reset_handlers, entry) {
        if (re->func == func && re->opaque == opaque) {
            QTAILQ_REMOVE(&reset_handlers, re, entry);
            g_free(re);
            return;
        }
    }
}

void qemu_devices_reset(void)
{
    QEMUResetEntry *re, *nre;

    /* reset all devices */
    QTAILQ_FOREACH_SAFE(re, &reset_handlers, entry, nre) {
        re->func(re->opaque);
    }
}

void qemu_system_reset(bool report)
{
    MachineClass *mc;

    mc = current_machine ? MACHINE_GET_CLASS(current_machine) : NULL;

    cpu_synchronize_all_states();

    if (mc && mc->reset) {
        mc->reset();
    } else {
        qemu_devices_reset();
    }
    if (report) {
        qapi_event_send_reset(&error_abort);
    }
    cpu_synchronize_all_post_reset();
}

void qemu_system_guest_panicked(void)
{
    if (current_cpu) {
        current_cpu->crash_occurred = true;
    }
    qapi_event_send_guest_panicked(GUEST_PANIC_ACTION_PAUSE, &error_abort);
    vm_stop(RUN_STATE_GUEST_PANICKED);
    if (!no_shutdown) {
        qapi_event_send_guest_panicked(GUEST_PANIC_ACTION_POWEROFF,
                                       &error_abort);
        qemu_system_shutdown_request();
    }
}

void qemu_system_reset_request(void)
{
    if (no_reboot) {
        shutdown_requested = 1;
    } else {
        reset_requested = 1;
    }
    cpu_stop_current();
    qemu_notify_event();
}

static void qemu_system_suspend(void)
{
    pause_all_vcpus();
    notifier_list_notify(&suspend_notifiers, NULL);
    runstate_set(RUN_STATE_SUSPENDED);
    qapi_event_send_suspend(&error_abort);
}

void qemu_system_suspend_request(void)
{
    if (runstate_check(RUN_STATE_SUSPENDED)) {
        return;
    }
    suspend_requested = 1;
    cpu_stop_current();
    qemu_notify_event();
}

void qemu_register_suspend_notifier(Notifier *notifier)
{
    notifier_list_add(&suspend_notifiers, notifier);
}

void qemu_system_wakeup_request(WakeupReason reason)
{
    trace_system_wakeup_request(reason);

    if (!runstate_check(RUN_STATE_SUSPENDED)) {
        return;
    }
    if (!(wakeup_reason_mask & (1 << reason))) {
        return;
    }
    runstate_set(RUN_STATE_RUNNING);
    wakeup_reason = reason;
    qemu_notify_event();
}

void qemu_system_wakeup_enable(WakeupReason reason, bool enabled)
{
    if (enabled) {
        wakeup_reason_mask |= (1 << reason);
    } else {
        wakeup_reason_mask &= ~(1 << reason);
    }
}

void qemu_register_wakeup_notifier(Notifier *notifier)
{
    notifier_list_add(&wakeup_notifiers, notifier);
}

void qemu_system_killed(int signal, pid_t pid)
{
    shutdown_signal = signal;
    shutdown_pid = pid;
    no_shutdown = 0;

    /* Cannot call qemu_system_shutdown_request directly because
     * we are in a signal handler.
     */
    shutdown_requested = 1;
    qemu_notify_event();
}

void qemu_system_shutdown_request(void)
{
    trace_qemu_system_shutdown_request();
    replay_shutdown_request();
    shutdown_requested = 1;
    qemu_notify_event();
}

static void qemu_system_powerdown(void)
{
    qapi_event_send_powerdown(&error_abort);
    notifier_list_notify(&powerdown_notifiers, NULL);
}

void qemu_system_powerdown_request(void)
{
    trace_qemu_system_powerdown_request();
    powerdown_requested = 1;
    qemu_notify_event();
}

void qemu_register_powerdown_notifier(Notifier *notifier)
{
    notifier_list_add(&powerdown_notifiers, notifier);
}

void qemu_system_debug_request(void)
{
    debug_requested = 1;
    qemu_notify_event();
}

#if defined(CONFIG_GNU_ARM_ECLIPSE)

// These functions are used in the graphical reset button implementation.

// For more accuracy, the reset actions were split in two:
// - reset & halt, when the reset button is pushed, and
// - resume, when the reset button is released.

static int reset_halt_requested = 0;

void qemu_reset_halt_request(void)
{
    reset_halt_requested = 1;
    qemu_notify_event();
}

static int qemu_reset_halt_requested(void)
{
    int r = reset_halt_requested;
    if (r && replay_checkpoint(CHECKPOINT_RESET_REQUESTED)) {
        reset_halt_requested = 0;
        return r;
    }
    return false;
}

static int resume_requested = 0;

void qemu_resume_request(void)
{
    resume_requested = 1;
    qemu_notify_event();
}

static int qemu_resume_requested(void)
{
    int r = resume_requested;
    resume_requested = 0;
    return r;
}

#endif /* defined(CONFIG_GNU_ARM_ECLIPSE) */

static bool main_loop_should_exit(void)
{
    RunState r;
    if (qemu_debug_requested()) {
        vm_stop(RUN_STATE_DEBUG);
    }
    if (qemu_suspend_requested()) {
        qemu_system_suspend();
    }
    if (qemu_shutdown_requested()) {
        qemu_kill_report();
        qapi_event_send_shutdown(&error_abort);
        if (no_shutdown) {
            vm_stop(RUN_STATE_SHUTDOWN);
        } else {
            return true;
        }
    }
    if (qemu_reset_requested()) {
        pause_all_vcpus();
        qemu_system_reset(VMRESET_REPORT);
        resume_all_vcpus();
        if (!runstate_check(RUN_STATE_RUNNING) &&
                !runstate_check(RUN_STATE_INMIGRATE)) {
            runstate_set(RUN_STATE_PRELAUNCH);
        }
    }
    if (qemu_wakeup_requested()) {
        pause_all_vcpus();
        qemu_system_reset(VMRESET_SILENT);
        notifier_list_notify(&wakeup_notifiers, &wakeup_reason);
        wakeup_reason = QEMU_WAKEUP_REASON_NONE;
        resume_all_vcpus();
        qapi_event_send_wakeup(&error_abort);
    }
    if (qemu_powerdown_requested()) {
        qemu_system_powerdown();
    }
    if (qemu_vmstop_requested(&r)) {
        vm_stop(r);
    }

#if defined(CONFIG_GNU_ARM_ECLIPSE)

    if (qemu_reset_halt_requested()) {
        pause_all_vcpus();
        qemu_system_reset(VMRESET_REPORT);
    }

    if (qemu_resume_requested()) {
        resume_all_vcpus();
        if (!runstate_check(RUN_STATE_RUNNING) &&
                !runstate_check(RUN_STATE_INMIGRATE)) {
            runstate_set(RUN_STATE_PRELAUNCH);
        }
    }

#endif /* defined(CONFIG_GNU_ARM_ECLIPSE) */

    return false;
}

static void main_loop(void)
{
    bool nonblocking;
    int last_io = 0;
#ifdef CONFIG_PROFILER
    int64_t ti;
#endif
    do {
        nonblocking = !kvm_enabled() && !xen_enabled() && last_io > 0;
#ifdef CONFIG_PROFILER
        ti = profile_getclock();
#endif
        last_io = main_loop_wait(nonblocking);
#ifdef CONFIG_PROFILER
        dev_time += profile_getclock() - ti;
#endif
    } while (!main_loop_should_exit());
}

#if defined(CONFIG_GNU_ARM_ECLIPSE) || defined(CONFIG_VERBOSE)

#if INTPTR_MAX == INT32_MAX
#define QEMU_WORDSIZE "32-bits "
#elif INTPTR_MAX == INT64_MAX
#define QEMU_WORDSIZE "64-bits "
#else
#define QEMU_WORDSIZE ""
#endif

#endif /* defined(CONFIG_GNU_ARM_ECLIPSE) || defined(CONFIG_VERBOSE) */

static void version(void)
{
<<<<<<< HEAD
#if defined(CONFIG_GNU_ARM_ECLIPSE)
    printf(
#if defined(CONFIG_BRANDING_MESSAGE)
           CONFIG_BRANDING_MESSAGE " "
#endif
           QEMU_WORDSIZE
           "QEMU emulator version "
           QEMU_VERSION QEMU_PKGVERSION
           "\nCopyright (c) 2003-2008 Fabrice Bellard\n");
    
#else /* !defined(CONFIG_GNU_ARM_ECLIPSE) */

    printf("QEMU emulator version " QEMU_VERSION QEMU_PKGVERSION ", Copyright (c) 2003-2008 Fabrice Bellard\n");
    
#endif /* defined(CONFIG_GNU_ARM_ECLIPSE) */
=======
    printf("QEMU emulator version " QEMU_VERSION QEMU_PKGVERSION "\n"
           QEMU_COPYRIGHT "\n");
>>>>>>> 0737f32d
}

static void help(int exitcode)
{
    version();
    printf("usage: %s [options] [disk_image]\n\n"
           "'disk_image' is a raw hard disk image for IDE hard disk 0\n\n",
            error_get_progname());

#define QEMU_OPTIONS_GENERATE_HELP
#include "qemu-options-wrapper.h"

    printf("\nDuring emulation, the following keys are useful:\n"
           "ctrl-alt-f      toggle full screen\n"
           "ctrl-alt-n      switch to virtual console 'n'\n"
           "ctrl-alt        toggle mouse and keyboard grab\n"
           "\n"
           "When using -nographic, press 'ctrl-a h' to get some help.\n");

    exit(exitcode);
}

#define HAS_ARG 0x0001

typedef struct QEMUOption {
    const char *name;
    int flags;
    int index;
    uint32_t arch_mask;
} QEMUOption;

static const QEMUOption qemu_options[] = {
    { "h", 0, QEMU_OPTION_h, QEMU_ARCH_ALL },
#if defined(CONFIG_VERBOSE)
    { "verbose", 0, QEMU_OPTION_verbose, QEMU_ARCH_ALL },
#endif
#define QEMU_OPTIONS_GENERATE_OPTIONS
#include "qemu-options-wrapper.h"
    { NULL },
};

typedef struct VGAInterfaceInfo {
    const char *opt_name;    /* option name */
    const char *name;        /* human-readable name */
    /* Class names indicating that support is available.
     * If no class is specified, the interface is always available */
    const char *class_names[2];
} VGAInterfaceInfo;

static VGAInterfaceInfo vga_interfaces[VGA_TYPE_MAX] = {
    [VGA_NONE] = {
        .opt_name = "none",
    },
    [VGA_STD] = {
        .opt_name = "std",
        .name = "standard VGA",
        .class_names = { "VGA", "isa-vga" },
    },
    [VGA_CIRRUS] = {
        .opt_name = "cirrus",
        .name = "Cirrus VGA",
        .class_names = { "cirrus-vga", "isa-cirrus-vga" },
    },
    [VGA_VMWARE] = {
        .opt_name = "vmware",
        .name = "VMWare SVGA",
        .class_names = { "vmware-svga" },
    },
    [VGA_VIRTIO] = {
        .opt_name = "virtio",
        .name = "Virtio VGA",
        .class_names = { "virtio-vga" },
    },
    [VGA_QXL] = {
        .opt_name = "qxl",
        .name = "QXL VGA",
        .class_names = { "qxl-vga" },
    },
    [VGA_TCX] = {
        .opt_name = "tcx",
        .name = "TCX framebuffer",
        .class_names = { "SUNW,tcx" },
    },
    [VGA_CG3] = {
        .opt_name = "cg3",
        .name = "CG3 framebuffer",
        .class_names = { "cgthree" },
    },
    [VGA_XENFB] = {
        .opt_name = "xenfb",
    },
};

static bool vga_interface_available(VGAInterfaceType t)
{
    VGAInterfaceInfo *ti = &vga_interfaces[t];

    assert(t < VGA_TYPE_MAX);
    return !ti->class_names[0] ||
           object_class_by_name(ti->class_names[0]) ||
           object_class_by_name(ti->class_names[1]);
}

static void select_vgahw(const char *p)
{
    const char *opts;
    int t;

    assert(vga_interface_type == VGA_NONE);
    for (t = 0; t < VGA_TYPE_MAX; t++) {
        VGAInterfaceInfo *ti = &vga_interfaces[t];
        if (ti->opt_name && strstart(p, ti->opt_name, &opts)) {
            if (!vga_interface_available(t)) {
                error_report("%s not available", ti->name);
                exit(1);
            }
            vga_interface_type = t;
            break;
        }
    }
    if (t == VGA_TYPE_MAX) {
    invalid_vga:
        error_report("unknown vga type: %s", p);
        exit(1);
    }
    while (*opts) {
        const char *nextopt;

        if (strstart(opts, ",retrace=", &nextopt)) {
            opts = nextopt;
            if (strstart(opts, "dumb", &nextopt))
                vga_retrace_method = VGA_RETRACE_DUMB;
            else if (strstart(opts, "precise", &nextopt))
                vga_retrace_method = VGA_RETRACE_PRECISE;
            else goto invalid_vga;
        } else goto invalid_vga;
        opts = nextopt;
    }
}

#if !defined(CONFIG_GNU_ARM_ECLIPSE)

typedef enum DisplayType {
    DT_DEFAULT,
    DT_CURSES,
    DT_SDL,
    DT_COCOA,
    DT_GTK,
    DT_NONE,
} DisplayType;

static DisplayType select_display(const char *p)
{
    const char *opts;
    DisplayType display = DT_DEFAULT;

    if (strstart(p, "sdl", &opts)) {
#ifdef CONFIG_SDL
        display = DT_SDL;
        while (*opts) {
            const char *nextopt;

            if (strstart(opts, ",frame=", &nextopt)) {
                opts = nextopt;
                if (strstart(opts, "on", &nextopt)) {
                    no_frame = 0;
                } else if (strstart(opts, "off", &nextopt)) {
                    no_frame = 1;
                } else {
                    goto invalid_sdl_args;
                }
            } else if (strstart(opts, ",alt_grab=", &nextopt)) {
                opts = nextopt;
                if (strstart(opts, "on", &nextopt)) {
                    alt_grab = 1;
                } else if (strstart(opts, "off", &nextopt)) {
                    alt_grab = 0;
                } else {
                    goto invalid_sdl_args;
                }
            } else if (strstart(opts, ",ctrl_grab=", &nextopt)) {
                opts = nextopt;
                if (strstart(opts, "on", &nextopt)) {
                    ctrl_grab = 1;
                } else if (strstart(opts, "off", &nextopt)) {
                    ctrl_grab = 0;
                } else {
                    goto invalid_sdl_args;
                }
            } else if (strstart(opts, ",window_close=", &nextopt)) {
                opts = nextopt;
                if (strstart(opts, "on", &nextopt)) {
                    no_quit = 0;
                } else if (strstart(opts, "off", &nextopt)) {
                    no_quit = 1;
                } else {
                    goto invalid_sdl_args;
                }
            } else if (strstart(opts, ",gl=", &nextopt)) {
                opts = nextopt;
                if (strstart(opts, "on", &nextopt)) {
                    request_opengl = 1;
                } else if (strstart(opts, "off", &nextopt)) {
                    request_opengl = 0;
                } else {
                    goto invalid_sdl_args;
                }
            } else {
            invalid_sdl_args:
                error_report("invalid SDL option string");
                exit(1);
            }
            opts = nextopt;
        }
#else
        error_report("SDL support is disabled");
        exit(1);
#endif
    } else if (strstart(p, "vnc", &opts)) {
        if (*opts == '=') {
            vnc_parse(opts + 1, &error_fatal);
        } else {
            error_report("VNC requires a display argument vnc=<display>");
            exit(1);
        }
    } else if (strstart(p, "curses", &opts)) {
#ifdef CONFIG_CURSES
        display = DT_CURSES;
#else
        error_report("curses support is disabled");
        exit(1);
#endif
    } else if (strstart(p, "gtk", &opts)) {
#ifdef CONFIG_GTK
        display = DT_GTK;
        while (*opts) {
            const char *nextopt;

            if (strstart(opts, ",grab_on_hover=", &nextopt)) {
                opts = nextopt;
                if (strstart(opts, "on", &nextopt)) {
                    grab_on_hover = true;
                } else if (strstart(opts, "off", &nextopt)) {
                    grab_on_hover = false;
                } else {
                    goto invalid_gtk_args;
                }
            } else if (strstart(opts, ",gl=", &nextopt)) {
                opts = nextopt;
                if (strstart(opts, "on", &nextopt)) {
                    request_opengl = 1;
                } else if (strstart(opts, "off", &nextopt)) {
                    request_opengl = 0;
                } else {
                    goto invalid_gtk_args;
                }
            } else {
            invalid_gtk_args:
                error_report("invalid GTK option string");
                exit(1);
            }
            opts = nextopt;
        }
#else
        error_report("GTK support is disabled");
        exit(1);
#endif
    } else if (strstart(p, "none", &opts)) {
        display = DT_NONE;
    } else {
        error_report("unknown display type");
        exit(1);
    }

    return display;
}

#endif /* !defined(CONFIG_GNU_ARM_ECLIPSE) */

static int balloon_parse(const char *arg)
{
    QemuOpts *opts;

    if (strcmp(arg, "none") == 0) {
        return 0;
    }

    if (!strncmp(arg, "virtio", 6)) {
        if (arg[6] == ',') {
            /* have params -> parse them */
            opts = qemu_opts_parse_noisily(qemu_find_opts("device"), arg + 7,
                                           false);
            if (!opts)
                return  -1;
        } else {
            /* create empty opts */
            opts = qemu_opts_create(qemu_find_opts("device"), NULL, 0,
                                    &error_abort);
        }
        qemu_opt_set(opts, "driver", "virtio-balloon", &error_abort);
        return 0;
    }

    return -1;
}

char *qemu_find_file(int type, const char *name)
{
    int i;
    const char *subdir;
    char *buf;

    /* Try the name as a straight path first */
    if (access(name, R_OK) == 0) {
        trace_load_file(name, name);
        return g_strdup(name);
    }

    switch (type) {
    case QEMU_FILE_TYPE_BIOS:
        subdir = "";
        break;
    case QEMU_FILE_TYPE_KEYMAP:
        subdir = "keymaps/";
        break;

#if defined(CONFIG_GNU_ARM_ECLIPSE)

    case QEMU_FILE_TYPE_GRAPHICS:
#if defined(CONFIG_WIN32)
        subdir = "graphics\\";
#else
        subdir = "graphics/";
#endif
        break;

    case QEMU_FILE_TYPE_DEVICES:
#if defined(CONFIG_WIN32)
        subdir = "devices\\";
#else
        subdir = "devices/";
#endif
        break;

#endif /* defined(CONFIG_GNU_ARM_ECLIPSE) */

        default:
        abort();
    }

    for (i = 0; i < data_dir_idx; i++) {

#if defined(CONFIG_GNU_ARM_ECLIPSE)
#if defined(CONFIG_WIN32)
        buf = g_strdup_printf("%s\\%s%s", data_dir[i], subdir, name);
#else
        buf = g_strdup_printf("%s/%s%s", data_dir[i], subdir, name);
#endif
#else
        buf = g_strdup_printf("%s/%s%s", data_dir[i], subdir, name);
#endif /* defined(CONFIG_GNU_ARM_ECLIPSE) */

        if (access(buf, R_OK) == 0) {
            trace_load_file(name, buf);
            return buf;
        }
        g_free(buf);
    }
    return NULL;
}

static inline bool nonempty_str(const char *str)
{
    return str && *str;
}

static int parse_fw_cfg(void *opaque, QemuOpts *opts, Error **errp)
{
    gchar *buf;
    size_t size;
    const char *name, *file, *str;
    FWCfgState *fw_cfg = (FWCfgState *) opaque;

    if (fw_cfg == NULL) {
        error_report("fw_cfg device not available");
        return -1;
    }
    name = qemu_opt_get(opts, "name");
    file = qemu_opt_get(opts, "file");
    str = qemu_opt_get(opts, "string");

    /* we need name and either a file or the content string */
    if (!(nonempty_str(name) && (nonempty_str(file) || nonempty_str(str)))) {
        error_report("invalid argument(s)");
        return -1;
    }
    if (nonempty_str(file) && nonempty_str(str)) {
        error_report("file and string are mutually exclusive");
        return -1;
    }
    if (strlen(name) > FW_CFG_MAX_FILE_PATH - 1) {
        error_report("name too long (max. %d char)", FW_CFG_MAX_FILE_PATH - 1);
        return -1;
    }
    if (strncmp(name, "opt/", 4) != 0) {
        error_report("warning: externally provided fw_cfg item names "
                     "should be prefixed with \"opt/\"");
    }
    if (nonempty_str(str)) {
        size = strlen(str); /* NUL terminator NOT included in fw_cfg blob */
        buf = g_memdup(str, size);
    } else {
        if (!g_file_get_contents(file, &buf, &size, NULL)) {
            error_report("can't load %s", file);
            return -1;
        }
    }
    /* For legacy, keep user files in a specific global order. */
    fw_cfg_set_order_override(fw_cfg, FW_CFG_ORDER_OVERRIDE_USER);
    fw_cfg_add_file(fw_cfg, name, buf, size);
    fw_cfg_reset_order_override(fw_cfg);
    return 0;
}

static int device_help_func(void *opaque, QemuOpts *opts, Error **errp)
{
    return qdev_device_help(opts);
}

static int device_init_func(void *opaque, QemuOpts *opts, Error **errp)
{
    Error *err = NULL;
    DeviceState *dev;

    dev = qdev_device_add(opts, &err);
    if (!dev) {
        error_report_err(err);
        return -1;
    }
    object_unref(OBJECT(dev));
    return 0;
}

static int chardev_init_func(void *opaque, QemuOpts *opts, Error **errp)
{
    Error *local_err = NULL;

    qemu_chr_new_from_opts(opts, &local_err);
    if (local_err) {
        error_report_err(local_err);
        return -1;
    }
    return 0;
}

#ifdef CONFIG_VIRTFS
static int fsdev_init_func(void *opaque, QemuOpts *opts, Error **errp)
{
    return qemu_fsdev_add(opts);
}
#endif

static int mon_init_func(void *opaque, QemuOpts *opts, Error **errp)
{
    CharDriverState *chr;
    const char *chardev;
    const char *mode;
    int flags;

    mode = qemu_opt_get(opts, "mode");
    if (mode == NULL) {
        mode = "readline";
    }
    if (strcmp(mode, "readline") == 0) {
        flags = MONITOR_USE_READLINE;
    } else if (strcmp(mode, "control") == 0) {
        flags = MONITOR_USE_CONTROL;
    } else {
        error_report("unknown monitor mode \"%s\"", mode);
        exit(1);
    }

    if (qemu_opt_get_bool(opts, "pretty", 0))
        flags |= MONITOR_USE_PRETTY;

    if (qemu_opt_get_bool(opts, "default", 0)) {
        error_report("option 'default' does nothing and is deprecated");
    }

    chardev = qemu_opt_get(opts, "chardev");
    chr = qemu_chr_find(chardev);
    if (chr == NULL) {
        error_report("chardev \"%s\" not found", chardev);
        exit(1);
    }

    monitor_init(chr, flags);
    return 0;
}

static void monitor_parse(const char *optarg, const char *mode, bool pretty)
{
    static int monitor_device_index = 0;
    QemuOpts *opts;
    const char *p;
    char label[32];

    if (strstart(optarg, "chardev:", &p)) {
        snprintf(label, sizeof(label), "%s", p);
    } else {
        snprintf(label, sizeof(label), "compat_monitor%d",
                 monitor_device_index);
        opts = qemu_chr_parse_compat(label, optarg);
        if (!opts) {
            error_report("parse error: %s", optarg);
            exit(1);
        }
    }

    opts = qemu_opts_create(qemu_find_opts("mon"), label, 1, &error_fatal);
    qemu_opt_set(opts, "mode", mode, &error_abort);
    qemu_opt_set(opts, "chardev", label, &error_abort);
    qemu_opt_set_bool(opts, "pretty", pretty, &error_abort);
    monitor_device_index++;
}

struct device_config {
    enum {
        DEV_USB,       /* -usbdevice     */
        DEV_BT,        /* -bt            */
        DEV_SERIAL,    /* -serial        */
        DEV_PARALLEL,  /* -parallel      */
        DEV_VIRTCON,   /* -virtioconsole */
        DEV_DEBUGCON,  /* -debugcon */
        DEV_GDB,       /* -gdb, -s */
        DEV_SCLP,      /* s390 sclp */
    } type;
    const char *cmdline;
    Location loc;
    QTAILQ_ENTRY(device_config) next;
};

static QTAILQ_HEAD(, device_config) device_configs =
    QTAILQ_HEAD_INITIALIZER(device_configs);

static void add_device_config(int type, const char *cmdline)
{
    struct device_config *conf;

    conf = g_malloc0(sizeof(*conf));
    conf->type = type;
    conf->cmdline = cmdline;
    loc_save(&conf->loc);
    QTAILQ_INSERT_TAIL(&device_configs, conf, next);
}

static int foreach_device_config(int type, int (*func)(const char *cmdline))
{
    struct device_config *conf;
    int rc;

    QTAILQ_FOREACH(conf, &device_configs, next) {
        if (conf->type != type)
            continue;
        loc_push_restore(&conf->loc);
        rc = func(conf->cmdline);
        loc_pop(&conf->loc);
        if (rc) {
            return rc;
        }
    }
    return 0;
}

static int serial_parse(const char *devname)
{
    static int index = 0;
    char label[32];

    if (strcmp(devname, "none") == 0)
        return 0;
    if (index == MAX_SERIAL_PORTS) {
        error_report("too many serial ports");
        exit(1);
    }
    snprintf(label, sizeof(label), "serial%d", index);
    serial_hds[index] = qemu_chr_new(label, devname);
    if (!serial_hds[index]) {
        error_report("could not connect serial device"
                     " to character backend '%s'", devname);
        return -1;
    }
    index++;
    return 0;
}

static int parallel_parse(const char *devname)
{
    static int index = 0;
    char label[32];

    if (strcmp(devname, "none") == 0)
        return 0;
    if (index == MAX_PARALLEL_PORTS) {
        error_report("too many parallel ports");
        exit(1);
    }
    snprintf(label, sizeof(label), "parallel%d", index);
    parallel_hds[index] = qemu_chr_new(label, devname);
    if (!parallel_hds[index]) {
        error_report("could not connect parallel device"
                     " to character backend '%s'", devname);
        return -1;
    }
    index++;
    return 0;
}

static int virtcon_parse(const char *devname)
{
    QemuOptsList *device = qemu_find_opts("device");
    static int index = 0;
    char label[32];
    QemuOpts *bus_opts, *dev_opts;

    if (strcmp(devname, "none") == 0)
        return 0;
    if (index == MAX_VIRTIO_CONSOLES) {
        error_report("too many virtio consoles");
        exit(1);
    }

    bus_opts = qemu_opts_create(device, NULL, 0, &error_abort);
    qemu_opt_set(bus_opts, "driver", "virtio-serial", &error_abort);

    dev_opts = qemu_opts_create(device, NULL, 0, &error_abort);
    qemu_opt_set(dev_opts, "driver", "virtconsole", &error_abort);

    snprintf(label, sizeof(label), "virtcon%d", index);
    virtcon_hds[index] = qemu_chr_new(label, devname);
    if (!virtcon_hds[index]) {
        error_report("could not connect virtio console"
                     " to character backend '%s'", devname);
        return -1;
    }
    qemu_opt_set(dev_opts, "chardev", label, &error_abort);

    index++;
    return 0;
}

static int sclp_parse(const char *devname)
{
    QemuOptsList *device = qemu_find_opts("device");
    static int index = 0;
    char label[32];
    QemuOpts *dev_opts;

    if (strcmp(devname, "none") == 0) {
        return 0;
    }
    if (index == MAX_SCLP_CONSOLES) {
        error_report("too many sclp consoles");
        exit(1);
    }

    assert(arch_type == QEMU_ARCH_S390X);

    dev_opts = qemu_opts_create(device, NULL, 0, NULL);
    qemu_opt_set(dev_opts, "driver", "sclpconsole", &error_abort);

    snprintf(label, sizeof(label), "sclpcon%d", index);
    sclp_hds[index] = qemu_chr_new(label, devname);
    if (!sclp_hds[index]) {
        error_report("could not connect sclp console"
                     " to character backend '%s'", devname);
        return -1;
    }
    qemu_opt_set(dev_opts, "chardev", label, &error_abort);

    index++;
    return 0;
}

static int debugcon_parse(const char *devname)
{
    QemuOpts *opts;

    if (!qemu_chr_new("debugcon", devname)) {
        exit(1);
    }
    opts = qemu_opts_create(qemu_find_opts("device"), "debugcon", 1, NULL);
    if (!opts) {
        error_report("already have a debugcon device");
        exit(1);
    }
    qemu_opt_set(opts, "driver", "isa-debugcon", &error_abort);
    qemu_opt_set(opts, "chardev", "debugcon", &error_abort);
    return 0;
}

#if !defined(CONFIG_GNU_ARM_ECLIPSE)

static gint machine_class_cmp(gconstpointer a, gconstpointer b)
{
    const MachineClass *mc1 = a, *mc2 = b;
    int res;

    if (mc1->family == NULL) {
        if (mc2->family == NULL) {
            /* Compare standalone machine types against each other; they sort
             * in increasing order.
             */
            return strcmp(object_class_get_name(OBJECT_CLASS(mc1)),
                          object_class_get_name(OBJECT_CLASS(mc2)));
        }

        /* Standalone machine types sort after families. */
        return 1;
    }

    if (mc2->family == NULL) {
        /* Families sort before standalone machine types. */
        return -1;
    }

    /* Families sort between each other alphabetically increasingly. */
    res = strcmp(mc1->family, mc2->family);
    if (res != 0) {
        return res;
    }

    /* Within the same family, machine types sort in decreasing order. */
    return strcmp(object_class_get_name(OBJECT_CLASS(mc2)),
                  object_class_get_name(OBJECT_CLASS(mc1)));
}

 static MachineClass *machine_parse(const char *name)
{
    MachineClass *mc = NULL;
    GSList *el, *machines = object_class_get_list(TYPE_MACHINE, false);

    if (name) {
        mc = find_machine(name);
    }
    if (mc) {
        g_slist_free(machines);
        return mc;
    }
    if (name && !is_help_option(name)) {
        error_report("unsupported machine type");
        error_printf("Use -machine help to list supported machines\n");
    } else {
        printf("Supported machines are:\n");
        machines = g_slist_sort(machines, machine_class_cmp);
        for (el = machines; el; el = el->next) {
            MachineClass *mc = el->data;
            if (mc->alias) {
                printf("%-20s %s (alias of %s)\n", mc->alias, mc->desc, mc->name);
            }
            printf("%-20s %s%s\n", mc->name, mc->desc,
                   mc->is_default ? " (default)" : "");
        }
    }

    g_slist_free(machines);
    exit(!name || !is_help_option(name));
}

#endif /* !defined(CONFIG_GNU_ARM_ECLIPSE) */

void qemu_add_exit_notifier(Notifier *notify)
{
    notifier_list_add(&exit_notifiers, notify);
}

void qemu_remove_exit_notifier(Notifier *notify)
{
    notifier_remove(notify);
}

static void qemu_run_exit_notifiers(void)
{
    notifier_list_notify(&exit_notifiers, NULL);
}

static bool machine_init_done;

void qemu_add_machine_init_done_notifier(Notifier *notify)
{
    notifier_list_add(&machine_init_done_notifiers, notify);
    if (machine_init_done) {
        notify->notify(notify, NULL);
    }
}

void qemu_remove_machine_init_done_notifier(Notifier *notify)
{
    notifier_remove(notify);
}

static void qemu_run_machine_init_done_notifiers(void)
{
    notifier_list_notify(&machine_init_done_notifiers, NULL);
    machine_init_done = true;
}

static const QEMUOption *lookup_opt(int argc, char **argv,
                                    const char **poptarg, int *poptind)
{
    const QEMUOption *popt;
    int optind = *poptind;
    char *r = argv[optind];
    const char *optarg;

    loc_set_cmdline(argv, optind, 1);
    optind++;
    /* Treat --foo the same as -foo.  */
    if (r[1] == '-')
        r++;
    popt = qemu_options;
    for(;;) {
        if (!popt->name) {
            error_report("invalid option");
            exit(1);
        }
        if (!strcmp(popt->name, r + 1))
            break;
        popt++;
    }
    if (popt->flags & HAS_ARG) {
        if (optind >= argc) {
            error_report("requires an argument");
            exit(1);
        }
        optarg = argv[optind++];
        loc_set_cmdline(argv, optind - 2, 2);
    } else {
        optarg = NULL;
    }

    *poptarg = optarg;
    *poptind = optind;

    return popt;
}

static MachineClass *select_machine(void)
{
    MachineClass *machine_class = find_default_machine();

#if !defined(CONFIG_GNU_ARM_ECLIPSE)
    const char *optarg;
#endif

    QemuOpts *opts;
    Location loc;

    loc_push_none(&loc);

    opts = qemu_get_machine_opts();
    qemu_opts_loc_restore(opts);

#if defined(CONFIG_GNU_ARM_ECLIPSE)

    const char *board_name;
    board_name = qemu_opt_get(opts, "type");
    if (board_name == NULL && mcu_device == NULL) {
        error_report(
                "Neither board nor mcu specified, and there is no default.\n"
                        "Use -board help or -mcu help to list supported boards or devices!\n");
        exit(1);
    }

    if (cm_board_help_func(board_name)) {
        cm_mcu_help_func(mcu_device);
        exit(0);
    }

    if (cm_mcu_help_func(mcu_device)) {
        exit(0);
    }

    if (board_name == NULL) {
        board_name = "generic";
    }

    MachineClass *mc = find_machine(board_name);
    if (mc == NULL) {
        cm_board_help_func("?");
    } else {
        machine_class = mc;
    }

#else

    optarg = qemu_opt_get(opts, "type");
    if (optarg) {
        machine_class = machine_parse(optarg);
    }

    if (!machine_class) {
        error_report("No machine specified, and there is no default");
        error_printf("Use -machine help to list supported machines\n");
        exit(1);
    }

#endif /* defined(CONFIG_GNU_ARM_ECLIPSE) */

    loc_pop(&loc);
    return machine_class;
}

static int machine_set_property(void *opaque,
                                const char *name, const char *value,
                                Error **errp)
{
    Object *obj = OBJECT(opaque);
    Error *local_err = NULL;
    char *p, *qom_name;

    if (strcmp(name, "type") == 0) {
        return 0;
    }

    qom_name = g_strdup(name);
    for (p = qom_name; *p; p++) {
        if (*p == '_') {
            *p = '-';
        }
    }

    object_property_parse(obj, value, qom_name, &local_err);
    g_free(qom_name);

    if (local_err) {
        error_report_err(local_err);
        return -1;
    }

    return 0;
}


/*
 * Initial object creation happens before all other
 * QEMU data types are created. The majority of objects
 * can be created at this point. The rng-egd object
 * cannot be created here, as it depends on the chardev
 * already existing.
 */
static bool object_create_initial(const char *type)
{
    if (g_str_equal(type, "rng-egd")) {
        return false;
    }

    /*
     * return false for concrete netfilters since
     * they depend on netdevs already existing
     */
    if (g_str_equal(type, "filter-buffer") ||
        g_str_equal(type, "filter-dump") ||
        g_str_equal(type, "filter-mirror") ||
        g_str_equal(type, "filter-redirector") ||
        g_str_equal(type, "colo-compare") ||
        g_str_equal(type, "filter-rewriter")) {
        return false;
    }

    /* Memory allocation by backends needs to be done
     * after configure_accelerator() (due to the tcg_enabled()
     * checks at memory_region_init_*()).
     *
     * Also, allocation of large amounts of memory may delay
     * chardev initialization for too long, and trigger timeouts
     * on software that waits for a monitor socket to be created
     * (e.g. libvirt).
     */
    if (g_str_has_prefix(type, "memory-backend-")) {
        return false;
    }

    return true;
}


/*
 * The remainder of object creation happens after the
 * creation of chardev, fsdev, net clients and device data types.
 */
static bool object_create_delayed(const char *type)
{
    return !object_create_initial(type);
}


static void set_memory_options(uint64_t *ram_slots, ram_addr_t *maxram_size,
                               MachineClass *mc)
{
    uint64_t sz;
    const char *mem_str;
    const char *maxmem_str, *slots_str;
    const ram_addr_t default_ram_size = mc->default_ram_size;
    QemuOpts *opts = qemu_find_opts_singleton("memory");
    Location loc;

    loc_push_none(&loc);
    qemu_opts_loc_restore(opts);

    sz = 0;
    mem_str = qemu_opt_get(opts, "size");
    if (mem_str) {
        if (!*mem_str) {
            error_report("missing 'size' option value");
            exit(EXIT_FAILURE);
        }

        sz = qemu_opt_get_size(opts, "size", ram_size);

        /* Fix up legacy suffix-less format */
        if (g_ascii_isdigit(mem_str[strlen(mem_str) - 1])) {
            uint64_t overflow_check = sz;

            sz <<= 20;
            if ((sz >> 20) != overflow_check) {
                error_report("too large 'size' option value");
                exit(EXIT_FAILURE);
            }
        }
    }

    /* backward compatibility behaviour for case "-m 0" */
    if (sz == 0) {
        sz = default_ram_size;
    }

    sz = QEMU_ALIGN_UP(sz, 8192);
    ram_size = sz;
    if (ram_size != sz) {
        error_report("ram size too large");
        exit(EXIT_FAILURE);
    }

    /* store value for the future use */
    qemu_opt_set_number(opts, "size", ram_size, &error_abort);
    *maxram_size = ram_size;

    maxmem_str = qemu_opt_get(opts, "maxmem");
    slots_str = qemu_opt_get(opts, "slots");
    if (maxmem_str && slots_str) {
        uint64_t slots;

        sz = qemu_opt_get_size(opts, "maxmem", 0);
        slots = qemu_opt_get_number(opts, "slots", 0);
        if (sz < ram_size) {
            error_report("invalid value of -m option maxmem: "
                         "maximum memory size (0x%" PRIx64 ") must be at least "
                         "the initial memory size (0x" RAM_ADDR_FMT ")",
                         sz, ram_size);
            exit(EXIT_FAILURE);
        } else if (sz > ram_size) {
            if (!slots) {
                error_report("invalid value of -m option: maxmem was "
                             "specified, but no hotplug slots were specified");
                exit(EXIT_FAILURE);
            }
        } else if (slots) {
            error_report("invalid value of -m option maxmem: "
                         "memory slots were specified but maximum memory size "
                         "(0x%" PRIx64 ") is equal to the initial memory size "
                         "(0x" RAM_ADDR_FMT ")", sz, ram_size);
            exit(EXIT_FAILURE);
        }

        *maxram_size = sz;
        *ram_slots = slots;
    } else if ((!maxmem_str && slots_str) ||
            (maxmem_str && !slots_str)) {
        error_report("invalid -m option value: missing "
                "'%s' option", slots_str ? "maxmem" : "slots");
        exit(EXIT_FAILURE);
    }

    loc_pop(&loc);
}

static int global_init_func(void *opaque, QemuOpts *opts, Error **errp)
{
    GlobalProperty *g;

    g = g_malloc0(sizeof(*g));
    g->driver   = qemu_opt_get(opts, "driver");
    g->property = qemu_opt_get(opts, "property");
    g->value    = qemu_opt_get(opts, "value");
    g->user_provided = true;
    g->errp = &error_fatal;
    qdev_prop_register_global(g);
    return 0;
}

int main(int argc, char **argv, char **envp)
{
    int i;
    int snapshot, linux_boot;
    const char *initrd_filename;
    const char *kernel_filename, *kernel_cmdline;
    const char *boot_order = NULL;
    const char *boot_once = NULL;
#if !defined(CONFIG_GNU_ARM_ECLIPSE)
    DisplayState *ds;
#endif
    int cyls, heads, secs, translation;
    QemuOpts *hda_opts = NULL, *opts, *machine_opts, *icount_opts = NULL;
    QemuOptsList *olist;
    int optind;
    const char *optarg;
    const char *loadvm = NULL;
    MachineClass *machine_class;
    const char *cpu_model;
    const char *vga_model = NULL;
    const char *qtest_chrdev = NULL;
    const char *qtest_log = NULL;
    const char *pid_file = NULL;
    const char *incoming = NULL;
    bool defconfig = true;
    bool userconfig = true;
    bool nographic = false;

#if defined(CONFIG_GNU_ARM_ECLIPSE)
    // DisplayType display_type = DT_NONE;
#else
    DisplayType display_type = DT_DEFAULT;
#endif /* defined(CONFIG_GNU_ARM_ECLIPSE) */

    int display_remote = 0;
    const char *log_mask = NULL;
    const char *log_file = NULL;
    char *trace_file = NULL;
    ram_addr_t maxram_size;
    uint64_t ram_slots = 0;
    FILE *vmstate_dump_file = NULL;
    Error *main_loop_err = NULL;
    Error *err = NULL;
    bool list_data_dirs = false;

<<<<<<< HEAD
#if defined(CONFIG_GNU_ARM_ECLIPSE)
    const char *image_filename = NULL;
    int actual_argc = argc;
    with_gdb = false;

    /* Most emulated applications need semihosting, so start with it enabled. */
    semihosting.enabled = true;
    semihosting.target = SEMIHOSTING_TARGET_NATIVE;
#endif /* defined(CONFIG_GNU_ARM_ECLIPSE) */

=======
    module_call_init(MODULE_INIT_TRACE);

    qemu_init_cpu_list();
>>>>>>> 0737f32d
    qemu_init_cpu_loop();
    qemu_mutex_lock_iothread();

    atexit(qemu_run_exit_notifiers);
    error_set_progname(argv[0]);
    qemu_init_exec_dir(argv[0]);

#if defined(CONFIG_VERBOSE)
    for (optind = 1; optind < argc; optind++) {
        if (strcmp("-verbose", argv[optind]) == 0 || strcmp("--verbose", argv[optind]) == 0) {
            verbosity_level++;
        }
    }
    if (verbosity_level >= VERBOSITY_COMMON) {
        printf( "\n"
#if defined(CONFIG_BRANDING_MESSAGE)
               CONFIG_BRANDING_MESSAGE " "
#endif
               QEMU_WORDSIZE
               "QEMU v%s (%s).\n", QEMU_VERSION, error_get_progname());
    }
#endif /* defined(CONFIG_VERBOSE) */

    module_call_init(MODULE_INIT_QOM);
    module_call_init(MODULE_INIT_QAPI);

    qemu_add_opts(&qemu_drive_opts);
    qemu_add_drive_opts(&qemu_legacy_drive_opts);
    qemu_add_drive_opts(&qemu_common_drive_opts);
    qemu_add_drive_opts(&qemu_drive_opts);
    qemu_add_drive_opts(&bdrv_runtime_opts);
    qemu_add_opts(&qemu_chardev_opts);
    qemu_add_opts(&qemu_device_opts);
    qemu_add_opts(&qemu_netdev_opts);
    qemu_add_opts(&qemu_net_opts);
    qemu_add_opts(&qemu_rtc_opts);
    qemu_add_opts(&qemu_global_opts);
    qemu_add_opts(&qemu_mon_opts);
    qemu_add_opts(&qemu_trace_opts);
    qemu_add_opts(&qemu_option_rom_opts);
    qemu_add_opts(&qemu_machine_opts);
    qemu_add_opts(&qemu_mem_opts);
    qemu_add_opts(&qemu_smp_opts);
    qemu_add_opts(&qemu_boot_opts);
    qemu_add_opts(&qemu_sandbox_opts);
    qemu_add_opts(&qemu_add_fd_opts);
    qemu_add_opts(&qemu_object_opts);
    qemu_add_opts(&qemu_tpmdev_opts);
    qemu_add_opts(&qemu_realtime_opts);
    qemu_add_opts(&qemu_msg_opts);
    qemu_add_opts(&qemu_name_opts);
    qemu_add_opts(&qemu_numa_opts);
    qemu_add_opts(&qemu_icount_opts);
    qemu_add_opts(&qemu_semihosting_config_opts);
    qemu_add_opts(&qemu_fw_cfg_opts);
#ifdef CONFIG_LIBISCSI
    qemu_add_opts(&qemu_iscsi_opts);
#endif
    module_call_init(MODULE_INIT_OPTS);

    runstate_init();

    if (qcrypto_init(&err) < 0) {
        error_reportf_err(err, "cannot initialize crypto: ");
        exit(1);
    }
    rtc_clock = QEMU_CLOCK_HOST;

    QLIST_INIT (&vm_change_state_head);
    os_setup_early_signal_handling();

    cpu_model = NULL;
    snapshot = 0;
    cyls = heads = secs = 0;
    translation = BIOS_ATA_TRANSLATION_AUTO;

    nb_nics = 0;

    bdrv_init_with_whitelist();

    autostart = 1;

    /* first pass of option parsing */
    optind = 1;
    while (optind < argc) {
        if (argv[optind][0] != '-') {
            /* disk image */
            optind++;
        } else {
            const QEMUOption *popt;

            popt = lookup_opt(argc, argv, &optarg, &optind);
            switch (popt->index) {
            case QEMU_OPTION_nodefconfig:
                defconfig = false;
                break;
            case QEMU_OPTION_nouserconfig:
                userconfig = false;
                break;

#if defined(CONFIG_GNU_ARM_ECLIPSE)
            case QEMU_OPTION_semihosting_cmdline:
                /* no HAS_ARGS, optind set to next option */
                semihosting.argc = argc - optind;
                semihosting.argv = (const char **)&argv[optind];
                /* Diminish count to hide semihosting command line */
                actual_argc = optind - 1; /* exclude current option */
                
                semihosting.cmdline = semihosting_concatenate_cmdline(semihosting.argc, semihosting.argv);
                break;
#endif /* defined(CONFIG_GNU_ARM_ECLIPSE) */

            }
        }
    }

    if (defconfig) {
        int ret;
        ret = qemu_read_default_config_files(userconfig);
        if (ret < 0) {
            exit(1);
        }
    }

    /* second pass of option parsing */
    optind = 1;
    for(;;) {

#if defined(CONFIG_GNU_ARM_ECLIPSE)
        if (optind >= actual_argc)
            break;
#else
        if (optind >= argc)
            break;
#endif /* defined(CONFIG_GNU_ARM_ECLIPSE) */

        if (argv[optind][0] != '-') {
            hda_opts = drive_add(IF_DEFAULT, 0, argv[optind++], HD_OPTS);
        } else {
            const QEMUOption *popt;

#if defined(CONFIG_GNU_ARM_ECLIPSE)
            popt = lookup_opt(actual_argc, argv, &optarg, &optind);
#else
            popt = lookup_opt(argc, argv, &optarg, &optind);
#endif /* defined(CONFIG_GNU_ARM_ECLIPSE) */

            if (!(popt->arch_mask & arch_type)) {
                error_report("Option not supported for this target");
                exit(1);
            }
            switch(popt->index) {
            case QEMU_OPTION_no_kvm_irqchip: {
                olist = qemu_find_opts("machine");
                qemu_opts_parse_noisily(olist, "kernel_irqchip=off", false);
                break;
            }
            case QEMU_OPTION_cpu:
                /* hw initialization will check this */
                cpu_model = optarg;
                break;

#if defined(CONFIG_GNU_ARM_ECLIPSE)
            case QEMU_OPTION_mcu:
                mcu_device = optarg;
                break;
#endif /* defined(CONFIG_GNU_ARM_ECLIPSE) */

            case QEMU_OPTION_hda:
                {
                    char buf[256];
                    if (cyls == 0)
                        snprintf(buf, sizeof(buf), "%s", HD_OPTS);
                    else
                        snprintf(buf, sizeof(buf),
                                 "%s,cyls=%d,heads=%d,secs=%d%s",
                                 HD_OPTS , cyls, heads, secs,
                                 translation == BIOS_ATA_TRANSLATION_LBA ?
                                 ",trans=lba" :
                                 translation == BIOS_ATA_TRANSLATION_NONE ?
                                 ",trans=none" : "");
                    drive_add(IF_DEFAULT, 0, optarg, buf);
                    break;
                }
            case QEMU_OPTION_hdb:
            case QEMU_OPTION_hdc:
            case QEMU_OPTION_hdd:
                drive_add(IF_DEFAULT, popt->index - QEMU_OPTION_hda, optarg,
                          HD_OPTS);
                break;
            case QEMU_OPTION_drive:
                if (drive_def(optarg) == NULL) {
                    exit(1);
                }
                break;
            case QEMU_OPTION_set:
                if (qemu_set_option(optarg) != 0)
                    exit(1);
                break;
            case QEMU_OPTION_global:
                if (qemu_global_option(optarg) != 0)
                    exit(1);
                break;
            case QEMU_OPTION_mtdblock:
                drive_add(IF_MTD, -1, optarg, MTD_OPTS);
                break;
            case QEMU_OPTION_sd:
                drive_add(IF_SD, -1, optarg, SD_OPTS);
                break;
            case QEMU_OPTION_pflash:
                drive_add(IF_PFLASH, -1, optarg, PFLASH_OPTS);
                break;
            case QEMU_OPTION_snapshot:
                snapshot = 1;
                break;
            case QEMU_OPTION_hdachs:
                {
                    const char *p;
                    p = optarg;
                    cyls = strtol(p, (char **)&p, 0);
                    if (cyls < 1 || cyls > 16383)
                        goto chs_fail;
                    if (*p != ',')
                        goto chs_fail;
                    p++;
                    heads = strtol(p, (char **)&p, 0);
                    if (heads < 1 || heads > 16)
                        goto chs_fail;
                    if (*p != ',')
                        goto chs_fail;
                    p++;
                    secs = strtol(p, (char **)&p, 0);
                    if (secs < 1 || secs > 63)
                        goto chs_fail;
                    if (*p == ',') {
                        p++;
                        if (!strcmp(p, "large")) {
                            translation = BIOS_ATA_TRANSLATION_LARGE;
                        } else if (!strcmp(p, "rechs")) {
                            translation = BIOS_ATA_TRANSLATION_RECHS;
                        } else if (!strcmp(p, "none")) {
                            translation = BIOS_ATA_TRANSLATION_NONE;
                        } else if (!strcmp(p, "lba")) {
                            translation = BIOS_ATA_TRANSLATION_LBA;
                        } else if (!strcmp(p, "auto")) {
                            translation = BIOS_ATA_TRANSLATION_AUTO;
                        } else {
                            goto chs_fail;
                        }
                    } else if (*p != '\0') {
                    chs_fail:
                        error_report("invalid physical CHS format");
                        exit(1);
                    }
                    if (hda_opts != NULL) {
                        qemu_opt_set_number(hda_opts, "cyls", cyls,
                                            &error_abort);
                        qemu_opt_set_number(hda_opts, "heads", heads,
                                            &error_abort);
                        qemu_opt_set_number(hda_opts, "secs", secs,
                                            &error_abort);
                        if (translation == BIOS_ATA_TRANSLATION_LARGE) {
                            qemu_opt_set(hda_opts, "trans", "large",
                                         &error_abort);
                        } else if (translation == BIOS_ATA_TRANSLATION_RECHS) {
                            qemu_opt_set(hda_opts, "trans", "rechs",
                                         &error_abort);
                        } else if (translation == BIOS_ATA_TRANSLATION_LBA) {
                            qemu_opt_set(hda_opts, "trans", "lba",
                                         &error_abort);
                        } else if (translation == BIOS_ATA_TRANSLATION_NONE) {
                            qemu_opt_set(hda_opts, "trans", "none",
                                         &error_abort);
                        }
                    }
                }
                break;
            case QEMU_OPTION_numa:
                opts = qemu_opts_parse_noisily(qemu_find_opts("numa"),
                                               optarg, true);
                if (!opts) {
                    exit(1);
                }
                break;
            case QEMU_OPTION_display:
#if !defined(CONFIG_GNU_ARM_ECLIPSE)
                display_type = select_display(optarg);
#endif
                break;
            case QEMU_OPTION_nographic:
                olist = qemu_find_opts("machine");
                qemu_opts_parse_noisily(olist, "graphics=off", false);
                nographic = true;
#if !defined(CONFIG_GNU_ARM_ECLIPSE)
                display_type = DT_NONE;
#endif
                break;
            case QEMU_OPTION_curses:
#ifdef CONFIG_CURSES
                display_type = DT_CURSES;
#else
                error_report("curses support is disabled");
                exit(1);
#endif
                break;
            case QEMU_OPTION_portrait:
                graphic_rotate = 90;
                break;
            case QEMU_OPTION_rotate:
                graphic_rotate = strtol(optarg, (char **) &optarg, 10);
                if (graphic_rotate != 0 && graphic_rotate != 90 &&
                    graphic_rotate != 180 && graphic_rotate != 270) {
                    error_report("only 90, 180, 270 deg rotation is available");
                    exit(1);
                }
                break;

#if defined(CONFIG_GNU_ARM_ECLIPSE)
            case QEMU_OPTION_image:
                qemu_opts_set(qemu_find_opts("machine"), 0, "image", optarg,
                              &error_abort);
                break;
#endif /* defined(CONFIG_GNU_ARM_ECLIPSE) */

            case QEMU_OPTION_kernel:
                qemu_opts_set(qemu_find_opts("machine"), 0, "kernel", optarg,
                              &error_abort);
                break;
            case QEMU_OPTION_initrd:
                qemu_opts_set(qemu_find_opts("machine"), 0, "initrd", optarg,
                              &error_abort);
                break;
            case QEMU_OPTION_append:
                qemu_opts_set(qemu_find_opts("machine"), 0, "append", optarg,
                              &error_abort);
                break;
            case QEMU_OPTION_dtb:
                qemu_opts_set(qemu_find_opts("machine"), 0, "dtb", optarg,
                              &error_abort);
                break;
            case QEMU_OPTION_cdrom:
                drive_add(IF_DEFAULT, 2, optarg, CDROM_OPTS);
                break;
            case QEMU_OPTION_boot:
                opts = qemu_opts_parse_noisily(qemu_find_opts("boot-opts"),
                                               optarg, true);
                if (!opts) {
                    exit(1);
                }
                break;
            case QEMU_OPTION_fda:
            case QEMU_OPTION_fdb:
                drive_add(IF_FLOPPY, popt->index - QEMU_OPTION_fda,
                          optarg, FD_OPTS);
                break;
            case QEMU_OPTION_no_fd_bootchk:
                fd_bootchk = 0;
                break;
            case QEMU_OPTION_netdev:
                default_net = 0;
                if (net_client_parse(qemu_find_opts("netdev"), optarg) == -1) {
                    exit(1);
                }
                break;
            case QEMU_OPTION_net:
                default_net = 0;
                if (net_client_parse(qemu_find_opts("net"), optarg) == -1) {
                    exit(1);
                }
                break;
#ifdef CONFIG_LIBISCSI
            case QEMU_OPTION_iscsi:
                opts = qemu_opts_parse_noisily(qemu_find_opts("iscsi"),
                                               optarg, false);
                if (!opts) {
                    exit(1);
                }
                break;
#endif
#ifdef CONFIG_SLIRP
            case QEMU_OPTION_tftp:
                error_report("The -tftp option is deprecated. "
                             "Please use '-netdev user,tftp=...' instead.");
                legacy_tftp_prefix = optarg;
                break;
            case QEMU_OPTION_bootp:
                error_report("The -bootp option is deprecated. "
                             "Please use '-netdev user,bootfile=...' instead.");
                legacy_bootp_filename = optarg;
                break;
            case QEMU_OPTION_redir:
                error_report("The -redir option is deprecated. "
                             "Please use '-netdev user,hostfwd=...' instead.");
                if (net_slirp_redir(optarg) < 0)
                    exit(1);
                break;
#endif
            case QEMU_OPTION_bt:
                add_device_config(DEV_BT, optarg);
                break;
#if !defined(CONFIG_GNU_ARM_ECLIPSE)
            case QEMU_OPTION_audio_help:
                AUD_help ();
                exit (0);
                break;
#endif
            case QEMU_OPTION_soundhw:
                select_soundhw (optarg);
                break;
            case QEMU_OPTION_h:
                help(0);
                break;
            case QEMU_OPTION_version:
                version();
                exit(0);
                break;
            case QEMU_OPTION_m:
                opts = qemu_opts_parse_noisily(qemu_find_opts("memory"),
                                               optarg, true);
                if (!opts) {
                    exit(EXIT_FAILURE);
                }
                break;
#ifdef CONFIG_TPM
            case QEMU_OPTION_tpmdev:
                if (tpm_config_parse(qemu_find_opts("tpmdev"), optarg) < 0) {
                    exit(1);
                }
                break;
#endif
            case QEMU_OPTION_mempath:
                mem_path = optarg;
                break;
            case QEMU_OPTION_mem_prealloc:
                mem_prealloc = 1;
                break;
            case QEMU_OPTION_d:
                log_mask = optarg;
                break;
            case QEMU_OPTION_D:
                log_file = optarg;
                break;
            case QEMU_OPTION_DFILTER:
                qemu_set_dfilter_ranges(optarg, &error_fatal);
                break;
            case QEMU_OPTION_s:
                add_device_config(DEV_GDB, "tcp::" DEFAULT_GDBSTUB_PORT);

#if defined(CONFIG_GNU_ARM_ECLIPSE)
                with_gdb = true;
#endif /* defined(CONFIG_GNU_ARM_ECLIPSE) */

                break;
            case QEMU_OPTION_gdb:
                add_device_config(DEV_GDB, optarg);

#if defined(CONFIG_GNU_ARM_ECLIPSE)
                with_gdb = true;
#endif /* defined(CONFIG_GNU_ARM_ECLIPSE) */

                break;
            case QEMU_OPTION_L:
                if (is_help_option(optarg)) {
                    list_data_dirs = true;
                } else if (data_dir_idx < ARRAY_SIZE(data_dir)) {
                    data_dir[data_dir_idx++] = optarg;
                }
                break;
            case QEMU_OPTION_bios:
                qemu_opts_set(qemu_find_opts("machine"), 0, "firmware", optarg,
                              &error_abort);
                break;
            case QEMU_OPTION_singlestep:
                singlestep = 1;
                break;
            case QEMU_OPTION_S:
                autostart = 0;
                break;
            case QEMU_OPTION_k:
                keyboard_layout = optarg;
                break;
            case QEMU_OPTION_localtime:
                rtc_utc = 0;
                break;
            case QEMU_OPTION_vga:
                vga_model = optarg;
                default_vga = 0;
                break;
            case QEMU_OPTION_g:
                {
                    const char *p;
                    int w, h, depth;
                    p = optarg;
                    w = strtol(p, (char **)&p, 10);
                    if (w <= 0) {
                    graphic_error:
                        error_report("invalid resolution or depth");
                        exit(1);
                    }
                    if (*p != 'x')
                        goto graphic_error;
                    p++;
                    h = strtol(p, (char **)&p, 10);
                    if (h <= 0)
                        goto graphic_error;
                    if (*p == 'x') {
                        p++;
                        depth = strtol(p, (char **)&p, 10);
                        if (depth != 8 && depth != 15 && depth != 16 &&
                            depth != 24 && depth != 32)
                            goto graphic_error;
                    } else if (*p == '\0') {
                        depth = graphic_depth;
                    } else {
                        goto graphic_error;
                    }

                    graphic_width = w;
                    graphic_height = h;
                    graphic_depth = depth;
                }
                break;
            case QEMU_OPTION_echr:
                {
                    char *r;
                    term_escape_char = strtol(optarg, &r, 0);
                    if (r == optarg)
                        printf("Bad argument to echr\n");
                    break;
                }
            case QEMU_OPTION_monitor:
                default_monitor = 0;
                if (strncmp(optarg, "none", 4)) {
                    monitor_parse(optarg, "readline", false);
                }
                break;
            case QEMU_OPTION_qmp:
                monitor_parse(optarg, "control", false);
                default_monitor = 0;
                break;
            case QEMU_OPTION_qmp_pretty:
                monitor_parse(optarg, "control", true);
                default_monitor = 0;
                break;
            case QEMU_OPTION_mon:
                opts = qemu_opts_parse_noisily(qemu_find_opts("mon"), optarg,
                                               true);
                if (!opts) {
                    exit(1);
                }
                default_monitor = 0;
                break;
            case QEMU_OPTION_chardev:
                opts = qemu_opts_parse_noisily(qemu_find_opts("chardev"),
                                               optarg, true);
                if (!opts) {
                    exit(1);
                }
                break;
            case QEMU_OPTION_fsdev:
                olist = qemu_find_opts("fsdev");
                if (!olist) {
                    error_report("fsdev support is disabled");
                    exit(1);
                }
                opts = qemu_opts_parse_noisily(olist, optarg, true);
                if (!opts) {
                    exit(1);
                }
                break;
            case QEMU_OPTION_virtfs: {
                QemuOpts *fsdev;
                QemuOpts *device;
                const char *writeout, *sock_fd, *socket;

                olist = qemu_find_opts("virtfs");
                if (!olist) {
                    error_report("virtfs support is disabled");
                    exit(1);
                }
                opts = qemu_opts_parse_noisily(olist, optarg, true);
                if (!opts) {
                    exit(1);
                }

                if (qemu_opt_get(opts, "fsdriver") == NULL ||
                    qemu_opt_get(opts, "mount_tag") == NULL) {
                    error_report("Usage: -virtfs fsdriver,mount_tag=tag");
                    exit(1);
                }
                fsdev = qemu_opts_create(qemu_find_opts("fsdev"),
                                         qemu_opt_get(opts, "mount_tag"),
                                         1, NULL);
                if (!fsdev) {
                    error_report("duplicate fsdev id: %s",
                                 qemu_opt_get(opts, "mount_tag"));
                    exit(1);
                }

                writeout = qemu_opt_get(opts, "writeout");
                if (writeout) {
#ifdef CONFIG_SYNC_FILE_RANGE
                    qemu_opt_set(fsdev, "writeout", writeout, &error_abort);
#else
                    error_report("writeout=immediate not supported "
                                 "on this platform");
                    exit(1);
#endif
                }
                qemu_opt_set(fsdev, "fsdriver",
                             qemu_opt_get(opts, "fsdriver"), &error_abort);
                qemu_opt_set(fsdev, "path", qemu_opt_get(opts, "path"),
                             &error_abort);
                qemu_opt_set(fsdev, "security_model",
                             qemu_opt_get(opts, "security_model"),
                             &error_abort);
                socket = qemu_opt_get(opts, "socket");
                if (socket) {
                    qemu_opt_set(fsdev, "socket", socket, &error_abort);
                }
                sock_fd = qemu_opt_get(opts, "sock_fd");
                if (sock_fd) {
                    qemu_opt_set(fsdev, "sock_fd", sock_fd, &error_abort);
                }

                qemu_opt_set_bool(fsdev, "readonly",
                                  qemu_opt_get_bool(opts, "readonly", 0),
                                  &error_abort);
                device = qemu_opts_create(qemu_find_opts("device"), NULL, 0,
                                          &error_abort);
                qemu_opt_set(device, "driver", "virtio-9p-pci", &error_abort);
                qemu_opt_set(device, "fsdev",
                             qemu_opt_get(opts, "mount_tag"), &error_abort);
                qemu_opt_set(device, "mount_tag",
                             qemu_opt_get(opts, "mount_tag"), &error_abort);
                break;
            }
            case QEMU_OPTION_virtfs_synth: {
                QemuOpts *fsdev;
                QemuOpts *device;

                fsdev = qemu_opts_create(qemu_find_opts("fsdev"), "v_synth",
                                         1, NULL);
                if (!fsdev) {
                    error_report("duplicate option: %s", "virtfs_synth");
                    exit(1);
                }
                qemu_opt_set(fsdev, "fsdriver", "synth", &error_abort);

                device = qemu_opts_create(qemu_find_opts("device"), NULL, 0,
                                          &error_abort);
                qemu_opt_set(device, "driver", "virtio-9p-pci", &error_abort);
                qemu_opt_set(device, "fsdev", "v_synth", &error_abort);
                qemu_opt_set(device, "mount_tag", "v_synth", &error_abort);
                break;
            }
            case QEMU_OPTION_serial:
                add_device_config(DEV_SERIAL, optarg);
                default_serial = 0;
                if (strncmp(optarg, "mon:", 4) == 0) {
                    default_monitor = 0;
                }
                break;
            case QEMU_OPTION_watchdog:
                if (watchdog) {
                    error_report("only one watchdog option may be given");
                    return 1;
                }
                watchdog = optarg;
                break;
            case QEMU_OPTION_watchdog_action:
                if (select_watchdog_action(optarg) == -1) {
                    error_report("unknown -watchdog-action parameter");
                    exit(1);
                }
                break;
            case QEMU_OPTION_virtiocon:
                add_device_config(DEV_VIRTCON, optarg);
                default_virtcon = 0;
                if (strncmp(optarg, "mon:", 4) == 0) {
                    default_monitor = 0;
                }
                break;
            case QEMU_OPTION_parallel:
                add_device_config(DEV_PARALLEL, optarg);
                default_parallel = 0;
                if (strncmp(optarg, "mon:", 4) == 0) {
                    default_monitor = 0;
                }
                break;
            case QEMU_OPTION_debugcon:
                add_device_config(DEV_DEBUGCON, optarg);
                break;
            case QEMU_OPTION_loadvm:
                loadvm = optarg;
                break;
            case QEMU_OPTION_full_screen:
                full_screen = 1;
                break;
            case QEMU_OPTION_no_frame:
                no_frame = 1;
                break;
            case QEMU_OPTION_alt_grab:
                alt_grab = 1;
                break;
            case QEMU_OPTION_ctrl_grab:
                ctrl_grab = 1;
                break;
            case QEMU_OPTION_no_quit:
                no_quit = 1;
                break;
            case QEMU_OPTION_sdl:
#ifdef CONFIG_SDL
#if !defined(CONFIG_GNU_ARM_ECLIPSE)
                display_type = DT_SDL;
#endif
                break;
#else
                error_report("SDL support is disabled");
                exit(1);
#endif
            case QEMU_OPTION_pidfile:
                pid_file = optarg;
                break;
            case QEMU_OPTION_win2k_hack:
                win2k_install_hack = 1;
                break;
            case QEMU_OPTION_rtc_td_hack: {
                static GlobalProperty slew_lost_ticks = {
                    .driver   = "mc146818rtc",
                    .property = "lost_tick_policy",
                    .value    = "slew",
                };

                qdev_prop_register_global(&slew_lost_ticks);
                break;
            }
            case QEMU_OPTION_acpitable:
                opts = qemu_opts_parse_noisily(qemu_find_opts("acpi"),
                                               optarg, true);
                if (!opts) {
                    exit(1);
                }
                do_acpitable_option(opts);
                break;
            case QEMU_OPTION_smbios:
                opts = qemu_opts_parse_noisily(qemu_find_opts("smbios"),
                                               optarg, false);
                if (!opts) {
                    exit(1);
                }
                do_smbios_option(opts);
                break;
            case QEMU_OPTION_fwcfg:
                opts = qemu_opts_parse_noisily(qemu_find_opts("fw_cfg"),
                                               optarg, true);
                if (opts == NULL) {
                    exit(1);
                }
                break;
            case QEMU_OPTION_enable_kvm:
                olist = qemu_find_opts("machine");
                qemu_opts_parse_noisily(olist, "accel=kvm", false);
                break;
            case QEMU_OPTION_M:
            case QEMU_OPTION_machine:
#if defined(CONFIG_GNU_ARM_ECLIPSE)
            case QEMU_OPTION_board:
#endif
                olist = qemu_find_opts("machine");
                opts = qemu_opts_parse_noisily(olist, optarg, true);
                if (!opts) {
                    exit(1);
                }
                break;
             case QEMU_OPTION_no_kvm:
                olist = qemu_find_opts("machine");
                qemu_opts_parse_noisily(olist, "accel=tcg", false);
                break;
            case QEMU_OPTION_no_kvm_pit: {
                error_report("warning: ignoring deprecated option");
                break;
            }
            case QEMU_OPTION_no_kvm_pit_reinjection: {
                static GlobalProperty kvm_pit_lost_tick_policy = {
                    .driver   = "kvm-pit",
                    .property = "lost_tick_policy",
                    .value    = "discard",
                };

                error_report("warning: deprecated, replaced by "
                             "-global kvm-pit.lost_tick_policy=discard");
                qdev_prop_register_global(&kvm_pit_lost_tick_policy);
                break;
            }
            case QEMU_OPTION_usb:
                olist = qemu_find_opts("machine");
                qemu_opts_parse_noisily(olist, "usb=on", false);
                break;
            case QEMU_OPTION_usbdevice:
                olist = qemu_find_opts("machine");
                qemu_opts_parse_noisily(olist, "usb=on", false);
                add_device_config(DEV_USB, optarg);
                break;
            case QEMU_OPTION_device:
                if (!qemu_opts_parse_noisily(qemu_find_opts("device"),
                                             optarg, true)) {
                    exit(1);
                }
                break;
            case QEMU_OPTION_smp:
                if (!qemu_opts_parse_noisily(qemu_find_opts("smp-opts"),
                                             optarg, true)) {
                    exit(1);
                }
                break;
            case QEMU_OPTION_vnc:
                vnc_parse(optarg, &error_fatal);
                break;
            case QEMU_OPTION_no_acpi:
                acpi_enabled = 0;
                break;
            case QEMU_OPTION_no_hpet:
                no_hpet = 1;
                break;
            case QEMU_OPTION_balloon:
                if (balloon_parse(optarg) < 0) {
                    error_report("unknown -balloon argument %s", optarg);
                    exit(1);
                }
                break;
            case QEMU_OPTION_no_reboot:
                no_reboot = 1;
                break;
            case QEMU_OPTION_no_shutdown:
                no_shutdown = 1;
                break;
            case QEMU_OPTION_show_cursor:
                cursor_hide = 0;
                break;
            case QEMU_OPTION_uuid:
                if (qemu_uuid_parse(optarg, &qemu_uuid) < 0) {
                    error_report("failed to parse UUID string: wrong format");
                    exit(1);
                }
                qemu_uuid_set = true;
                break;
            case QEMU_OPTION_option_rom:
                if (nb_option_roms >= MAX_OPTION_ROMS) {
                    error_report("too many option ROMs");
                    exit(1);
                }
                opts = qemu_opts_parse_noisily(qemu_find_opts("option-rom"),
                                               optarg, true);
                if (!opts) {
                    exit(1);
                }
                option_rom[nb_option_roms].name = qemu_opt_get(opts, "romfile");
                option_rom[nb_option_roms].bootindex =
                    qemu_opt_get_number(opts, "bootindex", -1);
                if (!option_rom[nb_option_roms].name) {
                    error_report("Option ROM file is not specified");
                    exit(1);
                }
                nb_option_roms++;
                break;
            case QEMU_OPTION_semihosting:
                semihosting.enabled = true;
                semihosting.target = SEMIHOSTING_TARGET_AUTO;
                break;
            case QEMU_OPTION_semihosting_config:
                semihosting.enabled = true;
                opts = qemu_opts_parse_noisily(qemu_find_opts("semihosting-config"),
                                               optarg, false);
                if (opts != NULL) {
                    semihosting.enabled = qemu_opt_get_bool(opts, "enable",
                                                            true);
                    const char *target = qemu_opt_get(opts, "target");
                    if (target != NULL) {
                        if (strcmp("native", target) == 0) {
                            semihosting.target = SEMIHOSTING_TARGET_NATIVE;
                        } else if (strcmp("gdb", target) == 0) {
                            semihosting.target = SEMIHOSTING_TARGET_GDB;
                        } else  if (strcmp("auto", target) == 0) {
                            semihosting.target = SEMIHOSTING_TARGET_AUTO;
                        } else {
                            error_report("unsupported semihosting-config %s",
                                         optarg);
                            exit(1);
                        }
                    } else {
                        semihosting.target = SEMIHOSTING_TARGET_AUTO;
                    }
                    /* Set semihosting argument count and vector */
                    qemu_opt_foreach(opts, add_semihosting_arg,
                                     &semihosting, NULL);
                } else {
                    error_report("unsupported semihosting-config %s", optarg);
                    exit(1);
                }
                break;
            case QEMU_OPTION_tdf:
                error_report("warning: ignoring deprecated option");
                break;
            case QEMU_OPTION_name:
                opts = qemu_opts_parse_noisily(qemu_find_opts("name"),
                                               optarg, true);
                if (!opts) {
                    exit(1);
                }
                break;
            case QEMU_OPTION_prom_env:
                if (nb_prom_envs >= MAX_PROM_ENVS) {
                    error_report("too many prom variables");
                    exit(1);
                }
                prom_envs[nb_prom_envs] = optarg;
                nb_prom_envs++;
                break;
            case QEMU_OPTION_old_param:
                old_param = 1;
                break;
            case QEMU_OPTION_clock:
                /* Clock options no longer exist.  Keep this option for
                 * backward compatibility.
                 */
                break;
            case QEMU_OPTION_startdate:
                configure_rtc_date_offset(optarg, 1);
                break;
            case QEMU_OPTION_rtc:
                opts = qemu_opts_parse_noisily(qemu_find_opts("rtc"), optarg,
                                               false);
                if (!opts) {
                    exit(1);
                }
                configure_rtc(opts);
                break;
            case QEMU_OPTION_tb_size:
                tcg_tb_size = strtol(optarg, NULL, 0);
                if (tcg_tb_size < 0) {
                    tcg_tb_size = 0;
                }
                break;
            case QEMU_OPTION_icount:
                icount_opts = qemu_opts_parse_noisily(qemu_find_opts("icount"),
                                                      optarg, true);
                if (!icount_opts) {
                    exit(1);
                }
                break;
            case QEMU_OPTION_incoming:
                if (!incoming) {
                    runstate_set(RUN_STATE_INMIGRATE);
                }
                incoming = optarg;
                break;
            case QEMU_OPTION_nodefaults:
                has_defaults = 0;
                break;
            case QEMU_OPTION_xen_domid:
                if (!(xen_available())) {
                    error_report("Option not supported for this target");
                    exit(1);
                }
                xen_domid = atoi(optarg);
                break;
            case QEMU_OPTION_xen_create:
                if (!(xen_available())) {
                    error_report("Option not supported for this target");
                    exit(1);
                }
                xen_mode = XEN_CREATE;
                break;
            case QEMU_OPTION_xen_attach:
                if (!(xen_available())) {
                    error_report("Option not supported for this target");
                    exit(1);
                }
                xen_mode = XEN_ATTACH;
                break;
            case QEMU_OPTION_trace:
                g_free(trace_file);
                trace_file = trace_opt_parse(optarg);
                break;
            case QEMU_OPTION_readconfig:
                {
                    int ret = qemu_read_config_file(optarg);
                    if (ret < 0) {
                        error_report("read config %s: %s", optarg,
                                     strerror(-ret));
                        exit(1);
                    }
                    break;
                }
            case QEMU_OPTION_spice:
                olist = qemu_find_opts("spice");
                if (!olist) {
                    error_report("spice support is disabled");
                    exit(1);
                }
                opts = qemu_opts_parse_noisily(olist, optarg, false);
                if (!opts) {
                    exit(1);
                }
                display_remote++;
                break;
            case QEMU_OPTION_writeconfig:
                {
                    FILE *fp;
                    if (strcmp(optarg, "-") == 0) {
                        fp = stdout;
                    } else {
                        fp = fopen(optarg, "w");
                        if (fp == NULL) {
                            error_report("open %s: %s", optarg,
                                         strerror(errno));
                            exit(1);
                        }
                    }
                    qemu_config_write(fp);
                    if (fp != stdout) {
                        fclose(fp);
                    }
                    break;
                }
            case QEMU_OPTION_qtest:
                qtest_chrdev = optarg;
                break;
            case QEMU_OPTION_qtest_log:
                qtest_log = optarg;
                break;
            case QEMU_OPTION_sandbox:
                opts = qemu_opts_parse_noisily(qemu_find_opts("sandbox"),
                                               optarg, true);
                if (!opts) {
                    exit(1);
                }
                break;
            case QEMU_OPTION_add_fd:
#ifndef _WIN32
                opts = qemu_opts_parse_noisily(qemu_find_opts("add-fd"),
                                               optarg, false);
                if (!opts) {
                    exit(1);
                }
#else
                error_report("File descriptor passing is disabled on this "
                             "platform");
                exit(1);
#endif
                break;
            case QEMU_OPTION_object:
                opts = qemu_opts_parse_noisily(qemu_find_opts("object"),
                                               optarg, true);
                if (!opts) {
                    exit(1);
                }
                break;
            case QEMU_OPTION_realtime:
                opts = qemu_opts_parse_noisily(qemu_find_opts("realtime"),
                                               optarg, false);
                if (!opts) {
                    exit(1);
                }
                enable_mlock = qemu_opt_get_bool(opts, "mlock", true);
                break;
            case QEMU_OPTION_msg:
                opts = qemu_opts_parse_noisily(qemu_find_opts("msg"), optarg,
                                               false);
                if (!opts) {
                    exit(1);
                }
                configure_msg(opts);
                break;
            case QEMU_OPTION_dump_vmstate:
                if (vmstate_dump_file) {
                    error_report("only one '-dump-vmstate' "
                                 "option may be given");
                    exit(1);
                }
                vmstate_dump_file = fopen(optarg, "w");
                if (vmstate_dump_file == NULL) {
                    error_report("open %s: %s", optarg, strerror(errno));
                    exit(1);
                }
                break;
            default:
                os_parse_cmd_args(popt->index, optarg);
            }
        }
    }

#if defined(CONFIG_GNU_ARM_ECLIPSE)

    // Initialise tracing as soon as possible.

    if (!trace_init_backends()) {
        exit(1);
    }
    trace_init_file(trace_file);

    /* Open the logfile at this point and set the log mask if necessary.
     */
    if (log_file) {
        qemu_set_log_filename(log_file, &error_fatal);
    }

    if (log_mask) {
        int mask;
        mask = qemu_str_to_log_mask(log_mask);
        if (!mask) {
            qemu_print_log_usage(stdout);
            exit(1);
        }
        qemu_set_log(mask);
    } else {
        qemu_set_log(0);
    }

#endif /* defined(CONFIG_GNU_ARM_ECLIPSE) */

    /*
     * Clear error location left behind by the loop.
     * Best done right after the loop.  Do not insert code here!
     */
    loc_set_none();

    replay_configure(icount_opts);

    machine_class = select_machine();

    set_memory_options(&ram_slots, &maxram_size, machine_class);

    os_daemonize();

    if (pid_file && qemu_create_pidfile(pid_file) != 0) {
        error_report("could not acquire pid file: %s", strerror(errno));
        exit(1);
    }

    if (qemu_init_main_loop(&main_loop_err)) {
        error_report_err(main_loop_err);
        exit(1);
    }

    if (qemu_opts_foreach(qemu_find_opts("sandbox"),
                          parse_sandbox, NULL, NULL)) {
        exit(1);
    }

    if (qemu_opts_foreach(qemu_find_opts("name"),
                          parse_name, NULL, NULL)) {
        exit(1);
    }

#ifndef _WIN32
    if (qemu_opts_foreach(qemu_find_opts("add-fd"),
                          parse_add_fd, NULL, NULL)) {
        exit(1);
    }

    if (qemu_opts_foreach(qemu_find_opts("add-fd"),
                          cleanup_add_fd, NULL, NULL)) {
        exit(1);
    }
#endif

#if !defined(CONFIG_GNU_ARM_ECLIPSE)
    if (machine_class == NULL) {
        error_report("No machine specified, and there is no default.\n"
                "Use -machine help to list supported machines!\n");
        exit(1);
    }
#endif /* !defined(CONFIG_GNU_ARM_ECLIPSE) */

    current_machine = MACHINE(object_new(object_class_get_name(
                          OBJECT_CLASS(machine_class))));

#if !defined(CONFIG_GNU_ARM_ECLIPSE)
    if (machine_help_func(qemu_get_machine_opts(), current_machine)) {
         exit(0);
    }
#endif /* !defined(CONFIG_GNU_ARM_ECLIPSE) */

    object_property_add_child(object_get_root(), "machine",
                              OBJECT(current_machine), &error_abort);

    if (machine_class->minimum_page_bits) {
        if (!set_preferred_target_page_bits(machine_class->minimum_page_bits)) {
            /* This would be a board error: specifying a minimum smaller than
             * a target's compile-time fixed setting.
             */
            g_assert_not_reached();
        }
    }

    cpu_exec_init_all();

    if (machine_class->hw_version) {
        qemu_set_hw_version(machine_class->hw_version);
    }

    if (cpu_model && is_help_option(cpu_model)) {
        list_cpus(stdout, &fprintf, cpu_model);
        exit(0);
    }

#if !defined(CONFIG_GNU_ARM_ECLIPSE)

    // Moved up, right after the args loop.

    if (!trace_init_backends()) {
        exit(1);
    }
    trace_init_file(trace_file);

    /* Open the logfile at this point and set the log mask if necessary.
     */
    if (log_file) {
        qemu_set_log_filename(log_file, &error_fatal);
    }

    if (log_mask) {
        int mask;
        mask = qemu_str_to_log_mask(log_mask);
        if (!mask) {
            qemu_print_log_usage(stdout);
            exit(1);
        }
        qemu_set_log(mask);
    } else {
        qemu_set_log(0);
    }

#endif /* !defined(CONFIG_GNU_ARM_ECLIPSE) */

    /* If no data_dir is specified then try to find it relative to the
       executable path.  */
    if (data_dir_idx < ARRAY_SIZE(data_dir)) {
        data_dir[data_dir_idx] = os_find_datadir();
        if (data_dir[data_dir_idx] != NULL) {
            data_dir_idx++;
        }
    }
    /* If all else fails use the install path specified when building. */
    if (data_dir_idx < ARRAY_SIZE(data_dir)) {
        data_dir[data_dir_idx++] = CONFIG_QEMU_DATADIR;
    }

    /* -L help lists the data directories and exits. */
    if (list_data_dirs) {
        for (i = 0; i < data_dir_idx; i++) {
            printf("%s\n", data_dir[i]);
        }
        exit(0);
    }

    smp_parse(qemu_opts_find(qemu_find_opts("smp-opts"), NULL));

    machine_class->max_cpus = machine_class->max_cpus ?: 1; /* Default to UP */
    if (max_cpus > machine_class->max_cpus) {
        error_report("Number of SMP CPUs requested (%d) exceeds max CPUs "
                     "supported by machine '%s' (%d)", max_cpus,
                     machine_class->name, machine_class->max_cpus);
        exit(1);
    }

    /*
     * Get the default machine options from the machine if it is not already
     * specified either by the configuration file or by the command line.
     */
    if (machine_class->default_machine_opts) {
        qemu_opts_set_defaults(qemu_find_opts("machine"),
                               machine_class->default_machine_opts, 0);
    }

    qemu_opts_foreach(qemu_find_opts("device"),
                      default_driver_check, NULL, NULL);
    qemu_opts_foreach(qemu_find_opts("global"),
                      default_driver_check, NULL, NULL);

    if (!vga_model && !default_vga) {
        vga_interface_type = VGA_DEVICE;
    }
    if (!has_defaults || machine_class->no_serial) {
        default_serial = 0;
    }
    if (!has_defaults || machine_class->no_parallel) {
        default_parallel = 0;
    }
    if (!has_defaults || !machine_class->use_virtcon) {
        default_virtcon = 0;
    }
    if (!has_defaults || !machine_class->use_sclp) {
        default_sclp = 0;
    }
    if (!has_defaults || machine_class->no_floppy) {
        default_floppy = 0;
    }
    if (!has_defaults || machine_class->no_cdrom) {
        default_cdrom = 0;
    }
    if (!has_defaults || machine_class->no_sdcard) {
        default_sdcard = 0;
    }
    if (!has_defaults) {
        default_monitor = 0;
        default_net = 0;
        default_vga = 0;
    }

    if (is_daemonized()) {
        /* According to documentation and historically, -nographic redirects
         * serial port, parallel port and monitor to stdio, which does not work
         * with -daemonize.  We can redirect these to null instead, but since
         * -nographic is legacy, let's just error out.
         * We disallow -nographic only if all other ports are not redirected
         * explicitly, to not break existing legacy setups which uses
         * -nographic _and_ redirects all ports explicitly - this is valid
         * usage, -nographic is just a no-op in this case.
         */
        if (nographic
            && (default_parallel || default_serial
                || default_monitor || default_virtcon)) {
            error_report("-nographic cannot be used with -daemonize");
            exit(1);
        }
#ifdef CONFIG_CURSES
        if (display_type == DT_CURSES) {
            error_report("curses display cannot be used with -daemonize");
            exit(1);
        }
#endif
    }

    if (nographic) {
        if (default_parallel)
            add_device_config(DEV_PARALLEL, "null");
        if (default_serial && default_monitor) {
            add_device_config(DEV_SERIAL, "mon:stdio");
        } else if (default_virtcon && default_monitor) {
            add_device_config(DEV_VIRTCON, "mon:stdio");
        } else if (default_sclp && default_monitor) {
            add_device_config(DEV_SCLP, "mon:stdio");
        } else {
            if (default_serial)
                add_device_config(DEV_SERIAL, "stdio");
            if (default_virtcon)
                add_device_config(DEV_VIRTCON, "stdio");
            if (default_sclp) {
                add_device_config(DEV_SCLP, "stdio");
            }
            if (default_monitor)
                monitor_parse("stdio", "readline", false);
        }
    } else {
        if (default_serial)
            add_device_config(DEV_SERIAL, "vc:80Cx24C");
        if (default_parallel)
            add_device_config(DEV_PARALLEL, "vc:80Cx24C");
        if (default_monitor)
            monitor_parse("vc:80Cx24C", "readline", false);
        if (default_virtcon)
            add_device_config(DEV_VIRTCON, "vc:80Cx24C");
        if (default_sclp) {
            add_device_config(DEV_SCLP, "vc:80Cx24C");
        }
    }

#if !defined(CONFIG_GNU_ARM_ECLIPSE)

#if defined(CONFIG_VNC)
    if (!QTAILQ_EMPTY(&(qemu_find_opts("vnc")->head))) {
        display_remote++;
    }
#endif
    if (display_type == DT_DEFAULT && !display_remote) {
#if defined(CONFIG_GTK)
        display_type = DT_GTK;
#elif defined(CONFIG_SDL)
        display_type = DT_SDL;
#elif defined(CONFIG_COCOA)
        display_type = DT_COCOA;
#elif defined(CONFIG_VNC)
        vnc_parse("localhost:0,to=99,id=default", &error_abort);
#else
        display_type = DT_NONE;
#endif
    }

    if ((no_frame || alt_grab || ctrl_grab) && display_type != DT_SDL) {
        error_report("-no-frame, -alt-grab and -ctrl-grab are only valid "
                     "for SDL, ignoring option");
    }
    if (no_quit && (display_type != DT_GTK && display_type != DT_SDL)) {
        error_report("-no-quit is only valid for GTK and SDL, "
                     "ignoring option");
    }

    if (display_type == DT_GTK) {
        early_gtk_display_init(request_opengl);
    }

    if (display_type == DT_SDL) {
        sdl_display_early_init(request_opengl);
    }

    if (request_opengl == 1 && display_opengl == 0) {
#if defined(CONFIG_OPENGL)
        error_report("OpenGL is not supported by the display");
#else
        error_report("OpenGL support is disabled");
#endif
        exit(1);
    }

#else

    cortexm_graphic_start(nographic);

#endif /* !defined(CONFIG_GNU_ARM_ECLIPSE) */

    page_size_init();
    socket_init();

    if (qemu_opts_foreach(qemu_find_opts("object"),
                          user_creatable_add_opts_foreach,
                          object_create_initial, NULL)) {
        exit(1);
    }

    if (qemu_opts_foreach(qemu_find_opts("chardev"),
                          chardev_init_func, NULL, NULL)) {
        exit(1);
    }

#ifdef CONFIG_VIRTFS
    if (qemu_opts_foreach(qemu_find_opts("fsdev"),
                          fsdev_init_func, NULL, NULL)) {
        exit(1);
    }
#endif

    if (qemu_opts_foreach(qemu_find_opts("device"),
                          device_help_func, NULL, NULL)) {
        exit(0);
    }

    machine_opts = qemu_get_machine_opts();
    if (qemu_opt_foreach(machine_opts, machine_set_property, current_machine,
                         NULL)) {
        object_unref(OBJECT(current_machine));
        exit(1);
    }

    configure_accelerator(current_machine);

    if (qtest_chrdev) {
        qtest_init(qtest_chrdev, qtest_log, &error_fatal);
    }

    machine_opts = qemu_get_machine_opts();
    kernel_filename = qemu_opt_get(machine_opts, "kernel");
    initrd_filename = qemu_opt_get(machine_opts, "initrd");
    kernel_cmdline = qemu_opt_get(machine_opts, "append");
    bios_name = qemu_opt_get(machine_opts, "firmware");

#if defined(CONFIG_GNU_ARM_ECLIPSE)
    image_filename = qemu_opt_get(machine_opts, "image");
#endif /* defined(CONFIG_GNU_ARM_ECLIPSE) */

    opts = qemu_opts_find(qemu_find_opts("boot-opts"), NULL);
    if (opts) {
        boot_order = qemu_opt_get(opts, "order");
        if (boot_order) {
            validate_bootdevices(boot_order, &error_fatal);
        }

        boot_once = qemu_opt_get(opts, "once");
        if (boot_once) {
            validate_bootdevices(boot_once, &error_fatal);
        }

        boot_menu = qemu_opt_get_bool(opts, "menu", boot_menu);
        boot_strict = qemu_opt_get_bool(opts, "strict", false);
    }

    if (!boot_order) {
        boot_order = machine_class->default_boot_order;
    }

    if (!kernel_cmdline) {
        kernel_cmdline = "";
        current_machine->kernel_cmdline = (char *)kernel_cmdline;
    }

    linux_boot = (kernel_filename != NULL);

    if (!linux_boot && *kernel_cmdline != '\0') {
        error_report("-append only allowed with -kernel option");
        exit(1);
    }

    if (!linux_boot && initrd_filename != NULL) {
        error_report("-initrd only allowed with -kernel option");
        exit(1);
    }

    if (semihosting_enabled() && !semihosting_get_argc() && kernel_filename) {
        /* fall back to the -kernel/-append */
        semihosting_arg_fallback(kernel_filename, kernel_cmdline);
    }

    os_set_line_buffering();

    /* spice needs the timers to be initialized by this point */
    qemu_spice_init();

    cpu_ticks_init();
    if (icount_opts) {
        if (kvm_enabled() || xen_enabled()) {
            error_report("-icount is not allowed with kvm or xen");
            exit(1);
        }
        configure_icount(icount_opts, &error_abort);
        qemu_opts_del(icount_opts);
    }

    if (default_net) {
        QemuOptsList *net = qemu_find_opts("net");
        qemu_opts_set(net, NULL, "type", "nic", &error_abort);
#ifdef CONFIG_SLIRP
        qemu_opts_set(net, NULL, "type", "user", &error_abort);
#endif
    }

    colo_info_init();

    if (net_init_clients() < 0) {
        exit(1);
    }

    if (qemu_opts_foreach(qemu_find_opts("object"),
                          user_creatable_add_opts_foreach,
                          object_create_delayed, NULL)) {
        exit(1);
    }

#ifdef CONFIG_TPM
    if (tpm_init() < 0) {
        exit(1);
    }
#endif

#if !defined(CONFIG_GNU_ARM_ECLIPSE)
    /* init the bluetooth world */
    if (foreach_device_config(DEV_BT, bt_parse))
        exit(1);
#endif
    
    if (!xen_enabled()) {
        /* On 32-bit hosts, QEMU is limited by virtual address space */
        if (ram_size > (2047 << 20) && HOST_LONG_BITS == 32) {
            error_report("at most 2047 MB RAM can be simulated");
            exit(1);
        }
    }

    blk_mig_init();
    ram_mig_init();

    /* If the currently selected machine wishes to override the units-per-bus
     * property of its default HBA interface type, do so now. */
    if (machine_class->units_per_default_bus) {
        override_max_devs(machine_class->block_default_type,
                          machine_class->units_per_default_bus);
    }

    /* open the virtual block devices */
    if (snapshot || replay_mode != REPLAY_MODE_NONE) {
        qemu_opts_foreach(qemu_find_opts("drive"), drive_enable_snapshot,
                          NULL, NULL);
    }
    if (qemu_opts_foreach(qemu_find_opts("drive"), drive_init_func,
                          &machine_class->block_default_type, NULL)) {
        exit(1);
    }

    default_drive(default_cdrom, snapshot, machine_class->block_default_type, 2,
                  CDROM_OPTS);
    default_drive(default_floppy, snapshot, IF_FLOPPY, 0, FD_OPTS);
    default_drive(default_sdcard, snapshot, IF_SD, 0, SD_OPTS);

    parse_numa_opts(machine_class);

    if (qemu_opts_foreach(qemu_find_opts("mon"),
                          mon_init_func, NULL, NULL)) {
        exit(1);
    }

    if (foreach_device_config(DEV_SERIAL, serial_parse) < 0)
        exit(1);
    if (foreach_device_config(DEV_PARALLEL, parallel_parse) < 0)
        exit(1);
    if (foreach_device_config(DEV_VIRTCON, virtcon_parse) < 0)
        exit(1);
    if (foreach_device_config(DEV_SCLP, sclp_parse) < 0) {
        exit(1);
    }
    if (foreach_device_config(DEV_DEBUGCON, debugcon_parse) < 0)
        exit(1);

    /* If no default VGA is requested, the default is "none".  */
    if (default_vga) {
        if (machine_class->default_display) {
            vga_model = machine_class->default_display;
        } else if (vga_interface_available(VGA_CIRRUS)) {
            vga_model = "cirrus";
        } else if (vga_interface_available(VGA_STD)) {
            vga_model = "std";
        }
    }
    if (vga_model) {
        select_vgahw(vga_model);
    }

    if (watchdog) {
        i = select_watchdog(watchdog);
        if (i > 0)
            exit (i == 1 ? 1 : 0);
    }

    machine_register_compat_props(current_machine);

    qemu_opts_foreach(qemu_find_opts("global"),
                      global_init_func, NULL, NULL);

    /* This checkpoint is required by replay to separate prior clock
       reading from the other reads, because timer polling functions query
       clock values from the log. */
    replay_checkpoint(CHECKPOINT_INIT);
    qdev_machine_init();

    current_machine->ram_size = ram_size;
    current_machine->maxram_size = maxram_size;
    current_machine->ram_slots = ram_slots;
    current_machine->boot_order = boot_order;
    current_machine->cpu_model = cpu_model;

#if defined(CONFIG_GNU_ARM_ECLIPSE)
    current_machine->mcu_device = mcu_device;
#endif /* defined(CONFIG_GNU_ARM_ECLIPSE) */

    machine_class->init(current_machine);

    realtime_init();

#if !defined(CONFIG_GNU_ARM_ECLIPSE)
    audio_init();
#endif
    
    cpu_synchronize_all_post_init();

    numa_post_machine_init();

    if (qemu_opts_foreach(qemu_find_opts("fw_cfg"),
                          parse_fw_cfg, fw_cfg_find(), NULL) != 0) {
        exit(1);
    }

    /* init USB devices */
    if (machine_usb(current_machine)) {
        if (foreach_device_config(DEV_USB, usb_parse) < 0)
            exit(1);
    }

    /* Check if IGD GFX passthrough. */
    igd_gfx_passthru();

    /* init generic devices */
    rom_set_order_override(FW_CFG_ORDER_OVERRIDE_DEVICE);
    if (qemu_opts_foreach(qemu_find_opts("device"),
                          device_init_func, NULL, NULL)) {
        exit(1);
    }
    rom_reset_order_override();

    /* Did we create any drives that we failed to create a device for? */
    drive_check_orphaned();

    /* Don't warn about the default network setup that you get if
     * no command line -net or -netdev options are specified. There
     * are two cases that we would otherwise complain about:
     * (1) board doesn't support a NIC but the implicit "-net nic"
     * requested one
     * (2) CONFIG_SLIRP not set, in which case the implicit "-net nic"
     * sets up a nic that isn't connected to anything.
     */
    if (!default_net) {
        net_check_clients();
    }


    if (boot_once) {
        qemu_boot_set(boot_once, &error_fatal);
        qemu_register_reset(restore_boot_order, g_strdup(boot_order));
    }

#if !defined(CONFIG_GNU_ARM_ECLIPSE)

    ds = init_displaystate();

    /* init local displays */
    switch (display_type) {
    case DT_CURSES:
        curses_display_init(ds, full_screen);
        break;
    case DT_SDL:
        sdl_display_init(ds, full_screen, no_frame);
        break;
    case DT_COCOA:
        cocoa_display_init(ds, full_screen);
        break;
    case DT_GTK:
        gtk_display_init(ds, full_screen, grab_on_hover);
        break;
    default:
        break;
    }

#endif /* !defined(CONFIG_GNU_ARM_ECLIPSE) */

    /* must be after terminal init, SDL library changes signal handlers */
    os_setup_signal_handling();

    /* init remote displays */
#ifdef CONFIG_VNC
    qemu_opts_foreach(qemu_find_opts("vnc"),
                      vnc_init_func, NULL, NULL);
#endif

    if (using_spice) {
        qemu_spice_display_init();
    }

    if (foreach_device_config(DEV_GDB, gdbserver_start) < 0) {
        exit(1);
    }

    qdev_machine_creation_done();

    /* TODO: once all bus devices are qdevified, this should be done
     * when bus is created by qdev.c */
    qemu_register_reset(qbus_reset_all_fn, sysbus_get_default());
    qemu_run_machine_init_done_notifiers();

    if (rom_check_and_register_reset() != 0) {
        error_report("rom check and register reset failed");
        exit(1);
    }

    replay_start();

    /* This checkpoint is required by replay to separate prior clock
       reading from the other reads, because timer polling functions query
       clock values from the log. */
    replay_checkpoint(CHECKPOINT_RESET);
    qemu_system_reset(VMRESET_SILENT);
    register_global_state();
    if (loadvm) {
        if (load_vmstate(loadvm) < 0) {
            autostart = 0;
        }
    }

    qdev_prop_check_globals();
    if (vmstate_dump_file) {
        /* dump and exit */
        dump_vmstate_json_to_file(vmstate_dump_file);
        return 0;
    }

    if (incoming) {
        Error *local_err = NULL;
        qemu_start_incoming_migration(incoming, &local_err);
        if (local_err) {
            error_reportf_err(local_err, "-incoming %s: ", incoming);
            exit(1);
        }

#if defined(CONFIG_GNU_ARM_ECLIPSE)
    } else if (autostart && (kernel_filename || image_filename)) {
        /* If an image is defined and no -S is requested, start it. */
#else
    } else if (autostart) {
#endif /* defined(CONFIG_GNU_ARM_ECLIPSE) */

        vm_start();
    }

    os_setup_post();

    main_loop();
    replay_disable_events();
    iothread_stop_all();

    bdrv_close_all();
    pause_all_vcpus();
    res_free();

    /* vhost-user must be cleaned up before chardevs.  */
    net_cleanup();
#if !defined(CONFIG_GNU_ARM_ECLIPSE)
    audio_cleanup();
#endif
    monitor_cleanup();
    qemu_chr_cleanup();

    return 0;
}<|MERGE_RESOLUTION|>--- conflicted
+++ resolved
@@ -2207,7 +2207,6 @@
 
 static void version(void)
 {
-<<<<<<< HEAD
 #if defined(CONFIG_GNU_ARM_ECLIPSE)
     printf(
 #if defined(CONFIG_BRANDING_MESSAGE)
@@ -2215,18 +2214,15 @@
 #endif
            QEMU_WORDSIZE
            "QEMU emulator version "
-           QEMU_VERSION QEMU_PKGVERSION
-           "\nCopyright (c) 2003-2008 Fabrice Bellard\n");
+           QEMU_VERSION QEMU_PKGVERSION "\n"
+           QEMU_COPYRIGHT "\n");   
     
 #else /* !defined(CONFIG_GNU_ARM_ECLIPSE) */
 
-    printf("QEMU emulator version " QEMU_VERSION QEMU_PKGVERSION ", Copyright (c) 2003-2008 Fabrice Bellard\n");
-    
+	printf("QEMU emulator version " QEMU_VERSION QEMU_PKGVERSION "\n"
+           QEMU_COPYRIGHT "\n");   
+ 
 #endif /* defined(CONFIG_GNU_ARM_ECLIPSE) */
-=======
-    printf("QEMU emulator version " QEMU_VERSION QEMU_PKGVERSION "\n"
-           QEMU_COPYRIGHT "\n");
->>>>>>> 0737f32d
 }
 
 static void help(int exitcode)
@@ -3373,7 +3369,6 @@
     Error *err = NULL;
     bool list_data_dirs = false;
 
-<<<<<<< HEAD
 #if defined(CONFIG_GNU_ARM_ECLIPSE)
     const char *image_filename = NULL;
     int actual_argc = argc;
@@ -3384,12 +3379,10 @@
     semihosting.target = SEMIHOSTING_TARGET_NATIVE;
 #endif /* defined(CONFIG_GNU_ARM_ECLIPSE) */
 
-=======
     module_call_init(MODULE_INIT_TRACE);
 
     qemu_init_cpu_list();
->>>>>>> 0737f32d
-    qemu_init_cpu_loop();
+	qemu_init_cpu_loop();
     qemu_mutex_lock_iothread();
 
     atexit(qemu_run_exit_notifiers);
