/*
 * QEMU System Emulator
 *
 * Copyright (c) 2003-2008 Fabrice Bellard
 *
 * Permission is hereby granted, free of charge, to any person obtaining a copy
 * of this software and associated documentation files (the "Software"), to deal
 * in the Software without restriction, including without limitation the rights
 * to use, copy, modify, merge, publish, distribute, sublicense, and/or sell
 * copies of the Software, and to permit persons to whom the Software is
 * furnished to do so, subject to the following conditions:
 *
 * The above copyright notice and this permission notice shall be included in
 * all copies or substantial portions of the Software.
 *
 * THE SOFTWARE IS PROVIDED "AS IS", WITHOUT WARRANTY OF ANY KIND, EXPRESS OR
 * IMPLIED, INCLUDING BUT NOT LIMITED TO THE WARRANTIES OF MERCHANTABILITY,
 * FITNESS FOR A PARTICULAR PURPOSE AND NONINFRINGEMENT. IN NO EVENT SHALL
 * THE AUTHORS OR COPYRIGHT HOLDERS BE LIABLE FOR ANY CLAIM, DAMAGES OR OTHER
 * LIABILITY, WHETHER IN AN ACTION OF CONTRACT, TORT OR OTHERWISE, ARISING FROM,
 * OUT OF OR IN CONNECTION WITH THE SOFTWARE OR THE USE OR OTHER DEALINGS IN
 * THE SOFTWARE.
 */
#include <unistd.h>
#include <fcntl.h>
#include <signal.h>
#include <time.h>
#include <errno.h>
#include <sys/time.h>

#include "config-host.h"

#ifdef CONFIG_SECCOMP
#include "sysemu/seccomp.h"
#endif

#if defined(CONFIG_VDE)
#include <libvdeplug.h>
#endif

#ifdef CONFIG_SDL
#if defined(__APPLE__) || defined(main)
#include <SDL.h>
int qemu_main(int argc, char **argv, char **envp);
int main(int argc, char **argv)
{
    return qemu_main(argc, argv, NULL);
}
#undef main
#define main qemu_main
#endif
#endif /* CONFIG_SDL */

#ifdef CONFIG_COCOA
#undef main
#define main qemu_main
#endif /* CONFIG_COCOA */

#include <glib.h>

#include "qemu/error-report.h"
#include "qemu/sockets.h"
#include "hw/hw.h"
#include "hw/boards.h"
#include "sysemu/accel.h"
#include "hw/usb.h"
#include "hw/i386/pc.h"
#include "hw/isa/isa.h"
#include "hw/bt.h"
#include "sysemu/watchdog.h"
#include "hw/i386/smbios.h"
#include "hw/xen/xen.h"
#include "hw/qdev.h"
#include "hw/loader.h"
#include "monitor/qdev.h"
#include "sysemu/bt.h"
#include "net/net.h"
#include "net/slirp.h"
#include "monitor/monitor.h"
#include "ui/console.h"
#include "sysemu/sysemu.h"
#include "sysemu/numa.h"
#include "exec/gdbstub.h"
#include "qemu/timer.h"
#include "sysemu/char.h"
#include "qemu/bitmap.h"
#include "sysemu/blockdev.h"
#include "hw/block/block.h"
#include "migration/block.h"
#include "sysemu/tpm.h"
#include "sysemu/dma.h"
#include "audio/audio.h"
#include "migration/migration.h"
#include "sysemu/kvm.h"
#include "qapi/qmp/qjson.h"
#include "qemu/option.h"
#include "qemu/config-file.h"
#include "qemu-options.h"
#include "qmp-commands.h"
#include "qemu/main-loop.h"
#ifdef CONFIG_VIRTFS
#include "fsdev/qemu-fsdev.h"
#endif
#include "sysemu/qtest.h"

#include "disas/disas.h"


#include "slirp/libslirp.h"

#include "trace.h"
#include "trace/control.h"
#include "qemu/queue.h"
#include "sysemu/cpus.h"
#include "sysemu/arch_init.h"
#include "qemu/osdep.h"

#include "ui/qemu-spice.h"
#include "qapi/string-input-visitor.h"
#include "qapi/opts-visitor.h"
#include "qom/object_interfaces.h"
#include "qapi-event.h"
#include "exec/semihost.h"

#if defined(CONFIG_GNU_ARM_ECLIPSE)
#include <strings.h>
#include "hw/arm/cortexm-helper.h"
#endif

#if defined(CONFIG_VERBOSE)
#include "verbosity.h"
#endif

#define MAX_VIRTIO_CONSOLES 1
#define MAX_SCLP_CONSOLES 1

static const char *data_dir[16];
static int data_dir_idx;
const char *bios_name = NULL;
enum vga_retrace_method vga_retrace_method = VGA_RETRACE_DUMB;
#if defined(CONFIG_GNU_ARM_ECLIPSE)
DisplayType display_type = DT_NONE;
#else
DisplayType display_type = DT_DEFAULT;
#endif
int request_opengl = -1;
int display_opengl;
static int display_remote;
const char* keyboard_layout = NULL;
ram_addr_t ram_size;
const char *mem_path = NULL;
int mem_prealloc = 0; /* force preallocation of physical target memory */
bool enable_mlock = false;
int nb_nics;
NICInfo nd_table[MAX_NICS];
int autostart;
<<<<<<< HEAD
int with_gdb;
#if defined(CONFIG_VERBOSE)
int verbosity_level = 0;
#endif
=======

#if defined(CONFIG_GNU_ARM_ECLIPSE)
int with_gdb;
#endif

#if defined(CONFIG_VERBOSE)
/**
 * Increased with each --verbose option.
 * VERBOSITY_COMMON
 * VERBOSITY_DETAILED (downloaded sections)
 * VERBOSITY_DEBUG (object creation)
 */
verbosity_t verbosity_level = 0;
#endif

>>>>>>> 3ce3480b
static int rtc_utc = 1;
static int rtc_date_offset = -1; /* -1 means no change */
QEMUClockType rtc_clock;
int vga_interface_type = VGA_NONE;
static int full_screen = 0;
static int no_frame = 0;
int no_quit = 0;
#ifdef CONFIG_GTK
static bool grab_on_hover;
#endif
CharDriverState *serial_hds[MAX_SERIAL_PORTS];
CharDriverState *parallel_hds[MAX_PARALLEL_PORTS];
CharDriverState *virtcon_hds[MAX_VIRTIO_CONSOLES];
CharDriverState *sclp_hds[MAX_SCLP_CONSOLES];
int win2k_install_hack = 0;
int singlestep = 0;
int smp_cpus = 1;
int max_cpus = 0;
int smp_cores = 1;
int smp_threads = 1;
int acpi_enabled = 1;
int no_hpet = 0;
int fd_bootchk = 1;
static int no_reboot;
int no_shutdown = 0;
int cursor_hide = 1;
int graphic_rotate = 0;
const char *watchdog;
QEMUOptionRom option_rom[MAX_OPTION_ROMS];
int nb_option_roms;
int old_param = 0;
const char *qemu_name;
int alt_grab = 0;
int ctrl_grab = 0;
unsigned int nb_prom_envs = 0;
const char *prom_envs[MAX_PROM_ENVS];
int boot_menu;
bool boot_strict;
uint8_t *boot_splash_filedata;
size_t boot_splash_filedata_size;
uint8_t qemu_extra_params_fw[2];

int icount_align_option;

/* The bytes in qemu_uuid[] are in the order specified by RFC4122, _not_ in the
 * little-endian "wire format" described in the SMBIOS 2.6 specification.
 */
uint8_t qemu_uuid[16];
bool qemu_uuid_set;

static NotifierList exit_notifiers =
    NOTIFIER_LIST_INITIALIZER(exit_notifiers);

static NotifierList machine_init_done_notifiers =
    NOTIFIER_LIST_INITIALIZER(machine_init_done_notifiers);

bool xen_allowed;
uint32_t xen_domid;
enum xen_mode xen_mode = XEN_EMULATE;

static int has_defaults = 1;
static int default_serial = 1;
static int default_parallel = 1;
static int default_virtcon = 1;
static int default_sclp = 1;
static int default_monitor = 1;
static int default_floppy = 1;
static int default_cdrom = 1;
static int default_sdcard = 1;
static int default_vga = 1;

static struct {
    const char *driver;
    int *flag;
} default_list[] = {
    { .driver = "isa-serial",           .flag = &default_serial    },
    { .driver = "isa-parallel",         .flag = &default_parallel  },
    { .driver = "isa-fdc",              .flag = &default_floppy    },
    { .driver = "ide-cd",               .flag = &default_cdrom     },
    { .driver = "ide-hd",               .flag = &default_cdrom     },
    { .driver = "ide-drive",            .flag = &default_cdrom     },
    { .driver = "scsi-cd",              .flag = &default_cdrom     },
    { .driver = "virtio-serial-pci",    .flag = &default_virtcon   },
    { .driver = "virtio-serial-s390",   .flag = &default_virtcon   },
    { .driver = "virtio-serial",        .flag = &default_virtcon   },
    { .driver = "VGA",                  .flag = &default_vga       },
    { .driver = "isa-vga",              .flag = &default_vga       },
    { .driver = "cirrus-vga",           .flag = &default_vga       },
    { .driver = "isa-cirrus-vga",       .flag = &default_vga       },
    { .driver = "vmware-svga",          .flag = &default_vga       },
    { .driver = "qxl-vga",              .flag = &default_vga       },
    { .driver = "virtio-vga",           .flag = &default_vga       },
};

static QemuOptsList qemu_rtc_opts = {
    .name = "rtc",
    .head = QTAILQ_HEAD_INITIALIZER(qemu_rtc_opts.head),
    .desc = {
        {
            .name = "base",
            .type = QEMU_OPT_STRING,
        },{
            .name = "clock",
            .type = QEMU_OPT_STRING,
        },{
            .name = "driftfix",
            .type = QEMU_OPT_STRING,
        },
        { /* end of list */ }
    },
};

static QemuOptsList qemu_sandbox_opts = {
    .name = "sandbox",
    .implied_opt_name = "enable",
    .head = QTAILQ_HEAD_INITIALIZER(qemu_sandbox_opts.head),
    .desc = {
        {
            .name = "enable",
            .type = QEMU_OPT_BOOL,
        },
        { /* end of list */ }
    },
};

static QemuOptsList qemu_trace_opts = {
    .name = "trace",
    .implied_opt_name = "trace",
    .head = QTAILQ_HEAD_INITIALIZER(qemu_trace_opts.head),
    .desc = {
        {
            .name = "events",
            .type = QEMU_OPT_STRING,
        },{
            .name = "file",
            .type = QEMU_OPT_STRING,
        },
        { /* end of list */ }
    },
};

static QemuOptsList qemu_option_rom_opts = {
    .name = "option-rom",
    .implied_opt_name = "romfile",
    .head = QTAILQ_HEAD_INITIALIZER(qemu_option_rom_opts.head),
    .desc = {
        {
            .name = "bootindex",
            .type = QEMU_OPT_NUMBER,
        }, {
            .name = "romfile",
            .type = QEMU_OPT_STRING,
        },
        { /* end of list */ }
    },
};

static QemuOptsList qemu_machine_opts = {
    .name = "machine",
    .implied_opt_name = "type",
    .merge_lists = true,
    .head = QTAILQ_HEAD_INITIALIZER(qemu_machine_opts.head),
    .desc = {
        /*
         * no elements => accept any
         * sanity checking will happen later
         * when setting machine properties
         */
        { }
    },
};

static QemuOptsList qemu_boot_opts = {
    .name = "boot-opts",
    .implied_opt_name = "order",
    .merge_lists = true,
    .head = QTAILQ_HEAD_INITIALIZER(qemu_boot_opts.head),
    .desc = {
        {
            .name = "order",
            .type = QEMU_OPT_STRING,
        }, {
            .name = "once",
            .type = QEMU_OPT_STRING,
        }, {
            .name = "menu",
            .type = QEMU_OPT_BOOL,
        }, {
            .name = "splash",
            .type = QEMU_OPT_STRING,
        }, {
            .name = "splash-time",
            .type = QEMU_OPT_STRING,
        }, {
            .name = "reboot-timeout",
            .type = QEMU_OPT_STRING,
        }, {
            .name = "strict",
            .type = QEMU_OPT_BOOL,
        },
        { /*End of list */ }
    },
};

static QemuOptsList qemu_add_fd_opts = {
    .name = "add-fd",
    .head = QTAILQ_HEAD_INITIALIZER(qemu_add_fd_opts.head),
    .desc = {
        {
            .name = "fd",
            .type = QEMU_OPT_NUMBER,
            .help = "file descriptor of which a duplicate is added to fd set",
        },{
            .name = "set",
            .type = QEMU_OPT_NUMBER,
            .help = "ID of the fd set to add fd to",
        },{
            .name = "opaque",
            .type = QEMU_OPT_STRING,
            .help = "free-form string used to describe fd",
        },
        { /* end of list */ }
    },
};

static QemuOptsList qemu_object_opts = {
    .name = "object",
    .implied_opt_name = "qom-type",
    .head = QTAILQ_HEAD_INITIALIZER(qemu_object_opts.head),
    .desc = {
        { }
    },
};

static QemuOptsList qemu_tpmdev_opts = {
    .name = "tpmdev",
    .implied_opt_name = "type",
    .head = QTAILQ_HEAD_INITIALIZER(qemu_tpmdev_opts.head),
    .desc = {
        /* options are defined in the TPM backends */
        { /* end of list */ }
    },
};

static QemuOptsList qemu_realtime_opts = {
    .name = "realtime",
    .head = QTAILQ_HEAD_INITIALIZER(qemu_realtime_opts.head),
    .desc = {
        {
            .name = "mlock",
            .type = QEMU_OPT_BOOL,
        },
        { /* end of list */ }
    },
};

static QemuOptsList qemu_msg_opts = {
    .name = "msg",
    .head = QTAILQ_HEAD_INITIALIZER(qemu_msg_opts.head),
    .desc = {
        {
            .name = "timestamp",
            .type = QEMU_OPT_BOOL,
        },
        { /* end of list */ }
    },
};

static QemuOptsList qemu_name_opts = {
    .name = "name",
    .implied_opt_name = "guest",
    .merge_lists = true,
    .head = QTAILQ_HEAD_INITIALIZER(qemu_name_opts.head),
    .desc = {
        {
            .name = "guest",
            .type = QEMU_OPT_STRING,
            .help = "Sets the name of the guest.\n"
                    "This name will be displayed in the SDL window caption.\n"
                    "The name will also be used for the VNC server",
        }, {
            .name = "process",
            .type = QEMU_OPT_STRING,
            .help = "Sets the name of the QEMU process, as shown in top etc",
        }, {
            .name = "debug-threads",
            .type = QEMU_OPT_BOOL,
            .help = "When enabled, name the individual threads; defaults off.\n"
                    "NOTE: The thread names are for debugging and not a\n"
                    "stable API.",
        },
        { /* End of list */ }
    },
};

static QemuOptsList qemu_mem_opts = {
    .name = "memory",
    .implied_opt_name = "size",
    .head = QTAILQ_HEAD_INITIALIZER(qemu_mem_opts.head),
    .merge_lists = true,
    .desc = {
        {
            .name = "size",
            .type = QEMU_OPT_SIZE,
        },
        {
            .name = "slots",
            .type = QEMU_OPT_NUMBER,
        },
        {
            .name = "maxmem",
            .type = QEMU_OPT_SIZE,
        },
        { /* end of list */ }
    },
};

static QemuOptsList qemu_icount_opts = {
    .name = "icount",
    .implied_opt_name = "shift",
    .merge_lists = true,
    .head = QTAILQ_HEAD_INITIALIZER(qemu_icount_opts.head),
    .desc = {
        {
            .name = "shift",
            .type = QEMU_OPT_STRING,
        }, {
            .name = "align",
            .type = QEMU_OPT_BOOL,
        }, {
            .name = "sleep",
            .type = QEMU_OPT_BOOL,
        },
        { /* end of list */ }
    },
};

static QemuOptsList qemu_semihosting_config_opts = {
    .name = "semihosting-config",
    .implied_opt_name = "enable",
    .merge_lists = true,
    .head = QTAILQ_HEAD_INITIALIZER(qemu_semihosting_config_opts.head),
    .desc = {
        {
            .name = "enable",
            .type = QEMU_OPT_BOOL,
        }, {
            .name = "target",
            .type = QEMU_OPT_STRING,
        }, {
<<<<<<< HEAD
            .name = "cmdline",
            .type = QEMU_OPT_STRING,
=======
            .name = "arg",
            .type = QEMU_OPT_STRING,
        },
        { /* end of list */ }
    },
};

static QemuOptsList qemu_fw_cfg_opts = {
    .name = "fw_cfg",
    .implied_opt_name = "name",
    .head = QTAILQ_HEAD_INITIALIZER(qemu_fw_cfg_opts.head),
    .desc = {
        {
            .name = "name",
            .type = QEMU_OPT_STRING,
            .help = "Sets the fw_cfg name of the blob to be inserted",
        }, {
            .name = "file",
            .type = QEMU_OPT_STRING,
            .help = "Sets the name of the file from which\n"
                    "the fw_cfg blob will be loaded",
>>>>>>> 3ce3480b
        },
        { /* end of list */ }
    },
};

/**
 * Get machine options
 *
 * Returns: machine options (never null).
 */
QemuOpts *qemu_get_machine_opts(void)
{
    return qemu_find_opts_singleton("machine");
}

const char *qemu_get_vm_name(void)
{
    return qemu_name;
}

static void res_free(void)
{
    if (boot_splash_filedata != NULL) {
        g_free(boot_splash_filedata);
        boot_splash_filedata = NULL;
    }
}

static int default_driver_check(void *opaque, QemuOpts *opts, Error **errp)
{
    const char *driver = qemu_opt_get(opts, "driver");
    int i;

    if (!driver)
        return 0;
    for (i = 0; i < ARRAY_SIZE(default_list); i++) {
        if (strcmp(default_list[i].driver, driver) != 0)
            continue;
        *(default_list[i].flag) = 0;
    }
    return 0;
}

/***********************************************************/
/* QEMU state */

static RunState current_run_state = RUN_STATE_PRELAUNCH;

/* We use RUN_STATE_MAX but any invalid value will do */
static RunState vmstop_requested = RUN_STATE_MAX;
static QemuMutex vmstop_lock;

typedef struct {
    RunState from;
    RunState to;
} RunStateTransition;

static const RunStateTransition runstate_transitions_def[] = {
    /*     from      ->     to      */
    { RUN_STATE_DEBUG, RUN_STATE_RUNNING },
    { RUN_STATE_DEBUG, RUN_STATE_FINISH_MIGRATE },

    { RUN_STATE_INMIGRATE, RUN_STATE_RUNNING },
    { RUN_STATE_INMIGRATE, RUN_STATE_PAUSED },

    { RUN_STATE_INTERNAL_ERROR, RUN_STATE_PAUSED },
    { RUN_STATE_INTERNAL_ERROR, RUN_STATE_FINISH_MIGRATE },

    { RUN_STATE_IO_ERROR, RUN_STATE_RUNNING },
    { RUN_STATE_IO_ERROR, RUN_STATE_FINISH_MIGRATE },

    { RUN_STATE_PAUSED, RUN_STATE_RUNNING },
    { RUN_STATE_PAUSED, RUN_STATE_FINISH_MIGRATE },

    { RUN_STATE_POSTMIGRATE, RUN_STATE_RUNNING },
    { RUN_STATE_POSTMIGRATE, RUN_STATE_FINISH_MIGRATE },

    { RUN_STATE_PRELAUNCH, RUN_STATE_RUNNING },
    { RUN_STATE_PRELAUNCH, RUN_STATE_FINISH_MIGRATE },
    { RUN_STATE_PRELAUNCH, RUN_STATE_INMIGRATE },

    { RUN_STATE_FINISH_MIGRATE, RUN_STATE_RUNNING },
    { RUN_STATE_FINISH_MIGRATE, RUN_STATE_POSTMIGRATE },

    { RUN_STATE_RESTORE_VM, RUN_STATE_RUNNING },

    { RUN_STATE_RUNNING, RUN_STATE_DEBUG },
    { RUN_STATE_RUNNING, RUN_STATE_INTERNAL_ERROR },
    { RUN_STATE_RUNNING, RUN_STATE_IO_ERROR },
    { RUN_STATE_RUNNING, RUN_STATE_PAUSED },
    { RUN_STATE_RUNNING, RUN_STATE_FINISH_MIGRATE },
    { RUN_STATE_RUNNING, RUN_STATE_RESTORE_VM },
    { RUN_STATE_RUNNING, RUN_STATE_SAVE_VM },
    { RUN_STATE_RUNNING, RUN_STATE_SHUTDOWN },
    { RUN_STATE_RUNNING, RUN_STATE_WATCHDOG },
    { RUN_STATE_RUNNING, RUN_STATE_GUEST_PANICKED },

    { RUN_STATE_SAVE_VM, RUN_STATE_RUNNING },

    { RUN_STATE_SHUTDOWN, RUN_STATE_PAUSED },
    { RUN_STATE_SHUTDOWN, RUN_STATE_FINISH_MIGRATE },

    { RUN_STATE_DEBUG, RUN_STATE_SUSPENDED },
    { RUN_STATE_RUNNING, RUN_STATE_SUSPENDED },
    { RUN_STATE_SUSPENDED, RUN_STATE_RUNNING },
    { RUN_STATE_SUSPENDED, RUN_STATE_FINISH_MIGRATE },

    { RUN_STATE_WATCHDOG, RUN_STATE_RUNNING },
    { RUN_STATE_WATCHDOG, RUN_STATE_FINISH_MIGRATE },

    { RUN_STATE_GUEST_PANICKED, RUN_STATE_RUNNING },
    { RUN_STATE_GUEST_PANICKED, RUN_STATE_FINISH_MIGRATE },

    { RUN_STATE_MAX, RUN_STATE_MAX },
};

static bool runstate_valid_transitions[RUN_STATE_MAX][RUN_STATE_MAX];

bool runstate_check(RunState state)
{
    return current_run_state == state;
}

static void runstate_init(void)
{
    const RunStateTransition *p;

    memset(&runstate_valid_transitions, 0, sizeof(runstate_valid_transitions));
    for (p = &runstate_transitions_def[0]; p->from != RUN_STATE_MAX; p++) {
        runstate_valid_transitions[p->from][p->to] = true;
    }

    qemu_mutex_init(&vmstop_lock);
}

/* This function will abort() on invalid state transitions */
void runstate_set(RunState new_state)
{
    assert(new_state < RUN_STATE_MAX);

    if (!runstate_valid_transitions[current_run_state][new_state]) {
        fprintf(stderr, "ERROR: invalid runstate transition: '%s' -> '%s'\n",
                RunState_lookup[current_run_state],
                RunState_lookup[new_state]);
        abort();
    }
    trace_runstate_set(new_state);
    current_run_state = new_state;
}

int runstate_is_running(void)
{
    return runstate_check(RUN_STATE_RUNNING);
}

bool runstate_needs_reset(void)
{
    return runstate_check(RUN_STATE_INTERNAL_ERROR) ||
        runstate_check(RUN_STATE_SHUTDOWN);
}

StatusInfo *qmp_query_status(Error **errp)
{
    StatusInfo *info = g_malloc0(sizeof(*info));

    info->running = runstate_is_running();
    info->singlestep = singlestep;
    info->status = current_run_state;

    return info;
}

static bool qemu_vmstop_requested(RunState *r)
{
    qemu_mutex_lock(&vmstop_lock);
    *r = vmstop_requested;
    vmstop_requested = RUN_STATE_MAX;
    qemu_mutex_unlock(&vmstop_lock);
    return *r < RUN_STATE_MAX;
}

void qemu_system_vmstop_request_prepare(void)
{
    qemu_mutex_lock(&vmstop_lock);
}

void qemu_system_vmstop_request(RunState state)
{
    vmstop_requested = state;
    qemu_mutex_unlock(&vmstop_lock);
    qemu_notify_event();
}

void vm_start(void)
{
    RunState requested;

    qemu_vmstop_requested(&requested);
    if (runstate_is_running() && requested == RUN_STATE_MAX) {
        return;
    }

    /* Ensure that a STOP/RESUME pair of events is emitted if a
     * vmstop request was pending.  The BLOCK_IO_ERROR event, for
     * example, according to documentation is always followed by
     * the STOP event.
     */
    if (runstate_is_running()) {
        qapi_event_send_stop(&error_abort);
    } else {
        cpu_enable_ticks();
        runstate_set(RUN_STATE_RUNNING);
        vm_state_notify(1, RUN_STATE_RUNNING);
        resume_all_vcpus();
    }

    qapi_event_send_resume(&error_abort);
}


/***********************************************************/
/* real time host monotonic timer */

static time_t qemu_time(void)
{
    return qemu_clock_get_ms(QEMU_CLOCK_HOST) / 1000;
}

/***********************************************************/
/* host time/date access */
void qemu_get_timedate(struct tm *tm, int offset)
{
    time_t ti = qemu_time();

    ti += offset;
    if (rtc_date_offset == -1) {
        if (rtc_utc)
            gmtime_r(&ti, tm);
        else
            localtime_r(&ti, tm);
    } else {
        ti -= rtc_date_offset;
        gmtime_r(&ti, tm);
    }
}

int qemu_timedate_diff(struct tm *tm)
{
    time_t seconds;

    if (rtc_date_offset == -1)
        if (rtc_utc)
            seconds = mktimegm(tm);
        else {
            struct tm tmp = *tm;
            tmp.tm_isdst = -1; /* use timezone to figure it out */
            seconds = mktime(&tmp);
	}
    else
        seconds = mktimegm(tm) + rtc_date_offset;

    return seconds - qemu_time();
}

static void configure_rtc_date_offset(const char *startdate, int legacy)
{
    time_t rtc_start_date;
    struct tm tm;

    if (!strcmp(startdate, "now") && legacy) {
        rtc_date_offset = -1;
    } else {
        if (sscanf(startdate, "%d-%d-%dT%d:%d:%d",
                   &tm.tm_year,
                   &tm.tm_mon,
                   &tm.tm_mday,
                   &tm.tm_hour,
                   &tm.tm_min,
                   &tm.tm_sec) == 6) {
            /* OK */
        } else if (sscanf(startdate, "%d-%d-%d",
                          &tm.tm_year,
                          &tm.tm_mon,
                          &tm.tm_mday) == 3) {
            tm.tm_hour = 0;
            tm.tm_min = 0;
            tm.tm_sec = 0;
        } else {
            goto date_fail;
        }
        tm.tm_year -= 1900;
        tm.tm_mon--;
        rtc_start_date = mktimegm(&tm);
        if (rtc_start_date == -1) {
        date_fail:
            fprintf(stderr, "Invalid date format. Valid formats are:\n"
                            "'2006-06-17T16:01:21' or '2006-06-17'\n");
            exit(1);
        }
        rtc_date_offset = qemu_time() - rtc_start_date;
    }
}

static void configure_rtc(QemuOpts *opts)
{
    const char *value;

    value = qemu_opt_get(opts, "base");
    if (value) {
        if (!strcmp(value, "utc")) {
            rtc_utc = 1;
        } else if (!strcmp(value, "localtime")) {
            rtc_utc = 0;
        } else {
            configure_rtc_date_offset(value, 0);
        }
    }
    value = qemu_opt_get(opts, "clock");
    if (value) {
        if (!strcmp(value, "host")) {
            rtc_clock = QEMU_CLOCK_HOST;
        } else if (!strcmp(value, "rt")) {
            rtc_clock = QEMU_CLOCK_REALTIME;
        } else if (!strcmp(value, "vm")) {
            rtc_clock = QEMU_CLOCK_VIRTUAL;
        } else {
            fprintf(stderr, "qemu: invalid option value '%s'\n", value);
            exit(1);
        }
    }
    value = qemu_opt_get(opts, "driftfix");
    if (value) {
        if (!strcmp(value, "slew")) {
            static GlobalProperty slew_lost_ticks[] = {
                {
                    .driver   = "mc146818rtc",
                    .property = "lost_tick_policy",
                    .value    = "slew",
                },
                { /* end of list */ }
            };

            qdev_prop_register_global_list(slew_lost_ticks);
        } else if (!strcmp(value, "none")) {
            /* discard is default */
        } else {
            fprintf(stderr, "qemu: invalid option value '%s'\n", value);
            exit(1);
        }
    }
}

/***********************************************************/
/* Bluetooth support */
static int nb_hcis;
static int cur_hci;
static struct HCIInfo *hci_table[MAX_NICS];

struct HCIInfo *qemu_next_hci(void)
{
    if (cur_hci == nb_hcis)
        return &null_hci;

    return hci_table[cur_hci++];
}

static int bt_hci_parse(const char *str)
{
    struct HCIInfo *hci;
    bdaddr_t bdaddr;

    if (nb_hcis >= MAX_NICS) {
        fprintf(stderr, "qemu: Too many bluetooth HCIs (max %i).\n", MAX_NICS);
        return -1;
    }

    hci = hci_init(str);
    if (!hci)
        return -1;

    bdaddr.b[0] = 0x52;
    bdaddr.b[1] = 0x54;
    bdaddr.b[2] = 0x00;
    bdaddr.b[3] = 0x12;
    bdaddr.b[4] = 0x34;
    bdaddr.b[5] = 0x56 + nb_hcis;
    hci->bdaddr_set(hci, bdaddr.b);

    hci_table[nb_hcis++] = hci;

    return 0;
}

static void bt_vhci_add(int vlan_id)
{
    struct bt_scatternet_s *vlan = qemu_find_bt_vlan(vlan_id);

    if (!vlan->slave)
        fprintf(stderr, "qemu: warning: adding a VHCI to "
                        "an empty scatternet %i\n", vlan_id);

    bt_vhci_init(bt_new_hci(vlan));
}

static struct bt_device_s *bt_device_add(const char *opt)
{
    struct bt_scatternet_s *vlan;
    int vlan_id = 0;
    char *endp = strstr(opt, ",vlan=");
    int len = (endp ? endp - opt : strlen(opt)) + 1;
    char devname[10];

    pstrcpy(devname, MIN(sizeof(devname), len), opt);

    if (endp) {
        vlan_id = strtol(endp + 6, &endp, 0);
        if (*endp) {
            fprintf(stderr, "qemu: unrecognised bluetooth vlan Id\n");
            return 0;
        }
    }

    vlan = qemu_find_bt_vlan(vlan_id);

    if (!vlan->slave)
        fprintf(stderr, "qemu: warning: adding a slave device to "
                        "an empty scatternet %i\n", vlan_id);

    if (!strcmp(devname, "keyboard"))
        return bt_keyboard_init(vlan);

    fprintf(stderr, "qemu: unsupported bluetooth device `%s'\n", devname);
    return 0;
}

static int bt_parse(const char *opt)
{
    const char *endp, *p;
    int vlan;

    if (strstart(opt, "hci", &endp)) {
        if (!*endp || *endp == ',') {
            if (*endp)
                if (!strstart(endp, ",vlan=", 0))
                    opt = endp + 1;

            return bt_hci_parse(opt);
       }
    } else if (strstart(opt, "vhci", &endp)) {
        if (!*endp || *endp == ',') {
            if (*endp) {
                if (strstart(endp, ",vlan=", &p)) {
                    vlan = strtol(p, (char **) &endp, 0);
                    if (*endp) {
                        fprintf(stderr, "qemu: bad scatternet '%s'\n", p);
                        return 1;
                    }
                } else {
                    fprintf(stderr, "qemu: bad parameter '%s'\n", endp + 1);
                    return 1;
                }
            } else
                vlan = 0;

            bt_vhci_add(vlan);
            return 0;
        }
    } else if (strstart(opt, "device:", &endp))
        return !bt_device_add(endp);

    fprintf(stderr, "qemu: bad bluetooth parameter '%s'\n", opt);
    return 1;
}

static int parse_sandbox(void *opaque, QemuOpts *opts, Error **errp)
{
    /* FIXME: change this to true for 1.3 */
    if (qemu_opt_get_bool(opts, "enable", false)) {
#ifdef CONFIG_SECCOMP
        if (seccomp_start() < 0) {
            error_report("failed to install seccomp syscall filter "
                         "in the kernel");
            return -1;
        }
#else
        error_report("sandboxing request but seccomp is not compiled "
                     "into this build");
        return -1;
#endif
    }

    return 0;
}

static int parse_name(void *opaque, QemuOpts *opts, Error **errp)
{
    const char *proc_name;

    if (qemu_opt_get(opts, "debug-threads")) {
        qemu_thread_naming(qemu_opt_get_bool(opts, "debug-threads", false));
    }
    qemu_name = qemu_opt_get(opts, "guest");

    proc_name = qemu_opt_get(opts, "process");
    if (proc_name) {
        os_set_proc_name(proc_name);
    }

    return 0;
}

bool defaults_enabled(void)
{
    return has_defaults;
}

bool usb_enabled(void)
{
    return machine_usb(current_machine);
}

#ifndef _WIN32
static int parse_add_fd(void *opaque, QemuOpts *opts, Error **errp)
{
    int fd, dupfd, flags;
    int64_t fdset_id;
    const char *fd_opaque = NULL;
    AddfdInfo *fdinfo;

    fd = qemu_opt_get_number(opts, "fd", -1);
    fdset_id = qemu_opt_get_number(opts, "set", -1);
    fd_opaque = qemu_opt_get(opts, "opaque");

    if (fd < 0) {
        error_report("fd option is required and must be non-negative");
        return -1;
    }

    if (fd <= STDERR_FILENO) {
        error_report("fd cannot be a standard I/O stream");
        return -1;
    }

    /*
     * All fds inherited across exec() necessarily have FD_CLOEXEC
     * clear, while qemu sets FD_CLOEXEC on all other fds used internally.
     */
    flags = fcntl(fd, F_GETFD);
    if (flags == -1 || (flags & FD_CLOEXEC)) {
        error_report("fd is not valid or already in use");
        return -1;
    }

    if (fdset_id < 0) {
        error_report("set option is required and must be non-negative");
        return -1;
    }

#ifdef F_DUPFD_CLOEXEC
    dupfd = fcntl(fd, F_DUPFD_CLOEXEC, 0);
#else
    dupfd = dup(fd);
    if (dupfd != -1) {
        qemu_set_cloexec(dupfd);
    }
#endif
    if (dupfd == -1) {
        error_report("Error duplicating fd: %s", strerror(errno));
        return -1;
    }

    /* add the duplicate fd, and optionally the opaque string, to the fd set */
    fdinfo = monitor_fdset_add_fd(dupfd, true, fdset_id, !!fd_opaque, fd_opaque,
                                  &error_abort);
    g_free(fdinfo);

    return 0;
}

static int cleanup_add_fd(void *opaque, QemuOpts *opts, Error **errp)
{
    int fd;

    fd = qemu_opt_get_number(opts, "fd", -1);
    close(fd);

    return 0;
}
#endif

/***********************************************************/
/* QEMU Block devices */

#define HD_OPTS "media=disk"
#define CDROM_OPTS "media=cdrom"
#define FD_OPTS ""
#define PFLASH_OPTS ""
#define MTD_OPTS ""
#define SD_OPTS ""

static int drive_init_func(void *opaque, QemuOpts *opts, Error **errp)
{
    BlockInterfaceType *block_default_type = opaque;

    return drive_new(opts, *block_default_type) == NULL;
}

static int drive_enable_snapshot(void *opaque, QemuOpts *opts, Error **errp)
{
    if (qemu_opt_get(opts, "snapshot") == NULL) {
        qemu_opt_set(opts, "snapshot", "on", &error_abort);
    }
    return 0;
}

static void default_drive(int enable, int snapshot, BlockInterfaceType type,
                          int index, const char *optstr)
{
    QemuOpts *opts;
    DriveInfo *dinfo;

    if (!enable || drive_get_by_index(type, index)) {
        return;
    }

    opts = drive_add(type, index, NULL, optstr);
    if (snapshot) {
        drive_enable_snapshot(NULL, opts, NULL);
    }

    dinfo = drive_new(opts, type);
    if (!dinfo) {
        exit(1);
    }
    dinfo->is_default = true;

}

static QemuOptsList qemu_smp_opts = {
    .name = "smp-opts",
    .implied_opt_name = "cpus",
    .merge_lists = true,
    .head = QTAILQ_HEAD_INITIALIZER(qemu_smp_opts.head),
    .desc = {
        {
            .name = "cpus",
            .type = QEMU_OPT_NUMBER,
        }, {
            .name = "sockets",
            .type = QEMU_OPT_NUMBER,
        }, {
            .name = "cores",
            .type = QEMU_OPT_NUMBER,
        }, {
            .name = "threads",
            .type = QEMU_OPT_NUMBER,
        }, {
            .name = "maxcpus",
            .type = QEMU_OPT_NUMBER,
        },
        { /*End of list */ }
    },
};

static void smp_parse(QemuOpts *opts)
{
    if (opts) {

        unsigned cpus    = qemu_opt_get_number(opts, "cpus", 0);
        unsigned sockets = qemu_opt_get_number(opts, "sockets", 0);
        unsigned cores   = qemu_opt_get_number(opts, "cores", 0);
        unsigned threads = qemu_opt_get_number(opts, "threads", 0);

        /* compute missing values, prefer sockets over cores over threads */
        if (cpus == 0 || sockets == 0) {
            sockets = sockets > 0 ? sockets : 1;
            cores = cores > 0 ? cores : 1;
            threads = threads > 0 ? threads : 1;
            if (cpus == 0) {
                cpus = cores * threads * sockets;
            }
        } else if (cores == 0) {
            threads = threads > 0 ? threads : 1;
            cores = cpus / (sockets * threads);
        } else if (threads == 0) {
            threads = cpus / (cores * sockets);
        } else if (sockets * cores * threads < cpus) {
            fprintf(stderr, "cpu topology: error: "
                    "sockets (%u) * cores (%u) * threads (%u) < "
                    "smp_cpus (%u)\n",
                    sockets, cores, threads, cpus);
            exit(1);
        }

        max_cpus = qemu_opt_get_number(opts, "maxcpus", 0);

        smp_cpus = cpus;
        smp_cores = cores > 0 ? cores : 1;
        smp_threads = threads > 0 ? threads : 1;

    }

    if (max_cpus == 0) {
        max_cpus = smp_cpus;
    }

    if (max_cpus > MAX_CPUMASK_BITS) {
        fprintf(stderr, "Unsupported number of maxcpus\n");
        exit(1);
    }
    if (max_cpus < smp_cpus) {
        fprintf(stderr, "maxcpus must be equal to or greater than smp\n");
        exit(1);
    }

}

static void realtime_init(void)
{
    if (enable_mlock) {
        if (os_mlock() < 0) {
            fprintf(stderr, "qemu: locking memory failed\n");
            exit(1);
        }
    }
}


static void configure_msg(QemuOpts *opts)
{
    enable_timestamp_msg = qemu_opt_get_bool(opts, "timestamp", true);
}

/***********************************************************/
/* Semihosting */

typedef struct SemihostingConfig {
    bool enabled;
    SemihostingTarget target;
    const char **argv;
    int argc;
    const char *cmdline; /* concatenated argv */
} SemihostingConfig;

static SemihostingConfig semihosting;

bool semihosting_enabled(void)
{
    return semihosting.enabled;
}

SemihostingTarget semihosting_get_target(void)
{
    return semihosting.target;
}

const char *semihosting_get_arg(int i)
{
    if (i >= semihosting.argc) {
        return NULL;
    }
    return semihosting.argv[i];
}

int semihosting_get_argc(void)
{
    return semihosting.argc;
}

const char *semihosting_get_cmdline(void)
{
    if (semihosting.cmdline == NULL && semihosting.argc > 0) {
        semihosting.cmdline = g_strjoinv(" ", (gchar **)semihosting.argv);
    }
    return semihosting.cmdline;
}

static int add_semihosting_arg(void *opaque,
                               const char *name, const char *val,
                               Error **errp)
{
    SemihostingConfig *s = opaque;
    if (strcmp(name, "arg") == 0) {
        s->argc++;
        /* one extra element as g_strjoinv() expects NULL-terminated array */
        s->argv = g_realloc(s->argv, (s->argc + 1) * sizeof(void *));
        s->argv[s->argc - 1] = val;
        s->argv[s->argc] = NULL;
    }
    return 0;
}

/* Use strings passed via -kernel/-append to initialize semihosting.argv[] */
static inline void semihosting_arg_fallback(const char *file, const char *cmd)
{
    char *cmd_token;

    /* argv[0] */
    add_semihosting_arg(&semihosting, "arg", file, NULL);

    /* split -append and initialize argv[1..n] */
    cmd_token = strtok(g_strdup(cmd), " ");
    while (cmd_token) {
        add_semihosting_arg(&semihosting, "arg", cmd_token, NULL);
        cmd_token = strtok(NULL, " ");
    }
}

#if defined(CONFIG_GNU_ARM_ECLIPSE)

static char *semihosting_concatenate_cmdline(int argc, const char **argv)
{
    int total_size = 0;
    int i;

    for (i = 0; i < argc; ++i) {
        total_size += strlen(argv[i]);
        total_size += 1; /* Add separator spaces */
        if (strrchr(argv[i], ' ') != NULL) {
            total_size += 2; /* Provision for quotes */
        }
    }

    char *cmdline = malloc(total_size);
    char *p = cmdline;
    *p = '\0'; /* Prepare for empty command line */
    for (i = 0; i < argc; ++i) {
        if (i != 0) {
            *p++ = ' ';
        }
        if (strrchr(argv[i], ' ') == NULL) {
            strcpy(p, argv[i]);
            p += strlen(argv[i]);
        } else {
            /* If no quotes found, it is safe to use them for grouping */
            if (strrchr(argv[i], '"') == NULL) {
                *p++ = '"';
                strcpy(p, argv[i]);
                p += strlen(argv[i]);
                *p++ = '"';
            } else {
                /* Does not work if string has both quotes and apostrophes */
                *p++ = '\'';
                strcpy(p, argv[i]);
                p += strlen(argv[i]);
                *p++ = '\'';
            }
        }
        *p = '\0';
    }

    return cmdline;
}

#endif /* defined(CONFIG_GNU_ARM_ECLIPSE) */

/***********************************************************/
/* USB devices */

static int usb_device_add(const char *devname)
{
    USBDevice *dev = NULL;
#ifndef CONFIG_LINUX
    const char *p;
#endif

    if (!usb_enabled()) {
        return -1;
    }

    /* drivers with .usbdevice_name entry in USBDeviceInfo */
    dev = usbdevice_create(devname);
    if (dev)
        goto done;

    /* the other ones */
#ifndef CONFIG_LINUX
    /* only the linux version is qdev-ified, usb-bsd still needs this */
    if (strstart(devname, "host:", &p)) {
        dev = usb_host_device_open(usb_bus_find(-1), p);
    }
#endif
    if (!dev)
        return -1;

done:
    return 0;
}

static int usb_device_del(const char *devname)
{
    int bus_num, addr;
    const char *p;

    if (strstart(devname, "host:", &p)) {
        return -1;
    }

    if (!usb_enabled()) {
        return -1;
    }

    p = strchr(devname, '.');
    if (!p)
        return -1;
    bus_num = strtoul(devname, NULL, 0);
    addr = strtoul(p + 1, NULL, 0);

    return usb_device_delete_addr(bus_num, addr);
}

static int usb_parse(const char *cmdline)
{
    int r;
    r = usb_device_add(cmdline);
    if (r < 0) {
        fprintf(stderr, "qemu: could not add USB device '%s'\n", cmdline);
    }
    return r;
}

void hmp_usb_add(Monitor *mon, const QDict *qdict)
{
    const char *devname = qdict_get_str(qdict, "devname");
    if (usb_device_add(devname) < 0) {
        error_report("could not add USB device '%s'", devname);
    }
}

void hmp_usb_del(Monitor *mon, const QDict *qdict)
{
    const char *devname = qdict_get_str(qdict, "devname");
    if (usb_device_del(devname) < 0) {
        error_report("could not delete USB device '%s'", devname);
    }
}

/***********************************************************/
/* machine registration */

MachineState *current_machine;

/*
 * Transitional class registration/init used for converting from
 * legacy QEMUMachine to MachineClass.
 */
static void qemu_machine_class_init(ObjectClass *oc, void *data)
{
    MachineClass *mc = MACHINE_CLASS(oc);
    QEMUMachine *qm = data;
    mc->name = qm->name;
    mc->desc = qm->desc;
    mc->init = qm->init;
    mc->kvm_type = qm->kvm_type;
    mc->block_default_type = qm->block_default_type;
    mc->max_cpus = qm->max_cpus;
    mc->no_sdcard = qm->no_sdcard;
    mc->has_dynamic_sysbus = qm->has_dynamic_sysbus;
    mc->is_default = qm->is_default;
    mc->default_machine_opts = qm->default_machine_opts;
    mc->default_boot_order = qm->default_boot_order;
}

int qemu_register_machine(QEMUMachine *m)
{
    char *name = g_strconcat(m->name, TYPE_MACHINE_SUFFIX, NULL);
    TypeInfo ti = {
        .name       = name,
        .parent     = TYPE_MACHINE,
        .class_init = qemu_machine_class_init,
        .class_data = (void *)m,
    };

    type_register(&ti);
    g_free(name);

    return 0;
}

static MachineClass *find_machine(const char *name)
{
    GSList *el, *machines = object_class_get_list(TYPE_MACHINE, false);
    MachineClass *mc = NULL;

    for (el = machines; el; el = el->next) {
        MachineClass *temp = el->data;

        if (!strcmp(temp->name, name)) {
            mc = temp;
            break;
        }
        if (temp->alias &&
            !strcmp(temp->alias, name)) {
            mc = temp;
            break;
        }
    }

    g_slist_free(machines);
    return mc;
}

MachineClass *find_default_machine(void)
{
    GSList *el, *machines = object_class_get_list(TYPE_MACHINE, false);
    MachineClass *mc = NULL;

    for (el = machines; el; el = el->next) {
        MachineClass *temp = el->data;

        if (temp->is_default) {
            mc = temp;
            break;
        }
    }

    g_slist_free(machines);
    return mc;
}

MachineInfoList *qmp_query_machines(Error **errp)
{
    GSList *el, *machines = object_class_get_list(TYPE_MACHINE, false);
    MachineInfoList *mach_list = NULL;

    for (el = machines; el; el = el->next) {
        MachineClass *mc = el->data;
        MachineInfoList *entry;
        MachineInfo *info;

        info = g_malloc0(sizeof(*info));
        if (mc->is_default) {
            info->has_is_default = true;
            info->is_default = true;
        }

        if (mc->alias) {
            info->has_alias = true;
            info->alias = g_strdup(mc->alias);
        }

        info->name = g_strdup(mc->name);
        info->cpu_max = !mc->max_cpus ? 1 : mc->max_cpus;

        entry = g_malloc0(sizeof(*entry));
        entry->value = info;
        entry->next = mach_list;
        mach_list = entry;
    }

    g_slist_free(machines);
    return mach_list;
}

#if !defined(CONFIG_GNU_ARM_ECLIPSE)

static int machine_help_func(QemuOpts *opts, MachineState *machine)
{
    ObjectProperty *prop;

    if (!qemu_opt_has_help_opt(opts)) {
        return 0;
    }

    QTAILQ_FOREACH(prop, &OBJECT(machine)->properties, node) {
        if (!prop->set) {
            continue;
        }

        error_printf("%s.%s=%s", MACHINE_GET_CLASS(machine)->name,
                     prop->name, prop->type);
        if (prop->description) {
            error_printf(" (%s)\n", prop->description);
        } else {
            error_printf("\n");
        }
    }

    return 1;
}

#endif


/***********************************************************/
/* main execution loop */

struct vm_change_state_entry {
    VMChangeStateHandler *cb;
    void *opaque;
    QLIST_ENTRY (vm_change_state_entry) entries;
};

static QLIST_HEAD(vm_change_state_head, vm_change_state_entry) vm_change_state_head;

VMChangeStateEntry *qemu_add_vm_change_state_handler(VMChangeStateHandler *cb,
                                                     void *opaque)
{
    VMChangeStateEntry *e;

    e = g_malloc0(sizeof (*e));

    e->cb = cb;
    e->opaque = opaque;
    QLIST_INSERT_HEAD(&vm_change_state_head, e, entries);
    return e;
}

void qemu_del_vm_change_state_handler(VMChangeStateEntry *e)
{
    QLIST_REMOVE (e, entries);
    g_free (e);
}

void vm_state_notify(int running, RunState state)
{
    VMChangeStateEntry *e, *next;

    trace_vm_state_notify(running, state);

    QLIST_FOREACH_SAFE(e, &vm_change_state_head, entries, next) {
        e->cb(e->opaque, running, state);
    }
}

/* reset/shutdown handler */

typedef struct QEMUResetEntry {
    QTAILQ_ENTRY(QEMUResetEntry) entry;
    QEMUResetHandler *func;
    void *opaque;
} QEMUResetEntry;

static QTAILQ_HEAD(reset_handlers, QEMUResetEntry) reset_handlers =
    QTAILQ_HEAD_INITIALIZER(reset_handlers);
static int reset_requested;
static int shutdown_requested, shutdown_signal = -1;
static pid_t shutdown_pid;
static int powerdown_requested;
static int debug_requested;
static int suspend_requested;
static WakeupReason wakeup_reason;
static NotifierList powerdown_notifiers =
    NOTIFIER_LIST_INITIALIZER(powerdown_notifiers);
static NotifierList suspend_notifiers =
    NOTIFIER_LIST_INITIALIZER(suspend_notifiers);
static NotifierList wakeup_notifiers =
    NOTIFIER_LIST_INITIALIZER(wakeup_notifiers);
static uint32_t wakeup_reason_mask = ~(1 << QEMU_WAKEUP_REASON_NONE);

int qemu_shutdown_requested_get(void)
{
    return shutdown_requested;
}

int qemu_reset_requested_get(void)
{
    return reset_requested;
}

static int qemu_shutdown_requested(void)
{
    return atomic_xchg(&shutdown_requested, 0);
}

static void qemu_kill_report(void)
{
    if (!qtest_driver() && shutdown_signal != -1) {
        fprintf(stderr, "qemu: terminating on signal %d", shutdown_signal);
        if (shutdown_pid == 0) {
            /* This happens for eg ^C at the terminal, so it's worth
             * avoiding printing an odd message in that case.
             */
            fputc('\n', stderr);
        } else {
            fprintf(stderr, " from pid " FMT_pid "\n", shutdown_pid);
        }
        shutdown_signal = -1;
    }
}

static int qemu_reset_requested(void)
{
    int r = reset_requested;
    reset_requested = 0;
    return r;
}

static int qemu_suspend_requested(void)
{
    int r = suspend_requested;
    suspend_requested = 0;
    return r;
}

static WakeupReason qemu_wakeup_requested(void)
{
    return wakeup_reason;
}

static int qemu_powerdown_requested(void)
{
    int r = powerdown_requested;
    powerdown_requested = 0;
    return r;
}

static int qemu_debug_requested(void)
{
    int r = debug_requested;
    debug_requested = 0;
    return r;
}

void qemu_register_reset(QEMUResetHandler *func, void *opaque)
{
    QEMUResetEntry *re = g_malloc0(sizeof(QEMUResetEntry));

    re->func = func;
    re->opaque = opaque;
    QTAILQ_INSERT_TAIL(&reset_handlers, re, entry);
}

void qemu_unregister_reset(QEMUResetHandler *func, void *opaque)
{
    QEMUResetEntry *re;

    QTAILQ_FOREACH(re, &reset_handlers, entry) {
        if (re->func == func && re->opaque == opaque) {
            QTAILQ_REMOVE(&reset_handlers, re, entry);
            g_free(re);
            return;
        }
    }
}

void qemu_devices_reset(void)
{
    QEMUResetEntry *re, *nre;

    /* reset all devices */
    QTAILQ_FOREACH_SAFE(re, &reset_handlers, entry, nre) {
        re->func(re->opaque);
    }
}

void qemu_system_reset(bool report)
{
    MachineClass *mc;

    mc = current_machine ? MACHINE_GET_CLASS(current_machine) : NULL;

    if (mc && mc->reset) {
        mc->reset();
    } else {
        qemu_devices_reset();
    }
    if (report) {
        qapi_event_send_reset(&error_abort);
    }
    cpu_synchronize_all_post_reset();
}

void qemu_system_reset_request(void)
{
    if (no_reboot) {
        shutdown_requested = 1;
    } else {
        reset_requested = 1;
    }
    cpu_stop_current();
    qemu_notify_event();
}

static void qemu_system_suspend(void)
{
    pause_all_vcpus();
    notifier_list_notify(&suspend_notifiers, NULL);
    runstate_set(RUN_STATE_SUSPENDED);
    qapi_event_send_suspend(&error_abort);
}

void qemu_system_suspend_request(void)
{
    if (runstate_check(RUN_STATE_SUSPENDED)) {
        return;
    }
    suspend_requested = 1;
    cpu_stop_current();
    qemu_notify_event();
}

void qemu_register_suspend_notifier(Notifier *notifier)
{
    notifier_list_add(&suspend_notifiers, notifier);
}

void qemu_system_wakeup_request(WakeupReason reason)
{
    trace_system_wakeup_request(reason);

    if (!runstate_check(RUN_STATE_SUSPENDED)) {
        return;
    }
    if (!(wakeup_reason_mask & (1 << reason))) {
        return;
    }
    runstate_set(RUN_STATE_RUNNING);
    wakeup_reason = reason;
    qemu_notify_event();
}

void qemu_system_wakeup_enable(WakeupReason reason, bool enabled)
{
    if (enabled) {
        wakeup_reason_mask |= (1 << reason);
    } else {
        wakeup_reason_mask &= ~(1 << reason);
    }
}

void qemu_register_wakeup_notifier(Notifier *notifier)
{
    notifier_list_add(&wakeup_notifiers, notifier);
}

void qemu_system_killed(int signal, pid_t pid)
{
    shutdown_signal = signal;
    shutdown_pid = pid;
    no_shutdown = 0;
    qemu_system_shutdown_request();
}

void qemu_system_shutdown_request(void)
{
    trace_qemu_system_shutdown_request();
    shutdown_requested = 1;
    qemu_notify_event();
}

static void qemu_system_powerdown(void)
{
    qapi_event_send_powerdown(&error_abort);
    notifier_list_notify(&powerdown_notifiers, NULL);
}

void qemu_system_powerdown_request(void)
{
    trace_qemu_system_powerdown_request();
    powerdown_requested = 1;
    qemu_notify_event();
}

void qemu_register_powerdown_notifier(Notifier *notifier)
{
    notifier_list_add(&powerdown_notifiers, notifier);
}

void qemu_system_debug_request(void)
{
    debug_requested = 1;
    qemu_notify_event();
}

static bool main_loop_should_exit(void)
{
    RunState r;
    if (qemu_debug_requested()) {
        vm_stop(RUN_STATE_DEBUG);
    }
    if (qemu_suspend_requested()) {
        qemu_system_suspend();
    }
    if (qemu_shutdown_requested()) {
        qemu_kill_report();
        qapi_event_send_shutdown(&error_abort);
        if (no_shutdown) {
            vm_stop(RUN_STATE_SHUTDOWN);
        } else {
            return true;
        }
    }
    if (qemu_reset_requested()) {
        pause_all_vcpus();
        cpu_synchronize_all_states();
        qemu_system_reset(VMRESET_REPORT);
        resume_all_vcpus();
        if (runstate_needs_reset()) {
            runstate_set(RUN_STATE_PAUSED);
        }
    }
    if (qemu_wakeup_requested()) {
        pause_all_vcpus();
        cpu_synchronize_all_states();
        qemu_system_reset(VMRESET_SILENT);
        notifier_list_notify(&wakeup_notifiers, &wakeup_reason);
        wakeup_reason = QEMU_WAKEUP_REASON_NONE;
        resume_all_vcpus();
        qapi_event_send_wakeup(&error_abort);
    }
    if (qemu_powerdown_requested()) {
        qemu_system_powerdown();
    }
    if (qemu_vmstop_requested(&r)) {
        vm_stop(r);
    }
    return false;
}

static void main_loop(void)
{
    bool nonblocking;
    int last_io = 0;
#ifdef CONFIG_PROFILER
    int64_t ti;
#endif
    do {
        nonblocking = !kvm_enabled() && !xen_enabled() && last_io > 0;
#ifdef CONFIG_PROFILER
        ti = profile_getclock();
#endif
        last_io = main_loop_wait(nonblocking);
#ifdef CONFIG_PROFILER
        dev_time += profile_getclock() - ti;
#endif
    } while (!main_loop_should_exit());
}

#if defined(CONFIG_GNU_ARM_ECLIPSE) || defined(CONFIG_VERBOSE)

#if INTPTR_MAX == INT32_MAX
#define QEMU_WORDSIZE "32-bits "
#elif INTPTR_MAX == INT64_MAX
#define QEMU_WORDSIZE "64-bits "
#else
#define QEMU_WORDSIZE ""
#endif

#endif

static void version(void)
{
<<<<<<< HEAD
=======
#if defined(CONFIG_GNU_ARM_ECLIPSE)
>>>>>>> 3ce3480b
    printf(
#if defined(CONFIG_BRANDING_MESSAGE)
           CONFIG_BRANDING_MESSAGE " "
#endif
<<<<<<< HEAD
           "QEMU emulator version " QEMU_VERSION QEMU_PKGVERSION ", Copyright (c) 2003-2008 Fabrice Bellard\n");
=======
           QEMU_WORDSIZE
           "QEMU emulator version "
           QEMU_VERSION QEMU_PKGVERSION
           "\nCopyright (c) 2003-2008 Fabrice Bellard\n");
    
#else /* !defined(CONFIG_GNU_ARM_ECLIPSE) */

    printf("QEMU emulator version " QEMU_VERSION QEMU_PKGVERSION ", Copyright (c) 2003-2008 Fabrice Bellard\n");
    
#endif /* defined(CONFIG_GNU_ARM_ECLIPSE) */
>>>>>>> 3ce3480b
}

static void help(int exitcode)
{
    version();
    printf("usage: %s [options] [disk_image]\n\n"
           "'disk_image' is a raw hard disk image for IDE hard disk 0\n\n",
            error_get_progname());

#define QEMU_OPTIONS_GENERATE_HELP
#include "qemu-options-wrapper.h"

    printf("\nDuring emulation, the following keys are useful:\n"
           "ctrl-alt-f      toggle full screen\n"
           "ctrl-alt-n      switch to virtual console 'n'\n"
           "ctrl-alt        toggle mouse and keyboard grab\n"
           "\n"
           "When using -nographic, press 'ctrl-a h' to get some help.\n");

    exit(exitcode);
}

#define HAS_ARG 0x0001

typedef struct QEMUOption {
    const char *name;
    int flags;
    int index;
    uint32_t arch_mask;
} QEMUOption;

static const QEMUOption qemu_options[] = {
    { "h", 0, QEMU_OPTION_h, QEMU_ARCH_ALL },
<<<<<<< HEAD
    { "verbose", 0, QEMU_OPTION_verbose, QEMU_ARCH_ALL },
=======
#if defined(CONFIG_VERBOSE)
    { "verbose", 0, QEMU_OPTION_verbose, QEMU_ARCH_ALL },
#endif
>>>>>>> 3ce3480b
#define QEMU_OPTIONS_GENERATE_OPTIONS
#include "qemu-options-wrapper.h"
    { NULL },
};

static bool vga_available(void)
{
    return object_class_by_name("VGA") || object_class_by_name("isa-vga");
}

static bool cirrus_vga_available(void)
{
    return object_class_by_name("cirrus-vga")
           || object_class_by_name("isa-cirrus-vga");
}

static bool vmware_vga_available(void)
{
    return object_class_by_name("vmware-svga");
}

static bool qxl_vga_available(void)
{
    return object_class_by_name("qxl-vga");
}

static bool tcx_vga_available(void)
{
    return object_class_by_name("SUNW,tcx");
}

static bool cg3_vga_available(void)
{
    return object_class_by_name("cgthree");
}

static bool virtio_vga_available(void)
{
    return object_class_by_name("virtio-vga");
}

static void select_vgahw (const char *p)
{
    const char *opts;

    assert(vga_interface_type == VGA_NONE);
    if (strstart(p, "std", &opts)) {
        if (vga_available()) {
            vga_interface_type = VGA_STD;
        } else {
            fprintf(stderr, "Error: standard VGA not available\n");
            exit(0);
        }
    } else if (strstart(p, "cirrus", &opts)) {
        if (cirrus_vga_available()) {
            vga_interface_type = VGA_CIRRUS;
        } else {
            fprintf(stderr, "Error: Cirrus VGA not available\n");
            exit(0);
        }
    } else if (strstart(p, "vmware", &opts)) {
        if (vmware_vga_available()) {
            vga_interface_type = VGA_VMWARE;
        } else {
            fprintf(stderr, "Error: VMWare SVGA not available\n");
            exit(0);
        }
    } else if (strstart(p, "virtio", &opts)) {
        if (virtio_vga_available()) {
            vga_interface_type = VGA_VIRTIO;
        } else {
            fprintf(stderr, "Error: Virtio VGA not available\n");
            exit(0);
        }
    } else if (strstart(p, "xenfb", &opts)) {
        vga_interface_type = VGA_XENFB;
    } else if (strstart(p, "qxl", &opts)) {
        if (qxl_vga_available()) {
            vga_interface_type = VGA_QXL;
        } else {
            fprintf(stderr, "Error: QXL VGA not available\n");
            exit(0);
        }
    } else if (strstart(p, "tcx", &opts)) {
        if (tcx_vga_available()) {
            vga_interface_type = VGA_TCX;
        } else {
            fprintf(stderr, "Error: TCX framebuffer not available\n");
            exit(0);
        }
    } else if (strstart(p, "cg3", &opts)) {
        if (cg3_vga_available()) {
            vga_interface_type = VGA_CG3;
        } else {
            fprintf(stderr, "Error: CG3 framebuffer not available\n");
            exit(0);
        }
    } else if (!strstart(p, "none", &opts)) {
    invalid_vga:
        fprintf(stderr, "Unknown vga type: %s\n", p);
        exit(1);
    }
    while (*opts) {
        const char *nextopt;

        if (strstart(opts, ",retrace=", &nextopt)) {
            opts = nextopt;
            if (strstart(opts, "dumb", &nextopt))
                vga_retrace_method = VGA_RETRACE_DUMB;
            else if (strstart(opts, "precise", &nextopt))
                vga_retrace_method = VGA_RETRACE_PRECISE;
            else goto invalid_vga;
        } else goto invalid_vga;
        opts = nextopt;
    }
}

static DisplayType select_display(const char *p)
{
#ifdef CONFIG_VNC
    Error *err = NULL;
#endif
    const char *opts;
    DisplayType display = DT_DEFAULT;

    if (strstart(p, "sdl", &opts)) {
#ifdef CONFIG_SDL
        display = DT_SDL;
        while (*opts) {
            const char *nextopt;

            if (strstart(opts, ",frame=", &nextopt)) {
                opts = nextopt;
                if (strstart(opts, "on", &nextopt)) {
                    no_frame = 0;
                } else if (strstart(opts, "off", &nextopt)) {
                    no_frame = 1;
                } else {
                    goto invalid_sdl_args;
                }
            } else if (strstart(opts, ",alt_grab=", &nextopt)) {
                opts = nextopt;
                if (strstart(opts, "on", &nextopt)) {
                    alt_grab = 1;
                } else if (strstart(opts, "off", &nextopt)) {
                    alt_grab = 0;
                } else {
                    goto invalid_sdl_args;
                }
            } else if (strstart(opts, ",ctrl_grab=", &nextopt)) {
                opts = nextopt;
                if (strstart(opts, "on", &nextopt)) {
                    ctrl_grab = 1;
                } else if (strstart(opts, "off", &nextopt)) {
                    ctrl_grab = 0;
                } else {
                    goto invalid_sdl_args;
                }
            } else if (strstart(opts, ",window_close=", &nextopt)) {
                opts = nextopt;
                if (strstart(opts, "on", &nextopt)) {
                    no_quit = 0;
                } else if (strstart(opts, "off", &nextopt)) {
                    no_quit = 1;
                } else {
                    goto invalid_sdl_args;
                }
            } else if (strstart(opts, ",gl=", &nextopt)) {
                opts = nextopt;
                if (strstart(opts, "on", &nextopt)) {
                    request_opengl = 1;
                } else if (strstart(opts, "off", &nextopt)) {
                    request_opengl = 0;
                } else {
                    goto invalid_sdl_args;
                }
            } else {
            invalid_sdl_args:
                error_report("Invalid SDL option string");
                exit(1);
            }
            opts = nextopt;
        }
#else
        error_report("SDL support is disabled");
        exit(1);
#endif
    } else if (strstart(p, "vnc", &opts)) {
#ifdef CONFIG_VNC
        if (*opts == '=') {
            if (vnc_parse(opts + 1, &err) == NULL) {
                error_report_err(err);
                exit(1);
            }
        } else {
            error_report("VNC requires a display argument vnc=<display>");
            exit(1);
        }
#else
        error_report("VNC support is disabled");
        exit(1);
#endif
    } else if (strstart(p, "curses", &opts)) {
#ifdef CONFIG_CURSES
        display = DT_CURSES;
#else
        error_report("Curses support is disabled");
        exit(1);
#endif
    } else if (strstart(p, "gtk", &opts)) {
#ifdef CONFIG_GTK
        display = DT_GTK;
        while (*opts) {
            const char *nextopt;

            if (strstart(opts, ",grab_on_hover=", &nextopt)) {
                opts = nextopt;
                if (strstart(opts, "on", &nextopt)) {
                    grab_on_hover = true;
                } else if (strstart(opts, "off", &nextopt)) {
                    grab_on_hover = false;
                } else {
                    goto invalid_gtk_args;
                }
            } else if (strstart(opts, ",gl=", &nextopt)) {
                opts = nextopt;
                if (strstart(opts, "on", &nextopt)) {
                    request_opengl = 1;
                } else if (strstart(opts, "off", &nextopt)) {
                    request_opengl = 0;
                } else {
                    goto invalid_gtk_args;
                }
            } else {
            invalid_gtk_args:
                error_report("Invalid GTK option string");
                exit(1);
            }
            opts = nextopt;
        }
#else
        error_report("GTK support is disabled");
        exit(1);
#endif
    } else if (strstart(p, "none", &opts)) {
        display = DT_NONE;
    } else {
        error_report("Unknown display type");
        exit(1);
    }

    return display;
}

static int balloon_parse(const char *arg)
{
    QemuOpts *opts;

    if (strcmp(arg, "none") == 0) {
        return 0;
    }

    if (!strncmp(arg, "virtio", 6)) {
        if (arg[6] == ',') {
            /* have params -> parse them */
            opts = qemu_opts_parse_noisily(qemu_find_opts("device"), arg + 7,
                                           false);
            if (!opts)
                return  -1;
        } else {
            /* create empty opts */
            opts = qemu_opts_create(qemu_find_opts("device"), NULL, 0,
                                    &error_abort);
        }
        qemu_opt_set(opts, "driver", "virtio-balloon", &error_abort);
        return 0;
    }

    return -1;
}

char *qemu_find_file(int type, const char *name)
{
    int i;
    const char *subdir;
    char *buf;

    /* Try the name as a straight path first */
    if (access(name, R_OK) == 0) {
        trace_load_file(name, name);
        return g_strdup(name);
    }

    switch (type) {
    case QEMU_FILE_TYPE_BIOS:
        subdir = "";
        break;
    case QEMU_FILE_TYPE_KEYMAP:
        subdir = "keymaps/";
        break;
#if defined(CONFIG_GNU_ARM_ECLIPSE)
    case QEMU_FILE_TYPE_IMAGES:
#if defined(CONFIG_WIN32)
        subdir = "images\\";
#else
        subdir = "images/";
#endif
        break;
#endif
        default:
        abort();
    }

    for (i = 0; i < data_dir_idx; i++) {
#if defined(CONFIG_GNU_ARM_ECLIPSE)
#if defined(CONFIG_WIN32)
        buf = g_strdup_printf("%s\\%s%s", data_dir[i], subdir, name);
#else
        buf = g_strdup_printf("%s/%s%s", data_dir[i], subdir, name);
#endif
#else
        buf = g_strdup_printf("%s/%s%s", data_dir[i], subdir, name);
#endif
        // fprintf(stderr, "check %s\n", buf);
        if (access(buf, R_OK) == 0) {
            trace_load_file(name, buf);
            // fprintf(stderr, "check %s ok\n", buf);
            return buf;
        }
        g_free(buf);
    }
    return NULL;
}

static int parse_fw_cfg(void *opaque, QemuOpts *opts, Error **errp)
{
    gchar *buf;
    size_t size;
    const char *name, *file;

    if (opaque == NULL) {
        error_report("fw_cfg device not available");
        return -1;
    }
    name = qemu_opt_get(opts, "name");
    file = qemu_opt_get(opts, "file");
    if (name == NULL || *name == '\0' || file == NULL || *file == '\0') {
        error_report("invalid argument value");
        return -1;
    }
    if (strlen(name) > FW_CFG_MAX_FILE_PATH - 1) {
        error_report("name too long (max. %d char)", FW_CFG_MAX_FILE_PATH - 1);
        return -1;
    }
    if (strncmp(name, "opt/", 4) != 0) {
        error_report("WARNING: externally provided fw_cfg item names "
                     "should be prefixed with \"opt/\"!");
    }
    if (!g_file_get_contents(file, &buf, &size, NULL)) {
        error_report("can't load %s", file);
        return -1;
    }
    fw_cfg_add_file((FWCfgState *)opaque, name, buf, size);
    return 0;
}

static int device_help_func(void *opaque, QemuOpts *opts, Error **errp)
{
    return qdev_device_help(opts);
}

static int device_init_func(void *opaque, QemuOpts *opts, Error **errp)
{
    Error *err = NULL;
    DeviceState *dev;

    dev = qdev_device_add(opts, &err);
    if (!dev) {
        error_report_err(err);
        return -1;
    }
    object_unref(OBJECT(dev));
    return 0;
}

static int chardev_init_func(void *opaque, QemuOpts *opts, Error **errp)
{
    Error *local_err = NULL;

    qemu_chr_new_from_opts(opts, NULL, &local_err);
    if (local_err) {
        error_report_err(local_err);
        return -1;
    }
    return 0;
}

#ifdef CONFIG_VIRTFS
static int fsdev_init_func(void *opaque, QemuOpts *opts, Error **errp)
{
    int ret;
    ret = qemu_fsdev_add(opts);

    return ret;
}
#endif

static int mon_init_func(void *opaque, QemuOpts *opts, Error **errp)
{
    CharDriverState *chr;
    const char *chardev;
    const char *mode;
    int flags;

    mode = qemu_opt_get(opts, "mode");
    if (mode == NULL) {
        mode = "readline";
    }
    if (strcmp(mode, "readline") == 0) {
        flags = MONITOR_USE_READLINE;
    } else if (strcmp(mode, "control") == 0) {
        flags = MONITOR_USE_CONTROL;
    } else {
        fprintf(stderr, "unknown monitor mode \"%s\"\n", mode);
        exit(1);
    }

    if (qemu_opt_get_bool(opts, "pretty", 0))
        flags |= MONITOR_USE_PRETTY;

    if (qemu_opt_get_bool(opts, "default", 0))
        flags |= MONITOR_IS_DEFAULT;

    chardev = qemu_opt_get(opts, "chardev");
    chr = qemu_chr_find(chardev);
    if (chr == NULL) {
        fprintf(stderr, "chardev \"%s\" not found\n", chardev);
        exit(1);
    }

    qemu_chr_fe_claim_no_fail(chr);
    monitor_init(chr, flags);
    return 0;
}

static void monitor_parse(const char *optarg, const char *mode, bool pretty)
{
    static int monitor_device_index = 0;
    Error *local_err = NULL;
    QemuOpts *opts;
    const char *p;
    char label[32];
    int def = 0;

    if (strstart(optarg, "chardev:", &p)) {
        snprintf(label, sizeof(label), "%s", p);
    } else {
        snprintf(label, sizeof(label), "compat_monitor%d",
                 monitor_device_index);
        if (monitor_device_index == 0) {
            def = 1;
        }
        opts = qemu_chr_parse_compat(label, optarg);
        if (!opts) {
            fprintf(stderr, "parse error: %s\n", optarg);
            exit(1);
        }
    }

    opts = qemu_opts_create(qemu_find_opts("mon"), label, 1, &local_err);
    if (!opts) {
        error_report_err(local_err);
        exit(1);
    }
    qemu_opt_set(opts, "mode", mode, &error_abort);
    qemu_opt_set(opts, "chardev", label, &error_abort);
    qemu_opt_set_bool(opts, "pretty", pretty, &error_abort);
    if (def)
        qemu_opt_set(opts, "default", "on", &error_abort);
    monitor_device_index++;
}

struct device_config {
    enum {
        DEV_USB,       /* -usbdevice     */
        DEV_BT,        /* -bt            */
        DEV_SERIAL,    /* -serial        */
        DEV_PARALLEL,  /* -parallel      */
        DEV_VIRTCON,   /* -virtioconsole */
        DEV_DEBUGCON,  /* -debugcon */
        DEV_GDB,       /* -gdb, -s */
        DEV_SCLP,      /* s390 sclp */
    } type;
    const char *cmdline;
    Location loc;
    QTAILQ_ENTRY(device_config) next;
};

static QTAILQ_HEAD(, device_config) device_configs =
    QTAILQ_HEAD_INITIALIZER(device_configs);

static void add_device_config(int type, const char *cmdline)
{
    struct device_config *conf;

    conf = g_malloc0(sizeof(*conf));
    conf->type = type;
    conf->cmdline = cmdline;
    loc_save(&conf->loc);
    QTAILQ_INSERT_TAIL(&device_configs, conf, next);
}

static int foreach_device_config(int type, int (*func)(const char *cmdline))
{
    struct device_config *conf;
    int rc;

    QTAILQ_FOREACH(conf, &device_configs, next) {
        if (conf->type != type)
            continue;
        loc_push_restore(&conf->loc);
        rc = func(conf->cmdline);
        loc_pop(&conf->loc);
        if (rc) {
            return rc;
        }
    }
    return 0;
}

static int serial_parse(const char *devname)
{
    static int index = 0;
    char label[32];

    if (strcmp(devname, "none") == 0)
        return 0;
    if (index == MAX_SERIAL_PORTS) {
        fprintf(stderr, "qemu: too many serial ports\n");
        exit(1);
    }
    snprintf(label, sizeof(label), "serial%d", index);
    serial_hds[index] = qemu_chr_new(label, devname, NULL);
    if (!serial_hds[index]) {
        fprintf(stderr, "qemu: could not connect serial device"
                " to character backend '%s'\n", devname);
        return -1;
    }
    index++;
    return 0;
}

static int parallel_parse(const char *devname)
{
    static int index = 0;
    char label[32];

    if (strcmp(devname, "none") == 0)
        return 0;
    if (index == MAX_PARALLEL_PORTS) {
        fprintf(stderr, "qemu: too many parallel ports\n");
        exit(1);
    }
    snprintf(label, sizeof(label), "parallel%d", index);
    parallel_hds[index] = qemu_chr_new(label, devname, NULL);
    if (!parallel_hds[index]) {
        fprintf(stderr, "qemu: could not connect parallel device"
                " to character backend '%s'\n", devname);
        return -1;
    }
    index++;
    return 0;
}

static int virtcon_parse(const char *devname)
{
    QemuOptsList *device = qemu_find_opts("device");
    static int index = 0;
    char label[32];
    QemuOpts *bus_opts, *dev_opts;

    if (strcmp(devname, "none") == 0)
        return 0;
    if (index == MAX_VIRTIO_CONSOLES) {
        fprintf(stderr, "qemu: too many virtio consoles\n");
        exit(1);
    }

    bus_opts = qemu_opts_create(device, NULL, 0, &error_abort);
    if (arch_type == QEMU_ARCH_S390X) {
        qemu_opt_set(bus_opts, "driver", "virtio-serial-s390", &error_abort);
    } else {
        qemu_opt_set(bus_opts, "driver", "virtio-serial-pci", &error_abort);
    }

    dev_opts = qemu_opts_create(device, NULL, 0, &error_abort);
    qemu_opt_set(dev_opts, "driver", "virtconsole", &error_abort);

    snprintf(label, sizeof(label), "virtcon%d", index);
    virtcon_hds[index] = qemu_chr_new(label, devname, NULL);
    if (!virtcon_hds[index]) {
        fprintf(stderr, "qemu: could not connect virtio console"
                " to character backend '%s'\n", devname);
        return -1;
    }
    qemu_opt_set(dev_opts, "chardev", label, &error_abort);

    index++;
    return 0;
}

static int sclp_parse(const char *devname)
{
    QemuOptsList *device = qemu_find_opts("device");
    static int index = 0;
    char label[32];
    QemuOpts *dev_opts;

    if (strcmp(devname, "none") == 0) {
        return 0;
    }
    if (index == MAX_SCLP_CONSOLES) {
        fprintf(stderr, "qemu: too many sclp consoles\n");
        exit(1);
    }

    assert(arch_type == QEMU_ARCH_S390X);

    dev_opts = qemu_opts_create(device, NULL, 0, NULL);
    qemu_opt_set(dev_opts, "driver", "sclpconsole", &error_abort);

    snprintf(label, sizeof(label), "sclpcon%d", index);
    sclp_hds[index] = qemu_chr_new(label, devname, NULL);
    if (!sclp_hds[index]) {
        fprintf(stderr, "qemu: could not connect sclp console"
                " to character backend '%s'\n", devname);
        return -1;
    }
    qemu_opt_set(dev_opts, "chardev", label, &error_abort);

    index++;
    return 0;
}

static int debugcon_parse(const char *devname)
{
    QemuOpts *opts;

    if (!qemu_chr_new("debugcon", devname, NULL)) {
        exit(1);
    }
    opts = qemu_opts_create(qemu_find_opts("device"), "debugcon", 1, NULL);
    if (!opts) {
        fprintf(stderr, "qemu: already have a debugcon device\n");
        exit(1);
    }
    qemu_opt_set(opts, "driver", "isa-debugcon", &error_abort);
    qemu_opt_set(opts, "chardev", "debugcon", &error_abort);
    return 0;
}

#if !defined(CONFIG_GNU_ARM_ECLIPSE)

static gint machine_class_cmp(gconstpointer a, gconstpointer b)
{
    const MachineClass *mc1 = a, *mc2 = b;
    int res;

    if (mc1->family == NULL) {
        if (mc2->family == NULL) {
            /* Compare standalone machine types against each other; they sort
             * in increasing order.
             */
            return strcmp(object_class_get_name(OBJECT_CLASS(mc1)),
                          object_class_get_name(OBJECT_CLASS(mc2)));
        }

        /* Standalone machine types sort after families. */
        return 1;
    }

    if (mc2->family == NULL) {
        /* Families sort before standalone machine types. */
        return -1;
    }

    /* Families sort between each other alphabetically increasingly. */
    res = strcmp(mc1->family, mc2->family);
    if (res != 0) {
        return res;
    }

    /* Within the same family, machine types sort in decreasing order. */
    return strcmp(object_class_get_name(OBJECT_CLASS(mc2)),
                  object_class_get_name(OBJECT_CLASS(mc1)));
}

 static MachineClass *machine_parse(const char *name)
{
    MachineClass *mc = NULL;
    GSList *el, *machines = object_class_get_list(TYPE_MACHINE, false);

    if (name) {
        mc = find_machine(name);
    }
    if (mc) {
        g_slist_free(machines);
        return mc;
    }
    if (name && !is_help_option(name)) {
        error_report("Unsupported machine type");
        error_printf("Use -machine help to list supported machines!\n");
    } else {
        printf("Supported machines are:\n");
        machines = g_slist_sort(machines, machine_class_cmp);
        for (el = machines; el; el = el->next) {
            MachineClass *mc = el->data;
            if (mc->alias) {
                printf("%-20s %s (alias of %s)\n", mc->alias, mc->desc, mc->name);
            }
            printf("%-20s %s%s\n", mc->name, mc->desc,
                   mc->is_default ? " (default)" : "");
        }
    }

    g_slist_free(machines);
    exit(!name || !is_help_option(name));
}

#endif

void qemu_add_exit_notifier(Notifier *notify)
{
    notifier_list_add(&exit_notifiers, notify);
}

void qemu_remove_exit_notifier(Notifier *notify)
{
    notifier_remove(notify);
}

static void qemu_run_exit_notifiers(void)
{
    notifier_list_notify(&exit_notifiers, NULL);
}

static bool machine_init_done;

void qemu_add_machine_init_done_notifier(Notifier *notify)
{
    notifier_list_add(&machine_init_done_notifiers, notify);
    if (machine_init_done) {
        notify->notify(notify, NULL);
    }
}

static void qemu_run_machine_init_done_notifiers(void)
{
    notifier_list_notify(&machine_init_done_notifiers, NULL);
    machine_init_done = true;
}

static const QEMUOption *lookup_opt(int argc, char **argv,
                                    const char **poptarg, int *poptind)
{
    const QEMUOption *popt;
    int optind = *poptind;
    char *r = argv[optind];
    const char *optarg;

    loc_set_cmdline(argv, optind, 1);
    optind++;
    /* Treat --foo the same as -foo.  */
    if (r[1] == '-')
        r++;
    popt = qemu_options;
    for(;;) {
        if (!popt->name) {
            error_report("invalid option");
            exit(1);
        }
        if (!strcmp(popt->name, r + 1))
            break;
        popt++;
    }
    if (popt->flags & HAS_ARG) {
        if (optind >= argc) {
            error_report("requires an argument");
            exit(1);
        }
        optarg = argv[optind++];
        loc_set_cmdline(argv, optind - 2, 2);
    } else {
        optarg = NULL;
    }

    *poptarg = optarg;
    *poptind = optind;

    return popt;
}

static gpointer malloc_and_trace(gsize n_bytes)
{
    void *ptr = malloc(n_bytes);
    trace_g_malloc(n_bytes, ptr);
    return ptr;
}

static gpointer realloc_and_trace(gpointer mem, gsize n_bytes)
{
    void *ptr = realloc(mem, n_bytes);
    trace_g_realloc(mem, n_bytes, ptr);
    return ptr;
}

static void free_and_trace(gpointer mem)
{
    trace_g_free(mem);
    free(mem);
}

static int machine_set_property(void *opaque,
                                const char *name, const char *value,
                                Error **errp)
{
    Object *obj = OBJECT(opaque);
    Error *local_err = NULL;
    char *c, *qom_name;

    if (strcmp(name, "type") == 0) {
        return 0;
    }

    qom_name = g_strdup(name);
    c = qom_name;
    while (*c++) {
        if (*c == '_') {
            *c = '-';
        }
    }

    object_property_parse(obj, value, qom_name, &local_err);
    g_free(qom_name);

    if (local_err) {
        error_report_err(local_err);
        return -1;
    }

    return 0;
}


/*
 * Initial object creation happens before all other
 * QEMU data types are created. The majority of objects
 * can be created at this point. The rng-egd object
 * cannot be created here, as it depends on the chardev
 * already existing.
 */
static bool object_create_initial(const char *type)
{
    if (g_str_equal(type, "rng-egd")) {
        return false;
    }
    return true;
}


/*
 * The remainder of object creation happens after the
 * creation of chardev, fsdev and device data types.
 */
static bool object_create_delayed(const char *type)
{
    return !object_create_initial(type);
}


static int object_create(void *opaque, QemuOpts *opts, Error **errp)
{
    Error *err = NULL;
    char *type = NULL;
    char *id = NULL;
    void *dummy = NULL;
    OptsVisitor *ov;
    QDict *pdict;
    bool (*type_predicate)(const char *) = opaque;

    ov = opts_visitor_new(opts);
    pdict = qemu_opts_to_qdict(opts, NULL);

    visit_start_struct(opts_get_visitor(ov), &dummy, NULL, NULL, 0, &err);
    if (err) {
        goto out;
    }

    qdict_del(pdict, "qom-type");
    visit_type_str(opts_get_visitor(ov), &type, "qom-type", &err);
    if (err) {
        goto out;
    }
    if (!type_predicate(type)) {
        goto out;
    }

    qdict_del(pdict, "id");
    visit_type_str(opts_get_visitor(ov), &id, "id", &err);
    if (err) {
        goto out;
    }

    object_add(type, id, pdict, opts_get_visitor(ov), &err);
    if (err) {
        goto out;
    }
    visit_end_struct(opts_get_visitor(ov), &err);
    if (err) {
        qmp_object_del(id, NULL);
    }

out:
    opts_visitor_cleanup(ov);

    QDECREF(pdict);
    g_free(id);
    g_free(type);
    g_free(dummy);
    if (err) {
        error_report_err(err);
        return -1;
    }
    return 0;
}

static void set_memory_options(uint64_t *ram_slots, ram_addr_t *maxram_size,
                               MachineClass *mc)
{
    uint64_t sz;
    const char *mem_str;
    const char *maxmem_str, *slots_str;
    const ram_addr_t default_ram_size = mc->default_ram_size;
    QemuOpts *opts = qemu_find_opts_singleton("memory");

    sz = 0;
    mem_str = qemu_opt_get(opts, "size");
    if (mem_str) {
        if (!*mem_str) {
            error_report("missing 'size' option value");
            exit(EXIT_FAILURE);
        }

        sz = qemu_opt_get_size(opts, "size", ram_size);

        /* Fix up legacy suffix-less format */
        if (g_ascii_isdigit(mem_str[strlen(mem_str) - 1])) {
            uint64_t overflow_check = sz;

            sz <<= 20;
            if ((sz >> 20) != overflow_check) {
                error_report("too large 'size' option value");
                exit(EXIT_FAILURE);
            }
        }
    }

    /* backward compatibility behaviour for case "-m 0" */
    if (sz == 0) {
        sz = default_ram_size;
    }

    sz = QEMU_ALIGN_UP(sz, 8192);
    ram_size = sz;
    if (ram_size != sz) {
        error_report("ram size too large");
        exit(EXIT_FAILURE);
    }

    /* store value for the future use */
    qemu_opt_set_number(opts, "size", ram_size, &error_abort);
    *maxram_size = ram_size;

    maxmem_str = qemu_opt_get(opts, "maxmem");
    slots_str = qemu_opt_get(opts, "slots");
    if (maxmem_str && slots_str) {
        uint64_t slots;

        sz = qemu_opt_get_size(opts, "maxmem", 0);
        slots = qemu_opt_get_number(opts, "slots", 0);
        if (sz < ram_size) {
            error_report("invalid value of -m option maxmem: "
                         "maximum memory size (0x%" PRIx64 ") must be at least "
                         "the initial memory size (0x" RAM_ADDR_FMT ")",
                         sz, ram_size);
            exit(EXIT_FAILURE);
        } else if (sz > ram_size) {
            if (!slots) {
                error_report("invalid value of -m option: maxmem was "
                             "specified, but no hotplug slots were specified");
                exit(EXIT_FAILURE);
            }
        } else if (slots) {
            error_report("invalid value of -m option maxmem: "
                         "memory slots were specified but maximum memory size "
                         "(0x%" PRIx64 ") is equal to the initial memory size "
                         "(0x" RAM_ADDR_FMT ")", sz, ram_size);
            exit(EXIT_FAILURE);
        }

        *maxram_size = sz;
        *ram_slots = slots;
    } else if ((!maxmem_str && slots_str) ||
            (maxmem_str && !slots_str)) {
        error_report("invalid -m option value: missing "
                "'%s' option", slots_str ? "maxmem" : "slots");
        exit(EXIT_FAILURE);
    }
}

int main(int argc, char **argv, char **envp)
{
    int i;
    int snapshot, linux_boot;
    const char *initrd_filename;
    const char *kernel_filename, *kernel_cmdline;
    const char *boot_order = NULL;
    const char *boot_once = NULL;
    DisplayState *ds;
    int cyls, heads, secs, translation;
    QemuOpts *hda_opts = NULL, *opts, *machine_opts, *icount_opts = NULL;
    QemuOptsList *olist;
    int optind;
    const char *optarg;
    const char *loadvm = NULL;
    MachineClass *machine_class;
    const char *cpu_model;
    const char *vga_model = NULL;
    const char *qtest_chrdev = NULL;
    const char *qtest_log = NULL;
    const char *pid_file = NULL;
    const char *incoming = NULL;
#ifdef CONFIG_VNC
    int show_vnc_port = 0;
#endif
    bool defconfig = true;
    bool userconfig = true;
    const char *log_mask = NULL;
    const char *log_file = NULL;
    GMemVTable mem_trace = {
        .malloc = malloc_and_trace,
        .realloc = realloc_and_trace,
        .free = free_and_trace,
    };
    const char *trace_events = NULL;
    const char *trace_file = NULL;
    ram_addr_t maxram_size;
    uint64_t ram_slots = 0;
    FILE *vmstate_dump_file = NULL;
    Error *main_loop_err = NULL;
    with_gdb = false;

#if defined(CONFIG_GNU_ARM_ECLIPSE)
    const char *mcu_device = NULL;
    const char *image_filename = NULL;
    int actual_argc = argc;
    with_gdb = false;

    /* Most emulated applications need semihosting, so start with it enabled. */
    semihosting.enabled = true;
    semihosting.target = SEMIHOSTING_TARGET_NATIVE;
#endif

    qemu_init_cpu_loop();
    qemu_mutex_lock_iothread();

    atexit(qemu_run_exit_notifiers);
    error_set_progname(argv[0]);
    qemu_init_exec_dir(argv[0]);

#if defined(CONFIG_VERBOSE)
    for (optind = 1; optind < argc; optind++) {
        if (strcmp("-verbose", argv[optind]) == 0 || strcmp("--verbose", argv[optind]) == 0) {
            verbosity_level++;
        }
    }
<<<<<<< HEAD
    if (verbosity_level > 0) {
=======
    if (verbosity_level >= VERBOSITY_COMMON) {
>>>>>>> 3ce3480b
        printf( "\n"
#if defined(CONFIG_BRANDING_MESSAGE)
               CONFIG_BRANDING_MESSAGE " "
#endif
<<<<<<< HEAD
               "QEMU v%s (%s).\n", QEMU_VERSION, error_get_progname());
    }
#endif
=======
               QEMU_WORDSIZE
               "QEMU v%s (%s).\n", QEMU_VERSION, error_get_progname());
    }
#endif /* defined(CONFIG_VERBOSE) */
>>>>>>> 3ce3480b

    g_mem_set_vtable(&mem_trace);

    module_call_init(MODULE_INIT_QOM);

    qemu_add_opts(&qemu_drive_opts);
    qemu_add_drive_opts(&qemu_legacy_drive_opts);
    qemu_add_drive_opts(&qemu_common_drive_opts);
    qemu_add_drive_opts(&qemu_drive_opts);
    qemu_add_opts(&qemu_chardev_opts);
    qemu_add_opts(&qemu_device_opts);
    qemu_add_opts(&qemu_netdev_opts);
    qemu_add_opts(&qemu_net_opts);
    qemu_add_opts(&qemu_rtc_opts);
    qemu_add_opts(&qemu_global_opts);
    qemu_add_opts(&qemu_mon_opts);
    qemu_add_opts(&qemu_trace_opts);
    qemu_add_opts(&qemu_option_rom_opts);
    qemu_add_opts(&qemu_machine_opts);
    qemu_add_opts(&qemu_mem_opts);
    qemu_add_opts(&qemu_smp_opts);
    qemu_add_opts(&qemu_boot_opts);
    qemu_add_opts(&qemu_sandbox_opts);
    qemu_add_opts(&qemu_add_fd_opts);
    qemu_add_opts(&qemu_object_opts);
    qemu_add_opts(&qemu_tpmdev_opts);
    qemu_add_opts(&qemu_realtime_opts);
    qemu_add_opts(&qemu_msg_opts);
    qemu_add_opts(&qemu_name_opts);
    qemu_add_opts(&qemu_numa_opts);
    qemu_add_opts(&qemu_icount_opts);
    qemu_add_opts(&qemu_semihosting_config_opts);
    qemu_add_opts(&qemu_fw_cfg_opts);

    runstate_init();

    rtc_clock = QEMU_CLOCK_HOST;

    QLIST_INIT (&vm_change_state_head);
    os_setup_early_signal_handling();

    module_call_init(MODULE_INIT_MACHINE);
    machine_class = find_default_machine();
    cpu_model = NULL;
    snapshot = 0;
    cyls = heads = secs = 0;
    translation = BIOS_ATA_TRANSLATION_AUTO;

    nb_nics = 0;

    bdrv_init_with_whitelist();

    autostart = 1;

    /* first pass of option parsing */
    optind = 1;
    while (optind < argc) {
        if (argv[optind][0] != '-') {
            /* disk image */
            optind++;
        } else {
            const QEMUOption *popt;

            popt = lookup_opt(argc, argv, &optarg, &optind);
            switch (popt->index) {
            case QEMU_OPTION_nodefconfig:
                defconfig = false;
                break;
            case QEMU_OPTION_nouserconfig:
                userconfig = false;
                break;
#if defined(CONFIG_GNU_ARM_ECLIPSE)
            case QEMU_OPTION_semihosting_cmdline:
                /* no HAS_ARGS, optind set to next option */
                semihosting.argc = argc - optind;
                semihosting.argv = (const char **)&argv[optind];
                /* Diminish count to hide semihosting command line */
                actual_argc = optind - 1; /* exclude current option */
                
                semihosting.cmdline = semihosting_concatenate_cmdline(semihosting.argc, semihosting.argv);
                break;
#endif /* defined(CONFIG_GNU_ARM_ECLIPSE) */
            }
        }
    }

    if (defconfig) {
        int ret;
        ret = qemu_read_default_config_files(userconfig);
        if (ret < 0) {
            exit(1);
        }
    }

    /* second pass of option parsing */
    optind = 1;
    for(;;) {
#if defined(CONFIG_GNU_ARM_ECLIPSE)
        if (optind >= actual_argc)
            break;
#else
        if (optind >= argc)
            break;
#endif
        if (argv[optind][0] != '-') {
            hda_opts = drive_add(IF_DEFAULT, 0, argv[optind++], HD_OPTS);
        } else {
            const QEMUOption *popt;

#if defined(CONFIG_GNU_ARM_ECLIPSE)
            popt = lookup_opt(actual_argc, argv, &optarg, &optind);
#else
            popt = lookup_opt(argc, argv, &optarg, &optind);
#endif
            if (!(popt->arch_mask & arch_type)) {
                printf("Option %s not supported for this target\n", popt->name);
                exit(1);
            }
            switch(popt->index) {
            case QEMU_OPTION_no_kvm_irqchip: {
                olist = qemu_find_opts("machine");
                qemu_opts_parse_noisily(olist, "kernel_irqchip=off", false);
                break;
            }
            case QEMU_OPTION_cpu:
                /* hw initialization will check this */
                cpu_model = optarg;
                break;
            case QEMU_OPTION_mcu:
                mcu_device = optarg;
                break;
            case QEMU_OPTION_hda:
                {
                    char buf[256];
                    if (cyls == 0)
                        snprintf(buf, sizeof(buf), "%s", HD_OPTS);
                    else
                        snprintf(buf, sizeof(buf),
                                 "%s,cyls=%d,heads=%d,secs=%d%s",
                                 HD_OPTS , cyls, heads, secs,
                                 translation == BIOS_ATA_TRANSLATION_LBA ?
                                 ",trans=lba" :
                                 translation == BIOS_ATA_TRANSLATION_NONE ?
                                 ",trans=none" : "");
                    drive_add(IF_DEFAULT, 0, optarg, buf);
                    break;
                }
            case QEMU_OPTION_hdb:
            case QEMU_OPTION_hdc:
            case QEMU_OPTION_hdd:
                drive_add(IF_DEFAULT, popt->index - QEMU_OPTION_hda, optarg,
                          HD_OPTS);
                break;
            case QEMU_OPTION_drive:
                if (drive_def(optarg) == NULL) {
                    exit(1);
                }
                break;
            case QEMU_OPTION_set:
                if (qemu_set_option(optarg) != 0)
                    exit(1);
                break;
            case QEMU_OPTION_global:
                if (qemu_global_option(optarg) != 0)
                    exit(1);
                break;
            case QEMU_OPTION_mtdblock:
                drive_add(IF_MTD, -1, optarg, MTD_OPTS);
                break;
            case QEMU_OPTION_sd:
                drive_add(IF_SD, -1, optarg, SD_OPTS);
                break;
            case QEMU_OPTION_pflash:
                drive_add(IF_PFLASH, -1, optarg, PFLASH_OPTS);
                break;
            case QEMU_OPTION_snapshot:
                snapshot = 1;
                break;
            case QEMU_OPTION_hdachs:
                {
                    const char *p;
                    p = optarg;
                    cyls = strtol(p, (char **)&p, 0);
                    if (cyls < 1 || cyls > 16383)
                        goto chs_fail;
                    if (*p != ',')
                        goto chs_fail;
                    p++;
                    heads = strtol(p, (char **)&p, 0);
                    if (heads < 1 || heads > 16)
                        goto chs_fail;
                    if (*p != ',')
                        goto chs_fail;
                    p++;
                    secs = strtol(p, (char **)&p, 0);
                    if (secs < 1 || secs > 63)
                        goto chs_fail;
                    if (*p == ',') {
                        p++;
                        if (!strcmp(p, "large")) {
                            translation = BIOS_ATA_TRANSLATION_LARGE;
                        } else if (!strcmp(p, "rechs")) {
                            translation = BIOS_ATA_TRANSLATION_RECHS;
                        } else if (!strcmp(p, "none")) {
                            translation = BIOS_ATA_TRANSLATION_NONE;
                        } else if (!strcmp(p, "lba")) {
                            translation = BIOS_ATA_TRANSLATION_LBA;
                        } else if (!strcmp(p, "auto")) {
                            translation = BIOS_ATA_TRANSLATION_AUTO;
                        } else {
                            goto chs_fail;
                        }
                    } else if (*p != '\0') {
                    chs_fail:
                        fprintf(stderr, "qemu: invalid physical CHS format\n");
                        exit(1);
                    }
                    if (hda_opts != NULL) {
                        qemu_opt_set_number(hda_opts, "cyls", cyls,
                                            &error_abort);
                        qemu_opt_set_number(hda_opts, "heads", heads,
                                            &error_abort);
                        qemu_opt_set_number(hda_opts, "secs", secs,
                                            &error_abort);
                        if (translation == BIOS_ATA_TRANSLATION_LARGE) {
                            qemu_opt_set(hda_opts, "trans", "large",
                                         &error_abort);
                        } else if (translation == BIOS_ATA_TRANSLATION_RECHS) {
                            qemu_opt_set(hda_opts, "trans", "rechs",
                                         &error_abort);
                        } else if (translation == BIOS_ATA_TRANSLATION_LBA) {
                            qemu_opt_set(hda_opts, "trans", "lba",
                                         &error_abort);
                        } else if (translation == BIOS_ATA_TRANSLATION_NONE) {
                            qemu_opt_set(hda_opts, "trans", "none",
                                         &error_abort);
                        }
                    }
                }
                break;
            case QEMU_OPTION_numa:
                opts = qemu_opts_parse_noisily(qemu_find_opts("numa"),
                                               optarg, true);
                if (!opts) {
                    exit(1);
                }
                break;
            case QEMU_OPTION_display:
                display_type = select_display(optarg);
                break;
            case QEMU_OPTION_nographic:
                display_type = DT_NOGRAPHIC;
                break;
            case QEMU_OPTION_curses:
#ifdef CONFIG_CURSES
                display_type = DT_CURSES;
#else
                fprintf(stderr, "Curses support is disabled\n");
                exit(1);
#endif
                break;
            case QEMU_OPTION_portrait:
                graphic_rotate = 90;
                break;
            case QEMU_OPTION_rotate:
                graphic_rotate = strtol(optarg, (char **) &optarg, 10);
                if (graphic_rotate != 0 && graphic_rotate != 90 &&
                    graphic_rotate != 180 && graphic_rotate != 270) {
                    fprintf(stderr,
                        "qemu: only 90, 180, 270 deg rotation is available\n");
                    exit(1);
                }
                break;
#if defined(CONFIG_GNU_ARM_ECLIPSE)
            case QEMU_OPTION_image:
                qemu_opts_set(qemu_find_opts("machine"), 0, "image", optarg,
                              &error_abort);
                break;
#endif
            case QEMU_OPTION_kernel:
                qemu_opts_set(qemu_find_opts("machine"), 0, "kernel", optarg,
                              &error_abort);
                break;
            case QEMU_OPTION_initrd:
                qemu_opts_set(qemu_find_opts("machine"), 0, "initrd", optarg,
                              &error_abort);
                break;
            case QEMU_OPTION_append:
                qemu_opts_set(qemu_find_opts("machine"), 0, "append", optarg,
                              &error_abort);
                break;
            case QEMU_OPTION_dtb:
                qemu_opts_set(qemu_find_opts("machine"), 0, "dtb", optarg,
                              &error_abort);
                break;
            case QEMU_OPTION_cdrom:
                drive_add(IF_DEFAULT, 2, optarg, CDROM_OPTS);
                break;
            case QEMU_OPTION_boot:
                opts = qemu_opts_parse_noisily(qemu_find_opts("boot-opts"),
                                               optarg, true);
                if (!opts) {
                    exit(1);
                }
                break;
            case QEMU_OPTION_fda:
            case QEMU_OPTION_fdb:
                drive_add(IF_FLOPPY, popt->index - QEMU_OPTION_fda,
                          optarg, FD_OPTS);
                break;
            case QEMU_OPTION_no_fd_bootchk:
                fd_bootchk = 0;
                break;
            case QEMU_OPTION_netdev:
                if (net_client_parse(qemu_find_opts("netdev"), optarg) == -1) {
                    exit(1);
                }
                break;
            case QEMU_OPTION_net:
                if (net_client_parse(qemu_find_opts("net"), optarg) == -1) {
                    exit(1);
                }
                break;
#ifdef CONFIG_LIBISCSI
            case QEMU_OPTION_iscsi:
                opts = qemu_opts_parse_noisily(qemu_find_opts("iscsi"),
                                               optarg, false);
                if (!opts) {
                    exit(1);
                }
                break;
#endif
#ifdef CONFIG_SLIRP
            case QEMU_OPTION_tftp:
                legacy_tftp_prefix = optarg;
                break;
            case QEMU_OPTION_bootp:
                legacy_bootp_filename = optarg;
                break;
            case QEMU_OPTION_redir:
                if (net_slirp_redir(optarg) < 0)
                    exit(1);
                break;
#endif
            case QEMU_OPTION_bt:
                add_device_config(DEV_BT, optarg);
                break;
            case QEMU_OPTION_audio_help:
                AUD_help ();
                exit (0);
                break;
            case QEMU_OPTION_soundhw:
                select_soundhw (optarg);
                break;
            case QEMU_OPTION_h:
                help(0);
                break;
            case QEMU_OPTION_version:
                version();
                exit(0);
                break;
            case QEMU_OPTION_m:
                opts = qemu_opts_parse_noisily(qemu_find_opts("memory"),
                                               optarg, true);
                if (!opts) {
                    exit(EXIT_FAILURE);
                }
                break;
#ifdef CONFIG_TPM
            case QEMU_OPTION_tpmdev:
                if (tpm_config_parse(qemu_find_opts("tpmdev"), optarg) < 0) {
                    exit(1);
                }
                break;
#endif
            case QEMU_OPTION_mempath:
                mem_path = optarg;
                break;
            case QEMU_OPTION_mem_prealloc:
                mem_prealloc = 1;
                break;
            case QEMU_OPTION_d:
                log_mask = optarg;
                break;
            case QEMU_OPTION_D:
                log_file = optarg;
                break;
            case QEMU_OPTION_s:
                add_device_config(DEV_GDB, "tcp::" DEFAULT_GDBSTUB_PORT);
<<<<<<< HEAD
                with_gdb = true;
                break;
            case QEMU_OPTION_gdb:
                add_device_config(DEV_GDB, optarg);
                with_gdb = true;
=======
#if defined(CONFIG_GNU_ARM_ECLIPSE)
                with_gdb = true;
#endif
                break;
            case QEMU_OPTION_gdb:
                add_device_config(DEV_GDB, optarg);
#if defined(CONFIG_GNU_ARM_ECLIPSE)
                with_gdb = true;
#endif
>>>>>>> 3ce3480b
                break;
            case QEMU_OPTION_L:
                if (data_dir_idx < ARRAY_SIZE(data_dir)) {
                    data_dir[data_dir_idx++] = optarg;
                }
                break;
            case QEMU_OPTION_bios:
                qemu_opts_set(qemu_find_opts("machine"), 0, "firmware", optarg,
                              &error_abort);
                break;
            case QEMU_OPTION_singlestep:
                singlestep = 1;
                break;
            case QEMU_OPTION_S:
                autostart = 0;
                break;
            case QEMU_OPTION_k:
                keyboard_layout = optarg;
                break;
            case QEMU_OPTION_localtime:
                rtc_utc = 0;
                break;
            case QEMU_OPTION_vga:
                vga_model = optarg;
                default_vga = 0;
                break;
            case QEMU_OPTION_g:
                {
                    const char *p;
                    int w, h, depth;
                    p = optarg;
                    w = strtol(p, (char **)&p, 10);
                    if (w <= 0) {
                    graphic_error:
                        fprintf(stderr, "qemu: invalid resolution or depth\n");
                        exit(1);
                    }
                    if (*p != 'x')
                        goto graphic_error;
                    p++;
                    h = strtol(p, (char **)&p, 10);
                    if (h <= 0)
                        goto graphic_error;
                    if (*p == 'x') {
                        p++;
                        depth = strtol(p, (char **)&p, 10);
                        if (depth != 8 && depth != 15 && depth != 16 &&
                            depth != 24 && depth != 32)
                            goto graphic_error;
                    } else if (*p == '\0') {
                        depth = graphic_depth;
                    } else {
                        goto graphic_error;
                    }

                    graphic_width = w;
                    graphic_height = h;
                    graphic_depth = depth;
                }
                break;
            case QEMU_OPTION_echr:
                {
                    char *r;
                    term_escape_char = strtol(optarg, &r, 0);
                    if (r == optarg)
                        printf("Bad argument to echr\n");
                    break;
                }
            case QEMU_OPTION_monitor:
                default_monitor = 0;
                if (strncmp(optarg, "none", 4)) {
                    monitor_parse(optarg, "readline", false);
                }
                break;
            case QEMU_OPTION_qmp:
                monitor_parse(optarg, "control", false);
                default_monitor = 0;
                break;
            case QEMU_OPTION_qmp_pretty:
                monitor_parse(optarg, "control", true);
                default_monitor = 0;
                break;
            case QEMU_OPTION_mon:
                opts = qemu_opts_parse_noisily(qemu_find_opts("mon"), optarg,
                                               true);
                if (!opts) {
                    exit(1);
                }
                default_monitor = 0;
                break;
            case QEMU_OPTION_chardev:
                opts = qemu_opts_parse_noisily(qemu_find_opts("chardev"),
                                               optarg, true);
                if (!opts) {
                    exit(1);
                }
                break;
            case QEMU_OPTION_fsdev:
                olist = qemu_find_opts("fsdev");
                if (!olist) {
                    fprintf(stderr, "fsdev is not supported by this qemu build.\n");
                    exit(1);
                }
                opts = qemu_opts_parse_noisily(olist, optarg, true);
                if (!opts) {
                    exit(1);
                }
                break;
            case QEMU_OPTION_virtfs: {
                QemuOpts *fsdev;
                QemuOpts *device;
                const char *writeout, *sock_fd, *socket;

                olist = qemu_find_opts("virtfs");
                if (!olist) {
                    fprintf(stderr, "virtfs is not supported by this qemu build.\n");
                    exit(1);
                }
                opts = qemu_opts_parse_noisily(olist, optarg, true);
                if (!opts) {
                    exit(1);
                }

                if (qemu_opt_get(opts, "fsdriver") == NULL ||
                    qemu_opt_get(opts, "mount_tag") == NULL) {
                    fprintf(stderr, "Usage: -virtfs fsdriver,mount_tag=tag.\n");
                    exit(1);
                }
                fsdev = qemu_opts_create(qemu_find_opts("fsdev"),
                                         qemu_opt_get(opts, "mount_tag"),
                                         1, NULL);
                if (!fsdev) {
                    fprintf(stderr, "duplicate fsdev id: %s\n",
                            qemu_opt_get(opts, "mount_tag"));
                    exit(1);
                }

                writeout = qemu_opt_get(opts, "writeout");
                if (writeout) {
#ifdef CONFIG_SYNC_FILE_RANGE
                    qemu_opt_set(fsdev, "writeout", writeout, &error_abort);
#else
                    fprintf(stderr, "writeout=immediate not supported on "
                            "this platform\n");
                    exit(1);
#endif
                }
                qemu_opt_set(fsdev, "fsdriver",
                             qemu_opt_get(opts, "fsdriver"), &error_abort);
                qemu_opt_set(fsdev, "path", qemu_opt_get(opts, "path"),
                             &error_abort);
                qemu_opt_set(fsdev, "security_model",
                             qemu_opt_get(opts, "security_model"),
                             &error_abort);
                socket = qemu_opt_get(opts, "socket");
                if (socket) {
                    qemu_opt_set(fsdev, "socket", socket, &error_abort);
                }
                sock_fd = qemu_opt_get(opts, "sock_fd");
                if (sock_fd) {
                    qemu_opt_set(fsdev, "sock_fd", sock_fd, &error_abort);
                }

                qemu_opt_set_bool(fsdev, "readonly",
                                  qemu_opt_get_bool(opts, "readonly", 0),
                                  &error_abort);
                device = qemu_opts_create(qemu_find_opts("device"), NULL, 0,
                                          &error_abort);
                qemu_opt_set(device, "driver", "virtio-9p-pci", &error_abort);
                qemu_opt_set(device, "fsdev",
                             qemu_opt_get(opts, "mount_tag"), &error_abort);
                qemu_opt_set(device, "mount_tag",
                             qemu_opt_get(opts, "mount_tag"), &error_abort);
                break;
            }
            case QEMU_OPTION_virtfs_synth: {
                QemuOpts *fsdev;
                QemuOpts *device;

                fsdev = qemu_opts_create(qemu_find_opts("fsdev"), "v_synth",
                                         1, NULL);
                if (!fsdev) {
                    fprintf(stderr, "duplicate option: %s\n", "virtfs_synth");
                    exit(1);
                }
                qemu_opt_set(fsdev, "fsdriver", "synth", &error_abort);

                device = qemu_opts_create(qemu_find_opts("device"), NULL, 0,
                                          &error_abort);
                qemu_opt_set(device, "driver", "virtio-9p-pci", &error_abort);
                qemu_opt_set(device, "fsdev", "v_synth", &error_abort);
                qemu_opt_set(device, "mount_tag", "v_synth", &error_abort);
                break;
            }
            case QEMU_OPTION_serial:
                add_device_config(DEV_SERIAL, optarg);
                default_serial = 0;
                if (strncmp(optarg, "mon:", 4) == 0) {
                    default_monitor = 0;
                }
                break;
            case QEMU_OPTION_watchdog:
                if (watchdog) {
                    fprintf(stderr,
                            "qemu: only one watchdog option may be given\n");
                    return 1;
                }
                watchdog = optarg;
                break;
            case QEMU_OPTION_watchdog_action:
                if (select_watchdog_action(optarg) == -1) {
                    fprintf(stderr, "Unknown -watchdog-action parameter\n");
                    exit(1);
                }
                break;
            case QEMU_OPTION_virtiocon:
                add_device_config(DEV_VIRTCON, optarg);
                default_virtcon = 0;
                if (strncmp(optarg, "mon:", 4) == 0) {
                    default_monitor = 0;
                }
                break;
            case QEMU_OPTION_parallel:
                add_device_config(DEV_PARALLEL, optarg);
                default_parallel = 0;
                if (strncmp(optarg, "mon:", 4) == 0) {
                    default_monitor = 0;
                }
                break;
            case QEMU_OPTION_debugcon:
                add_device_config(DEV_DEBUGCON, optarg);
                break;
            case QEMU_OPTION_loadvm:
                loadvm = optarg;
                break;
            case QEMU_OPTION_full_screen:
                full_screen = 1;
                break;
            case QEMU_OPTION_no_frame:
                no_frame = 1;
                break;
            case QEMU_OPTION_alt_grab:
                alt_grab = 1;
                break;
            case QEMU_OPTION_ctrl_grab:
                ctrl_grab = 1;
                break;
            case QEMU_OPTION_no_quit:
                no_quit = 1;
                break;
            case QEMU_OPTION_sdl:
#ifdef CONFIG_SDL
                display_type = DT_SDL;
                break;
#else
                fprintf(stderr, "SDL support is disabled\n");
                exit(1);
#endif
            case QEMU_OPTION_pidfile:
                pid_file = optarg;
                break;
            case QEMU_OPTION_win2k_hack:
                win2k_install_hack = 1;
                break;
            case QEMU_OPTION_rtc_td_hack: {
                static GlobalProperty slew_lost_ticks[] = {
                    {
                        .driver   = "mc146818rtc",
                        .property = "lost_tick_policy",
                        .value    = "slew",
                    },
                    { /* end of list */ }
                };

                qdev_prop_register_global_list(slew_lost_ticks);
                break;
            }
            case QEMU_OPTION_acpitable:
                opts = qemu_opts_parse_noisily(qemu_find_opts("acpi"),
                                               optarg, true);
                if (!opts) {
                    exit(1);
                }
                do_acpitable_option(opts);
                break;
            case QEMU_OPTION_smbios:
                opts = qemu_opts_parse_noisily(qemu_find_opts("smbios"),
                                               optarg, false);
                if (!opts) {
                    exit(1);
                }
                do_smbios_option(opts);
                break;
            case QEMU_OPTION_fwcfg:
                opts = qemu_opts_parse_noisily(qemu_find_opts("fw_cfg"),
                                               optarg, true);
                if (opts == NULL) {
                    exit(1);
                }
                break;
            case QEMU_OPTION_enable_kvm:
                olist = qemu_find_opts("machine");
                qemu_opts_parse_noisily(olist, "accel=kvm", false);
                break;
            case QEMU_OPTION_M:
            case QEMU_OPTION_machine:
            case QEMU_OPTION_board:
                olist = qemu_find_opts("machine");
                opts = qemu_opts_parse_noisily(olist, optarg, true);
                if (!opts) {
                    exit(1);
                }
                break;
             case QEMU_OPTION_no_kvm:
                olist = qemu_find_opts("machine");
                qemu_opts_parse_noisily(olist, "accel=tcg", false);
                break;
            case QEMU_OPTION_no_kvm_pit: {
                fprintf(stderr, "Warning: KVM PIT can no longer be disabled "
                                "separately.\n");
                break;
            }
            case QEMU_OPTION_no_kvm_pit_reinjection: {
                static GlobalProperty kvm_pit_lost_tick_policy[] = {
                    {
                        .driver   = "kvm-pit",
                        .property = "lost_tick_policy",
                        .value    = "discard",
                    },
                    { /* end of list */ }
                };

                fprintf(stderr, "Warning: option deprecated, use "
                        "lost_tick_policy property of kvm-pit instead.\n");
                qdev_prop_register_global_list(kvm_pit_lost_tick_policy);
                break;
            }
            case QEMU_OPTION_usb:
                olist = qemu_find_opts("machine");
                qemu_opts_parse_noisily(olist, "usb=on", false);
                break;
            case QEMU_OPTION_usbdevice:
                olist = qemu_find_opts("machine");
                qemu_opts_parse_noisily(olist, "usb=on", false);
                add_device_config(DEV_USB, optarg);
                break;
            case QEMU_OPTION_device:
                if (!qemu_opts_parse_noisily(qemu_find_opts("device"),
                                             optarg, true)) {
                    exit(1);
                }
                break;
            case QEMU_OPTION_smp:
                if (!qemu_opts_parse_noisily(qemu_find_opts("smp-opts"),
                                             optarg, true)) {
                    exit(1);
                }
                break;
            case QEMU_OPTION_vnc:
            {
#ifdef CONFIG_VNC
                Error *local_err = NULL;

                if (vnc_parse(optarg, &local_err) == NULL) {
                    error_report_err(local_err);
                    exit(1);
                }
#else
                fprintf(stderr, "VNC support is disabled\n");
                exit(1);
#endif
                break;
            }
            case QEMU_OPTION_no_acpi:
                acpi_enabled = 0;
                break;
            case QEMU_OPTION_no_hpet:
                no_hpet = 1;
                break;
            case QEMU_OPTION_balloon:
                if (balloon_parse(optarg) < 0) {
                    fprintf(stderr, "Unknown -balloon argument %s\n", optarg);
                    exit(1);
                }
                break;
            case QEMU_OPTION_no_reboot:
                no_reboot = 1;
                break;
            case QEMU_OPTION_no_shutdown:
                no_shutdown = 1;
                break;
            case QEMU_OPTION_show_cursor:
                cursor_hide = 0;
                break;
            case QEMU_OPTION_uuid:
                if(qemu_uuid_parse(optarg, qemu_uuid) < 0) {
                    fprintf(stderr, "Fail to parse UUID string."
                            " Wrong format.\n");
                    exit(1);
                }
                qemu_uuid_set = true;
                break;
            case QEMU_OPTION_option_rom:
                if (nb_option_roms >= MAX_OPTION_ROMS) {
                    fprintf(stderr, "Too many option ROMs\n");
                    exit(1);
                }
                opts = qemu_opts_parse_noisily(qemu_find_opts("option-rom"),
                                               optarg, true);
                if (!opts) {
                    exit(1);
                }
                option_rom[nb_option_roms].name = qemu_opt_get(opts, "romfile");
                option_rom[nb_option_roms].bootindex =
                    qemu_opt_get_number(opts, "bootindex", -1);
                if (!option_rom[nb_option_roms].name) {
                    fprintf(stderr, "Option ROM file is not specified\n");
                    exit(1);
                }
                nb_option_roms++;
                break;
            case QEMU_OPTION_semihosting:
                semihosting.enabled = true;
                semihosting.target = SEMIHOSTING_TARGET_AUTO;
                break;
            case QEMU_OPTION_semihosting_config:
                semihosting.enabled = true;
                opts = qemu_opts_parse_noisily(qemu_find_opts("semihosting-config"),
                                               optarg, false);
                if (opts != NULL) {
                    semihosting.enabled = qemu_opt_get_bool(opts, "enable",
                                                            true);
                    const char *target = qemu_opt_get(opts, "target");
                    if (target != NULL) {
                        if (strcmp("native", target) == 0) {
                            semihosting.target = SEMIHOSTING_TARGET_NATIVE;
                        } else if (strcmp("gdb", target) == 0) {
                            semihosting.target = SEMIHOSTING_TARGET_GDB;
                        } else  if (strcmp("auto", target) == 0) {
                            semihosting.target = SEMIHOSTING_TARGET_AUTO;
                        } else {
                            fprintf(stderr, "Unsupported semihosting-config"
                                    " %s\n",
                                optarg);
                            exit(1);
                        }
                    } else {
                        semihosting.target = SEMIHOSTING_TARGET_AUTO;
                    }
                    /* Set semihosting argument count and vector */
                    qemu_opt_foreach(opts, add_semihosting_arg,
                                     &semihosting, NULL);
                } else {
                    fprintf(stderr, "Unsupported semihosting-config %s\n",
                            optarg);
                    exit(1);
                }
                break;
            case QEMU_OPTION_tdf:
                fprintf(stderr, "Warning: user space PIT time drift fix "
                                "is no longer supported.\n");
                break;
            case QEMU_OPTION_name:
                opts = qemu_opts_parse_noisily(qemu_find_opts("name"),
                                               optarg, true);
                if (!opts) {
                    exit(1);
                }
                break;
            case QEMU_OPTION_prom_env:
                if (nb_prom_envs >= MAX_PROM_ENVS) {
                    fprintf(stderr, "Too many prom variables\n");
                    exit(1);
                }
                prom_envs[nb_prom_envs] = optarg;
                nb_prom_envs++;
                break;
            case QEMU_OPTION_old_param:
                old_param = 1;
                break;
            case QEMU_OPTION_clock:
                /* Clock options no longer exist.  Keep this option for
                 * backward compatibility.
                 */
                break;
            case QEMU_OPTION_startdate:
                configure_rtc_date_offset(optarg, 1);
                break;
            case QEMU_OPTION_rtc:
                opts = qemu_opts_parse_noisily(qemu_find_opts("rtc"), optarg,
                                               false);
                if (!opts) {
                    exit(1);
                }
                configure_rtc(opts);
                break;
            case QEMU_OPTION_tb_size:
                tcg_tb_size = strtol(optarg, NULL, 0);
                if (tcg_tb_size < 0) {
                    tcg_tb_size = 0;
                }
                break;
            case QEMU_OPTION_icount:
                icount_opts = qemu_opts_parse_noisily(qemu_find_opts("icount"),
                                                      optarg, true);
                if (!icount_opts) {
                    exit(1);
                }
                break;
            case QEMU_OPTION_incoming:
                if (!incoming) {
                    runstate_set(RUN_STATE_INMIGRATE);
                }
                incoming = optarg;
                break;
            case QEMU_OPTION_nodefaults:
                has_defaults = 0;
                break;
            case QEMU_OPTION_xen_domid:
                if (!(xen_available())) {
                    printf("Option %s not supported for this target\n", popt->name);
                    exit(1);
                }
                xen_domid = atoi(optarg);
                break;
            case QEMU_OPTION_xen_create:
                if (!(xen_available())) {
                    printf("Option %s not supported for this target\n", popt->name);
                    exit(1);
                }
                xen_mode = XEN_CREATE;
                break;
            case QEMU_OPTION_xen_attach:
                if (!(xen_available())) {
                    printf("Option %s not supported for this target\n", popt->name);
                    exit(1);
                }
                xen_mode = XEN_ATTACH;
                break;
            case QEMU_OPTION_trace:
            {
                opts = qemu_opts_parse_noisily(qemu_find_opts("trace"),
                                               optarg, false);
                if (!opts) {
                    exit(1);
                }
                trace_events = qemu_opt_get(opts, "events");
                trace_file = qemu_opt_get(opts, "file");
                break;
            }
            case QEMU_OPTION_readconfig:
                {
                    int ret = qemu_read_config_file(optarg);
                    if (ret < 0) {
                        fprintf(stderr, "read config %s: %s\n", optarg,
                            strerror(-ret));
                        exit(1);
                    }
                    break;
                }
            case QEMU_OPTION_spice:
                olist = qemu_find_opts("spice");
                if (!olist) {
                    fprintf(stderr, "spice is not supported by this qemu build.\n");
                    exit(1);
                }
                opts = qemu_opts_parse_noisily(olist, optarg, false);
                if (!opts) {
                    exit(1);
                }
                display_remote++;
                break;
            case QEMU_OPTION_writeconfig:
                {
                    FILE *fp;
                    if (strcmp(optarg, "-") == 0) {
                        fp = stdout;
                    } else {
                        fp = fopen(optarg, "w");
                        if (fp == NULL) {
                            fprintf(stderr, "open %s: %s\n", optarg, strerror(errno));
                            exit(1);
                        }
                    }
                    qemu_config_write(fp);
                    if (fp != stdout) {
                        fclose(fp);
                    }
                    break;
                }
            case QEMU_OPTION_qtest:
                qtest_chrdev = optarg;
                break;
            case QEMU_OPTION_qtest_log:
                qtest_log = optarg;
                break;
            case QEMU_OPTION_sandbox:
                opts = qemu_opts_parse_noisily(qemu_find_opts("sandbox"),
                                               optarg, true);
                if (!opts) {
                    exit(1);
                }
                break;
            case QEMU_OPTION_add_fd:
#ifndef _WIN32
                opts = qemu_opts_parse_noisily(qemu_find_opts("add-fd"),
                                               optarg, false);
                if (!opts) {
                    exit(1);
                }
#else
                error_report("File descriptor passing is disabled on this "
                             "platform");
                exit(1);
#endif
                break;
            case QEMU_OPTION_object:
                opts = qemu_opts_parse_noisily(qemu_find_opts("object"),
                                               optarg, true);
                if (!opts) {
                    exit(1);
                }
                break;
            case QEMU_OPTION_realtime:
                opts = qemu_opts_parse_noisily(qemu_find_opts("realtime"),
                                               optarg, false);
                if (!opts) {
                    exit(1);
                }
                enable_mlock = qemu_opt_get_bool(opts, "mlock", true);
                break;
            case QEMU_OPTION_msg:
                opts = qemu_opts_parse_noisily(qemu_find_opts("msg"), optarg,
                                               false);
                if (!opts) {
                    exit(1);
                }
                configure_msg(opts);
                break;
            case QEMU_OPTION_dump_vmstate:
                if (vmstate_dump_file) {
                    fprintf(stderr, "qemu: only one '-dump-vmstate' "
                            "option may be given\n");
                    exit(1);
                }
                vmstate_dump_file = fopen(optarg, "w");
                if (vmstate_dump_file == NULL) {
                    fprintf(stderr, "open %s: %s\n", optarg, strerror(errno));
                    exit(1);
                }
                break;
            default:
                os_parse_cmd_args(popt->index, optarg);
            }
        }
    }

#if defined(CONFIG_GNU_ARM_ECLIPSE)

    /* Moved before machine test to allow -d help */

    if (log_file) {
        qemu_set_log_filename(log_file);
    }

    if (log_mask) {
        int mask;
        mask = qemu_str_to_log_mask(log_mask);
        if (!mask) {
            qemu_print_log_usage(stdout);
            exit(1);
        }
        qemu_set_log(mask);
    }

#endif

#if defined(CONFIG_GNU_ARM_ECLIPSE)

    opts = qemu_get_machine_opts();
    const char *board_name;
    board_name = qemu_opt_get(opts, "type");

    if (board_name == NULL && mcu_device == NULL) {
        fprintf(stderr,
                "Neither board nor mcu specified, and there is no default.\n"
                        "Use -board help or -mcu help to list supported boards or devices!\n");
        exit(1);
    }

    if (cm_board_help_func(board_name)) {
        cm_mcu_help_func(mcu_device);
        exit(0);
    }

    if (cm_mcu_help_func(mcu_device)) {
        exit(0);
    }

    if (board_name == NULL) {
        board_name = "generic";
    }

    machine_class = find_machine(board_name);
    if (machine_class == NULL) {
        fprintf(stderr, "Board '%s' not supported.\n", board_name);
        cm_board_help_func("?");
        exit(1);
    }

#else

    opts = qemu_get_machine_opts();
    optarg = qemu_opt_get(opts, "type");
    if (optarg) {
        machine_class = machine_parse(optarg);
    }

#endif

    set_memory_options(&ram_slots, &maxram_size, machine_class);

    loc_set_none();

    os_daemonize();

    if (qemu_init_main_loop(&main_loop_err)) {
        error_report_err(main_loop_err);
        exit(1);
    }

    if (qemu_opts_foreach(qemu_find_opts("sandbox"),
                          parse_sandbox, NULL, NULL)) {
        exit(1);
    }

    if (qemu_opts_foreach(qemu_find_opts("name"),
                          parse_name, NULL, NULL)) {
        exit(1);
    }

#ifndef _WIN32
    if (qemu_opts_foreach(qemu_find_opts("add-fd"),
                          parse_add_fd, NULL, NULL)) {
        exit(1);
    }

    if (qemu_opts_foreach(qemu_find_opts("add-fd"),
                          cleanup_add_fd, NULL, NULL)) {
        exit(1);
    }
#endif

#if !defined(CONFIG_GNU_ARM_ECLIPSE)
    if (machine_class == NULL) {
        fprintf(stderr, "No machine specified, and there is no default.\n"
                "Use -machine help to list supported machines!\n");
        exit(1);
    }
#endif

    current_machine = MACHINE(object_new(object_class_get_name(
                          OBJECT_CLASS(machine_class))));
#if !defined(CONFIG_GNU_ARM_ECLIPSE)
    if (machine_help_func(qemu_get_machine_opts(), current_machine)) {
         exit(0);
    }
#endif

    object_property_add_child(object_get_root(), "machine",
                              OBJECT(current_machine), &error_abort);
    cpu_exec_init_all();

    if (machine_class->hw_version) {
        qemu_set_version(machine_class->hw_version);
    }

    /* Init CPU def lists, based on config
     * - Must be called after all the qemu_read_config_file() calls
     * - Must be called before list_cpus()
     * - Must be called before machine->init()
     */
    cpudef_init();

    if (cpu_model && is_help_option(cpu_model)) {
        list_cpus(stdout, &fprintf, cpu_model);
        exit(0);
    }

#if !defined(CONFIG_GNU_ARM_ECLIPSE)
    /* Open the logfile at this point and set the log mask if necessary.
     */
    if (log_file) {
        qemu_set_log_filename(log_file);
    }

    if (log_mask) {
        int mask;
        mask = qemu_str_to_log_mask(log_mask);
        if (!mask) {
            qemu_print_log_usage(stdout);
            exit(1);
        }
        qemu_set_log(mask);
    }
#endif

    if (!is_daemonized()) {
        if (!trace_init_backends(trace_events, trace_file)) {
            exit(1);
        }
    }

    /* If no data_dir is specified then try to find it relative to the
       executable path.  */
    if (data_dir_idx < ARRAY_SIZE(data_dir)) {
        data_dir[data_dir_idx] = os_find_datadir();
        if (data_dir[data_dir_idx] != NULL) {
            data_dir_idx++;
        }
    }
    /* If all else fails use the install path specified when building. */
    if (data_dir_idx < ARRAY_SIZE(data_dir)) {
        data_dir[data_dir_idx++] = CONFIG_QEMU_DATADIR;
    }

    smp_parse(qemu_opts_find(qemu_find_opts("smp-opts"), NULL));

    machine_class->max_cpus = machine_class->max_cpus ?: 1; /* Default to UP */
    if (max_cpus > machine_class->max_cpus) {
        fprintf(stderr, "Number of SMP cpus requested (%d), exceeds max cpus "
                "supported by machine `%s' (%d)\n", max_cpus,
                machine_class->name, machine_class->max_cpus);
        exit(1);
    }

    /*
     * Get the default machine options from the machine if it is not already
     * specified either by the configuration file or by the command line.
     */
    if (machine_class->default_machine_opts) {
        qemu_opts_set_defaults(qemu_find_opts("machine"),
                               machine_class->default_machine_opts, 0);
    }

    qemu_opts_foreach(qemu_find_opts("device"),
                      default_driver_check, NULL, NULL);
    qemu_opts_foreach(qemu_find_opts("global"),
                      default_driver_check, NULL, NULL);

    if (!vga_model && !default_vga) {
        vga_interface_type = VGA_DEVICE;
    }
    if (!has_defaults || machine_class->no_serial) {
        default_serial = 0;
    }
    if (!has_defaults || machine_class->no_parallel) {
        default_parallel = 0;
    }
    if (!has_defaults || !machine_class->use_virtcon) {
        default_virtcon = 0;
    }
    if (!has_defaults || !machine_class->use_sclp) {
        default_sclp = 0;
    }
    if (!has_defaults || machine_class->no_floppy) {
        default_floppy = 0;
    }
    if (!has_defaults || machine_class->no_cdrom) {
        default_cdrom = 0;
    }
    if (!has_defaults || machine_class->no_sdcard) {
        default_sdcard = 0;
    }
    if (!has_defaults) {
        default_monitor = 0;
        default_net = 0;
        default_vga = 0;
    }

    if (is_daemonized()) {
        /* According to documentation and historically, -nographic redirects
         * serial port, parallel port and monitor to stdio, which does not work
         * with -daemonize.  We can redirect these to null instead, but since
         * -nographic is legacy, let's just error out.
         * We disallow -nographic only if all other ports are not redirected
         * explicitly, to not break existing legacy setups which uses
         * -nographic _and_ redirects all ports explicitly - this is valid
         * usage, -nographic is just a no-op in this case.
         */
        if (display_type == DT_NOGRAPHIC
            && (default_parallel || default_serial
                || default_monitor || default_virtcon)) {
            fprintf(stderr, "-nographic can not be used with -daemonize\n");
            exit(1);
        }
#ifdef CONFIG_CURSES
        if (display_type == DT_CURSES) {
            fprintf(stderr, "curses display can not be used with -daemonize\n");
            exit(1);
        }
#endif
    }

    if (display_type == DT_NOGRAPHIC) {
        if (default_parallel)
            add_device_config(DEV_PARALLEL, "null");
        if (default_serial && default_monitor) {
            add_device_config(DEV_SERIAL, "mon:stdio");
        } else if (default_virtcon && default_monitor) {
            add_device_config(DEV_VIRTCON, "mon:stdio");
        } else if (default_sclp && default_monitor) {
            add_device_config(DEV_SCLP, "mon:stdio");
        } else {
            if (default_serial)
                add_device_config(DEV_SERIAL, "stdio");
            if (default_virtcon)
                add_device_config(DEV_VIRTCON, "stdio");
            if (default_sclp) {
                add_device_config(DEV_SCLP, "stdio");
            }
            if (default_monitor)
                monitor_parse("stdio", "readline", false);
        }
    } else {
        if (default_serial)
            add_device_config(DEV_SERIAL, "vc:80Cx24C");
        if (default_parallel)
            add_device_config(DEV_PARALLEL, "vc:80Cx24C");
        if (default_monitor)
            monitor_parse("vc:80Cx24C", "readline", false);
        if (default_virtcon)
            add_device_config(DEV_VIRTCON, "vc:80Cx24C");
        if (default_sclp) {
            add_device_config(DEV_SCLP, "vc:80Cx24C");
        }
    }

#if defined(CONFIG_VNC)
    if (!QTAILQ_EMPTY(&(qemu_find_opts("vnc")->head))) {
        display_remote++;
    }
#endif
    if (display_type == DT_DEFAULT && !display_remote) {
#if defined(CONFIG_GTK)
        display_type = DT_GTK;
#elif defined(CONFIG_SDL) || defined(CONFIG_COCOA)
        display_type = DT_SDL;
#elif defined(CONFIG_VNC)
        vnc_parse("localhost:0,to=99,id=default", &error_abort);
        show_vnc_port = 1;
#else
        display_type = DT_NONE;
#endif
    }

    if ((no_frame || alt_grab || ctrl_grab) && display_type != DT_SDL) {
        fprintf(stderr, "-no-frame, -alt-grab and -ctrl-grab are only valid "
                        "for SDL, ignoring option\n");
    }
    if (no_quit && (display_type != DT_GTK && display_type != DT_SDL)) {
        fprintf(stderr, "-no-quit is only valid for GTK and SDL, "
                        "ignoring option\n");
    }

#if defined(CONFIG_GTK)
    if (display_type == DT_GTK) {
        early_gtk_display_init(request_opengl);
    }
#endif
#if defined(CONFIG_SDL)
    if (display_type == DT_SDL) {
        sdl_display_early_init(request_opengl);
    }
#endif
    if (request_opengl == 1 && display_opengl == 0) {
#if defined(CONFIG_OPENGL)
        fprintf(stderr, "OpenGL is not supported by the display.\n");
#else
        fprintf(stderr, "QEMU was built without opengl support.\n");
#endif
        exit(1);
    }

    socket_init();

    if (qemu_opts_foreach(qemu_find_opts("object"),
                          object_create,
                          object_create_initial, NULL)) {
        exit(1);
    }

    if (qemu_opts_foreach(qemu_find_opts("chardev"),
                          chardev_init_func, NULL, NULL)) {
        exit(1);
    }

#ifdef CONFIG_VIRTFS
    if (qemu_opts_foreach(qemu_find_opts("fsdev"),
                          fsdev_init_func, NULL, NULL)) {
        exit(1);
    }
#endif

    if (pid_file && qemu_create_pidfile(pid_file) != 0) {
        fprintf(stderr, "Could not acquire pid file: %s\n", strerror(errno));
        exit(1);
    }

    if (qemu_opts_foreach(qemu_find_opts("device"),
                          device_help_func, NULL, NULL)) {
        exit(0);
    }

    if (qemu_opts_foreach(qemu_find_opts("object"),
                          object_create,
                          object_create_delayed, NULL)) {
        exit(1);
    }

    machine_opts = qemu_get_machine_opts();
    if (qemu_opt_foreach(machine_opts, machine_set_property, current_machine,
                         NULL)) {
        object_unref(OBJECT(current_machine));
        exit(1);
    }

    configure_accelerator(current_machine);

    if (qtest_chrdev) {
        Error *local_err = NULL;
        qtest_init(qtest_chrdev, qtest_log, &local_err);
        if (local_err) {
            error_report_err(local_err);
            exit(1);
        }
    }

    machine_opts = qemu_get_machine_opts();
    kernel_filename = qemu_opt_get(machine_opts, "kernel");
    initrd_filename = qemu_opt_get(machine_opts, "initrd");
    kernel_cmdline = qemu_opt_get(machine_opts, "append");
    bios_name = qemu_opt_get(machine_opts, "firmware");
#if defined(CONFIG_GNU_ARM_ECLIPSE)
    image_filename = qemu_opt_get(machine_opts, "image");
#endif

    opts = qemu_opts_find(qemu_find_opts("boot-opts"), NULL);
    if (opts) {
        Error *local_err = NULL;

        boot_order = qemu_opt_get(opts, "order");
        if (boot_order) {
            validate_bootdevices(boot_order, &local_err);
            if (local_err) {
                error_report_err(local_err);
                exit(1);
            }
        }

        boot_once = qemu_opt_get(opts, "once");
        if (boot_once) {
            validate_bootdevices(boot_once, &local_err);
            if (local_err) {
                error_report_err(local_err);
                exit(1);
            }
        }

        boot_menu = qemu_opt_get_bool(opts, "menu", boot_menu);
        boot_strict = qemu_opt_get_bool(opts, "strict", false);
    }

    if (!boot_order) {
        boot_order = machine_class->default_boot_order;
    }

    if (!kernel_cmdline) {
        kernel_cmdline = "";
        current_machine->kernel_cmdline = (char *)kernel_cmdline;
    }

    linux_boot = (kernel_filename != NULL);

    if (!linux_boot && *kernel_cmdline != '\0') {
        fprintf(stderr, "-append only allowed with -kernel option\n");
        exit(1);
    }

    if (!linux_boot && initrd_filename != NULL) {
        fprintf(stderr, "-initrd only allowed with -kernel option\n");
        exit(1);
    }

    if (!linux_boot && qemu_opt_get(machine_opts, "dtb")) {
        fprintf(stderr, "-dtb only allowed with -kernel option\n");
        exit(1);
    }

    if (semihosting_enabled() && !semihosting_get_argc() && kernel_filename) {
        /* fall back to the -kernel/-append */
        semihosting_arg_fallback(kernel_filename, kernel_cmdline);
    }

    os_set_line_buffering();

#ifdef CONFIG_SPICE
    /* spice needs the timers to be initialized by this point */
    qemu_spice_init();
#endif

    cpu_ticks_init();
    if (icount_opts) {
        if (kvm_enabled() || xen_enabled()) {
            fprintf(stderr, "-icount is not allowed with kvm or xen\n");
            exit(1);
        }
        configure_icount(icount_opts, &error_abort);
        qemu_opts_del(icount_opts);
    }

    /* clean up network at qemu process termination */
    atexit(&net_cleanup);

    if (net_init_clients() < 0) {
        exit(1);
    }

#ifdef CONFIG_TPM
    if (tpm_init() < 0) {
        exit(1);
    }
#endif

    /* init the bluetooth world */
    if (foreach_device_config(DEV_BT, bt_parse))
        exit(1);

    if (!xen_enabled()) {
        /* On 32-bit hosts, QEMU is limited by virtual address space */
        if (ram_size > (2047 << 20) && HOST_LONG_BITS == 32) {
            fprintf(stderr, "qemu: at most 2047 MB RAM can be simulated\n");
            exit(1);
        }
    }

    blk_mig_init();
    ram_mig_init();

    /* If the currently selected machine wishes to override the units-per-bus
     * property of its default HBA interface type, do so now. */
    if (machine_class->units_per_default_bus) {
        override_max_devs(machine_class->block_default_type,
                          machine_class->units_per_default_bus);
    }

    /* open the virtual block devices */
    if (snapshot)
        qemu_opts_foreach(qemu_find_opts("drive"),
                          drive_enable_snapshot, NULL, NULL);
    if (qemu_opts_foreach(qemu_find_opts("drive"), drive_init_func,
                          &machine_class->block_default_type, NULL)) {
        exit(1);
    }

    default_drive(default_cdrom, snapshot, machine_class->block_default_type, 2,
                  CDROM_OPTS);
    default_drive(default_floppy, snapshot, IF_FLOPPY, 0, FD_OPTS);
    default_drive(default_sdcard, snapshot, IF_SD, 0, SD_OPTS);

    parse_numa_opts(machine_class);

    if (qemu_opts_foreach(qemu_find_opts("mon"),
                          mon_init_func, NULL, NULL)) {
        exit(1);
    }

    if (foreach_device_config(DEV_SERIAL, serial_parse) < 0)
        exit(1);
    if (foreach_device_config(DEV_PARALLEL, parallel_parse) < 0)
        exit(1);
    if (foreach_device_config(DEV_VIRTCON, virtcon_parse) < 0)
        exit(1);
    if (foreach_device_config(DEV_SCLP, sclp_parse) < 0) {
        exit(1);
    }
    if (foreach_device_config(DEV_DEBUGCON, debugcon_parse) < 0)
        exit(1);

    /* If no default VGA is requested, the default is "none".  */
    if (default_vga) {
        if (machine_class->default_display) {
            vga_model = machine_class->default_display;
        } else if (cirrus_vga_available()) {
            vga_model = "cirrus";
        } else if (vga_available()) {
            vga_model = "std";
        }
    }
    if (vga_model) {
        select_vgahw(vga_model);
    }

    if (watchdog) {
        i = select_watchdog(watchdog);
        if (i > 0)
            exit (i == 1 ? 1 : 0);
    }

    if (machine_class->compat_props) {
        qdev_prop_register_global_list(machine_class->compat_props);
    }
    qemu_add_globals();

    qdev_machine_init();

    current_machine->ram_size = ram_size;
    current_machine->maxram_size = maxram_size;
    current_machine->ram_slots = ram_slots;
    current_machine->boot_order = boot_order;
    current_machine->cpu_model = cpu_model;
#if defined(CONFIG_GNU_ARM_ECLIPSE)
    current_machine->mcu_device = mcu_device;
#endif

    machine_class->init(current_machine);

    realtime_init();

    audio_init();

    cpu_synchronize_all_post_init();

    numa_post_machine_init();

    if (qemu_opts_foreach(qemu_find_opts("fw_cfg"),
                          parse_fw_cfg, fw_cfg_find(), NULL) != 0) {
        exit(1);
    }

    /* init USB devices */
    if (usb_enabled()) {
        if (foreach_device_config(DEV_USB, usb_parse) < 0)
            exit(1);
    }

    /* init generic devices */
    if (qemu_opts_foreach(qemu_find_opts("device"),
                          device_init_func, NULL, NULL)) {
        exit(1);
    }

    /* Did we create any drives that we failed to create a device for? */
    drive_check_orphaned();

    net_check_clients();

    if (boot_once) {
        Error *local_err = NULL;
        qemu_boot_set(boot_once, &local_err);
        if (local_err) {
            error_report("%s", error_get_pretty(local_err));
            exit(1);
        }
        qemu_register_reset(restore_boot_order, g_strdup(boot_order));
    }

    ds = init_displaystate();

    /* init local displays */
    switch (display_type) {
    case DT_NOGRAPHIC:
        (void)ds;	/* avoid warning if no display is configured */
        break;
#if defined(CONFIG_CURSES)
    case DT_CURSES:
        curses_display_init(ds, full_screen);
        break;
#endif
#if defined(CONFIG_SDL)
    case DT_SDL:
        sdl_display_init(ds, full_screen, no_frame);
        break;
#elif defined(CONFIG_COCOA)
    case DT_SDL:
        cocoa_display_init(ds, full_screen);
        break;
#endif
#if defined(CONFIG_GTK)
    case DT_GTK:
        gtk_display_init(ds, full_screen, grab_on_hover);
        break;
#endif
    default:
        break;
    }

    /* must be after terminal init, SDL library changes signal handlers */
    os_setup_signal_handling();

#ifdef CONFIG_VNC
    /* init remote displays */
    qemu_opts_foreach(qemu_find_opts("vnc"),
                      vnc_init_func, NULL, NULL);
    if (show_vnc_port) {
        char *ret = vnc_display_local_addr("default");
        printf("VNC server running on `%s'\n", ret);
        g_free(ret);
    }
#endif
#ifdef CONFIG_SPICE
    if (using_spice) {
        qemu_spice_display_init();
    }
#endif

    if (foreach_device_config(DEV_GDB, gdbserver_start) < 0) {
        exit(1);
    }

    qdev_machine_creation_done();

    if (rom_load_all() != 0) {
        fprintf(stderr, "rom loading failed\n");
        exit(1);
    }

    /* TODO: once all bus devices are qdevified, this should be done
     * when bus is created by qdev.c */
    qemu_register_reset(qbus_reset_all_fn, sysbus_get_default());
    qemu_run_machine_init_done_notifiers();

    /* Done notifiers can load ROMs */
    rom_load_done();

    qemu_system_reset(VMRESET_SILENT);
    if (loadvm) {
        if (load_vmstate(loadvm) < 0) {
            autostart = 0;
        }
    }

    qdev_prop_check_globals();
    if (vmstate_dump_file) {
        /* dump and exit */
        dump_vmstate_json_to_file(vmstate_dump_file);
        return 0;
    }

    if (incoming) {
        Error *local_err = NULL;
        qemu_start_incoming_migration(incoming, &local_err);
        if (local_err) {
            error_report("-incoming %s: %s", incoming,
                         error_get_pretty(local_err));
            error_free(local_err);
            exit(1);
        }
<<<<<<< HEAD
    } else if (autostart && kernel_filename) {
        /* If an image is defined and no -S is requested, start it. */
=======
#if defined(CONFIG_GNU_ARM_ECLIPSE)
    } else if (autostart && (kernel_filename || image_filename)) {
        /* If an image is defined and no -S is requested, start it. */
#else
    } else if (autostart) {
#endif /* defined(CONFIG_GNU_ARM_ECLIPSE) */
>>>>>>> 3ce3480b
        vm_start();
    }

    os_setup_post();

    if (is_daemonized()) {
        if (!trace_init_backends(trace_events, trace_file)) {
            exit(1);
        }
    }

    main_loop();
    bdrv_close_all();
    pause_all_vcpus();
    res_free();
#ifdef CONFIG_TPM
    tpm_cleanup();
#endif

    return 0;
}<|MERGE_RESOLUTION|>--- conflicted
+++ resolved
@@ -154,12 +154,6 @@
 int nb_nics;
 NICInfo nd_table[MAX_NICS];
 int autostart;
-<<<<<<< HEAD
-int with_gdb;
-#if defined(CONFIG_VERBOSE)
-int verbosity_level = 0;
-#endif
-=======
 
 #if defined(CONFIG_GNU_ARM_ECLIPSE)
 int with_gdb;
@@ -175,7 +169,6 @@
 verbosity_t verbosity_level = 0;
 #endif
 
->>>>>>> 3ce3480b
 static int rtc_utc = 1;
 static int rtc_date_offset = -1; /* -1 means no change */
 QEMUClockType rtc_clock;
@@ -516,7 +509,6 @@
 static QemuOptsList qemu_semihosting_config_opts = {
     .name = "semihosting-config",
     .implied_opt_name = "enable",
-    .merge_lists = true,
     .head = QTAILQ_HEAD_INITIALIZER(qemu_semihosting_config_opts.head),
     .desc = {
         {
@@ -526,10 +518,6 @@
             .name = "target",
             .type = QEMU_OPT_STRING,
         }, {
-<<<<<<< HEAD
-            .name = "cmdline",
-            .type = QEMU_OPT_STRING,
-=======
             .name = "arg",
             .type = QEMU_OPT_STRING,
         },
@@ -551,7 +539,6 @@
             .type = QEMU_OPT_STRING,
             .help = "Sets the name of the file from which\n"
                     "the fw_cfg blob will be loaded",
->>>>>>> 3ce3480b
         },
         { /* end of list */ }
     },
@@ -1995,17 +1982,11 @@
 
 static void version(void)
 {
-<<<<<<< HEAD
-=======
 #if defined(CONFIG_GNU_ARM_ECLIPSE)
->>>>>>> 3ce3480b
     printf(
 #if defined(CONFIG_BRANDING_MESSAGE)
            CONFIG_BRANDING_MESSAGE " "
 #endif
-<<<<<<< HEAD
-           "QEMU emulator version " QEMU_VERSION QEMU_PKGVERSION ", Copyright (c) 2003-2008 Fabrice Bellard\n");
-=======
            QEMU_WORDSIZE
            "QEMU emulator version "
            QEMU_VERSION QEMU_PKGVERSION
@@ -2016,7 +1997,6 @@
     printf("QEMU emulator version " QEMU_VERSION QEMU_PKGVERSION ", Copyright (c) 2003-2008 Fabrice Bellard\n");
     
 #endif /* defined(CONFIG_GNU_ARM_ECLIPSE) */
->>>>>>> 3ce3480b
 }
 
 static void help(int exitcode)
@@ -2050,13 +2030,9 @@
 
 static const QEMUOption qemu_options[] = {
     { "h", 0, QEMU_OPTION_h, QEMU_ARCH_ALL },
-<<<<<<< HEAD
-    { "verbose", 0, QEMU_OPTION_verbose, QEMU_ARCH_ALL },
-=======
 #if defined(CONFIG_VERBOSE)
     { "verbose", 0, QEMU_OPTION_verbose, QEMU_ARCH_ALL },
 #endif
->>>>>>> 3ce3480b
 #define QEMU_OPTIONS_GENERATE_OPTIONS
 #include "qemu-options-wrapper.h"
     { NULL },
@@ -3117,7 +3093,6 @@
     uint64_t ram_slots = 0;
     FILE *vmstate_dump_file = NULL;
     Error *main_loop_err = NULL;
-    with_gdb = false;
 
 #if defined(CONFIG_GNU_ARM_ECLIPSE)
     const char *mcu_device = NULL;
@@ -3143,25 +3118,15 @@
             verbosity_level++;
         }
     }
-<<<<<<< HEAD
-    if (verbosity_level > 0) {
-=======
     if (verbosity_level >= VERBOSITY_COMMON) {
->>>>>>> 3ce3480b
         printf( "\n"
 #if defined(CONFIG_BRANDING_MESSAGE)
                CONFIG_BRANDING_MESSAGE " "
 #endif
-<<<<<<< HEAD
-               "QEMU v%s (%s).\n", QEMU_VERSION, error_get_progname());
-    }
-#endif
-=======
                QEMU_WORDSIZE
                "QEMU v%s (%s).\n", QEMU_VERSION, error_get_progname());
     }
 #endif /* defined(CONFIG_VERBOSE) */
->>>>>>> 3ce3480b
 
     g_mem_set_vtable(&mem_trace);
 
@@ -3551,13 +3516,6 @@
                 break;
             case QEMU_OPTION_s:
                 add_device_config(DEV_GDB, "tcp::" DEFAULT_GDBSTUB_PORT);
-<<<<<<< HEAD
-                with_gdb = true;
-                break;
-            case QEMU_OPTION_gdb:
-                add_device_config(DEV_GDB, optarg);
-                with_gdb = true;
-=======
 #if defined(CONFIG_GNU_ARM_ECLIPSE)
                 with_gdb = true;
 #endif
@@ -3567,7 +3525,6 @@
 #if defined(CONFIG_GNU_ARM_ECLIPSE)
                 with_gdb = true;
 #endif
->>>>>>> 3ce3480b
                 break;
             case QEMU_OPTION_L:
                 if (data_dir_idx < ARRAY_SIZE(data_dir)) {
@@ -4926,17 +4883,12 @@
             error_free(local_err);
             exit(1);
         }
-<<<<<<< HEAD
-    } else if (autostart && kernel_filename) {
-        /* If an image is defined and no -S is requested, start it. */
-=======
 #if defined(CONFIG_GNU_ARM_ECLIPSE)
     } else if (autostart && (kernel_filename || image_filename)) {
         /* If an image is defined and no -S is requested, start it. */
 #else
     } else if (autostart) {
 #endif /* defined(CONFIG_GNU_ARM_ECLIPSE) */
->>>>>>> 3ce3480b
         vm_start();
     }
 
