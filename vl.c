/*
 * QEMU System Emulator
 *
 * Copyright (c) 2003-2008 Fabrice Bellard
 *
 * Permission is hereby granted, free of charge, to any person obtaining a copy
 * of this software and associated documentation files (the "Software"), to deal
 * in the Software without restriction, including without limitation the rights
 * to use, copy, modify, merge, publish, distribute, sublicense, and/or sell
 * copies of the Software, and to permit persons to whom the Software is
 * furnished to do so, subject to the following conditions:
 *
 * The above copyright notice and this permission notice shall be included in
 * all copies or substantial portions of the Software.
 *
 * THE SOFTWARE IS PROVIDED "AS IS", WITHOUT WARRANTY OF ANY KIND, EXPRESS OR
 * IMPLIED, INCLUDING BUT NOT LIMITED TO THE WARRANTIES OF MERCHANTABILITY,
 * FITNESS FOR A PARTICULAR PURPOSE AND NONINFRINGEMENT. IN NO EVENT SHALL
 * THE AUTHORS OR COPYRIGHT HOLDERS BE LIABLE FOR ANY CLAIM, DAMAGES OR OTHER
 * LIABILITY, WHETHER IN AN ACTION OF CONTRACT, TORT OR OTHERWISE, ARISING FROM,
 * OUT OF OR IN CONNECTION WITH THE SOFTWARE OR THE USE OR OTHER DEALINGS IN
 * THE SOFTWARE.
 */
#include <unistd.h>
#include <fcntl.h>
#include <signal.h>
#include <time.h>
#include <errno.h>
#include <sys/time.h>

#include "config-host.h"

#ifdef CONFIG_SECCOMP
#include "sysemu/seccomp.h"
#endif

#if defined(CONFIG_VDE)
#include <libvdeplug.h>
#endif

#ifdef CONFIG_SDL
#if defined(__APPLE__) || defined(main)
#include <SDL.h>
int qemu_main(int argc, char **argv, char **envp);
int main(int argc, char **argv)
{
    return qemu_main(argc, argv, NULL);
}
#undef main
#define main qemu_main
#endif
#endif /* CONFIG_SDL */

#ifdef CONFIG_COCOA
#undef main
#define main qemu_main
#endif /* CONFIG_COCOA */

#include <glib.h>

#include "qemu/error-report.h"
#include "qemu/sockets.h"
#include "hw/hw.h"
#include "hw/boards.h"
#include "sysemu/accel.h"
#include "hw/usb.h"
#include "hw/i386/pc.h"
#include "hw/isa/isa.h"
#include "hw/bt.h"
#include "sysemu/watchdog.h"
#include "hw/smbios/smbios.h"
#include "hw/xen/xen.h"
#include "hw/qdev.h"
#include "hw/loader.h"
#include "monitor/qdev.h"
#include "sysemu/bt.h"
#include "net/net.h"
#include "net/slirp.h"
#include "monitor/monitor.h"
#include "ui/console.h"
#include "sysemu/sysemu.h"
#include "sysemu/numa.h"
#include "exec/gdbstub.h"
#include "qemu/timer.h"
#include "sysemu/char.h"
#include "qemu/bitmap.h"
#include "sysemu/blockdev.h"
#include "hw/block/block.h"
#include "migration/block.h"
#include "sysemu/tpm.h"
#include "sysemu/dma.h"
#include "audio/audio.h"
#include "migration/migration.h"
#include "sysemu/kvm.h"
#include "qapi/qmp/qjson.h"
#include "qemu/option.h"
#include "qemu/config-file.h"
#include "qemu-options.h"
#include "qmp-commands.h"
#include "qemu/main-loop.h"
#ifdef CONFIG_VIRTFS
#include "fsdev/qemu-fsdev.h"
#endif
#include "sysemu/qtest.h"

#include "disas/disas.h"


#include "slirp/libslirp.h"

#include "trace.h"
#include "trace/control.h"
#include "qemu/queue.h"
#include "sysemu/cpus.h"
#include "sysemu/arch_init.h"
#include "qemu/osdep.h"

#include "ui/qemu-spice.h"
#include "qapi/string-input-visitor.h"
#include "qapi/opts-visitor.h"
#include "qom/object_interfaces.h"
#include "qapi-event.h"
#include "exec/semihost.h"
#include "crypto/init.h"

#if defined(CONFIG_GNU_ARM_ECLIPSE)
#include <strings.h>
#include "hw/arm/cortexm-helper.h"
#endif

#if defined(CONFIG_VERBOSE)
#include "verbosity.h"
#endif

#define MAX_VIRTIO_CONSOLES 1
#define MAX_SCLP_CONSOLES 1

static const char *data_dir[16];
static int data_dir_idx;
const char *bios_name = NULL;
enum vga_retrace_method vga_retrace_method = VGA_RETRACE_DUMB;
#if defined(CONFIG_GNU_ARM_ECLIPSE)
DisplayType display_type = DT_NONE;
#else
DisplayType display_type = DT_DEFAULT;
#endif
int request_opengl = -1;
int display_opengl;
static int display_remote;
const char* keyboard_layout = NULL;
ram_addr_t ram_size;
const char *mem_path = NULL;
int mem_prealloc = 0; /* force preallocation of physical target memory */
bool enable_mlock = false;
int nb_nics;
NICInfo nd_table[MAX_NICS];
int autostart;

#if defined(CONFIG_GNU_ARM_ECLIPSE)
int with_gdb;
#endif

#if defined(CONFIG_VERBOSE)
/**
 * Increased with each --verbose option.
 * VERBOSITY_COMMON
 * VERBOSITY_DETAILED (downloaded sections)
 * VERBOSITY_DEBUG (object creation)
 */
verbosity_t verbosity_level = 0;
#endif

static int rtc_utc = 1;
static int rtc_date_offset = -1; /* -1 means no change */
QEMUClockType rtc_clock;
int vga_interface_type = VGA_NONE;
static int full_screen = 0;
static int no_frame = 0;
int no_quit = 0;
#ifdef CONFIG_GTK
static bool grab_on_hover;
#endif
CharDriverState *serial_hds[MAX_SERIAL_PORTS];
CharDriverState *parallel_hds[MAX_PARALLEL_PORTS];
CharDriverState *virtcon_hds[MAX_VIRTIO_CONSOLES];
CharDriverState *sclp_hds[MAX_SCLP_CONSOLES];
int win2k_install_hack = 0;
int singlestep = 0;
int smp_cpus = 1;
int max_cpus = 0;
int smp_cores = 1;
int smp_threads = 1;
int acpi_enabled = 1;
int no_hpet = 0;
int fd_bootchk = 1;
static int no_reboot;
int no_shutdown = 0;
int cursor_hide = 1;
int graphic_rotate = 0;
const char *watchdog;
QEMUOptionRom option_rom[MAX_OPTION_ROMS];
int nb_option_roms;
int old_param = 0;
const char *qemu_name;
int alt_grab = 0;
int ctrl_grab = 0;
unsigned int nb_prom_envs = 0;
const char *prom_envs[MAX_PROM_ENVS];
int boot_menu;
bool boot_strict;
uint8_t *boot_splash_filedata;
size_t boot_splash_filedata_size;
uint8_t qemu_extra_params_fw[2];

int icount_align_option;

/* The bytes in qemu_uuid[] are in the order specified by RFC4122, _not_ in the
 * little-endian "wire format" described in the SMBIOS 2.6 specification.
 */
uint8_t qemu_uuid[16];
bool qemu_uuid_set;

static NotifierList exit_notifiers =
    NOTIFIER_LIST_INITIALIZER(exit_notifiers);

static NotifierList machine_init_done_notifiers =
    NOTIFIER_LIST_INITIALIZER(machine_init_done_notifiers);

bool xen_allowed;
uint32_t xen_domid;
enum xen_mode xen_mode = XEN_EMULATE;

static int has_defaults = 1;
static int default_serial = 1;
static int default_parallel = 1;
static int default_virtcon = 1;
static int default_sclp = 1;
static int default_monitor = 1;
static int default_floppy = 1;
static int default_cdrom = 1;
static int default_sdcard = 1;
static int default_vga = 1;

static struct {
    const char *driver;
    int *flag;
} default_list[] = {
    { .driver = "isa-serial",           .flag = &default_serial    },
    { .driver = "isa-parallel",         .flag = &default_parallel  },
    { .driver = "isa-fdc",              .flag = &default_floppy    },
    { .driver = "ide-cd",               .flag = &default_cdrom     },
    { .driver = "ide-hd",               .flag = &default_cdrom     },
    { .driver = "ide-drive",            .flag = &default_cdrom     },
    { .driver = "scsi-cd",              .flag = &default_cdrom     },
    { .driver = "virtio-serial-pci",    .flag = &default_virtcon   },
    { .driver = "virtio-serial-s390",   .flag = &default_virtcon   },
    { .driver = "virtio-serial",        .flag = &default_virtcon   },
    { .driver = "VGA",                  .flag = &default_vga       },
    { .driver = "isa-vga",              .flag = &default_vga       },
    { .driver = "cirrus-vga",           .flag = &default_vga       },
    { .driver = "isa-cirrus-vga",       .flag = &default_vga       },
    { .driver = "vmware-svga",          .flag = &default_vga       },
    { .driver = "qxl-vga",              .flag = &default_vga       },
    { .driver = "virtio-vga",           .flag = &default_vga       },
};

static QemuOptsList qemu_rtc_opts = {
    .name = "rtc",
    .head = QTAILQ_HEAD_INITIALIZER(qemu_rtc_opts.head),
    .desc = {
        {
            .name = "base",
            .type = QEMU_OPT_STRING,
        },{
            .name = "clock",
            .type = QEMU_OPT_STRING,
        },{
            .name = "driftfix",
            .type = QEMU_OPT_STRING,
        },
        { /* end of list */ }
    },
};

static QemuOptsList qemu_sandbox_opts = {
    .name = "sandbox",
    .implied_opt_name = "enable",
    .head = QTAILQ_HEAD_INITIALIZER(qemu_sandbox_opts.head),
    .desc = {
        {
            .name = "enable",
            .type = QEMU_OPT_BOOL,
        },
        { /* end of list */ }
    },
};

static QemuOptsList qemu_trace_opts = {
    .name = "trace",
    .implied_opt_name = "trace",
    .head = QTAILQ_HEAD_INITIALIZER(qemu_trace_opts.head),
    .desc = {
        {
            .name = "events",
            .type = QEMU_OPT_STRING,
        },{
            .name = "file",
            .type = QEMU_OPT_STRING,
        },
        { /* end of list */ }
    },
};

static QemuOptsList qemu_option_rom_opts = {
    .name = "option-rom",
    .implied_opt_name = "romfile",
    .head = QTAILQ_HEAD_INITIALIZER(qemu_option_rom_opts.head),
    .desc = {
        {
            .name = "bootindex",
            .type = QEMU_OPT_NUMBER,
        }, {
            .name = "romfile",
            .type = QEMU_OPT_STRING,
        },
        { /* end of list */ }
    },
};

static QemuOptsList qemu_machine_opts = {
    .name = "machine",
    .implied_opt_name = "type",
    .merge_lists = true,
    .head = QTAILQ_HEAD_INITIALIZER(qemu_machine_opts.head),
    .desc = {
        /*
         * no elements => accept any
         * sanity checking will happen later
         * when setting machine properties
         */
        { }
    },
};

static QemuOptsList qemu_boot_opts = {
    .name = "boot-opts",
    .implied_opt_name = "order",
    .merge_lists = true,
    .head = QTAILQ_HEAD_INITIALIZER(qemu_boot_opts.head),
    .desc = {
        {
            .name = "order",
            .type = QEMU_OPT_STRING,
        }, {
            .name = "once",
            .type = QEMU_OPT_STRING,
        }, {
            .name = "menu",
            .type = QEMU_OPT_BOOL,
        }, {
            .name = "splash",
            .type = QEMU_OPT_STRING,
        }, {
            .name = "splash-time",
            .type = QEMU_OPT_STRING,
        }, {
            .name = "reboot-timeout",
            .type = QEMU_OPT_STRING,
        }, {
            .name = "strict",
            .type = QEMU_OPT_BOOL,
        },
        { /*End of list */ }
    },
};

static QemuOptsList qemu_add_fd_opts = {
    .name = "add-fd",
    .head = QTAILQ_HEAD_INITIALIZER(qemu_add_fd_opts.head),
    .desc = {
        {
            .name = "fd",
            .type = QEMU_OPT_NUMBER,
            .help = "file descriptor of which a duplicate is added to fd set",
        },{
            .name = "set",
            .type = QEMU_OPT_NUMBER,
            .help = "ID of the fd set to add fd to",
        },{
            .name = "opaque",
            .type = QEMU_OPT_STRING,
            .help = "free-form string used to describe fd",
        },
        { /* end of list */ }
    },
};

static QemuOptsList qemu_object_opts = {
    .name = "object",
    .implied_opt_name = "qom-type",
    .head = QTAILQ_HEAD_INITIALIZER(qemu_object_opts.head),
    .desc = {
        { }
    },
};

static QemuOptsList qemu_tpmdev_opts = {
    .name = "tpmdev",
    .implied_opt_name = "type",
    .head = QTAILQ_HEAD_INITIALIZER(qemu_tpmdev_opts.head),
    .desc = {
        /* options are defined in the TPM backends */
        { /* end of list */ }
    },
};

static QemuOptsList qemu_realtime_opts = {
    .name = "realtime",
    .head = QTAILQ_HEAD_INITIALIZER(qemu_realtime_opts.head),
    .desc = {
        {
            .name = "mlock",
            .type = QEMU_OPT_BOOL,
        },
        { /* end of list */ }
    },
};

static QemuOptsList qemu_msg_opts = {
    .name = "msg",
    .head = QTAILQ_HEAD_INITIALIZER(qemu_msg_opts.head),
    .desc = {
        {
            .name = "timestamp",
            .type = QEMU_OPT_BOOL,
        },
        { /* end of list */ }
    },
};

static QemuOptsList qemu_name_opts = {
    .name = "name",
    .implied_opt_name = "guest",
    .merge_lists = true,
    .head = QTAILQ_HEAD_INITIALIZER(qemu_name_opts.head),
    .desc = {
        {
            .name = "guest",
            .type = QEMU_OPT_STRING,
            .help = "Sets the name of the guest.\n"
                    "This name will be displayed in the SDL window caption.\n"
                    "The name will also be used for the VNC server",
        }, {
            .name = "process",
            .type = QEMU_OPT_STRING,
            .help = "Sets the name of the QEMU process, as shown in top etc",
        }, {
            .name = "debug-threads",
            .type = QEMU_OPT_BOOL,
            .help = "When enabled, name the individual threads; defaults off.\n"
                    "NOTE: The thread names are for debugging and not a\n"
                    "stable API.",
        },
        { /* End of list */ }
    },
};

static QemuOptsList qemu_mem_opts = {
    .name = "memory",
    .implied_opt_name = "size",
    .head = QTAILQ_HEAD_INITIALIZER(qemu_mem_opts.head),
    .merge_lists = true,
    .desc = {
        {
            .name = "size",
            .type = QEMU_OPT_SIZE,
        },
        {
            .name = "slots",
            .type = QEMU_OPT_NUMBER,
        },
        {
            .name = "maxmem",
            .type = QEMU_OPT_SIZE,
        },
        { /* end of list */ }
    },
};

static QemuOptsList qemu_icount_opts = {
    .name = "icount",
    .implied_opt_name = "shift",
    .merge_lists = true,
    .head = QTAILQ_HEAD_INITIALIZER(qemu_icount_opts.head),
    .desc = {
        {
            .name = "shift",
            .type = QEMU_OPT_STRING,
        }, {
            .name = "align",
            .type = QEMU_OPT_BOOL,
        }, {
            .name = "sleep",
            .type = QEMU_OPT_BOOL,
        },
        { /* end of list */ }
    },
};

static QemuOptsList qemu_semihosting_config_opts = {
    .name = "semihosting-config",
    .implied_opt_name = "enable",
    .head = QTAILQ_HEAD_INITIALIZER(qemu_semihosting_config_opts.head),
    .desc = {
        {
            .name = "enable",
            .type = QEMU_OPT_BOOL,
        }, {
            .name = "target",
            .type = QEMU_OPT_STRING,
        }, {
            .name = "arg",
            .type = QEMU_OPT_STRING,
        },
        { /* end of list */ }
    },
};

static QemuOptsList qemu_fw_cfg_opts = {
    .name = "fw_cfg",
    .implied_opt_name = "name",
    .head = QTAILQ_HEAD_INITIALIZER(qemu_fw_cfg_opts.head),
    .desc = {
        {
            .name = "name",
            .type = QEMU_OPT_STRING,
            .help = "Sets the fw_cfg name of the blob to be inserted",
        }, {
            .name = "file",
            .type = QEMU_OPT_STRING,
            .help = "Sets the name of the file from which\n"
                    "the fw_cfg blob will be loaded",
        },
        { /* end of list */ }
    },
};

/**
 * Get machine options
 *
 * Returns: machine options (never null).
 */
QemuOpts *qemu_get_machine_opts(void)
{
    return qemu_find_opts_singleton("machine");
}

const char *qemu_get_vm_name(void)
{
    return qemu_name;
}

static void res_free(void)
{
    if (boot_splash_filedata != NULL) {
        g_free(boot_splash_filedata);
        boot_splash_filedata = NULL;
    }
}

static int default_driver_check(void *opaque, QemuOpts *opts, Error **errp)
{
    const char *driver = qemu_opt_get(opts, "driver");
    int i;

    if (!driver)
        return 0;
    for (i = 0; i < ARRAY_SIZE(default_list); i++) {
        if (strcmp(default_list[i].driver, driver) != 0)
            continue;
        *(default_list[i].flag) = 0;
    }
    return 0;
}

/***********************************************************/
/* QEMU state */

static RunState current_run_state = RUN_STATE_PRELAUNCH;

/* We use RUN_STATE_MAX but any invalid value will do */
static RunState vmstop_requested = RUN_STATE_MAX;
static QemuMutex vmstop_lock;

typedef struct {
    RunState from;
    RunState to;
} RunStateTransition;

static const RunStateTransition runstate_transitions_def[] = {
    /*     from      ->     to      */
    { RUN_STATE_DEBUG, RUN_STATE_RUNNING },
    { RUN_STATE_DEBUG, RUN_STATE_FINISH_MIGRATE },

    { RUN_STATE_INMIGRATE, RUN_STATE_INTERNAL_ERROR },
    { RUN_STATE_INMIGRATE, RUN_STATE_IO_ERROR },
    { RUN_STATE_INMIGRATE, RUN_STATE_PAUSED },
    { RUN_STATE_INMIGRATE, RUN_STATE_RUNNING },
    { RUN_STATE_INMIGRATE, RUN_STATE_SHUTDOWN },
    { RUN_STATE_INMIGRATE, RUN_STATE_SUSPENDED },
    { RUN_STATE_INMIGRATE, RUN_STATE_WATCHDOG },
    { RUN_STATE_INMIGRATE, RUN_STATE_GUEST_PANICKED },

    { RUN_STATE_INTERNAL_ERROR, RUN_STATE_PAUSED },
    { RUN_STATE_INTERNAL_ERROR, RUN_STATE_FINISH_MIGRATE },

    { RUN_STATE_IO_ERROR, RUN_STATE_RUNNING },
    { RUN_STATE_IO_ERROR, RUN_STATE_FINISH_MIGRATE },

    { RUN_STATE_PAUSED, RUN_STATE_RUNNING },
    { RUN_STATE_PAUSED, RUN_STATE_FINISH_MIGRATE },

    { RUN_STATE_POSTMIGRATE, RUN_STATE_RUNNING },
    { RUN_STATE_POSTMIGRATE, RUN_STATE_FINISH_MIGRATE },

    { RUN_STATE_PRELAUNCH, RUN_STATE_RUNNING },
    { RUN_STATE_PRELAUNCH, RUN_STATE_FINISH_MIGRATE },
    { RUN_STATE_PRELAUNCH, RUN_STATE_INMIGRATE },

    { RUN_STATE_FINISH_MIGRATE, RUN_STATE_RUNNING },
    { RUN_STATE_FINISH_MIGRATE, RUN_STATE_POSTMIGRATE },

    { RUN_STATE_RESTORE_VM, RUN_STATE_RUNNING },

    { RUN_STATE_RUNNING, RUN_STATE_DEBUG },
    { RUN_STATE_RUNNING, RUN_STATE_INTERNAL_ERROR },
    { RUN_STATE_RUNNING, RUN_STATE_IO_ERROR },
    { RUN_STATE_RUNNING, RUN_STATE_PAUSED },
    { RUN_STATE_RUNNING, RUN_STATE_FINISH_MIGRATE },
    { RUN_STATE_RUNNING, RUN_STATE_RESTORE_VM },
    { RUN_STATE_RUNNING, RUN_STATE_SAVE_VM },
    { RUN_STATE_RUNNING, RUN_STATE_SHUTDOWN },
    { RUN_STATE_RUNNING, RUN_STATE_WATCHDOG },
    { RUN_STATE_RUNNING, RUN_STATE_GUEST_PANICKED },

    { RUN_STATE_SAVE_VM, RUN_STATE_RUNNING },

    { RUN_STATE_SHUTDOWN, RUN_STATE_PAUSED },
    { RUN_STATE_SHUTDOWN, RUN_STATE_FINISH_MIGRATE },

    { RUN_STATE_DEBUG, RUN_STATE_SUSPENDED },
    { RUN_STATE_RUNNING, RUN_STATE_SUSPENDED },
    { RUN_STATE_SUSPENDED, RUN_STATE_RUNNING },
    { RUN_STATE_SUSPENDED, RUN_STATE_FINISH_MIGRATE },

    { RUN_STATE_WATCHDOG, RUN_STATE_RUNNING },
    { RUN_STATE_WATCHDOG, RUN_STATE_FINISH_MIGRATE },

    { RUN_STATE_GUEST_PANICKED, RUN_STATE_RUNNING },
    { RUN_STATE_GUEST_PANICKED, RUN_STATE_FINISH_MIGRATE },

    { RUN_STATE_MAX, RUN_STATE_MAX },
};

static bool runstate_valid_transitions[RUN_STATE_MAX][RUN_STATE_MAX];

bool runstate_check(RunState state)
{
    return current_run_state == state;
}

bool runstate_store(char *str, size_t size)
{
    const char *state = RunState_lookup[current_run_state];
    size_t len = strlen(state) + 1;

    if (len > size) {
        return false;
    }
    memcpy(str, state, len);
    return true;
}

static void runstate_init(void)
{
    const RunStateTransition *p;

    memset(&runstate_valid_transitions, 0, sizeof(runstate_valid_transitions));
    for (p = &runstate_transitions_def[0]; p->from != RUN_STATE_MAX; p++) {
        runstate_valid_transitions[p->from][p->to] = true;
    }

    qemu_mutex_init(&vmstop_lock);
}

/* This function will abort() on invalid state transitions */
void runstate_set(RunState new_state)
{
    assert(new_state < RUN_STATE_MAX);

    if (!runstate_valid_transitions[current_run_state][new_state]) {
        fprintf(stderr, "ERROR: invalid runstate transition: '%s' -> '%s'\n",
                RunState_lookup[current_run_state],
                RunState_lookup[new_state]);
        abort();
    }
    trace_runstate_set(new_state);
    current_run_state = new_state;
}

int runstate_is_running(void)
{
    return runstate_check(RUN_STATE_RUNNING);
}

bool runstate_needs_reset(void)
{
    return runstate_check(RUN_STATE_INTERNAL_ERROR) ||
        runstate_check(RUN_STATE_SHUTDOWN);
}

StatusInfo *qmp_query_status(Error **errp)
{
    StatusInfo *info = g_malloc0(sizeof(*info));

    info->running = runstate_is_running();
    info->singlestep = singlestep;
    info->status = current_run_state;

    return info;
}

static bool qemu_vmstop_requested(RunState *r)
{
    qemu_mutex_lock(&vmstop_lock);
    *r = vmstop_requested;
    vmstop_requested = RUN_STATE_MAX;
    qemu_mutex_unlock(&vmstop_lock);
    return *r < RUN_STATE_MAX;
}

void qemu_system_vmstop_request_prepare(void)
{
    qemu_mutex_lock(&vmstop_lock);
}

void qemu_system_vmstop_request(RunState state)
{
    vmstop_requested = state;
    qemu_mutex_unlock(&vmstop_lock);
    qemu_notify_event();
}

void vm_start(void)
{
    RunState requested;

    qemu_vmstop_requested(&requested);
    if (runstate_is_running() && requested == RUN_STATE_MAX) {
        return;
    }

    /* Ensure that a STOP/RESUME pair of events is emitted if a
     * vmstop request was pending.  The BLOCK_IO_ERROR event, for
     * example, according to documentation is always followed by
     * the STOP event.
     */
    if (runstate_is_running()) {
        qapi_event_send_stop(&error_abort);
    } else {
        cpu_enable_ticks();
        runstate_set(RUN_STATE_RUNNING);
        vm_state_notify(1, RUN_STATE_RUNNING);
        resume_all_vcpus();
    }

    qapi_event_send_resume(&error_abort);
}


/***********************************************************/
/* real time host monotonic timer */

static time_t qemu_time(void)
{
    return qemu_clock_get_ms(QEMU_CLOCK_HOST) / 1000;
}

/***********************************************************/
/* host time/date access */
void qemu_get_timedate(struct tm *tm, int offset)
{
    time_t ti = qemu_time();

    ti += offset;
    if (rtc_date_offset == -1) {
        if (rtc_utc)
            gmtime_r(&ti, tm);
        else
            localtime_r(&ti, tm);
    } else {
        ti -= rtc_date_offset;
        gmtime_r(&ti, tm);
    }
}

int qemu_timedate_diff(struct tm *tm)
{
    time_t seconds;

    if (rtc_date_offset == -1)
        if (rtc_utc)
            seconds = mktimegm(tm);
        else {
            struct tm tmp = *tm;
            tmp.tm_isdst = -1; /* use timezone to figure it out */
            seconds = mktime(&tmp);
	}
    else
        seconds = mktimegm(tm) + rtc_date_offset;

    return seconds - qemu_time();
}

static void configure_rtc_date_offset(const char *startdate, int legacy)
{
    time_t rtc_start_date;
    struct tm tm;

    if (!strcmp(startdate, "now") && legacy) {
        rtc_date_offset = -1;
    } else {
        if (sscanf(startdate, "%d-%d-%dT%d:%d:%d",
                   &tm.tm_year,
                   &tm.tm_mon,
                   &tm.tm_mday,
                   &tm.tm_hour,
                   &tm.tm_min,
                   &tm.tm_sec) == 6) {
            /* OK */
        } else if (sscanf(startdate, "%d-%d-%d",
                          &tm.tm_year,
                          &tm.tm_mon,
                          &tm.tm_mday) == 3) {
            tm.tm_hour = 0;
            tm.tm_min = 0;
            tm.tm_sec = 0;
        } else {
            goto date_fail;
        }
        tm.tm_year -= 1900;
        tm.tm_mon--;
        rtc_start_date = mktimegm(&tm);
        if (rtc_start_date == -1) {
        date_fail:
            fprintf(stderr, "Invalid date format. Valid formats are:\n"
                            "'2006-06-17T16:01:21' or '2006-06-17'\n");
            exit(1);
        }
        rtc_date_offset = qemu_time() - rtc_start_date;
    }
}

static void configure_rtc(QemuOpts *opts)
{
    const char *value;

    value = qemu_opt_get(opts, "base");
    if (value) {
        if (!strcmp(value, "utc")) {
            rtc_utc = 1;
        } else if (!strcmp(value, "localtime")) {
            rtc_utc = 0;
        } else {
            configure_rtc_date_offset(value, 0);
        }
    }
    value = qemu_opt_get(opts, "clock");
    if (value) {
        if (!strcmp(value, "host")) {
            rtc_clock = QEMU_CLOCK_HOST;
        } else if (!strcmp(value, "rt")) {
            rtc_clock = QEMU_CLOCK_REALTIME;
        } else if (!strcmp(value, "vm")) {
            rtc_clock = QEMU_CLOCK_VIRTUAL;
        } else {
            fprintf(stderr, "qemu: invalid option value '%s'\n", value);
            exit(1);
        }
    }
    value = qemu_opt_get(opts, "driftfix");
    if (value) {
        if (!strcmp(value, "slew")) {
            static GlobalProperty slew_lost_ticks[] = {
                {
                    .driver   = "mc146818rtc",
                    .property = "lost_tick_policy",
                    .value    = "slew",
                },
                { /* end of list */ }
            };

            qdev_prop_register_global_list(slew_lost_ticks);
        } else if (!strcmp(value, "none")) {
            /* discard is default */
        } else {
            fprintf(stderr, "qemu: invalid option value '%s'\n", value);
            exit(1);
        }
    }
}

/***********************************************************/
/* Bluetooth support */
static int nb_hcis;
static int cur_hci;
static struct HCIInfo *hci_table[MAX_NICS];

struct HCIInfo *qemu_next_hci(void)
{
    if (cur_hci == nb_hcis)
        return &null_hci;

    return hci_table[cur_hci++];
}

static int bt_hci_parse(const char *str)
{
    struct HCIInfo *hci;
    bdaddr_t bdaddr;

    if (nb_hcis >= MAX_NICS) {
        fprintf(stderr, "qemu: Too many bluetooth HCIs (max %i).\n", MAX_NICS);
        return -1;
    }

    hci = hci_init(str);
    if (!hci)
        return -1;

    bdaddr.b[0] = 0x52;
    bdaddr.b[1] = 0x54;
    bdaddr.b[2] = 0x00;
    bdaddr.b[3] = 0x12;
    bdaddr.b[4] = 0x34;
    bdaddr.b[5] = 0x56 + nb_hcis;
    hci->bdaddr_set(hci, bdaddr.b);

    hci_table[nb_hcis++] = hci;

    return 0;
}

static void bt_vhci_add(int vlan_id)
{
    struct bt_scatternet_s *vlan = qemu_find_bt_vlan(vlan_id);

    if (!vlan->slave)
        fprintf(stderr, "qemu: warning: adding a VHCI to "
                        "an empty scatternet %i\n", vlan_id);

    bt_vhci_init(bt_new_hci(vlan));
}

static struct bt_device_s *bt_device_add(const char *opt)
{
    struct bt_scatternet_s *vlan;
    int vlan_id = 0;
    char *endp = strstr(opt, ",vlan=");
    int len = (endp ? endp - opt : strlen(opt)) + 1;
    char devname[10];

    pstrcpy(devname, MIN(sizeof(devname), len), opt);

    if (endp) {
        vlan_id = strtol(endp + 6, &endp, 0);
        if (*endp) {
            fprintf(stderr, "qemu: unrecognised bluetooth vlan Id\n");
            return 0;
        }
    }

    vlan = qemu_find_bt_vlan(vlan_id);

    if (!vlan->slave)
        fprintf(stderr, "qemu: warning: adding a slave device to "
                        "an empty scatternet %i\n", vlan_id);

    if (!strcmp(devname, "keyboard"))
        return bt_keyboard_init(vlan);

    fprintf(stderr, "qemu: unsupported bluetooth device `%s'\n", devname);
    return 0;
}

static int bt_parse(const char *opt)
{
    const char *endp, *p;
    int vlan;

    if (strstart(opt, "hci", &endp)) {
        if (!*endp || *endp == ',') {
            if (*endp)
                if (!strstart(endp, ",vlan=", 0))
                    opt = endp + 1;

            return bt_hci_parse(opt);
       }
    } else if (strstart(opt, "vhci", &endp)) {
        if (!*endp || *endp == ',') {
            if (*endp) {
                if (strstart(endp, ",vlan=", &p)) {
                    vlan = strtol(p, (char **) &endp, 0);
                    if (*endp) {
                        fprintf(stderr, "qemu: bad scatternet '%s'\n", p);
                        return 1;
                    }
                } else {
                    fprintf(stderr, "qemu: bad parameter '%s'\n", endp + 1);
                    return 1;
                }
            } else
                vlan = 0;

            bt_vhci_add(vlan);
            return 0;
        }
    } else if (strstart(opt, "device:", &endp))
        return !bt_device_add(endp);

    fprintf(stderr, "qemu: bad bluetooth parameter '%s'\n", opt);
    return 1;
}

static int parse_sandbox(void *opaque, QemuOpts *opts, Error **errp)
{
    /* FIXME: change this to true for 1.3 */
    if (qemu_opt_get_bool(opts, "enable", false)) {
#ifdef CONFIG_SECCOMP
        if (seccomp_start() < 0) {
            error_report("failed to install seccomp syscall filter "
                         "in the kernel");
            return -1;
        }
#else
        error_report("sandboxing request but seccomp is not compiled "
                     "into this build");
        return -1;
#endif
    }

    return 0;
}

static int parse_name(void *opaque, QemuOpts *opts, Error **errp)
{
    const char *proc_name;

    if (qemu_opt_get(opts, "debug-threads")) {
        qemu_thread_naming(qemu_opt_get_bool(opts, "debug-threads", false));
    }
    qemu_name = qemu_opt_get(opts, "guest");

    proc_name = qemu_opt_get(opts, "process");
    if (proc_name) {
        os_set_proc_name(proc_name);
    }

    return 0;
}

bool defaults_enabled(void)
{
    return has_defaults;
}

bool usb_enabled(void)
{
    return machine_usb(current_machine);
}

#ifndef _WIN32
static int parse_add_fd(void *opaque, QemuOpts *opts, Error **errp)
{
    int fd, dupfd, flags;
    int64_t fdset_id;
    const char *fd_opaque = NULL;
    AddfdInfo *fdinfo;

    fd = qemu_opt_get_number(opts, "fd", -1);
    fdset_id = qemu_opt_get_number(opts, "set", -1);
    fd_opaque = qemu_opt_get(opts, "opaque");

    if (fd < 0) {
        error_report("fd option is required and must be non-negative");
        return -1;
    }

    if (fd <= STDERR_FILENO) {
        error_report("fd cannot be a standard I/O stream");
        return -1;
    }

    /*
     * All fds inherited across exec() necessarily have FD_CLOEXEC
     * clear, while qemu sets FD_CLOEXEC on all other fds used internally.
     */
    flags = fcntl(fd, F_GETFD);
    if (flags == -1 || (flags & FD_CLOEXEC)) {
        error_report("fd is not valid or already in use");
        return -1;
    }

    if (fdset_id < 0) {
        error_report("set option is required and must be non-negative");
        return -1;
    }

#ifdef F_DUPFD_CLOEXEC
    dupfd = fcntl(fd, F_DUPFD_CLOEXEC, 0);
#else
    dupfd = dup(fd);
    if (dupfd != -1) {
        qemu_set_cloexec(dupfd);
    }
#endif
    if (dupfd == -1) {
        error_report("Error duplicating fd: %s", strerror(errno));
        return -1;
    }

    /* add the duplicate fd, and optionally the opaque string, to the fd set */
    fdinfo = monitor_fdset_add_fd(dupfd, true, fdset_id, !!fd_opaque, fd_opaque,
                                  &error_abort);
    g_free(fdinfo);

    return 0;
}

static int cleanup_add_fd(void *opaque, QemuOpts *opts, Error **errp)
{
    int fd;

    fd = qemu_opt_get_number(opts, "fd", -1);
    close(fd);

    return 0;
}
#endif

/***********************************************************/
/* QEMU Block devices */

#define HD_OPTS "media=disk"
#define CDROM_OPTS "media=cdrom"
#define FD_OPTS ""
#define PFLASH_OPTS ""
#define MTD_OPTS ""
#define SD_OPTS ""

static int drive_init_func(void *opaque, QemuOpts *opts, Error **errp)
{
    BlockInterfaceType *block_default_type = opaque;

    return drive_new(opts, *block_default_type) == NULL;
}

static int drive_enable_snapshot(void *opaque, QemuOpts *opts, Error **errp)
{
    if (qemu_opt_get(opts, "snapshot") == NULL) {
        qemu_opt_set(opts, "snapshot", "on", &error_abort);
    }
    return 0;
}

static void default_drive(int enable, int snapshot, BlockInterfaceType type,
                          int index, const char *optstr)
{
    QemuOpts *opts;
    DriveInfo *dinfo;

    if (!enable || drive_get_by_index(type, index)) {
        return;
    }

    opts = drive_add(type, index, NULL, optstr);
    if (snapshot) {
        drive_enable_snapshot(NULL, opts, NULL);
    }

    dinfo = drive_new(opts, type);
    if (!dinfo) {
        exit(1);
    }
    dinfo->is_default = true;

}

static QemuOptsList qemu_smp_opts = {
    .name = "smp-opts",
    .implied_opt_name = "cpus",
    .merge_lists = true,
    .head = QTAILQ_HEAD_INITIALIZER(qemu_smp_opts.head),
    .desc = {
        {
            .name = "cpus",
            .type = QEMU_OPT_NUMBER,
        }, {
            .name = "sockets",
            .type = QEMU_OPT_NUMBER,
        }, {
            .name = "cores",
            .type = QEMU_OPT_NUMBER,
        }, {
            .name = "threads",
            .type = QEMU_OPT_NUMBER,
        }, {
            .name = "maxcpus",
            .type = QEMU_OPT_NUMBER,
        },
        { /*End of list */ }
    },
};

static void smp_parse(QemuOpts *opts)
{
    if (opts) {

        unsigned cpus    = qemu_opt_get_number(opts, "cpus", 0);
        unsigned sockets = qemu_opt_get_number(opts, "sockets", 0);
        unsigned cores   = qemu_opt_get_number(opts, "cores", 0);
        unsigned threads = qemu_opt_get_number(opts, "threads", 0);

        /* compute missing values, prefer sockets over cores over threads */
        if (cpus == 0 || sockets == 0) {
            sockets = sockets > 0 ? sockets : 1;
            cores = cores > 0 ? cores : 1;
            threads = threads > 0 ? threads : 1;
            if (cpus == 0) {
                cpus = cores * threads * sockets;
            }
        } else if (cores == 0) {
            threads = threads > 0 ? threads : 1;
            cores = cpus / (sockets * threads);
        } else if (threads == 0) {
            threads = cpus / (cores * sockets);
        } else if (sockets * cores * threads < cpus) {
            fprintf(stderr, "cpu topology: error: "
                    "sockets (%u) * cores (%u) * threads (%u) < "
                    "smp_cpus (%u)\n",
                    sockets, cores, threads, cpus);
            exit(1);
        }

        max_cpus = qemu_opt_get_number(opts, "maxcpus", 0);

        smp_cpus = cpus;
        smp_cores = cores > 0 ? cores : 1;
        smp_threads = threads > 0 ? threads : 1;

    }

    if (max_cpus == 0) {
        max_cpus = smp_cpus;
    }

    if (max_cpus > MAX_CPUMASK_BITS) {
        fprintf(stderr, "Unsupported number of maxcpus\n");
        exit(1);
    }
    if (max_cpus < smp_cpus) {
        fprintf(stderr, "maxcpus must be equal to or greater than smp\n");
        exit(1);
    }

}

static void realtime_init(void)
{
    if (enable_mlock) {
        if (os_mlock() < 0) {
            fprintf(stderr, "qemu: locking memory failed\n");
            exit(1);
        }
    }
}


static void configure_msg(QemuOpts *opts)
{
    enable_timestamp_msg = qemu_opt_get_bool(opts, "timestamp", true);
}

/***********************************************************/
/* Semihosting */

typedef struct SemihostingConfig {
    bool enabled;
    SemihostingTarget target;
    const char **argv;
    int argc;
    const char *cmdline; /* concatenated argv */
} SemihostingConfig;

static SemihostingConfig semihosting;

bool semihosting_enabled(void)
{
    return semihosting.enabled;
}

SemihostingTarget semihosting_get_target(void)
{
    return semihosting.target;
}

const char *semihosting_get_arg(int i)
{
    if (i >= semihosting.argc) {
        return NULL;
    }
    return semihosting.argv[i];
}

int semihosting_get_argc(void)
{
    return semihosting.argc;
}

const char *semihosting_get_cmdline(void)
{
    if (semihosting.cmdline == NULL && semihosting.argc > 0) {
        semihosting.cmdline = g_strjoinv(" ", (gchar **)semihosting.argv);
    }
    return semihosting.cmdline;
}

static int add_semihosting_arg(void *opaque,
                               const char *name, const char *val,
                               Error **errp)
{
    SemihostingConfig *s = opaque;
    if (strcmp(name, "arg") == 0) {
        s->argc++;
        /* one extra element as g_strjoinv() expects NULL-terminated array */
        s->argv = g_realloc(s->argv, (s->argc + 1) * sizeof(void *));
        s->argv[s->argc - 1] = val;
        s->argv[s->argc] = NULL;
    }
    return 0;
}

/* Use strings passed via -kernel/-append to initialize semihosting.argv[] */
static inline void semihosting_arg_fallback(const char *file, const char *cmd)
{
    char *cmd_token;

    /* argv[0] */
    add_semihosting_arg(&semihosting, "arg", file, NULL);

    /* split -append and initialize argv[1..n] */
    cmd_token = strtok(g_strdup(cmd), " ");
    while (cmd_token) {
        add_semihosting_arg(&semihosting, "arg", cmd_token, NULL);
        cmd_token = strtok(NULL, " ");
    }
}

#if defined(CONFIG_GNU_ARM_ECLIPSE)

static char *semihosting_concatenate_cmdline(int argc, const char **argv)
{
    int total_size = 0;
    int i;

    for (i = 0; i < argc; ++i) {
        total_size += strlen(argv[i]);
        total_size += 1; /* Add separator spaces */
        if (strrchr(argv[i], ' ') != NULL) {
            total_size += 2; /* Provision for quotes */
        }
    }

    char *cmdline = malloc(total_size);
    char *p = cmdline;
    *p = '\0'; /* Prepare for empty command line */
    for (i = 0; i < argc; ++i) {
        if (i != 0) {
            *p++ = ' ';
        }
        if (strrchr(argv[i], ' ') == NULL) {
            strcpy(p, argv[i]);
            p += strlen(argv[i]);
        } else {
            /* If no quotes found, it is safe to use them for grouping */
            if (strrchr(argv[i], '"') == NULL) {
                *p++ = '"';
                strcpy(p, argv[i]);
                p += strlen(argv[i]);
                *p++ = '"';
            } else {
                /* Does not work if string has both quotes and apostrophes */
                *p++ = '\'';
                strcpy(p, argv[i]);
                p += strlen(argv[i]);
                *p++ = '\'';
            }
        }
        *p = '\0';
    }

    return cmdline;
}

#endif /* defined(CONFIG_GNU_ARM_ECLIPSE) */

/***********************************************************/
/* USB devices */

static int usb_device_add(const char *devname)
{
    USBDevice *dev = NULL;
#ifndef CONFIG_LINUX
    const char *p;
#endif

    if (!usb_enabled()) {
        return -1;
    }

    /* drivers with .usbdevice_name entry in USBDeviceInfo */
    dev = usbdevice_create(devname);
    if (dev)
        goto done;

    /* the other ones */
#ifndef CONFIG_LINUX
    /* only the linux version is qdev-ified, usb-bsd still needs this */
    if (strstart(devname, "host:", &p)) {
        dev = usb_host_device_open(usb_bus_find(-1), p);
    }
#endif
    if (!dev)
        return -1;

done:
    return 0;
}

static int usb_device_del(const char *devname)
{
    int bus_num, addr;
    const char *p;

    if (strstart(devname, "host:", &p)) {
        return -1;
    }

    if (!usb_enabled()) {
        return -1;
    }

    p = strchr(devname, '.');
    if (!p)
        return -1;
    bus_num = strtoul(devname, NULL, 0);
    addr = strtoul(p + 1, NULL, 0);

    return usb_device_delete_addr(bus_num, addr);
}

static int usb_parse(const char *cmdline)
{
    int r;
    r = usb_device_add(cmdline);
    if (r < 0) {
        fprintf(stderr, "qemu: could not add USB device '%s'\n", cmdline);
    }
    return r;
}

void hmp_usb_add(Monitor *mon, const QDict *qdict)
{
    const char *devname = qdict_get_str(qdict, "devname");
    if (usb_device_add(devname) < 0) {
        error_report("could not add USB device '%s'", devname);
    }
}

void hmp_usb_del(Monitor *mon, const QDict *qdict)
{
    const char *devname = qdict_get_str(qdict, "devname");
    if (usb_device_del(devname) < 0) {
        error_report("could not delete USB device '%s'", devname);
    }
}

/***********************************************************/
/* machine registration */

MachineState *current_machine;

/*
 * Transitional class registration/init used for converting from
 * legacy QEMUMachine to MachineClass.
 */
static void qemu_machine_class_init(ObjectClass *oc, void *data)
{
    MachineClass *mc = MACHINE_CLASS(oc);
    QEMUMachine *qm = data;
    mc->name = qm->name;
    mc->desc = qm->desc;
    mc->init = qm->init;
    mc->kvm_type = qm->kvm_type;
    mc->block_default_type = qm->block_default_type;
    mc->max_cpus = qm->max_cpus;
    mc->no_sdcard = qm->no_sdcard;
    mc->has_dynamic_sysbus = qm->has_dynamic_sysbus;
    mc->is_default = qm->is_default;
    mc->default_machine_opts = qm->default_machine_opts;
    mc->default_boot_order = qm->default_boot_order;
}

int qemu_register_machine(QEMUMachine *m)
{
    char *name = g_strconcat(m->name, TYPE_MACHINE_SUFFIX, NULL);
    TypeInfo ti = {
        .name       = name,
        .parent     = TYPE_MACHINE,
        .class_init = qemu_machine_class_init,
        .class_data = (void *)m,
    };

    type_register(&ti);
    g_free(name);

    return 0;
}

static MachineClass *find_machine(const char *name)
{
    GSList *el, *machines = object_class_get_list(TYPE_MACHINE, false);
    MachineClass *mc = NULL;

    for (el = machines; el; el = el->next) {
        MachineClass *temp = el->data;

        if (!strcmp(temp->name, name)) {
            mc = temp;
            break;
        }
        if (temp->alias &&
            !strcmp(temp->alias, name)) {
            mc = temp;
            break;
        }
    }

    g_slist_free(machines);
    return mc;
}

MachineClass *find_default_machine(void)
{
    GSList *el, *machines = object_class_get_list(TYPE_MACHINE, false);
    MachineClass *mc = NULL;

    for (el = machines; el; el = el->next) {
        MachineClass *temp = el->data;

        if (temp->is_default) {
            mc = temp;
            break;
        }
    }

    g_slist_free(machines);
    return mc;
}

MachineInfoList *qmp_query_machines(Error **errp)
{
    GSList *el, *machines = object_class_get_list(TYPE_MACHINE, false);
    MachineInfoList *mach_list = NULL;

    for (el = machines; el; el = el->next) {
        MachineClass *mc = el->data;
        MachineInfoList *entry;
        MachineInfo *info;

        info = g_malloc0(sizeof(*info));
        if (mc->is_default) {
            info->has_is_default = true;
            info->is_default = true;
        }

        if (mc->alias) {
            info->has_alias = true;
            info->alias = g_strdup(mc->alias);
        }

        info->name = g_strdup(mc->name);
        info->cpu_max = !mc->max_cpus ? 1 : mc->max_cpus;

        entry = g_malloc0(sizeof(*entry));
        entry->value = info;
        entry->next = mach_list;
        mach_list = entry;
    }

    g_slist_free(machines);
    return mach_list;
}

#if !defined(CONFIG_GNU_ARM_ECLIPSE)

static int machine_help_func(QemuOpts *opts, MachineState *machine)
{
    ObjectProperty *prop;

    if (!qemu_opt_has_help_opt(opts)) {
        return 0;
    }

    QTAILQ_FOREACH(prop, &OBJECT(machine)->properties, node) {
        if (!prop->set) {
            continue;
        }

        error_printf("%s.%s=%s", MACHINE_GET_CLASS(machine)->name,
                     prop->name, prop->type);
        if (prop->description) {
            error_printf(" (%s)\n", prop->description);
        } else {
            error_printf("\n");
        }
    }

    return 1;
}

#endif


/***********************************************************/
/* main execution loop */

struct vm_change_state_entry {
    VMChangeStateHandler *cb;
    void *opaque;
    QLIST_ENTRY (vm_change_state_entry) entries;
};

static QLIST_HEAD(vm_change_state_head, vm_change_state_entry) vm_change_state_head;

VMChangeStateEntry *qemu_add_vm_change_state_handler(VMChangeStateHandler *cb,
                                                     void *opaque)
{
    VMChangeStateEntry *e;

    e = g_malloc0(sizeof (*e));

    e->cb = cb;
    e->opaque = opaque;
    QLIST_INSERT_HEAD(&vm_change_state_head, e, entries);
    return e;
}

void qemu_del_vm_change_state_handler(VMChangeStateEntry *e)
{
    QLIST_REMOVE (e, entries);
    g_free (e);
}

void vm_state_notify(int running, RunState state)
{
    VMChangeStateEntry *e, *next;

    trace_vm_state_notify(running, state);

    QLIST_FOREACH_SAFE(e, &vm_change_state_head, entries, next) {
        e->cb(e->opaque, running, state);
    }
}

/* reset/shutdown handler */

typedef struct QEMUResetEntry {
    QTAILQ_ENTRY(QEMUResetEntry) entry;
    QEMUResetHandler *func;
    void *opaque;
} QEMUResetEntry;

static QTAILQ_HEAD(reset_handlers, QEMUResetEntry) reset_handlers =
    QTAILQ_HEAD_INITIALIZER(reset_handlers);
static int reset_requested;
static int shutdown_requested, shutdown_signal = -1;
static pid_t shutdown_pid;
static int powerdown_requested;
static int debug_requested;
static int suspend_requested;
static WakeupReason wakeup_reason;
static NotifierList powerdown_notifiers =
    NOTIFIER_LIST_INITIALIZER(powerdown_notifiers);
static NotifierList suspend_notifiers =
    NOTIFIER_LIST_INITIALIZER(suspend_notifiers);
static NotifierList wakeup_notifiers =
    NOTIFIER_LIST_INITIALIZER(wakeup_notifiers);
static uint32_t wakeup_reason_mask = ~(1 << QEMU_WAKEUP_REASON_NONE);

int qemu_shutdown_requested_get(void)
{
    return shutdown_requested;
}

int qemu_reset_requested_get(void)
{
    return reset_requested;
}

static int qemu_shutdown_requested(void)
{
    return atomic_xchg(&shutdown_requested, 0);
}

static void qemu_kill_report(void)
{
    if (!qtest_driver() && shutdown_signal != -1) {
        fprintf(stderr, "qemu: terminating on signal %d", shutdown_signal);
        if (shutdown_pid == 0) {
            /* This happens for eg ^C at the terminal, so it's worth
             * avoiding printing an odd message in that case.
             */
            fputc('\n', stderr);
        } else {
            fprintf(stderr, " from pid " FMT_pid "\n", shutdown_pid);
        }
        shutdown_signal = -1;
    }
}

static int qemu_reset_requested(void)
{
    int r = reset_requested;
    reset_requested = 0;
    return r;
}

static int qemu_suspend_requested(void)
{
    int r = suspend_requested;
    suspend_requested = 0;
    return r;
}

static WakeupReason qemu_wakeup_requested(void)
{
    return wakeup_reason;
}

static int qemu_powerdown_requested(void)
{
    int r = powerdown_requested;
    powerdown_requested = 0;
    return r;
}

static int qemu_debug_requested(void)
{
    int r = debug_requested;
    debug_requested = 0;
    return r;
}

void qemu_register_reset(QEMUResetHandler *func, void *opaque)
{
    QEMUResetEntry *re = g_malloc0(sizeof(QEMUResetEntry));

    re->func = func;
    re->opaque = opaque;
    QTAILQ_INSERT_TAIL(&reset_handlers, re, entry);
}

void qemu_unregister_reset(QEMUResetHandler *func, void *opaque)
{
    QEMUResetEntry *re;

    QTAILQ_FOREACH(re, &reset_handlers, entry) {
        if (re->func == func && re->opaque == opaque) {
            QTAILQ_REMOVE(&reset_handlers, re, entry);
            g_free(re);
            return;
        }
    }
}

void qemu_devices_reset(void)
{
    QEMUResetEntry *re, *nre;

    /* reset all devices */
    QTAILQ_FOREACH_SAFE(re, &reset_handlers, entry, nre) {
        re->func(re->opaque);
    }
}

void qemu_system_reset(bool report)
{
    MachineClass *mc;

    mc = current_machine ? MACHINE_GET_CLASS(current_machine) : NULL;

    if (mc && mc->reset) {
        mc->reset();
    } else {
        qemu_devices_reset();
    }
    if (report) {
        qapi_event_send_reset(&error_abort);
    }
    cpu_synchronize_all_post_reset();
}

void qemu_system_reset_request(void)
{
    if (no_reboot) {
        shutdown_requested = 1;
    } else {
        reset_requested = 1;
    }
    cpu_stop_current();
    qemu_notify_event();
}

static void qemu_system_suspend(void)
{
    pause_all_vcpus();
    notifier_list_notify(&suspend_notifiers, NULL);
    runstate_set(RUN_STATE_SUSPENDED);
    qapi_event_send_suspend(&error_abort);
}

void qemu_system_suspend_request(void)
{
    if (runstate_check(RUN_STATE_SUSPENDED)) {
        return;
    }
    suspend_requested = 1;
    cpu_stop_current();
    qemu_notify_event();
}

void qemu_register_suspend_notifier(Notifier *notifier)
{
    notifier_list_add(&suspend_notifiers, notifier);
}

void qemu_system_wakeup_request(WakeupReason reason)
{
    trace_system_wakeup_request(reason);

    if (!runstate_check(RUN_STATE_SUSPENDED)) {
        return;
    }
    if (!(wakeup_reason_mask & (1 << reason))) {
        return;
    }
    runstate_set(RUN_STATE_RUNNING);
    wakeup_reason = reason;
    qemu_notify_event();
}

void qemu_system_wakeup_enable(WakeupReason reason, bool enabled)
{
    if (enabled) {
        wakeup_reason_mask |= (1 << reason);
    } else {
        wakeup_reason_mask &= ~(1 << reason);
    }
}

void qemu_register_wakeup_notifier(Notifier *notifier)
{
    notifier_list_add(&wakeup_notifiers, notifier);
}

void qemu_system_killed(int signal, pid_t pid)
{
    shutdown_signal = signal;
    shutdown_pid = pid;
    no_shutdown = 0;
    qemu_system_shutdown_request();
}

void qemu_system_shutdown_request(void)
{
    trace_qemu_system_shutdown_request();
    shutdown_requested = 1;
    qemu_notify_event();
}

static void qemu_system_powerdown(void)
{
    qapi_event_send_powerdown(&error_abort);
    notifier_list_notify(&powerdown_notifiers, NULL);
}

void qemu_system_powerdown_request(void)
{
    trace_qemu_system_powerdown_request();
    powerdown_requested = 1;
    qemu_notify_event();
}

void qemu_register_powerdown_notifier(Notifier *notifier)
{
    notifier_list_add(&powerdown_notifiers, notifier);
}

void qemu_system_debug_request(void)
{
    debug_requested = 1;
    qemu_notify_event();
}

static bool main_loop_should_exit(void)
{
    RunState r;
    if (qemu_debug_requested()) {
        vm_stop(RUN_STATE_DEBUG);
    }
    if (qemu_suspend_requested()) {
        qemu_system_suspend();
    }
    if (qemu_shutdown_requested()) {
        qemu_kill_report();
        qapi_event_send_shutdown(&error_abort);
        if (no_shutdown) {
            vm_stop(RUN_STATE_SHUTDOWN);
        } else {
            return true;
        }
    }
    if (qemu_reset_requested()) {
        pause_all_vcpus();
        cpu_synchronize_all_states();
        qemu_system_reset(VMRESET_REPORT);
        resume_all_vcpus();
        if (runstate_needs_reset()) {
            runstate_set(RUN_STATE_PAUSED);
        }
    }
    if (qemu_wakeup_requested()) {
        pause_all_vcpus();
        cpu_synchronize_all_states();
        qemu_system_reset(VMRESET_SILENT);
        notifier_list_notify(&wakeup_notifiers, &wakeup_reason);
        wakeup_reason = QEMU_WAKEUP_REASON_NONE;
        resume_all_vcpus();
        qapi_event_send_wakeup(&error_abort);
    }
    if (qemu_powerdown_requested()) {
        qemu_system_powerdown();
    }
    if (qemu_vmstop_requested(&r)) {
        vm_stop(r);
    }
    return false;
}

static void main_loop(void)
{
    bool nonblocking;
    int last_io = 0;
#ifdef CONFIG_PROFILER
    int64_t ti;
#endif
    do {
        nonblocking = !kvm_enabled() && !xen_enabled() && last_io > 0;
#ifdef CONFIG_PROFILER
        ti = profile_getclock();
#endif
        last_io = main_loop_wait(nonblocking);
#ifdef CONFIG_PROFILER
        dev_time += profile_getclock() - ti;
#endif
    } while (!main_loop_should_exit());
}

#if defined(CONFIG_GNU_ARM_ECLIPSE) || defined(CONFIG_VERBOSE)

#if INTPTR_MAX == INT32_MAX
#define QEMU_WORDSIZE "32-bits "
#elif INTPTR_MAX == INT64_MAX
#define QEMU_WORDSIZE "64-bits "
#else
#define QEMU_WORDSIZE ""
#endif

#endif

static void version(void)
{
#if defined(CONFIG_GNU_ARM_ECLIPSE)
    printf(
#if defined(CONFIG_BRANDING_MESSAGE)
           CONFIG_BRANDING_MESSAGE " "
#endif
           QEMU_WORDSIZE
           "QEMU emulator version "
           QEMU_VERSION QEMU_PKGVERSION
           "\nCopyright (c) 2003-2008 Fabrice Bellard\n");
    
#else /* !defined(CONFIG_GNU_ARM_ECLIPSE) */

    printf("QEMU emulator version " QEMU_VERSION QEMU_PKGVERSION ", Copyright (c) 2003-2008 Fabrice Bellard\n");
    
#endif /* defined(CONFIG_GNU_ARM_ECLIPSE) */
}

static void help(int exitcode)
{
    version();
    printf("usage: %s [options] [disk_image]\n\n"
           "'disk_image' is a raw hard disk image for IDE hard disk 0\n\n",
            error_get_progname());

#define QEMU_OPTIONS_GENERATE_HELP
#include "qemu-options-wrapper.h"

    printf("\nDuring emulation, the following keys are useful:\n"
           "ctrl-alt-f      toggle full screen\n"
           "ctrl-alt-n      switch to virtual console 'n'\n"
           "ctrl-alt        toggle mouse and keyboard grab\n"
           "\n"
           "When using -nographic, press 'ctrl-a h' to get some help.\n");

    exit(exitcode);
}

#define HAS_ARG 0x0001

typedef struct QEMUOption {
    const char *name;
    int flags;
    int index;
    uint32_t arch_mask;
} QEMUOption;

static const QEMUOption qemu_options[] = {
    { "h", 0, QEMU_OPTION_h, QEMU_ARCH_ALL },
#if defined(CONFIG_VERBOSE)
    { "verbose", 0, QEMU_OPTION_verbose, QEMU_ARCH_ALL },
#endif
#define QEMU_OPTIONS_GENERATE_OPTIONS
#include "qemu-options-wrapper.h"
    { NULL },
};

static bool vga_available(void)
{
    return object_class_by_name("VGA") || object_class_by_name("isa-vga");
}

static bool cirrus_vga_available(void)
{
    return object_class_by_name("cirrus-vga")
           || object_class_by_name("isa-cirrus-vga");
}

static bool vmware_vga_available(void)
{
    return object_class_by_name("vmware-svga");
}

static bool qxl_vga_available(void)
{
    return object_class_by_name("qxl-vga");
}

static bool tcx_vga_available(void)
{
    return object_class_by_name("SUNW,tcx");
}

static bool cg3_vga_available(void)
{
    return object_class_by_name("cgthree");
}

static bool virtio_vga_available(void)
{
    return object_class_by_name("virtio-vga");
}

static void select_vgahw (const char *p)
{
    const char *opts;

    assert(vga_interface_type == VGA_NONE);
    if (strstart(p, "std", &opts)) {
        if (vga_available()) {
            vga_interface_type = VGA_STD;
        } else {
            fprintf(stderr, "Error: standard VGA not available\n");
            exit(0);
        }
    } else if (strstart(p, "cirrus", &opts)) {
        if (cirrus_vga_available()) {
            vga_interface_type = VGA_CIRRUS;
        } else {
            fprintf(stderr, "Error: Cirrus VGA not available\n");
            exit(0);
        }
    } else if (strstart(p, "vmware", &opts)) {
        if (vmware_vga_available()) {
            vga_interface_type = VGA_VMWARE;
        } else {
            fprintf(stderr, "Error: VMWare SVGA not available\n");
            exit(0);
        }
    } else if (strstart(p, "virtio", &opts)) {
        if (virtio_vga_available()) {
            vga_interface_type = VGA_VIRTIO;
        } else {
            fprintf(stderr, "Error: Virtio VGA not available\n");
            exit(0);
        }
    } else if (strstart(p, "xenfb", &opts)) {
        vga_interface_type = VGA_XENFB;
    } else if (strstart(p, "qxl", &opts)) {
        if (qxl_vga_available()) {
            vga_interface_type = VGA_QXL;
        } else {
            fprintf(stderr, "Error: QXL VGA not available\n");
            exit(0);
        }
    } else if (strstart(p, "tcx", &opts)) {
        if (tcx_vga_available()) {
            vga_interface_type = VGA_TCX;
        } else {
            fprintf(stderr, "Error: TCX framebuffer not available\n");
            exit(0);
        }
    } else if (strstart(p, "cg3", &opts)) {
        if (cg3_vga_available()) {
            vga_interface_type = VGA_CG3;
        } else {
            fprintf(stderr, "Error: CG3 framebuffer not available\n");
            exit(0);
        }
    } else if (!strstart(p, "none", &opts)) {
    invalid_vga:
        fprintf(stderr, "Unknown vga type: %s\n", p);
        exit(1);
    }
    while (*opts) {
        const char *nextopt;

        if (strstart(opts, ",retrace=", &nextopt)) {
            opts = nextopt;
            if (strstart(opts, "dumb", &nextopt))
                vga_retrace_method = VGA_RETRACE_DUMB;
            else if (strstart(opts, "precise", &nextopt))
                vga_retrace_method = VGA_RETRACE_PRECISE;
            else goto invalid_vga;
        } else goto invalid_vga;
        opts = nextopt;
    }
}

static DisplayType select_display(const char *p)
{
<<<<<<< HEAD
#ifdef CONFIG_VNC
    Error *err = NULL;
#endif
=======
>>>>>>> a30878e7
    const char *opts;
    DisplayType display = DT_DEFAULT;

    if (strstart(p, "sdl", &opts)) {
#ifdef CONFIG_SDL
        display = DT_SDL;
        while (*opts) {
            const char *nextopt;

            if (strstart(opts, ",frame=", &nextopt)) {
                opts = nextopt;
                if (strstart(opts, "on", &nextopt)) {
                    no_frame = 0;
                } else if (strstart(opts, "off", &nextopt)) {
                    no_frame = 1;
                } else {
                    goto invalid_sdl_args;
                }
            } else if (strstart(opts, ",alt_grab=", &nextopt)) {
                opts = nextopt;
                if (strstart(opts, "on", &nextopt)) {
                    alt_grab = 1;
                } else if (strstart(opts, "off", &nextopt)) {
                    alt_grab = 0;
                } else {
                    goto invalid_sdl_args;
                }
            } else if (strstart(opts, ",ctrl_grab=", &nextopt)) {
                opts = nextopt;
                if (strstart(opts, "on", &nextopt)) {
                    ctrl_grab = 1;
                } else if (strstart(opts, "off", &nextopt)) {
                    ctrl_grab = 0;
                } else {
                    goto invalid_sdl_args;
                }
            } else if (strstart(opts, ",window_close=", &nextopt)) {
                opts = nextopt;
                if (strstart(opts, "on", &nextopt)) {
                    no_quit = 0;
                } else if (strstart(opts, "off", &nextopt)) {
                    no_quit = 1;
                } else {
                    goto invalid_sdl_args;
                }
            } else if (strstart(opts, ",gl=", &nextopt)) {
                opts = nextopt;
                if (strstart(opts, "on", &nextopt)) {
                    request_opengl = 1;
                } else if (strstart(opts, "off", &nextopt)) {
                    request_opengl = 0;
                } else {
                    goto invalid_sdl_args;
                }
            } else {
            invalid_sdl_args:
                error_report("Invalid SDL option string");
                exit(1);
            }
            opts = nextopt;
        }
#else
        error_report("SDL support is disabled");
        exit(1);
#endif
    } else if (strstart(p, "vnc", &opts)) {
#ifdef CONFIG_VNC
        if (*opts == '=') {
            Error *err = NULL;
            if (vnc_parse(opts + 1, &err) == NULL) {
                error_report_err(err);
                exit(1);
            }
        } else {
            error_report("VNC requires a display argument vnc=<display>");
            exit(1);
        }
#else
        error_report("VNC support is disabled");
        exit(1);
#endif
    } else if (strstart(p, "curses", &opts)) {
#ifdef CONFIG_CURSES
        display = DT_CURSES;
#else
        error_report("Curses support is disabled");
        exit(1);
#endif
    } else if (strstart(p, "gtk", &opts)) {
#ifdef CONFIG_GTK
        display = DT_GTK;
        while (*opts) {
            const char *nextopt;

            if (strstart(opts, ",grab_on_hover=", &nextopt)) {
                opts = nextopt;
                if (strstart(opts, "on", &nextopt)) {
                    grab_on_hover = true;
                } else if (strstart(opts, "off", &nextopt)) {
                    grab_on_hover = false;
                } else {
                    goto invalid_gtk_args;
                }
            } else if (strstart(opts, ",gl=", &nextopt)) {
                opts = nextopt;
                if (strstart(opts, "on", &nextopt)) {
                    request_opengl = 1;
                } else if (strstart(opts, "off", &nextopt)) {
                    request_opengl = 0;
                } else {
                    goto invalid_gtk_args;
                }
            } else {
            invalid_gtk_args:
                error_report("Invalid GTK option string");
                exit(1);
            }
            opts = nextopt;
        }
#else
        error_report("GTK support is disabled");
        exit(1);
#endif
    } else if (strstart(p, "none", &opts)) {
        display = DT_NONE;
    } else {
        error_report("Unknown display type");
        exit(1);
    }

    return display;
}

static int balloon_parse(const char *arg)
{
    QemuOpts *opts;

    if (strcmp(arg, "none") == 0) {
        return 0;
    }

    if (!strncmp(arg, "virtio", 6)) {
        if (arg[6] == ',') {
            /* have params -> parse them */
            opts = qemu_opts_parse_noisily(qemu_find_opts("device"), arg + 7,
                                           false);
            if (!opts)
                return  -1;
        } else {
            /* create empty opts */
            opts = qemu_opts_create(qemu_find_opts("device"), NULL, 0,
                                    &error_abort);
        }
        qemu_opt_set(opts, "driver", "virtio-balloon", &error_abort);
        return 0;
    }

    return -1;
}

char *qemu_find_file(int type, const char *name)
{
    int i;
    const char *subdir;
    char *buf;

    /* Try the name as a straight path first */
    if (access(name, R_OK) == 0) {
        trace_load_file(name, name);
        return g_strdup(name);
    }

    switch (type) {
    case QEMU_FILE_TYPE_BIOS:
        subdir = "";
        break;
    case QEMU_FILE_TYPE_KEYMAP:
        subdir = "keymaps/";
        break;
#if defined(CONFIG_GNU_ARM_ECLIPSE)
    case QEMU_FILE_TYPE_IMAGES:
#if defined(CONFIG_WIN32)
        subdir = "images\\";
#else
        subdir = "images/";
#endif
        break;
#endif
        default:
        abort();
    }

    for (i = 0; i < data_dir_idx; i++) {
#if defined(CONFIG_GNU_ARM_ECLIPSE)
#if defined(CONFIG_WIN32)
        buf = g_strdup_printf("%s\\%s%s", data_dir[i], subdir, name);
#else
        buf = g_strdup_printf("%s/%s%s", data_dir[i], subdir, name);
#endif
#else
        buf = g_strdup_printf("%s/%s%s", data_dir[i], subdir, name);
#endif
        // fprintf(stderr, "check %s\n", buf);
        if (access(buf, R_OK) == 0) {
            trace_load_file(name, buf);
            // fprintf(stderr, "check %s ok\n", buf);
            return buf;
        }
        g_free(buf);
    }
    return NULL;
}

static int parse_fw_cfg(void *opaque, QemuOpts *opts, Error **errp)
{
    gchar *buf;
    size_t size;
    const char *name, *file;

    if (opaque == NULL) {
        error_report("fw_cfg device not available");
        return -1;
    }
    name = qemu_opt_get(opts, "name");
    file = qemu_opt_get(opts, "file");
    if (name == NULL || *name == '\0' || file == NULL || *file == '\0') {
        error_report("invalid argument value");
        return -1;
    }
    if (strlen(name) > FW_CFG_MAX_FILE_PATH - 1) {
        error_report("name too long (max. %d char)", FW_CFG_MAX_FILE_PATH - 1);
        return -1;
    }
    if (strncmp(name, "opt/", 4) != 0) {
        error_report("WARNING: externally provided fw_cfg item names "
                     "should be prefixed with \"opt/\"!");
    }
    if (!g_file_get_contents(file, &buf, &size, NULL)) {
        error_report("can't load %s", file);
        return -1;
    }
    fw_cfg_add_file((FWCfgState *)opaque, name, buf, size);
    return 0;
}

static int device_help_func(void *opaque, QemuOpts *opts, Error **errp)
{
    return qdev_device_help(opts);
}

static int device_init_func(void *opaque, QemuOpts *opts, Error **errp)
{
    Error *err = NULL;
    DeviceState *dev;

    dev = qdev_device_add(opts, &err);
    if (!dev) {
        error_report_err(err);
        return -1;
    }
    object_unref(OBJECT(dev));
    return 0;
}

static int chardev_init_func(void *opaque, QemuOpts *opts, Error **errp)
{
    Error *local_err = NULL;

    qemu_chr_new_from_opts(opts, NULL, &local_err);
    if (local_err) {
        error_report_err(local_err);
        return -1;
    }
    return 0;
}

#ifdef CONFIG_VIRTFS
static int fsdev_init_func(void *opaque, QemuOpts *opts, Error **errp)
{
    int ret;
    ret = qemu_fsdev_add(opts);

    return ret;
}
#endif

static int mon_init_func(void *opaque, QemuOpts *opts, Error **errp)
{
    CharDriverState *chr;
    const char *chardev;
    const char *mode;
    int flags;

    mode = qemu_opt_get(opts, "mode");
    if (mode == NULL) {
        mode = "readline";
    }
    if (strcmp(mode, "readline") == 0) {
        flags = MONITOR_USE_READLINE;
    } else if (strcmp(mode, "control") == 0) {
        flags = MONITOR_USE_CONTROL;
    } else {
        fprintf(stderr, "unknown monitor mode \"%s\"\n", mode);
        exit(1);
    }

    if (qemu_opt_get_bool(opts, "pretty", 0))
        flags |= MONITOR_USE_PRETTY;

    if (qemu_opt_get_bool(opts, "default", 0))
        flags |= MONITOR_IS_DEFAULT;

    chardev = qemu_opt_get(opts, "chardev");
    chr = qemu_chr_find(chardev);
    if (chr == NULL) {
        fprintf(stderr, "chardev \"%s\" not found\n", chardev);
        exit(1);
    }

    qemu_chr_fe_claim_no_fail(chr);
    monitor_init(chr, flags);
    return 0;
}

static void monitor_parse(const char *optarg, const char *mode, bool pretty)
{
    static int monitor_device_index = 0;
    Error *local_err = NULL;
    QemuOpts *opts;
    const char *p;
    char label[32];
    int def = 0;

    if (strstart(optarg, "chardev:", &p)) {
        snprintf(label, sizeof(label), "%s", p);
    } else {
        snprintf(label, sizeof(label), "compat_monitor%d",
                 monitor_device_index);
        if (monitor_device_index == 0) {
            def = 1;
        }
        opts = qemu_chr_parse_compat(label, optarg);
        if (!opts) {
            fprintf(stderr, "parse error: %s\n", optarg);
            exit(1);
        }
    }

    opts = qemu_opts_create(qemu_find_opts("mon"), label, 1, &local_err);
    if (!opts) {
        error_report_err(local_err);
        exit(1);
    }
    qemu_opt_set(opts, "mode", mode, &error_abort);
    qemu_opt_set(opts, "chardev", label, &error_abort);
    qemu_opt_set_bool(opts, "pretty", pretty, &error_abort);
    if (def)
        qemu_opt_set(opts, "default", "on", &error_abort);
    monitor_device_index++;
}

struct device_config {
    enum {
        DEV_USB,       /* -usbdevice     */
        DEV_BT,        /* -bt            */
        DEV_SERIAL,    /* -serial        */
        DEV_PARALLEL,  /* -parallel      */
        DEV_VIRTCON,   /* -virtioconsole */
        DEV_DEBUGCON,  /* -debugcon */
        DEV_GDB,       /* -gdb, -s */
        DEV_SCLP,      /* s390 sclp */
    } type;
    const char *cmdline;
    Location loc;
    QTAILQ_ENTRY(device_config) next;
};

static QTAILQ_HEAD(, device_config) device_configs =
    QTAILQ_HEAD_INITIALIZER(device_configs);

static void add_device_config(int type, const char *cmdline)
{
    struct device_config *conf;

    conf = g_malloc0(sizeof(*conf));
    conf->type = type;
    conf->cmdline = cmdline;
    loc_save(&conf->loc);
    QTAILQ_INSERT_TAIL(&device_configs, conf, next);
}

static int foreach_device_config(int type, int (*func)(const char *cmdline))
{
    struct device_config *conf;
    int rc;

    QTAILQ_FOREACH(conf, &device_configs, next) {
        if (conf->type != type)
            continue;
        loc_push_restore(&conf->loc);
        rc = func(conf->cmdline);
        loc_pop(&conf->loc);
        if (rc) {
            return rc;
        }
    }
    return 0;
}

static int serial_parse(const char *devname)
{
    static int index = 0;
    char label[32];

    if (strcmp(devname, "none") == 0)
        return 0;
    if (index == MAX_SERIAL_PORTS) {
        fprintf(stderr, "qemu: too many serial ports\n");
        exit(1);
    }
    snprintf(label, sizeof(label), "serial%d", index);
    serial_hds[index] = qemu_chr_new(label, devname, NULL);
    if (!serial_hds[index]) {
        fprintf(stderr, "qemu: could not connect serial device"
                " to character backend '%s'\n", devname);
        return -1;
    }
    index++;
    return 0;
}

static int parallel_parse(const char *devname)
{
    static int index = 0;
    char label[32];

    if (strcmp(devname, "none") == 0)
        return 0;
    if (index == MAX_PARALLEL_PORTS) {
        fprintf(stderr, "qemu: too many parallel ports\n");
        exit(1);
    }
    snprintf(label, sizeof(label), "parallel%d", index);
    parallel_hds[index] = qemu_chr_new(label, devname, NULL);
    if (!parallel_hds[index]) {
        fprintf(stderr, "qemu: could not connect parallel device"
                " to character backend '%s'\n", devname);
        return -1;
    }
    index++;
    return 0;
}

static int virtcon_parse(const char *devname)
{
    QemuOptsList *device = qemu_find_opts("device");
    static int index = 0;
    char label[32];
    QemuOpts *bus_opts, *dev_opts;

    if (strcmp(devname, "none") == 0)
        return 0;
    if (index == MAX_VIRTIO_CONSOLES) {
        fprintf(stderr, "qemu: too many virtio consoles\n");
        exit(1);
    }

    bus_opts = qemu_opts_create(device, NULL, 0, &error_abort);
    if (arch_type == QEMU_ARCH_S390X) {
        qemu_opt_set(bus_opts, "driver", "virtio-serial-s390", &error_abort);
    } else {
        qemu_opt_set(bus_opts, "driver", "virtio-serial-pci", &error_abort);
    }

    dev_opts = qemu_opts_create(device, NULL, 0, &error_abort);
    qemu_opt_set(dev_opts, "driver", "virtconsole", &error_abort);

    snprintf(label, sizeof(label), "virtcon%d", index);
    virtcon_hds[index] = qemu_chr_new(label, devname, NULL);
    if (!virtcon_hds[index]) {
        fprintf(stderr, "qemu: could not connect virtio console"
                " to character backend '%s'\n", devname);
        return -1;
    }
    qemu_opt_set(dev_opts, "chardev", label, &error_abort);

    index++;
    return 0;
}

static int sclp_parse(const char *devname)
{
    QemuOptsList *device = qemu_find_opts("device");
    static int index = 0;
    char label[32];
    QemuOpts *dev_opts;

    if (strcmp(devname, "none") == 0) {
        return 0;
    }
    if (index == MAX_SCLP_CONSOLES) {
        fprintf(stderr, "qemu: too many sclp consoles\n");
        exit(1);
    }

    assert(arch_type == QEMU_ARCH_S390X);

    dev_opts = qemu_opts_create(device, NULL, 0, NULL);
    qemu_opt_set(dev_opts, "driver", "sclpconsole", &error_abort);

    snprintf(label, sizeof(label), "sclpcon%d", index);
    sclp_hds[index] = qemu_chr_new(label, devname, NULL);
    if (!sclp_hds[index]) {
        fprintf(stderr, "qemu: could not connect sclp console"
                " to character backend '%s'\n", devname);
        return -1;
    }
    qemu_opt_set(dev_opts, "chardev", label, &error_abort);

    index++;
    return 0;
}

static int debugcon_parse(const char *devname)
{
    QemuOpts *opts;

    if (!qemu_chr_new("debugcon", devname, NULL)) {
        exit(1);
    }
    opts = qemu_opts_create(qemu_find_opts("device"), "debugcon", 1, NULL);
    if (!opts) {
        fprintf(stderr, "qemu: already have a debugcon device\n");
        exit(1);
    }
    qemu_opt_set(opts, "driver", "isa-debugcon", &error_abort);
    qemu_opt_set(opts, "chardev", "debugcon", &error_abort);
    return 0;
}

#if !defined(CONFIG_GNU_ARM_ECLIPSE)

static gint machine_class_cmp(gconstpointer a, gconstpointer b)
{
    const MachineClass *mc1 = a, *mc2 = b;
    int res;

    if (mc1->family == NULL) {
        if (mc2->family == NULL) {
            /* Compare standalone machine types against each other; they sort
             * in increasing order.
             */
            return strcmp(object_class_get_name(OBJECT_CLASS(mc1)),
                          object_class_get_name(OBJECT_CLASS(mc2)));
        }

        /* Standalone machine types sort after families. */
        return 1;
    }

    if (mc2->family == NULL) {
        /* Families sort before standalone machine types. */
        return -1;
    }

    /* Families sort between each other alphabetically increasingly. */
    res = strcmp(mc1->family, mc2->family);
    if (res != 0) {
        return res;
    }

    /* Within the same family, machine types sort in decreasing order. */
    return strcmp(object_class_get_name(OBJECT_CLASS(mc2)),
                  object_class_get_name(OBJECT_CLASS(mc1)));
}

 static MachineClass *machine_parse(const char *name)
{
    MachineClass *mc = NULL;
    GSList *el, *machines = object_class_get_list(TYPE_MACHINE, false);

    if (name) {
        mc = find_machine(name);
    }
    if (mc) {
        g_slist_free(machines);
        return mc;
    }
    if (name && !is_help_option(name)) {
        error_report("Unsupported machine type");
        error_printf("Use -machine help to list supported machines!\n");
    } else {
        printf("Supported machines are:\n");
        machines = g_slist_sort(machines, machine_class_cmp);
        for (el = machines; el; el = el->next) {
            MachineClass *mc = el->data;
            if (mc->alias) {
                printf("%-20s %s (alias of %s)\n", mc->alias, mc->desc, mc->name);
            }
            printf("%-20s %s%s\n", mc->name, mc->desc,
                   mc->is_default ? " (default)" : "");
        }
    }

    g_slist_free(machines);
    exit(!name || !is_help_option(name));
}

#endif

void qemu_add_exit_notifier(Notifier *notify)
{
    notifier_list_add(&exit_notifiers, notify);
}

void qemu_remove_exit_notifier(Notifier *notify)
{
    notifier_remove(notify);
}

static void qemu_run_exit_notifiers(void)
{
    notifier_list_notify(&exit_notifiers, NULL);
}

static bool machine_init_done;

void qemu_add_machine_init_done_notifier(Notifier *notify)
{
    notifier_list_add(&machine_init_done_notifiers, notify);
    if (machine_init_done) {
        notify->notify(notify, NULL);
    }
}

static void qemu_run_machine_init_done_notifiers(void)
{
    notifier_list_notify(&machine_init_done_notifiers, NULL);
    machine_init_done = true;
}

static const QEMUOption *lookup_opt(int argc, char **argv,
                                    const char **poptarg, int *poptind)
{
    const QEMUOption *popt;
    int optind = *poptind;
    char *r = argv[optind];
    const char *optarg;

    loc_set_cmdline(argv, optind, 1);
    optind++;
    /* Treat --foo the same as -foo.  */
    if (r[1] == '-')
        r++;
    popt = qemu_options;
    for(;;) {
        if (!popt->name) {
            error_report("invalid option");
            exit(1);
        }
        if (!strcmp(popt->name, r + 1))
            break;
        popt++;
    }
    if (popt->flags & HAS_ARG) {
        if (optind >= argc) {
            error_report("requires an argument");
            exit(1);
        }
        optarg = argv[optind++];
        loc_set_cmdline(argv, optind - 2, 2);
    } else {
        optarg = NULL;
    }

    *poptarg = optarg;
    *poptind = optind;

    return popt;
}

static gpointer malloc_and_trace(gsize n_bytes)
{
    void *ptr = malloc(n_bytes);
    trace_g_malloc(n_bytes, ptr);
    return ptr;
}

static gpointer realloc_and_trace(gpointer mem, gsize n_bytes)
{
    void *ptr = realloc(mem, n_bytes);
    trace_g_realloc(mem, n_bytes, ptr);
    return ptr;
}

static void free_and_trace(gpointer mem)
{
    trace_g_free(mem);
    free(mem);
}

static int machine_set_property(void *opaque,
                                const char *name, const char *value,
                                Error **errp)
{
    Object *obj = OBJECT(opaque);
    Error *local_err = NULL;
    char *c, *qom_name;

    if (strcmp(name, "type") == 0) {
        return 0;
    }

    qom_name = g_strdup(name);
    c = qom_name;
    while (*c++) {
        if (*c == '_') {
            *c = '-';
        }
    }

    object_property_parse(obj, value, qom_name, &local_err);
    g_free(qom_name);

    if (local_err) {
        error_report_err(local_err);
        return -1;
    }

    return 0;
}


/*
 * Initial object creation happens before all other
 * QEMU data types are created. The majority of objects
 * can be created at this point. The rng-egd object
 * cannot be created here, as it depends on the chardev
 * already existing.
 */
static bool object_create_initial(const char *type)
{
    if (g_str_equal(type, "rng-egd")) {
        return false;
    }
    return true;
}


/*
 * The remainder of object creation happens after the
 * creation of chardev, fsdev and device data types.
 */
static bool object_create_delayed(const char *type)
{
    return !object_create_initial(type);
}


static int object_create(void *opaque, QemuOpts *opts, Error **errp)
{
    Error *err = NULL;
    char *type = NULL;
    char *id = NULL;
    void *dummy = NULL;
    OptsVisitor *ov;
    QDict *pdict;
    bool (*type_predicate)(const char *) = opaque;

    ov = opts_visitor_new(opts);
    pdict = qemu_opts_to_qdict(opts, NULL);

    visit_start_struct(opts_get_visitor(ov), &dummy, NULL, NULL, 0, &err);
    if (err) {
        goto out;
    }

    qdict_del(pdict, "qom-type");
    visit_type_str(opts_get_visitor(ov), &type, "qom-type", &err);
    if (err) {
        goto out;
    }
    if (!type_predicate(type)) {
        goto out;
    }

    qdict_del(pdict, "id");
    visit_type_str(opts_get_visitor(ov), &id, "id", &err);
    if (err) {
        goto out;
    }

    object_add(type, id, pdict, opts_get_visitor(ov), &err);
    if (err) {
        goto out;
    }
    visit_end_struct(opts_get_visitor(ov), &err);
    if (err) {
        qmp_object_del(id, NULL);
    }

out:
    opts_visitor_cleanup(ov);

    QDECREF(pdict);
    g_free(id);
    g_free(type);
    g_free(dummy);
    if (err) {
        error_report_err(err);
        return -1;
    }
    return 0;
}

static void set_memory_options(uint64_t *ram_slots, ram_addr_t *maxram_size,
                               MachineClass *mc)
{
    uint64_t sz;
    const char *mem_str;
    const char *maxmem_str, *slots_str;
    const ram_addr_t default_ram_size = mc->default_ram_size;
    QemuOpts *opts = qemu_find_opts_singleton("memory");

    sz = 0;
    mem_str = qemu_opt_get(opts, "size");
    if (mem_str) {
        if (!*mem_str) {
            error_report("missing 'size' option value");
            exit(EXIT_FAILURE);
        }

        sz = qemu_opt_get_size(opts, "size", ram_size);

        /* Fix up legacy suffix-less format */
        if (g_ascii_isdigit(mem_str[strlen(mem_str) - 1])) {
            uint64_t overflow_check = sz;

            sz <<= 20;
            if ((sz >> 20) != overflow_check) {
                error_report("too large 'size' option value");
                exit(EXIT_FAILURE);
            }
        }
    }

    /* backward compatibility behaviour for case "-m 0" */
    if (sz == 0) {
        sz = default_ram_size;
    }

    sz = QEMU_ALIGN_UP(sz, 8192);
    ram_size = sz;
    if (ram_size != sz) {
        error_report("ram size too large");
        exit(EXIT_FAILURE);
    }

    /* store value for the future use */
    qemu_opt_set_number(opts, "size", ram_size, &error_abort);
    *maxram_size = ram_size;

    maxmem_str = qemu_opt_get(opts, "maxmem");
    slots_str = qemu_opt_get(opts, "slots");
    if (maxmem_str && slots_str) {
        uint64_t slots;

        sz = qemu_opt_get_size(opts, "maxmem", 0);
        slots = qemu_opt_get_number(opts, "slots", 0);
        if (sz < ram_size) {
            error_report("invalid value of -m option maxmem: "
                         "maximum memory size (0x%" PRIx64 ") must be at least "
                         "the initial memory size (0x" RAM_ADDR_FMT ")",
                         sz, ram_size);
            exit(EXIT_FAILURE);
        } else if (sz > ram_size) {
            if (!slots) {
                error_report("invalid value of -m option: maxmem was "
                             "specified, but no hotplug slots were specified");
                exit(EXIT_FAILURE);
            }
        } else if (slots) {
            error_report("invalid value of -m option maxmem: "
                         "memory slots were specified but maximum memory size "
                         "(0x%" PRIx64 ") is equal to the initial memory size "
                         "(0x" RAM_ADDR_FMT ")", sz, ram_size);
            exit(EXIT_FAILURE);
        }

        *maxram_size = sz;
        *ram_slots = slots;
    } else if ((!maxmem_str && slots_str) ||
            (maxmem_str && !slots_str)) {
        error_report("invalid -m option value: missing "
                "'%s' option", slots_str ? "maxmem" : "slots");
        exit(EXIT_FAILURE);
    }
}

int main(int argc, char **argv, char **envp)
{
    int i;
    int snapshot, linux_boot;
    const char *initrd_filename;
    const char *kernel_filename, *kernel_cmdline;
    const char *boot_order = NULL;
    const char *boot_once = NULL;
    DisplayState *ds;
    int cyls, heads, secs, translation;
    QemuOpts *hda_opts = NULL, *opts, *machine_opts, *icount_opts = NULL;
    QemuOptsList *olist;
    int optind;
    const char *optarg;
    const char *loadvm = NULL;
    MachineClass *machine_class;
    const char *cpu_model;
    const char *vga_model = NULL;
    const char *qtest_chrdev = NULL;
    const char *qtest_log = NULL;
    const char *pid_file = NULL;
    const char *incoming = NULL;
#ifdef CONFIG_VNC
    int show_vnc_port = 0;
#endif
    bool defconfig = true;
    bool userconfig = true;
    const char *log_mask = NULL;
    const char *log_file = NULL;
    GMemVTable mem_trace = {
        .malloc = malloc_and_trace,
        .realloc = realloc_and_trace,
        .free = free_and_trace,
    };
    const char *trace_events = NULL;
    const char *trace_file = NULL;
    ram_addr_t maxram_size;
    uint64_t ram_slots = 0;
    FILE *vmstate_dump_file = NULL;
    Error *main_loop_err = NULL;
    Error *err = NULL;

#if defined(CONFIG_GNU_ARM_ECLIPSE)
    const char *mcu_device = NULL;
    const char *image_filename = NULL;
    int actual_argc = argc;
    with_gdb = false;

    /* Most emulated applications need semihosting, so start with it enabled. */
    semihosting.enabled = true;
    semihosting.target = SEMIHOSTING_TARGET_NATIVE;
#endif

    qemu_init_cpu_loop();
    qemu_mutex_lock_iothread();

    atexit(qemu_run_exit_notifiers);
    error_set_progname(argv[0]);
    qemu_init_exec_dir(argv[0]);

#if defined(CONFIG_VERBOSE)
    for (optind = 1; optind < argc; optind++) {
        if (strcmp("-verbose", argv[optind]) == 0 || strcmp("--verbose", argv[optind]) == 0) {
            verbosity_level++;
        }
    }
    if (verbosity_level >= VERBOSITY_COMMON) {
        printf( "\n"
#if defined(CONFIG_BRANDING_MESSAGE)
               CONFIG_BRANDING_MESSAGE " "
#endif
               QEMU_WORDSIZE
               "QEMU v%s (%s).\n", QEMU_VERSION, error_get_progname());
    }
#endif /* defined(CONFIG_VERBOSE) */

    g_mem_set_vtable(&mem_trace);

    module_call_init(MODULE_INIT_QOM);

    qemu_add_opts(&qemu_drive_opts);
    qemu_add_drive_opts(&qemu_legacy_drive_opts);
    qemu_add_drive_opts(&qemu_common_drive_opts);
    qemu_add_drive_opts(&qemu_drive_opts);
    qemu_add_opts(&qemu_chardev_opts);
    qemu_add_opts(&qemu_device_opts);
    qemu_add_opts(&qemu_netdev_opts);
    qemu_add_opts(&qemu_net_opts);
    qemu_add_opts(&qemu_rtc_opts);
    qemu_add_opts(&qemu_global_opts);
    qemu_add_opts(&qemu_mon_opts);
    qemu_add_opts(&qemu_trace_opts);
    qemu_add_opts(&qemu_option_rom_opts);
    qemu_add_opts(&qemu_machine_opts);
    qemu_add_opts(&qemu_mem_opts);
    qemu_add_opts(&qemu_smp_opts);
    qemu_add_opts(&qemu_boot_opts);
    qemu_add_opts(&qemu_sandbox_opts);
    qemu_add_opts(&qemu_add_fd_opts);
    qemu_add_opts(&qemu_object_opts);
    qemu_add_opts(&qemu_tpmdev_opts);
    qemu_add_opts(&qemu_realtime_opts);
    qemu_add_opts(&qemu_msg_opts);
    qemu_add_opts(&qemu_name_opts);
    qemu_add_opts(&qemu_numa_opts);
    qemu_add_opts(&qemu_icount_opts);
    qemu_add_opts(&qemu_semihosting_config_opts);
    qemu_add_opts(&qemu_fw_cfg_opts);

    runstate_init();

    if (qcrypto_init(&err) < 0) {
        fprintf(stderr, "Cannot initialize crypto: %s\n",
                error_get_pretty(err));
        exit(1);
    }
    rtc_clock = QEMU_CLOCK_HOST;

    QLIST_INIT (&vm_change_state_head);
    os_setup_early_signal_handling();

    module_call_init(MODULE_INIT_MACHINE);
    machine_class = find_default_machine();
    cpu_model = NULL;
    snapshot = 0;
    cyls = heads = secs = 0;
    translation = BIOS_ATA_TRANSLATION_AUTO;

    nb_nics = 0;

    bdrv_init_with_whitelist();

    autostart = 1;

    /* first pass of option parsing */
    optind = 1;
    while (optind < argc) {
        if (argv[optind][0] != '-') {
            /* disk image */
            optind++;
        } else {
            const QEMUOption *popt;

            popt = lookup_opt(argc, argv, &optarg, &optind);
            switch (popt->index) {
            case QEMU_OPTION_nodefconfig:
                defconfig = false;
                break;
            case QEMU_OPTION_nouserconfig:
                userconfig = false;
                break;
#if defined(CONFIG_GNU_ARM_ECLIPSE)
            case QEMU_OPTION_semihosting_cmdline:
                /* no HAS_ARGS, optind set to next option */
                semihosting.argc = argc - optind;
                semihosting.argv = (const char **)&argv[optind];
                /* Diminish count to hide semihosting command line */
                actual_argc = optind - 1; /* exclude current option */
                
                semihosting.cmdline = semihosting_concatenate_cmdline(semihosting.argc, semihosting.argv);
                break;
#endif /* defined(CONFIG_GNU_ARM_ECLIPSE) */
            }
        }
    }

    if (defconfig) {
        int ret;
        ret = qemu_read_default_config_files(userconfig);
        if (ret < 0) {
            exit(1);
        }
    }

    /* second pass of option parsing */
    optind = 1;
    for(;;) {
#if defined(CONFIG_GNU_ARM_ECLIPSE)
        if (optind >= actual_argc)
            break;
#else
        if (optind >= argc)
            break;
#endif
        if (argv[optind][0] != '-') {
            hda_opts = drive_add(IF_DEFAULT, 0, argv[optind++], HD_OPTS);
        } else {
            const QEMUOption *popt;

#if defined(CONFIG_GNU_ARM_ECLIPSE)
            popt = lookup_opt(actual_argc, argv, &optarg, &optind);
#else
            popt = lookup_opt(argc, argv, &optarg, &optind);
#endif
            if (!(popt->arch_mask & arch_type)) {
                printf("Option %s not supported for this target\n", popt->name);
                exit(1);
            }
            switch(popt->index) {
            case QEMU_OPTION_no_kvm_irqchip: {
                olist = qemu_find_opts("machine");
                qemu_opts_parse_noisily(olist, "kernel_irqchip=off", false);
                break;
            }
            case QEMU_OPTION_cpu:
                /* hw initialization will check this */
                cpu_model = optarg;
                break;
            case QEMU_OPTION_mcu:
                mcu_device = optarg;
                break;
            case QEMU_OPTION_hda:
                {
                    char buf[256];
                    if (cyls == 0)
                        snprintf(buf, sizeof(buf), "%s", HD_OPTS);
                    else
                        snprintf(buf, sizeof(buf),
                                 "%s,cyls=%d,heads=%d,secs=%d%s",
                                 HD_OPTS , cyls, heads, secs,
                                 translation == BIOS_ATA_TRANSLATION_LBA ?
                                 ",trans=lba" :
                                 translation == BIOS_ATA_TRANSLATION_NONE ?
                                 ",trans=none" : "");
                    drive_add(IF_DEFAULT, 0, optarg, buf);
                    break;
                }
            case QEMU_OPTION_hdb:
            case QEMU_OPTION_hdc:
            case QEMU_OPTION_hdd:
                drive_add(IF_DEFAULT, popt->index - QEMU_OPTION_hda, optarg,
                          HD_OPTS);
                break;
            case QEMU_OPTION_drive:
                if (drive_def(optarg) == NULL) {
                    exit(1);
                }
                break;
            case QEMU_OPTION_set:
                if (qemu_set_option(optarg) != 0)
                    exit(1);
                break;
            case QEMU_OPTION_global:
                if (qemu_global_option(optarg) != 0)
                    exit(1);
                break;
            case QEMU_OPTION_mtdblock:
                drive_add(IF_MTD, -1, optarg, MTD_OPTS);
                break;
            case QEMU_OPTION_sd:
                drive_add(IF_SD, -1, optarg, SD_OPTS);
                break;
            case QEMU_OPTION_pflash:
                drive_add(IF_PFLASH, -1, optarg, PFLASH_OPTS);
                break;
            case QEMU_OPTION_snapshot:
                snapshot = 1;
                break;
            case QEMU_OPTION_hdachs:
                {
                    const char *p;
                    p = optarg;
                    cyls = strtol(p, (char **)&p, 0);
                    if (cyls < 1 || cyls > 16383)
                        goto chs_fail;
                    if (*p != ',')
                        goto chs_fail;
                    p++;
                    heads = strtol(p, (char **)&p, 0);
                    if (heads < 1 || heads > 16)
                        goto chs_fail;
                    if (*p != ',')
                        goto chs_fail;
                    p++;
                    secs = strtol(p, (char **)&p, 0);
                    if (secs < 1 || secs > 63)
                        goto chs_fail;
                    if (*p == ',') {
                        p++;
                        if (!strcmp(p, "large")) {
                            translation = BIOS_ATA_TRANSLATION_LARGE;
                        } else if (!strcmp(p, "rechs")) {
                            translation = BIOS_ATA_TRANSLATION_RECHS;
                        } else if (!strcmp(p, "none")) {
                            translation = BIOS_ATA_TRANSLATION_NONE;
                        } else if (!strcmp(p, "lba")) {
                            translation = BIOS_ATA_TRANSLATION_LBA;
                        } else if (!strcmp(p, "auto")) {
                            translation = BIOS_ATA_TRANSLATION_AUTO;
                        } else {
                            goto chs_fail;
                        }
                    } else if (*p != '\0') {
                    chs_fail:
                        fprintf(stderr, "qemu: invalid physical CHS format\n");
                        exit(1);
                    }
                    if (hda_opts != NULL) {
                        qemu_opt_set_number(hda_opts, "cyls", cyls,
                                            &error_abort);
                        qemu_opt_set_number(hda_opts, "heads", heads,
                                            &error_abort);
                        qemu_opt_set_number(hda_opts, "secs", secs,
                                            &error_abort);
                        if (translation == BIOS_ATA_TRANSLATION_LARGE) {
                            qemu_opt_set(hda_opts, "trans", "large",
                                         &error_abort);
                        } else if (translation == BIOS_ATA_TRANSLATION_RECHS) {
                            qemu_opt_set(hda_opts, "trans", "rechs",
                                         &error_abort);
                        } else if (translation == BIOS_ATA_TRANSLATION_LBA) {
                            qemu_opt_set(hda_opts, "trans", "lba",
                                         &error_abort);
                        } else if (translation == BIOS_ATA_TRANSLATION_NONE) {
                            qemu_opt_set(hda_opts, "trans", "none",
                                         &error_abort);
                        }
                    }
                }
                break;
            case QEMU_OPTION_numa:
                opts = qemu_opts_parse_noisily(qemu_find_opts("numa"),
                                               optarg, true);
                if (!opts) {
                    exit(1);
                }
                break;
            case QEMU_OPTION_display:
                display_type = select_display(optarg);
                break;
            case QEMU_OPTION_nographic:
                display_type = DT_NOGRAPHIC;
                break;
            case QEMU_OPTION_curses:
#ifdef CONFIG_CURSES
                display_type = DT_CURSES;
#else
                fprintf(stderr, "Curses support is disabled\n");
                exit(1);
#endif
                break;
            case QEMU_OPTION_portrait:
                graphic_rotate = 90;
                break;
            case QEMU_OPTION_rotate:
                graphic_rotate = strtol(optarg, (char **) &optarg, 10);
                if (graphic_rotate != 0 && graphic_rotate != 90 &&
                    graphic_rotate != 180 && graphic_rotate != 270) {
                    fprintf(stderr,
                        "qemu: only 90, 180, 270 deg rotation is available\n");
                    exit(1);
                }
                break;
#if defined(CONFIG_GNU_ARM_ECLIPSE)
            case QEMU_OPTION_image:
                qemu_opts_set(qemu_find_opts("machine"), 0, "image", optarg,
                              &error_abort);
                break;
#endif
            case QEMU_OPTION_kernel:
                qemu_opts_set(qemu_find_opts("machine"), 0, "kernel", optarg,
                              &error_abort);
                break;
            case QEMU_OPTION_initrd:
                qemu_opts_set(qemu_find_opts("machine"), 0, "initrd", optarg,
                              &error_abort);
                break;
            case QEMU_OPTION_append:
                qemu_opts_set(qemu_find_opts("machine"), 0, "append", optarg,
                              &error_abort);
                break;
            case QEMU_OPTION_dtb:
                qemu_opts_set(qemu_find_opts("machine"), 0, "dtb", optarg,
                              &error_abort);
                break;
            case QEMU_OPTION_cdrom:
                drive_add(IF_DEFAULT, 2, optarg, CDROM_OPTS);
                break;
            case QEMU_OPTION_boot:
                opts = qemu_opts_parse_noisily(qemu_find_opts("boot-opts"),
                                               optarg, true);
                if (!opts) {
                    exit(1);
                }
                break;
            case QEMU_OPTION_fda:
            case QEMU_OPTION_fdb:
                drive_add(IF_FLOPPY, popt->index - QEMU_OPTION_fda,
                          optarg, FD_OPTS);
                break;
            case QEMU_OPTION_no_fd_bootchk:
                fd_bootchk = 0;
                break;
            case QEMU_OPTION_netdev:
                if (net_client_parse(qemu_find_opts("netdev"), optarg) == -1) {
                    exit(1);
                }
                break;
            case QEMU_OPTION_net:
                if (net_client_parse(qemu_find_opts("net"), optarg) == -1) {
                    exit(1);
                }
                break;
#ifdef CONFIG_LIBISCSI
            case QEMU_OPTION_iscsi:
                opts = qemu_opts_parse_noisily(qemu_find_opts("iscsi"),
                                               optarg, false);
                if (!opts) {
                    exit(1);
                }
                break;
#endif
#ifdef CONFIG_SLIRP
            case QEMU_OPTION_tftp:
                legacy_tftp_prefix = optarg;
                break;
            case QEMU_OPTION_bootp:
                legacy_bootp_filename = optarg;
                break;
            case QEMU_OPTION_redir:
                if (net_slirp_redir(optarg) < 0)
                    exit(1);
                break;
#endif
            case QEMU_OPTION_bt:
                add_device_config(DEV_BT, optarg);
                break;
            case QEMU_OPTION_audio_help:
                AUD_help ();
                exit (0);
                break;
            case QEMU_OPTION_soundhw:
                select_soundhw (optarg);
                break;
            case QEMU_OPTION_h:
                help(0);
                break;
            case QEMU_OPTION_version:
                version();
                exit(0);
                break;
            case QEMU_OPTION_m:
                opts = qemu_opts_parse_noisily(qemu_find_opts("memory"),
                                               optarg, true);
                if (!opts) {
                    exit(EXIT_FAILURE);
                }
                break;
#ifdef CONFIG_TPM
            case QEMU_OPTION_tpmdev:
                if (tpm_config_parse(qemu_find_opts("tpmdev"), optarg) < 0) {
                    exit(1);
                }
                break;
#endif
            case QEMU_OPTION_mempath:
                mem_path = optarg;
                break;
            case QEMU_OPTION_mem_prealloc:
                mem_prealloc = 1;
                break;
            case QEMU_OPTION_d:
                log_mask = optarg;
                break;
            case QEMU_OPTION_D:
                log_file = optarg;
                break;
            case QEMU_OPTION_s:
                add_device_config(DEV_GDB, "tcp::" DEFAULT_GDBSTUB_PORT);
#if defined(CONFIG_GNU_ARM_ECLIPSE)
                with_gdb = true;
#endif
                break;
            case QEMU_OPTION_gdb:
                add_device_config(DEV_GDB, optarg);
#if defined(CONFIG_GNU_ARM_ECLIPSE)
                with_gdb = true;
#endif
                break;
            case QEMU_OPTION_L:
                if (data_dir_idx < ARRAY_SIZE(data_dir)) {
                    data_dir[data_dir_idx++] = optarg;
                }
                break;
            case QEMU_OPTION_bios:
                qemu_opts_set(qemu_find_opts("machine"), 0, "firmware", optarg,
                              &error_abort);
                break;
            case QEMU_OPTION_singlestep:
                singlestep = 1;
                break;
            case QEMU_OPTION_S:
                autostart = 0;
                break;
            case QEMU_OPTION_k:
                keyboard_layout = optarg;
                break;
            case QEMU_OPTION_localtime:
                rtc_utc = 0;
                break;
            case QEMU_OPTION_vga:
                vga_model = optarg;
                default_vga = 0;
                break;
            case QEMU_OPTION_g:
                {
                    const char *p;
                    int w, h, depth;
                    p = optarg;
                    w = strtol(p, (char **)&p, 10);
                    if (w <= 0) {
                    graphic_error:
                        fprintf(stderr, "qemu: invalid resolution or depth\n");
                        exit(1);
                    }
                    if (*p != 'x')
                        goto graphic_error;
                    p++;
                    h = strtol(p, (char **)&p, 10);
                    if (h <= 0)
                        goto graphic_error;
                    if (*p == 'x') {
                        p++;
                        depth = strtol(p, (char **)&p, 10);
                        if (depth != 8 && depth != 15 && depth != 16 &&
                            depth != 24 && depth != 32)
                            goto graphic_error;
                    } else if (*p == '\0') {
                        depth = graphic_depth;
                    } else {
                        goto graphic_error;
                    }

                    graphic_width = w;
                    graphic_height = h;
                    graphic_depth = depth;
                }
                break;
            case QEMU_OPTION_echr:
                {
                    char *r;
                    term_escape_char = strtol(optarg, &r, 0);
                    if (r == optarg)
                        printf("Bad argument to echr\n");
                    break;
                }
            case QEMU_OPTION_monitor:
                default_monitor = 0;
                if (strncmp(optarg, "none", 4)) {
                    monitor_parse(optarg, "readline", false);
                }
                break;
            case QEMU_OPTION_qmp:
                monitor_parse(optarg, "control", false);
                default_monitor = 0;
                break;
            case QEMU_OPTION_qmp_pretty:
                monitor_parse(optarg, "control", true);
                default_monitor = 0;
                break;
            case QEMU_OPTION_mon:
                opts = qemu_opts_parse_noisily(qemu_find_opts("mon"), optarg,
                                               true);
                if (!opts) {
                    exit(1);
                }
                default_monitor = 0;
                break;
            case QEMU_OPTION_chardev:
                opts = qemu_opts_parse_noisily(qemu_find_opts("chardev"),
                                               optarg, true);
                if (!opts) {
                    exit(1);
                }
                break;
            case QEMU_OPTION_fsdev:
                olist = qemu_find_opts("fsdev");
                if (!olist) {
                    fprintf(stderr, "fsdev is not supported by this qemu build.\n");
                    exit(1);
                }
                opts = qemu_opts_parse_noisily(olist, optarg, true);
                if (!opts) {
                    exit(1);
                }
                break;
            case QEMU_OPTION_virtfs: {
                QemuOpts *fsdev;
                QemuOpts *device;
                const char *writeout, *sock_fd, *socket;

                olist = qemu_find_opts("virtfs");
                if (!olist) {
                    fprintf(stderr, "virtfs is not supported by this qemu build.\n");
                    exit(1);
                }
                opts = qemu_opts_parse_noisily(olist, optarg, true);
                if (!opts) {
                    exit(1);
                }

                if (qemu_opt_get(opts, "fsdriver") == NULL ||
                    qemu_opt_get(opts, "mount_tag") == NULL) {
                    fprintf(stderr, "Usage: -virtfs fsdriver,mount_tag=tag.\n");
                    exit(1);
                }
                fsdev = qemu_opts_create(qemu_find_opts("fsdev"),
                                         qemu_opt_get(opts, "mount_tag"),
                                         1, NULL);
                if (!fsdev) {
                    fprintf(stderr, "duplicate fsdev id: %s\n",
                            qemu_opt_get(opts, "mount_tag"));
                    exit(1);
                }

                writeout = qemu_opt_get(opts, "writeout");
                if (writeout) {
#ifdef CONFIG_SYNC_FILE_RANGE
                    qemu_opt_set(fsdev, "writeout", writeout, &error_abort);
#else
                    fprintf(stderr, "writeout=immediate not supported on "
                            "this platform\n");
                    exit(1);
#endif
                }
                qemu_opt_set(fsdev, "fsdriver",
                             qemu_opt_get(opts, "fsdriver"), &error_abort);
                qemu_opt_set(fsdev, "path", qemu_opt_get(opts, "path"),
                             &error_abort);
                qemu_opt_set(fsdev, "security_model",
                             qemu_opt_get(opts, "security_model"),
                             &error_abort);
                socket = qemu_opt_get(opts, "socket");
                if (socket) {
                    qemu_opt_set(fsdev, "socket", socket, &error_abort);
                }
                sock_fd = qemu_opt_get(opts, "sock_fd");
                if (sock_fd) {
                    qemu_opt_set(fsdev, "sock_fd", sock_fd, &error_abort);
                }

                qemu_opt_set_bool(fsdev, "readonly",
                                  qemu_opt_get_bool(opts, "readonly", 0),
                                  &error_abort);
                device = qemu_opts_create(qemu_find_opts("device"), NULL, 0,
                                          &error_abort);
                qemu_opt_set(device, "driver", "virtio-9p-pci", &error_abort);
                qemu_opt_set(device, "fsdev",
                             qemu_opt_get(opts, "mount_tag"), &error_abort);
                qemu_opt_set(device, "mount_tag",
                             qemu_opt_get(opts, "mount_tag"), &error_abort);
                break;
            }
            case QEMU_OPTION_virtfs_synth: {
                QemuOpts *fsdev;
                QemuOpts *device;

                fsdev = qemu_opts_create(qemu_find_opts("fsdev"), "v_synth",
                                         1, NULL);
                if (!fsdev) {
                    fprintf(stderr, "duplicate option: %s\n", "virtfs_synth");
                    exit(1);
                }
                qemu_opt_set(fsdev, "fsdriver", "synth", &error_abort);

                device = qemu_opts_create(qemu_find_opts("device"), NULL, 0,
                                          &error_abort);
                qemu_opt_set(device, "driver", "virtio-9p-pci", &error_abort);
                qemu_opt_set(device, "fsdev", "v_synth", &error_abort);
                qemu_opt_set(device, "mount_tag", "v_synth", &error_abort);
                break;
            }
            case QEMU_OPTION_serial:
                add_device_config(DEV_SERIAL, optarg);
                default_serial = 0;
                if (strncmp(optarg, "mon:", 4) == 0) {
                    default_monitor = 0;
                }
                break;
            case QEMU_OPTION_watchdog:
                if (watchdog) {
                    fprintf(stderr,
                            "qemu: only one watchdog option may be given\n");
                    return 1;
                }
                watchdog = optarg;
                break;
            case QEMU_OPTION_watchdog_action:
                if (select_watchdog_action(optarg) == -1) {
                    fprintf(stderr, "Unknown -watchdog-action parameter\n");
                    exit(1);
                }
                break;
            case QEMU_OPTION_virtiocon:
                add_device_config(DEV_VIRTCON, optarg);
                default_virtcon = 0;
                if (strncmp(optarg, "mon:", 4) == 0) {
                    default_monitor = 0;
                }
                break;
            case QEMU_OPTION_parallel:
                add_device_config(DEV_PARALLEL, optarg);
                default_parallel = 0;
                if (strncmp(optarg, "mon:", 4) == 0) {
                    default_monitor = 0;
                }
                break;
            case QEMU_OPTION_debugcon:
                add_device_config(DEV_DEBUGCON, optarg);
                break;
            case QEMU_OPTION_loadvm:
                loadvm = optarg;
                break;
            case QEMU_OPTION_full_screen:
                full_screen = 1;
                break;
            case QEMU_OPTION_no_frame:
                no_frame = 1;
                break;
            case QEMU_OPTION_alt_grab:
                alt_grab = 1;
                break;
            case QEMU_OPTION_ctrl_grab:
                ctrl_grab = 1;
                break;
            case QEMU_OPTION_no_quit:
                no_quit = 1;
                break;
            case QEMU_OPTION_sdl:
#ifdef CONFIG_SDL
                display_type = DT_SDL;
                break;
#else
                fprintf(stderr, "SDL support is disabled\n");
                exit(1);
#endif
            case QEMU_OPTION_pidfile:
                pid_file = optarg;
                break;
            case QEMU_OPTION_win2k_hack:
                win2k_install_hack = 1;
                break;
            case QEMU_OPTION_rtc_td_hack: {
                static GlobalProperty slew_lost_ticks[] = {
                    {
                        .driver   = "mc146818rtc",
                        .property = "lost_tick_policy",
                        .value    = "slew",
                    },
                    { /* end of list */ }
                };

                qdev_prop_register_global_list(slew_lost_ticks);
                break;
            }
            case QEMU_OPTION_acpitable:
                opts = qemu_opts_parse_noisily(qemu_find_opts("acpi"),
                                               optarg, true);
                if (!opts) {
                    exit(1);
                }
                do_acpitable_option(opts);
                break;
            case QEMU_OPTION_smbios:
                opts = qemu_opts_parse_noisily(qemu_find_opts("smbios"),
                                               optarg, false);
                if (!opts) {
                    exit(1);
                }
                do_smbios_option(opts);
                break;
            case QEMU_OPTION_fwcfg:
                opts = qemu_opts_parse_noisily(qemu_find_opts("fw_cfg"),
                                               optarg, true);
                if (opts == NULL) {
                    exit(1);
                }
                break;
            case QEMU_OPTION_enable_kvm:
                olist = qemu_find_opts("machine");
                qemu_opts_parse_noisily(olist, "accel=kvm", false);
                break;
            case QEMU_OPTION_M:
            case QEMU_OPTION_machine:
            case QEMU_OPTION_board:
                olist = qemu_find_opts("machine");
                opts = qemu_opts_parse_noisily(olist, optarg, true);
                if (!opts) {
                    exit(1);
                }
                break;
             case QEMU_OPTION_no_kvm:
                olist = qemu_find_opts("machine");
                qemu_opts_parse_noisily(olist, "accel=tcg", false);
                break;
            case QEMU_OPTION_no_kvm_pit: {
                fprintf(stderr, "Warning: KVM PIT can no longer be disabled "
                                "separately.\n");
                break;
            }
            case QEMU_OPTION_no_kvm_pit_reinjection: {
                static GlobalProperty kvm_pit_lost_tick_policy[] = {
                    {
                        .driver   = "kvm-pit",
                        .property = "lost_tick_policy",
                        .value    = "discard",
                    },
                    { /* end of list */ }
                };

                fprintf(stderr, "Warning: option deprecated, use "
                        "lost_tick_policy property of kvm-pit instead.\n");
                qdev_prop_register_global_list(kvm_pit_lost_tick_policy);
                break;
            }
            case QEMU_OPTION_usb:
                olist = qemu_find_opts("machine");
                qemu_opts_parse_noisily(olist, "usb=on", false);
                break;
            case QEMU_OPTION_usbdevice:
                olist = qemu_find_opts("machine");
                qemu_opts_parse_noisily(olist, "usb=on", false);
                add_device_config(DEV_USB, optarg);
                break;
            case QEMU_OPTION_device:
                if (!qemu_opts_parse_noisily(qemu_find_opts("device"),
                                             optarg, true)) {
                    exit(1);
                }
                break;
            case QEMU_OPTION_smp:
                if (!qemu_opts_parse_noisily(qemu_find_opts("smp-opts"),
                                             optarg, true)) {
                    exit(1);
                }
                break;
            case QEMU_OPTION_vnc:
            {
#ifdef CONFIG_VNC
                Error *local_err = NULL;

                if (vnc_parse(optarg, &local_err) == NULL) {
                    error_report_err(local_err);
                    exit(1);
                }
#else
                fprintf(stderr, "VNC support is disabled\n");
                exit(1);
#endif
                break;
            }
            case QEMU_OPTION_no_acpi:
                acpi_enabled = 0;
                break;
            case QEMU_OPTION_no_hpet:
                no_hpet = 1;
                break;
            case QEMU_OPTION_balloon:
                if (balloon_parse(optarg) < 0) {
                    fprintf(stderr, "Unknown -balloon argument %s\n", optarg);
                    exit(1);
                }
                break;
            case QEMU_OPTION_no_reboot:
                no_reboot = 1;
                break;
            case QEMU_OPTION_no_shutdown:
                no_shutdown = 1;
                break;
            case QEMU_OPTION_show_cursor:
                cursor_hide = 0;
                break;
            case QEMU_OPTION_uuid:
                if(qemu_uuid_parse(optarg, qemu_uuid) < 0) {
                    fprintf(stderr, "Fail to parse UUID string."
                            " Wrong format.\n");
                    exit(1);
                }
                qemu_uuid_set = true;
                break;
            case QEMU_OPTION_option_rom:
                if (nb_option_roms >= MAX_OPTION_ROMS) {
                    fprintf(stderr, "Too many option ROMs\n");
                    exit(1);
                }
                opts = qemu_opts_parse_noisily(qemu_find_opts("option-rom"),
                                               optarg, true);
                if (!opts) {
                    exit(1);
                }
                option_rom[nb_option_roms].name = qemu_opt_get(opts, "romfile");
                option_rom[nb_option_roms].bootindex =
                    qemu_opt_get_number(opts, "bootindex", -1);
                if (!option_rom[nb_option_roms].name) {
                    fprintf(stderr, "Option ROM file is not specified\n");
                    exit(1);
                }
                nb_option_roms++;
                break;
            case QEMU_OPTION_semihosting:
                semihosting.enabled = true;
                semihosting.target = SEMIHOSTING_TARGET_AUTO;
                break;
            case QEMU_OPTION_semihosting_config:
                semihosting.enabled = true;
                opts = qemu_opts_parse_noisily(qemu_find_opts("semihosting-config"),
                                               optarg, false);
                if (opts != NULL) {
                    semihosting.enabled = qemu_opt_get_bool(opts, "enable",
                                                            true);
                    const char *target = qemu_opt_get(opts, "target");
                    if (target != NULL) {
                        if (strcmp("native", target) == 0) {
                            semihosting.target = SEMIHOSTING_TARGET_NATIVE;
                        } else if (strcmp("gdb", target) == 0) {
                            semihosting.target = SEMIHOSTING_TARGET_GDB;
                        } else  if (strcmp("auto", target) == 0) {
                            semihosting.target = SEMIHOSTING_TARGET_AUTO;
                        } else {
                            fprintf(stderr, "Unsupported semihosting-config"
                                    " %s\n",
                                optarg);
                            exit(1);
                        }
                    } else {
                        semihosting.target = SEMIHOSTING_TARGET_AUTO;
                    }
                    /* Set semihosting argument count and vector */
                    qemu_opt_foreach(opts, add_semihosting_arg,
                                     &semihosting, NULL);
                } else {
                    fprintf(stderr, "Unsupported semihosting-config %s\n",
                            optarg);
                    exit(1);
                }
                break;
            case QEMU_OPTION_tdf:
                fprintf(stderr, "Warning: user space PIT time drift fix "
                                "is no longer supported.\n");
                break;
            case QEMU_OPTION_name:
                opts = qemu_opts_parse_noisily(qemu_find_opts("name"),
                                               optarg, true);
                if (!opts) {
                    exit(1);
                }
                break;
            case QEMU_OPTION_prom_env:
                if (nb_prom_envs >= MAX_PROM_ENVS) {
                    fprintf(stderr, "Too many prom variables\n");
                    exit(1);
                }
                prom_envs[nb_prom_envs] = optarg;
                nb_prom_envs++;
                break;
            case QEMU_OPTION_old_param:
                old_param = 1;
                break;
            case QEMU_OPTION_clock:
                /* Clock options no longer exist.  Keep this option for
                 * backward compatibility.
                 */
                break;
            case QEMU_OPTION_startdate:
                configure_rtc_date_offset(optarg, 1);
                break;
            case QEMU_OPTION_rtc:
                opts = qemu_opts_parse_noisily(qemu_find_opts("rtc"), optarg,
                                               false);
                if (!opts) {
                    exit(1);
                }
                configure_rtc(opts);
                break;
            case QEMU_OPTION_tb_size:
                tcg_tb_size = strtol(optarg, NULL, 0);
                if (tcg_tb_size < 0) {
                    tcg_tb_size = 0;
                }
                break;
            case QEMU_OPTION_icount:
                icount_opts = qemu_opts_parse_noisily(qemu_find_opts("icount"),
                                                      optarg, true);
                if (!icount_opts) {
                    exit(1);
                }
                break;
            case QEMU_OPTION_incoming:
                if (!incoming) {
                    runstate_set(RUN_STATE_INMIGRATE);
                }
                incoming = optarg;
                break;
            case QEMU_OPTION_nodefaults:
                has_defaults = 0;
                break;
            case QEMU_OPTION_xen_domid:
                if (!(xen_available())) {
                    printf("Option %s not supported for this target\n", popt->name);
                    exit(1);
                }
                xen_domid = atoi(optarg);
                break;
            case QEMU_OPTION_xen_create:
                if (!(xen_available())) {
                    printf("Option %s not supported for this target\n", popt->name);
                    exit(1);
                }
                xen_mode = XEN_CREATE;
                break;
            case QEMU_OPTION_xen_attach:
                if (!(xen_available())) {
                    printf("Option %s not supported for this target\n", popt->name);
                    exit(1);
                }
                xen_mode = XEN_ATTACH;
                break;
            case QEMU_OPTION_trace:
            {
                opts = qemu_opts_parse_noisily(qemu_find_opts("trace"),
                                               optarg, false);
                if (!opts) {
                    exit(1);
                }
                trace_events = qemu_opt_get(opts, "events");
                trace_file = qemu_opt_get(opts, "file");
                break;
            }
            case QEMU_OPTION_readconfig:
                {
                    int ret = qemu_read_config_file(optarg);
                    if (ret < 0) {
                        fprintf(stderr, "read config %s: %s\n", optarg,
                            strerror(-ret));
                        exit(1);
                    }
                    break;
                }
            case QEMU_OPTION_spice:
                olist = qemu_find_opts("spice");
                if (!olist) {
                    fprintf(stderr, "spice is not supported by this qemu build.\n");
                    exit(1);
                }
                opts = qemu_opts_parse_noisily(olist, optarg, false);
                if (!opts) {
                    exit(1);
                }
                display_remote++;
                break;
            case QEMU_OPTION_writeconfig:
                {
                    FILE *fp;
                    if (strcmp(optarg, "-") == 0) {
                        fp = stdout;
                    } else {
                        fp = fopen(optarg, "w");
                        if (fp == NULL) {
                            fprintf(stderr, "open %s: %s\n", optarg, strerror(errno));
                            exit(1);
                        }
                    }
                    qemu_config_write(fp);
                    if (fp != stdout) {
                        fclose(fp);
                    }
                    break;
                }
            case QEMU_OPTION_qtest:
                qtest_chrdev = optarg;
                break;
            case QEMU_OPTION_qtest_log:
                qtest_log = optarg;
                break;
            case QEMU_OPTION_sandbox:
                opts = qemu_opts_parse_noisily(qemu_find_opts("sandbox"),
                                               optarg, true);
                if (!opts) {
                    exit(1);
                }
                break;
            case QEMU_OPTION_add_fd:
#ifndef _WIN32
                opts = qemu_opts_parse_noisily(qemu_find_opts("add-fd"),
                                               optarg, false);
                if (!opts) {
                    exit(1);
                }
#else
                error_report("File descriptor passing is disabled on this "
                             "platform");
                exit(1);
#endif
                break;
            case QEMU_OPTION_object:
                opts = qemu_opts_parse_noisily(qemu_find_opts("object"),
                                               optarg, true);
                if (!opts) {
                    exit(1);
                }
                break;
            case QEMU_OPTION_realtime:
                opts = qemu_opts_parse_noisily(qemu_find_opts("realtime"),
                                               optarg, false);
                if (!opts) {
                    exit(1);
                }
                enable_mlock = qemu_opt_get_bool(opts, "mlock", true);
                break;
            case QEMU_OPTION_msg:
                opts = qemu_opts_parse_noisily(qemu_find_opts("msg"), optarg,
                                               false);
                if (!opts) {
                    exit(1);
                }
                configure_msg(opts);
                break;
            case QEMU_OPTION_dump_vmstate:
                if (vmstate_dump_file) {
                    fprintf(stderr, "qemu: only one '-dump-vmstate' "
                            "option may be given\n");
                    exit(1);
                }
                vmstate_dump_file = fopen(optarg, "w");
                if (vmstate_dump_file == NULL) {
                    fprintf(stderr, "open %s: %s\n", optarg, strerror(errno));
                    exit(1);
                }
                break;
            default:
                os_parse_cmd_args(popt->index, optarg);
            }
        }
    }

#if defined(CONFIG_GNU_ARM_ECLIPSE)

    /* Moved before machine test to allow -d help */

    if (log_file) {
        qemu_set_log_filename(log_file);
    }

    if (log_mask) {
        int mask;
        mask = qemu_str_to_log_mask(log_mask);
        if (!mask) {
            qemu_print_log_usage(stdout);
            exit(1);
        }
        qemu_set_log(mask);
    }

#endif

#if defined(CONFIG_GNU_ARM_ECLIPSE)

    opts = qemu_get_machine_opts();
    const char *board_name;
    board_name = qemu_opt_get(opts, "type");

    if (board_name == NULL && mcu_device == NULL) {
        fprintf(stderr,
                "Neither board nor mcu specified, and there is no default.\n"
                        "Use -board help or -mcu help to list supported boards or devices!\n");
        exit(1);
    }

    if (cm_board_help_func(board_name)) {
        cm_mcu_help_func(mcu_device);
        exit(0);
    }

    if (cm_mcu_help_func(mcu_device)) {
        exit(0);
    }

    if (board_name == NULL) {
        board_name = "generic";
    }

    machine_class = find_machine(board_name);
    if (machine_class == NULL) {
        fprintf(stderr, "Board '%s' not supported.\n", board_name);
        cm_board_help_func("?");
        exit(1);
    }

#else

    opts = qemu_get_machine_opts();
    optarg = qemu_opt_get(opts, "type");
    if (optarg) {
        machine_class = machine_parse(optarg);
    }

#endif

    set_memory_options(&ram_slots, &maxram_size, machine_class);

    loc_set_none();

    os_daemonize();

    if (qemu_init_main_loop(&main_loop_err)) {
        error_report_err(main_loop_err);
        exit(1);
    }

    if (qemu_opts_foreach(qemu_find_opts("sandbox"),
                          parse_sandbox, NULL, NULL)) {
        exit(1);
    }

    if (qemu_opts_foreach(qemu_find_opts("name"),
                          parse_name, NULL, NULL)) {
        exit(1);
    }

#ifndef _WIN32
    if (qemu_opts_foreach(qemu_find_opts("add-fd"),
                          parse_add_fd, NULL, NULL)) {
        exit(1);
    }

    if (qemu_opts_foreach(qemu_find_opts("add-fd"),
                          cleanup_add_fd, NULL, NULL)) {
        exit(1);
    }
#endif

#if !defined(CONFIG_GNU_ARM_ECLIPSE)
    if (machine_class == NULL) {
        fprintf(stderr, "No machine specified, and there is no default.\n"
                "Use -machine help to list supported machines!\n");
        exit(1);
    }
#endif

    current_machine = MACHINE(object_new(object_class_get_name(
                          OBJECT_CLASS(machine_class))));
#if !defined(CONFIG_GNU_ARM_ECLIPSE)
    if (machine_help_func(qemu_get_machine_opts(), current_machine)) {
         exit(0);
    }
#endif

    object_property_add_child(object_get_root(), "machine",
                              OBJECT(current_machine), &error_abort);
    cpu_exec_init_all();

    if (machine_class->hw_version) {
        qemu_set_version(machine_class->hw_version);
    }

    /* Init CPU def lists, based on config
     * - Must be called after all the qemu_read_config_file() calls
     * - Must be called before list_cpus()
     * - Must be called before machine->init()
     */
    cpudef_init();

    if (cpu_model && is_help_option(cpu_model)) {
        list_cpus(stdout, &fprintf, cpu_model);
        exit(0);
    }

#if !defined(CONFIG_GNU_ARM_ECLIPSE)
    /* Open the logfile at this point and set the log mask if necessary.
     */
    if (log_file) {
        qemu_set_log_filename(log_file);
    }

    if (log_mask) {
        int mask;
        mask = qemu_str_to_log_mask(log_mask);
        if (!mask) {
            qemu_print_log_usage(stdout);
            exit(1);
        }
        qemu_set_log(mask);
    }
#endif

    if (!is_daemonized()) {
        if (!trace_init_backends(trace_events, trace_file)) {
            exit(1);
        }
    }

    /* If no data_dir is specified then try to find it relative to the
       executable path.  */
    if (data_dir_idx < ARRAY_SIZE(data_dir)) {
        data_dir[data_dir_idx] = os_find_datadir();
        if (data_dir[data_dir_idx] != NULL) {
            data_dir_idx++;
        }
    }
    /* If all else fails use the install path specified when building. */
    if (data_dir_idx < ARRAY_SIZE(data_dir)) {
        data_dir[data_dir_idx++] = CONFIG_QEMU_DATADIR;
    }

    smp_parse(qemu_opts_find(qemu_find_opts("smp-opts"), NULL));

    machine_class->max_cpus = machine_class->max_cpus ?: 1; /* Default to UP */
    if (max_cpus > machine_class->max_cpus) {
        fprintf(stderr, "Number of SMP cpus requested (%d), exceeds max cpus "
                "supported by machine `%s' (%d)\n", max_cpus,
                machine_class->name, machine_class->max_cpus);
        exit(1);
    }

    /*
     * Get the default machine options from the machine if it is not already
     * specified either by the configuration file or by the command line.
     */
    if (machine_class->default_machine_opts) {
        qemu_opts_set_defaults(qemu_find_opts("machine"),
                               machine_class->default_machine_opts, 0);
    }

    qemu_opts_foreach(qemu_find_opts("device"),
                      default_driver_check, NULL, NULL);
    qemu_opts_foreach(qemu_find_opts("global"),
                      default_driver_check, NULL, NULL);

    if (!vga_model && !default_vga) {
        vga_interface_type = VGA_DEVICE;
    }
    if (!has_defaults || machine_class->no_serial) {
        default_serial = 0;
    }
    if (!has_defaults || machine_class->no_parallel) {
        default_parallel = 0;
    }
    if (!has_defaults || !machine_class->use_virtcon) {
        default_virtcon = 0;
    }
    if (!has_defaults || !machine_class->use_sclp) {
        default_sclp = 0;
    }
    if (!has_defaults || machine_class->no_floppy) {
        default_floppy = 0;
    }
    if (!has_defaults || machine_class->no_cdrom) {
        default_cdrom = 0;
    }
    if (!has_defaults || machine_class->no_sdcard) {
        default_sdcard = 0;
    }
    if (!has_defaults) {
        default_monitor = 0;
        default_net = 0;
        default_vga = 0;
    }

    if (is_daemonized()) {
        /* According to documentation and historically, -nographic redirects
         * serial port, parallel port and monitor to stdio, which does not work
         * with -daemonize.  We can redirect these to null instead, but since
         * -nographic is legacy, let's just error out.
         * We disallow -nographic only if all other ports are not redirected
         * explicitly, to not break existing legacy setups which uses
         * -nographic _and_ redirects all ports explicitly - this is valid
         * usage, -nographic is just a no-op in this case.
         */
        if (display_type == DT_NOGRAPHIC
            && (default_parallel || default_serial
                || default_monitor || default_virtcon)) {
            fprintf(stderr, "-nographic can not be used with -daemonize\n");
            exit(1);
        }
#ifdef CONFIG_CURSES
        if (display_type == DT_CURSES) {
            fprintf(stderr, "curses display can not be used with -daemonize\n");
            exit(1);
        }
#endif
    }

    if (display_type == DT_NOGRAPHIC) {
        if (default_parallel)
            add_device_config(DEV_PARALLEL, "null");
        if (default_serial && default_monitor) {
            add_device_config(DEV_SERIAL, "mon:stdio");
        } else if (default_virtcon && default_monitor) {
            add_device_config(DEV_VIRTCON, "mon:stdio");
        } else if (default_sclp && default_monitor) {
            add_device_config(DEV_SCLP, "mon:stdio");
        } else {
            if (default_serial)
                add_device_config(DEV_SERIAL, "stdio");
            if (default_virtcon)
                add_device_config(DEV_VIRTCON, "stdio");
            if (default_sclp) {
                add_device_config(DEV_SCLP, "stdio");
            }
            if (default_monitor)
                monitor_parse("stdio", "readline", false);
        }
    } else {
        if (default_serial)
            add_device_config(DEV_SERIAL, "vc:80Cx24C");
        if (default_parallel)
            add_device_config(DEV_PARALLEL, "vc:80Cx24C");
        if (default_monitor)
            monitor_parse("vc:80Cx24C", "readline", false);
        if (default_virtcon)
            add_device_config(DEV_VIRTCON, "vc:80Cx24C");
        if (default_sclp) {
            add_device_config(DEV_SCLP, "vc:80Cx24C");
        }
    }

#if defined(CONFIG_VNC)
    if (!QTAILQ_EMPTY(&(qemu_find_opts("vnc")->head))) {
        display_remote++;
    }
#endif
    if (display_type == DT_DEFAULT && !display_remote) {
#if defined(CONFIG_GTK)
        display_type = DT_GTK;
#elif defined(CONFIG_SDL) || defined(CONFIG_COCOA)
        display_type = DT_SDL;
#elif defined(CONFIG_VNC)
        vnc_parse("localhost:0,to=99,id=default", &error_abort);
        show_vnc_port = 1;
#else
        display_type = DT_NONE;
#endif
    }

    if ((no_frame || alt_grab || ctrl_grab) && display_type != DT_SDL) {
        fprintf(stderr, "-no-frame, -alt-grab and -ctrl-grab are only valid "
                        "for SDL, ignoring option\n");
    }
    if (no_quit && (display_type != DT_GTK && display_type != DT_SDL)) {
        fprintf(stderr, "-no-quit is only valid for GTK and SDL, "
                        "ignoring option\n");
    }

#if defined(CONFIG_GTK)
    if (display_type == DT_GTK) {
        early_gtk_display_init(request_opengl);
    }
#endif
#if defined(CONFIG_SDL)
    if (display_type == DT_SDL) {
        sdl_display_early_init(request_opengl);
    }
#endif
    if (request_opengl == 1 && display_opengl == 0) {
#if defined(CONFIG_OPENGL)
        fprintf(stderr, "OpenGL is not supported by the display.\n");
#else
        fprintf(stderr, "QEMU was built without opengl support.\n");
#endif
        exit(1);
    }

    socket_init();

    if (qemu_opts_foreach(qemu_find_opts("object"),
                          object_create,
                          object_create_initial, NULL)) {
        exit(1);
    }

    if (qemu_opts_foreach(qemu_find_opts("chardev"),
                          chardev_init_func, NULL, NULL)) {
        exit(1);
    }

#ifdef CONFIG_VIRTFS
    if (qemu_opts_foreach(qemu_find_opts("fsdev"),
                          fsdev_init_func, NULL, NULL)) {
        exit(1);
    }
#endif

    if (pid_file && qemu_create_pidfile(pid_file) != 0) {
        fprintf(stderr, "Could not acquire pid file: %s\n", strerror(errno));
        exit(1);
    }

    if (qemu_opts_foreach(qemu_find_opts("device"),
                          device_help_func, NULL, NULL)) {
        exit(0);
    }

    if (qemu_opts_foreach(qemu_find_opts("object"),
                          object_create,
                          object_create_delayed, NULL)) {
        exit(1);
    }

    machine_opts = qemu_get_machine_opts();
    if (qemu_opt_foreach(machine_opts, machine_set_property, current_machine,
                         NULL)) {
        object_unref(OBJECT(current_machine));
        exit(1);
    }

    configure_accelerator(current_machine);

    if (qtest_chrdev) {
        Error *local_err = NULL;
        qtest_init(qtest_chrdev, qtest_log, &local_err);
        if (local_err) {
            error_report_err(local_err);
            exit(1);
        }
    }

    machine_opts = qemu_get_machine_opts();
    kernel_filename = qemu_opt_get(machine_opts, "kernel");
    initrd_filename = qemu_opt_get(machine_opts, "initrd");
    kernel_cmdline = qemu_opt_get(machine_opts, "append");
    bios_name = qemu_opt_get(machine_opts, "firmware");
#if defined(CONFIG_GNU_ARM_ECLIPSE)
    image_filename = qemu_opt_get(machine_opts, "image");
#endif

    opts = qemu_opts_find(qemu_find_opts("boot-opts"), NULL);
    if (opts) {
        Error *local_err = NULL;

        boot_order = qemu_opt_get(opts, "order");
        if (boot_order) {
            validate_bootdevices(boot_order, &local_err);
            if (local_err) {
                error_report_err(local_err);
                exit(1);
            }
        }

        boot_once = qemu_opt_get(opts, "once");
        if (boot_once) {
            validate_bootdevices(boot_once, &local_err);
            if (local_err) {
                error_report_err(local_err);
                exit(1);
            }
        }

        boot_menu = qemu_opt_get_bool(opts, "menu", boot_menu);
        boot_strict = qemu_opt_get_bool(opts, "strict", false);
    }

    if (!boot_order) {
        boot_order = machine_class->default_boot_order;
    }

    if (!kernel_cmdline) {
        kernel_cmdline = "";
        current_machine->kernel_cmdline = (char *)kernel_cmdline;
    }

    linux_boot = (kernel_filename != NULL);

    if (!linux_boot && *kernel_cmdline != '\0') {
        fprintf(stderr, "-append only allowed with -kernel option\n");
        exit(1);
    }

    if (!linux_boot && initrd_filename != NULL) {
        fprintf(stderr, "-initrd only allowed with -kernel option\n");
        exit(1);
    }

    if (!linux_boot && qemu_opt_get(machine_opts, "dtb")) {
        fprintf(stderr, "-dtb only allowed with -kernel option\n");
        exit(1);
    }

    if (semihosting_enabled() && !semihosting_get_argc() && kernel_filename) {
        /* fall back to the -kernel/-append */
        semihosting_arg_fallback(kernel_filename, kernel_cmdline);
    }

    os_set_line_buffering();

#ifdef CONFIG_SPICE
    /* spice needs the timers to be initialized by this point */
    qemu_spice_init();
#endif

    cpu_ticks_init();
    if (icount_opts) {
        if (kvm_enabled() || xen_enabled()) {
            fprintf(stderr, "-icount is not allowed with kvm or xen\n");
            exit(1);
        }
        configure_icount(icount_opts, &error_abort);
        qemu_opts_del(icount_opts);
    }

    /* clean up network at qemu process termination */
    atexit(&net_cleanup);

    if (net_init_clients() < 0) {
        exit(1);
    }

#ifdef CONFIG_TPM
    if (tpm_init() < 0) {
        exit(1);
    }
#endif

    /* init the bluetooth world */
    if (foreach_device_config(DEV_BT, bt_parse))
        exit(1);

    if (!xen_enabled()) {
        /* On 32-bit hosts, QEMU is limited by virtual address space */
        if (ram_size > (2047 << 20) && HOST_LONG_BITS == 32) {
            fprintf(stderr, "qemu: at most 2047 MB RAM can be simulated\n");
            exit(1);
        }
    }

    blk_mig_init();
    ram_mig_init();

    /* If the currently selected machine wishes to override the units-per-bus
     * property of its default HBA interface type, do so now. */
    if (machine_class->units_per_default_bus) {
        override_max_devs(machine_class->block_default_type,
                          machine_class->units_per_default_bus);
    }

    /* open the virtual block devices */
    if (snapshot)
        qemu_opts_foreach(qemu_find_opts("drive"),
                          drive_enable_snapshot, NULL, NULL);
    if (qemu_opts_foreach(qemu_find_opts("drive"), drive_init_func,
                          &machine_class->block_default_type, NULL)) {
        exit(1);
    }

    default_drive(default_cdrom, snapshot, machine_class->block_default_type, 2,
                  CDROM_OPTS);
    default_drive(default_floppy, snapshot, IF_FLOPPY, 0, FD_OPTS);
    default_drive(default_sdcard, snapshot, IF_SD, 0, SD_OPTS);

    parse_numa_opts(machine_class);

    if (qemu_opts_foreach(qemu_find_opts("mon"),
                          mon_init_func, NULL, NULL)) {
        exit(1);
    }

    if (foreach_device_config(DEV_SERIAL, serial_parse) < 0)
        exit(1);
    if (foreach_device_config(DEV_PARALLEL, parallel_parse) < 0)
        exit(1);
    if (foreach_device_config(DEV_VIRTCON, virtcon_parse) < 0)
        exit(1);
    if (foreach_device_config(DEV_SCLP, sclp_parse) < 0) {
        exit(1);
    }
    if (foreach_device_config(DEV_DEBUGCON, debugcon_parse) < 0)
        exit(1);

    /* If no default VGA is requested, the default is "none".  */
    if (default_vga) {
        if (machine_class->default_display) {
            vga_model = machine_class->default_display;
        } else if (cirrus_vga_available()) {
            vga_model = "cirrus";
        } else if (vga_available()) {
            vga_model = "std";
        }
    }
    if (vga_model) {
        select_vgahw(vga_model);
    }

    if (watchdog) {
        i = select_watchdog(watchdog);
        if (i > 0)
            exit (i == 1 ? 1 : 0);
    }

    if (machine_class->compat_props) {
        qdev_prop_register_global_list(machine_class->compat_props);
    }
    qemu_add_globals();

    qdev_machine_init();

    current_machine->ram_size = ram_size;
    current_machine->maxram_size = maxram_size;
    current_machine->ram_slots = ram_slots;
    current_machine->boot_order = boot_order;
    current_machine->cpu_model = cpu_model;
#if defined(CONFIG_GNU_ARM_ECLIPSE)
    current_machine->mcu_device = mcu_device;
#endif

    machine_class->init(current_machine);

    realtime_init();

    audio_init();

    cpu_synchronize_all_post_init();

    numa_post_machine_init();

    if (qemu_opts_foreach(qemu_find_opts("fw_cfg"),
                          parse_fw_cfg, fw_cfg_find(), NULL) != 0) {
        exit(1);
    }

    /* init USB devices */
    if (usb_enabled()) {
        if (foreach_device_config(DEV_USB, usb_parse) < 0)
            exit(1);
    }

    /* init generic devices */
    if (qemu_opts_foreach(qemu_find_opts("device"),
                          device_init_func, NULL, NULL)) {
        exit(1);
    }

    /* Did we create any drives that we failed to create a device for? */
    drive_check_orphaned();

    net_check_clients();

    if (boot_once) {
        Error *local_err = NULL;
        qemu_boot_set(boot_once, &local_err);
        if (local_err) {
            error_report("%s", error_get_pretty(local_err));
            exit(1);
        }
        qemu_register_reset(restore_boot_order, g_strdup(boot_order));
    }

    ds = init_displaystate();

    /* init local displays */
    switch (display_type) {
    case DT_NOGRAPHIC:
        (void)ds;	/* avoid warning if no display is configured */
        break;
#if defined(CONFIG_CURSES)
    case DT_CURSES:
        curses_display_init(ds, full_screen);
        break;
#endif
#if defined(CONFIG_SDL)
    case DT_SDL:
        sdl_display_init(ds, full_screen, no_frame);
        break;
#elif defined(CONFIG_COCOA)
    case DT_SDL:
        cocoa_display_init(ds, full_screen);
        break;
#endif
#if defined(CONFIG_GTK)
    case DT_GTK:
        gtk_display_init(ds, full_screen, grab_on_hover);
        break;
#endif
    default:
        break;
    }

    /* must be after terminal init, SDL library changes signal handlers */
    os_setup_signal_handling();

#ifdef CONFIG_VNC
    /* init remote displays */
    qemu_opts_foreach(qemu_find_opts("vnc"),
                      vnc_init_func, NULL, NULL);
    if (show_vnc_port) {
        char *ret = vnc_display_local_addr("default");
        printf("VNC server running on `%s'\n", ret);
        g_free(ret);
    }
#endif
#ifdef CONFIG_SPICE
    if (using_spice) {
        qemu_spice_display_init();
    }
#endif

    if (foreach_device_config(DEV_GDB, gdbserver_start) < 0) {
        exit(1);
    }

    qdev_machine_creation_done();

    /* TODO: once all bus devices are qdevified, this should be done
     * when bus is created by qdev.c */
    qemu_register_reset(qbus_reset_all_fn, sysbus_get_default());
    qemu_run_machine_init_done_notifiers();

    if (rom_check_and_register_reset() != 0) {
        fprintf(stderr, "rom check and register reset failed\n");
        exit(1);
    }

    qemu_system_reset(VMRESET_SILENT);
    register_global_state();
    if (loadvm) {
        if (load_vmstate(loadvm) < 0) {
            autostart = 0;
        }
    }

    qdev_prop_check_globals();
    if (vmstate_dump_file) {
        /* dump and exit */
        dump_vmstate_json_to_file(vmstate_dump_file);
        return 0;
    }

    if (incoming) {
        Error *local_err = NULL;
        qemu_start_incoming_migration(incoming, &local_err);
        if (local_err) {
            error_report("-incoming %s: %s", incoming,
                         error_get_pretty(local_err));
            error_free(local_err);
            exit(1);
        }
#if defined(CONFIG_GNU_ARM_ECLIPSE)
    } else if (autostart && (kernel_filename || image_filename)) {
        /* If an image is defined and no -S is requested, start it. */
#else
    } else if (autostart) {
#endif /* defined(CONFIG_GNU_ARM_ECLIPSE) */
        vm_start();
    }

    os_setup_post();

    if (is_daemonized()) {
        if (!trace_init_backends(trace_events, trace_file)) {
            exit(1);
        }
    }

    main_loop();
    bdrv_close_all();
    pause_all_vcpus();
    res_free();
#ifdef CONFIG_TPM
    tpm_cleanup();
#endif

    return 0;
}<|MERGE_RESOLUTION|>--- conflicted
+++ resolved
@@ -2171,12 +2171,6 @@
 
 static DisplayType select_display(const char *p)
 {
-<<<<<<< HEAD
-#ifdef CONFIG_VNC
-    Error *err = NULL;
-#endif
-=======
->>>>>>> a30878e7
     const char *opts;
     DisplayType display = DT_DEFAULT;
 
