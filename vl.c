--- conflicted
+++ resolved
@@ -231,17 +231,7 @@
 static VLANState *first_vlan;
 int smp_cpus = 1;
 const char *vnc_display;
-<<<<<<< HEAD
 int vncunused;
-#if defined(TARGET_SPARC)
-#define MAX_CPUS 16
-#elif defined(TARGET_I386)
-#define MAX_CPUS 255
-#else
-#define MAX_CPUS 1
-#endif
-=======
->>>>>>> 3df1a17b
 int acpi_enabled = 1;
 int fd_bootchk = 1;
 int no_reboot = 0;
@@ -2482,16 +2472,6 @@
 }
 #endif
 
-<<<<<<< HEAD
-#if defined(__linux__) || defined(__sun__) || defined(__NetBSD__) || defined(__OpenBSD__)
-static int pty_getname(struct CharDriverState *chr, char *buf, size_t len) {
-    char *name;
-    FDCharDriver *s = chr->opaque;
-
-    name = ptsname(s->fd_in);
-    if (!name) return -1;
-    return snprintf(buf,len, "pty %s", name);
-=======
 #if defined(__linux__) || defined(__sun__) || defined(__FreeBSD__) \
     || defined(__NetBSD__) || defined(__OpenBSD__)
 
@@ -2606,6 +2586,15 @@
     pty_chr_update_read_handler(chr);
 }
 
+static int pty_chr_getname(struct CharDriverState *chr, char *buf, size_t len) {
+    char *name;
+    FDCharDriver *s = chr->opaque;
+
+    name = ptsname(s->fd_in);
+    if (!name) return -1;
+    return snprintf(buf,len, "pty %s", name);
+}
+
 static void pty_chr_close(struct CharDriverState *chr)
 {
     PtyCharDriver *s = chr->opaque;
@@ -2613,7 +2602,6 @@
     qemu_set_fd_handler2(s->fd, NULL, NULL, NULL, NULL);
     close(s->fd);
     qemu_free(s);
->>>>>>> 3df1a17b
 }
 
 static CharDriverState *qemu_chr_open_pty(void)
@@ -2621,10 +2609,6 @@
     CharDriverState *chr;
     PtyCharDriver *s;
     struct termios tty;
-<<<<<<< HEAD
-    int master_fd, slave_fd;
-    CharDriverState *chr;
-=======
     int slave_fd;
 #if defined(__OpenBSD__)
     char pty_name[PATH_MAX];
@@ -2633,7 +2617,6 @@
     char *pty_name = NULL;
 #define q_ptsname(x) ptsname(x)
 #endif
->>>>>>> 3df1a17b
 
     chr = qemu_mallocz(sizeof(CharDriverState));
     if (!chr)
@@ -2655,19 +2638,14 @@
 
     fprintf(stderr, "char device redirected to %s\n", q_ptsname(s->fd));
 
-<<<<<<< HEAD
-    fprintf(stderr, "char device redirected to %s\n", ptsname(master_fd));
-    chr = qemu_chr_open_fd(master_fd, master_fd);
-    chr->chr_getname = pty_getname;
-=======
     chr->opaque = s;
     chr->chr_write = pty_chr_write;
     chr->chr_update_read_handler = pty_chr_update_read_handler;
     chr->chr_close = pty_chr_close;
+    chr->chr_getname = pty_chr_getname;
 
     s->timer = qemu_new_timer(rt_clock, pty_chr_timer, chr);
 
->>>>>>> 3df1a17b
     return chr;
 }
 
@@ -2772,9 +2750,6 @@
         break;
     case CHR_IOCTL_SERIAL_GET_TIOCM:
         {
-<<<<<<< HEAD
-            ioctl(s->fd_in, TIOCMGET, arg);
-=======
             int sarg = 0;
             int *targ = (int *)arg;
             ioctl(s->fd_in, TIOCMGET, &sarg);
@@ -2791,14 +2766,10 @@
                 *targ |= CHR_TIOCM_DTR;
             if (sarg | TIOCM_RTS)
                 *targ |= CHR_TIOCM_RTS;
->>>>>>> 3df1a17b
         }
         break;
     case CHR_IOCTL_SERIAL_SET_TIOCM:
         {
-<<<<<<< HEAD
-            ioctl(s->fd_in, TIOCMSET, arg);
-=======
             int sarg = *(int *)arg;
             int targ = 0;
             if (sarg | CHR_TIOCM_DTR)
@@ -2806,7 +2777,6 @@
             if (sarg | CHR_TIOCM_RTS)
                 targ |= TIOCM_RTS;
             ioctl(s->fd_in, TIOCMSET, &targ);
->>>>>>> 3df1a17b
         }
         break;
     default:
@@ -5958,9 +5928,7 @@
     } else if (!strcmp(devname, "keyboard")) {
         dev = usb_keyboard_init();
     } else if (strstart(devname, "disk:", &p)) {
-        dev = usb_msd_init(p, &bdrv_raw);
-    } else if (strstart(devname, "disk-qcow:", &p)) {
-        dev = usb_msd_init(p, 0);
+        dev = usb_msd_init(p);
     } else if (!strcmp(devname, "wacom-tablet")) {
         dev = usb_wacom_init();
     } else if (strstart(devname, "serial:", &p)) {
@@ -7330,7 +7298,7 @@
 /* ram save/restore */
 
 #ifdef CONFIG_DM
-static void ram_save(QEMUFile *f, void *opaque) { }
+static int ram_save_live(QEMUFile *f, int stage, void *opaque) { return 0; }
 static int ram_load(QEMUFile *f, void *opaque, int version_id) { return 0; }
 #else /* !CONFIG_DM */
 
@@ -7601,9 +7569,8 @@
     return 0;
 }
 
-<<<<<<< HEAD
 #endif /* !CONFIG_DM */
-=======
+
 void qemu_service_io(void)
 {
     CPUState *env = cpu_single_env;
@@ -7616,7 +7583,6 @@
 #endif
     }
 }
->>>>>>> 3df1a17b
 
 /***********************************************************/
 /* bottom halves (can be seen as timers which expire ASAP) */
@@ -8867,18 +8833,14 @@
     const char *usb_devices[MAX_USB_CMDLINE];
     int usb_devices_index;
     int fds[2];
-<<<<<<< HEAD
 #ifndef CONFIG_STUBDOM
     struct rlimit rl;
 #endif
-=======
     int tb_size;
->>>>>>> 3df1a17b
     const char *pid_file = NULL;
     VLANState *vlan;
     int autostart;
 
-<<<<<<< HEAD
     logfile = stderr; /* initial value */
 
 #if !defined(__sun__) && !defined(CONFIG_STUBDOM)
@@ -8907,8 +8869,6 @@
        perror("setrlimit(RLIMIT_MEMLOCK)");
  #endif
  
-=======
->>>>>>> 3df1a17b
     LIST_INIT (&vm_change_state_head);
 #ifndef _WIN32
     {
@@ -9630,11 +9590,8 @@
     linux_boot = (kernel_filename != NULL);
     net_boot = (boot_devices_bitmap >> ('n' - 'a')) & 0xF;
 
-<<<<<<< HEAD
 #ifndef CONFIG_DM
     /* XXX: this should not be: some embedded targets just have flash */
-=======
->>>>>>> 3df1a17b
     if (!linux_boot && net_boot == 0 &&
         !machine->nodisk_ok && nb_drives_opt == 0)
         help(1);
@@ -9802,11 +9759,7 @@
 	    exit(1);
 
     register_savevm("timer", 0, 2, timer_save, timer_load, NULL);
-<<<<<<< HEAD
-    register_savevm("ram", 0, 2, ram_save, ram_load, NULL);
-=======
     register_savevm_live("ram", 0, 3, ram_save_live, NULL, ram_load, NULL);
->>>>>>> 3df1a17b
 
     /* terminal init */
     memset(&display_state, 0, sizeof(display_state));
