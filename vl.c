/*
 * QEMU System Emulator
 *
 * Copyright (c) 2003-2008 Fabrice Bellard
 *
 * Permission is hereby granted, free of charge, to any person obtaining a copy
 * of this software and associated documentation files (the "Software"), to deal
 * in the Software without restriction, including without limitation the rights
 * to use, copy, modify, merge, publish, distribute, sublicense, and/or sell
 * copies of the Software, and to permit persons to whom the Software is
 * furnished to do so, subject to the following conditions:
 *
 * The above copyright notice and this permission notice shall be included in
 * all copies or substantial portions of the Software.
 *
 * THE SOFTWARE IS PROVIDED "AS IS", WITHOUT WARRANTY OF ANY KIND, EXPRESS OR
 * IMPLIED, INCLUDING BUT NOT LIMITED TO THE WARRANTIES OF MERCHANTABILITY,
 * FITNESS FOR A PARTICULAR PURPOSE AND NONINFRINGEMENT. IN NO EVENT SHALL
 * THE AUTHORS OR COPYRIGHT HOLDERS BE LIABLE FOR ANY CLAIM, DAMAGES OR OTHER
 * LIABILITY, WHETHER IN AN ACTION OF CONTRACT, TORT OR OTHERWISE, ARISING FROM,
 * OUT OF OR IN CONNECTION WITH THE SOFTWARE OR THE USE OR OTHER DEALINGS IN
 * THE SOFTWARE.
 */
#include <unistd.h>
#include <fcntl.h>
#include <signal.h>
#include <time.h>
#include <errno.h>
#include <sys/time.h>

#include "config-host.h"

#ifdef CONFIG_SECCOMP
#include "sysemu/seccomp.h"
#endif

#if defined(CONFIG_VDE)
#include <libvdeplug.h>
#endif

#ifdef CONFIG_SDL
#if defined(__APPLE__) || defined(main)
#include <SDL.h>
int qemu_main(int argc, char **argv, char **envp);
int main(int argc, char **argv)
{
    return qemu_main(argc, argv, NULL);
}
#undef main
#define main qemu_main
#endif
#endif /* CONFIG_SDL */

#ifdef CONFIG_COCOA
#undef main
#define main qemu_main
#endif /* CONFIG_COCOA */

#include <glib.h>

#include "qemu/error-report.h"
#include "qemu/sockets.h"
#include "hw/hw.h"
#include "hw/boards.h"
#include "sysemu/accel.h"
#include "hw/usb.h"
#include "hw/i386/pc.h"
#include "hw/isa/isa.h"
#include "hw/bt.h"
#include "sysemu/watchdog.h"
#include "hw/smbios/smbios.h"
#include "hw/xen/xen.h"
#include "hw/qdev.h"
#include "hw/loader.h"
#include "monitor/qdev.h"
#include "sysemu/bt.h"
#include "net/net.h"
#include "net/slirp.h"
#include "monitor/monitor.h"
#include "ui/console.h"
#include "sysemu/sysemu.h"
#include "sysemu/numa.h"
#include "exec/gdbstub.h"
#include "qemu/timer.h"
#include "sysemu/char.h"
#include "qemu/bitmap.h"
#include "sysemu/blockdev.h"
#include "hw/block/block.h"
#include "migration/block.h"
#include "sysemu/tpm.h"
#include "sysemu/dma.h"
#include "audio/audio.h"
#include "migration/migration.h"
#include "sysemu/kvm.h"
#include "qapi/qmp/qjson.h"
#include "qemu/option.h"
#include "qemu/config-file.h"
#include "qemu-options.h"
#include "qmp-commands.h"
#include "qemu/main-loop.h"
#ifdef CONFIG_VIRTFS
#include "fsdev/qemu-fsdev.h"
#endif
#include "sysemu/qtest.h"

#include "disas/disas.h"


#include "slirp/libslirp.h"

#include "trace.h"
#include "trace/control.h"
#include "qemu/queue.h"
#include "sysemu/cpus.h"
#include "sysemu/arch_init.h"
#include "qemu/osdep.h"

#include "ui/qemu-spice.h"
#include "qapi/string-input-visitor.h"
#include "qapi/opts-visitor.h"
#include "qom/object_interfaces.h"
#include "qapi-event.h"
#include "exec/semihost.h"
#include "crypto/init.h"
#include "sysemu/replay.h"
#include "qapi/qmp/qerror.h"

#if defined(CONFIG_GNU_ARM_ECLIPSE)
#include <strings.h>
#include "hw/arm/cortexm-helper.h"
#endif

#if defined(CONFIG_VERBOSE)
#include "verbosity.h"
#endif

#define MAX_VIRTIO_CONSOLES 1
#define MAX_SCLP_CONSOLES 1

static const char *data_dir[16];
static int data_dir_idx;
const char *bios_name = NULL;
enum vga_retrace_method vga_retrace_method = VGA_RETRACE_DUMB;
#if defined(CONFIG_GNU_ARM_ECLIPSE)
DisplayType display_type = DT_NONE;
#else
DisplayType display_type = DT_DEFAULT;
#endif
int request_opengl = -1;
int display_opengl;
static int display_remote;
const char* keyboard_layout = NULL;
ram_addr_t ram_size;
const char *mem_path = NULL;
int mem_prealloc = 0; /* force preallocation of physical target memory */
bool enable_mlock = false;
int nb_nics;
NICInfo nd_table[MAX_NICS];
int autostart;

#if defined(CONFIG_GNU_ARM_ECLIPSE)
int with_gdb;
#endif

#if defined(CONFIG_VERBOSE)
/**
 * Increased with each --verbose option.
 * VERBOSITY_COMMON
 * VERBOSITY_DETAILED (downloaded sections)
 * VERBOSITY_DEBUG (object creation)
 */
verbosity_t verbosity_level = 0;
#endif

static int rtc_utc = 1;
static int rtc_date_offset = -1; /* -1 means no change */
QEMUClockType rtc_clock;
int vga_interface_type = VGA_NONE;
static int full_screen = 0;
static int no_frame = 0;
int no_quit = 0;
#ifdef CONFIG_GTK
static bool grab_on_hover;
#endif
CharDriverState *serial_hds[MAX_SERIAL_PORTS];
CharDriverState *parallel_hds[MAX_PARALLEL_PORTS];
CharDriverState *virtcon_hds[MAX_VIRTIO_CONSOLES];
CharDriverState *sclp_hds[MAX_SCLP_CONSOLES];
int win2k_install_hack = 0;
int singlestep = 0;
int smp_cpus = 1;
int max_cpus = 0;
int smp_cores = 1;
int smp_threads = 1;
int acpi_enabled = 1;
int no_hpet = 0;
int fd_bootchk = 1;
static int no_reboot;
int no_shutdown = 0;
int cursor_hide = 1;
int graphic_rotate = 0;
const char *watchdog;
QEMUOptionRom option_rom[MAX_OPTION_ROMS];
int nb_option_roms;
int old_param = 0;
const char *qemu_name;
int alt_grab = 0;
int ctrl_grab = 0;
unsigned int nb_prom_envs = 0;
const char *prom_envs[MAX_PROM_ENVS];
int boot_menu;
bool boot_strict;
uint8_t *boot_splash_filedata;
size_t boot_splash_filedata_size;
uint8_t qemu_extra_params_fw[2];

int icount_align_option;

/* The bytes in qemu_uuid[] are in the order specified by RFC4122, _not_ in the
 * little-endian "wire format" described in the SMBIOS 2.6 specification.
 */
uint8_t qemu_uuid[16];
bool qemu_uuid_set;

static NotifierList exit_notifiers =
    NOTIFIER_LIST_INITIALIZER(exit_notifiers);

static NotifierList machine_init_done_notifiers =
    NOTIFIER_LIST_INITIALIZER(machine_init_done_notifiers);

bool xen_allowed;
uint32_t xen_domid;
enum xen_mode xen_mode = XEN_EMULATE;

static int has_defaults = 1;
static int default_serial = 1;
static int default_parallel = 1;
static int default_virtcon = 1;
static int default_sclp = 1;
static int default_monitor = 1;
static int default_floppy = 1;
static int default_cdrom = 1;
static int default_sdcard = 1;
static int default_vga = 1;

static struct {
    const char *driver;
    int *flag;
} default_list[] = {
    { .driver = "isa-serial",           .flag = &default_serial    },
    { .driver = "isa-parallel",         .flag = &default_parallel  },
    { .driver = "isa-fdc",              .flag = &default_floppy    },
    { .driver = "ide-cd",               .flag = &default_cdrom     },
    { .driver = "ide-hd",               .flag = &default_cdrom     },
    { .driver = "ide-drive",            .flag = &default_cdrom     },
    { .driver = "scsi-cd",              .flag = &default_cdrom     },
    { .driver = "virtio-serial-pci",    .flag = &default_virtcon   },
    { .driver = "virtio-serial-s390",   .flag = &default_virtcon   },
    { .driver = "virtio-serial",        .flag = &default_virtcon   },
    { .driver = "VGA",                  .flag = &default_vga       },
    { .driver = "isa-vga",              .flag = &default_vga       },
    { .driver = "cirrus-vga",           .flag = &default_vga       },
    { .driver = "isa-cirrus-vga",       .flag = &default_vga       },
    { .driver = "vmware-svga",          .flag = &default_vga       },
    { .driver = "qxl-vga",              .flag = &default_vga       },
    { .driver = "virtio-vga",           .flag = &default_vga       },
};

static QemuOptsList qemu_rtc_opts = {
    .name = "rtc",
    .head = QTAILQ_HEAD_INITIALIZER(qemu_rtc_opts.head),
    .desc = {
        {
            .name = "base",
            .type = QEMU_OPT_STRING,
        },{
            .name = "clock",
            .type = QEMU_OPT_STRING,
        },{
            .name = "driftfix",
            .type = QEMU_OPT_STRING,
        },
        { /* end of list */ }
    },
};

static QemuOptsList qemu_sandbox_opts = {
    .name = "sandbox",
    .implied_opt_name = "enable",
    .head = QTAILQ_HEAD_INITIALIZER(qemu_sandbox_opts.head),
    .desc = {
        {
            .name = "enable",
            .type = QEMU_OPT_BOOL,
        },
        { /* end of list */ }
    },
};

static QemuOptsList qemu_trace_opts = {
    .name = "trace",
    .implied_opt_name = "trace",
    .head = QTAILQ_HEAD_INITIALIZER(qemu_trace_opts.head),
    .desc = {
        {
            .name = "events",
            .type = QEMU_OPT_STRING,
        },{
            .name = "file",
            .type = QEMU_OPT_STRING,
        },
        { /* end of list */ }
    },
};

static QemuOptsList qemu_option_rom_opts = {
    .name = "option-rom",
    .implied_opt_name = "romfile",
    .head = QTAILQ_HEAD_INITIALIZER(qemu_option_rom_opts.head),
    .desc = {
        {
            .name = "bootindex",
            .type = QEMU_OPT_NUMBER,
        }, {
            .name = "romfile",
            .type = QEMU_OPT_STRING,
        },
        { /* end of list */ }
    },
};

static QemuOptsList qemu_machine_opts = {
    .name = "machine",
    .implied_opt_name = "type",
    .merge_lists = true,
    .head = QTAILQ_HEAD_INITIALIZER(qemu_machine_opts.head),
    .desc = {
        /*
         * no elements => accept any
         * sanity checking will happen later
         * when setting machine properties
         */
        { }
    },
};

static QemuOptsList qemu_boot_opts = {
    .name = "boot-opts",
    .implied_opt_name = "order",
    .merge_lists = true,
    .head = QTAILQ_HEAD_INITIALIZER(qemu_boot_opts.head),
    .desc = {
        {
            .name = "order",
            .type = QEMU_OPT_STRING,
        }, {
            .name = "once",
            .type = QEMU_OPT_STRING,
        }, {
            .name = "menu",
            .type = QEMU_OPT_BOOL,
        }, {
            .name = "splash",
            .type = QEMU_OPT_STRING,
        }, {
            .name = "splash-time",
            .type = QEMU_OPT_STRING,
        }, {
            .name = "reboot-timeout",
            .type = QEMU_OPT_STRING,
        }, {
            .name = "strict",
            .type = QEMU_OPT_BOOL,
        },
        { /*End of list */ }
    },
};

static QemuOptsList qemu_add_fd_opts = {
    .name = "add-fd",
    .head = QTAILQ_HEAD_INITIALIZER(qemu_add_fd_opts.head),
    .desc = {
        {
            .name = "fd",
            .type = QEMU_OPT_NUMBER,
            .help = "file descriptor of which a duplicate is added to fd set",
        },{
            .name = "set",
            .type = QEMU_OPT_NUMBER,
            .help = "ID of the fd set to add fd to",
        },{
            .name = "opaque",
            .type = QEMU_OPT_STRING,
            .help = "free-form string used to describe fd",
        },
        { /* end of list */ }
    },
};

static QemuOptsList qemu_object_opts = {
    .name = "object",
    .implied_opt_name = "qom-type",
    .head = QTAILQ_HEAD_INITIALIZER(qemu_object_opts.head),
    .desc = {
        { }
    },
};

static QemuOptsList qemu_tpmdev_opts = {
    .name = "tpmdev",
    .implied_opt_name = "type",
    .head = QTAILQ_HEAD_INITIALIZER(qemu_tpmdev_opts.head),
    .desc = {
        /* options are defined in the TPM backends */
        { /* end of list */ }
    },
};

static QemuOptsList qemu_realtime_opts = {
    .name = "realtime",
    .head = QTAILQ_HEAD_INITIALIZER(qemu_realtime_opts.head),
    .desc = {
        {
            .name = "mlock",
            .type = QEMU_OPT_BOOL,
        },
        { /* end of list */ }
    },
};

static QemuOptsList qemu_msg_opts = {
    .name = "msg",
    .head = QTAILQ_HEAD_INITIALIZER(qemu_msg_opts.head),
    .desc = {
        {
            .name = "timestamp",
            .type = QEMU_OPT_BOOL,
        },
        { /* end of list */ }
    },
};

static QemuOptsList qemu_name_opts = {
    .name = "name",
    .implied_opt_name = "guest",
    .merge_lists = true,
    .head = QTAILQ_HEAD_INITIALIZER(qemu_name_opts.head),
    .desc = {
        {
            .name = "guest",
            .type = QEMU_OPT_STRING,
            .help = "Sets the name of the guest.\n"
                    "This name will be displayed in the SDL window caption.\n"
                    "The name will also be used for the VNC server",
        }, {
            .name = "process",
            .type = QEMU_OPT_STRING,
            .help = "Sets the name of the QEMU process, as shown in top etc",
        }, {
            .name = "debug-threads",
            .type = QEMU_OPT_BOOL,
            .help = "When enabled, name the individual threads; defaults off.\n"
                    "NOTE: The thread names are for debugging and not a\n"
                    "stable API.",
        },
        { /* End of list */ }
    },
};

static QemuOptsList qemu_mem_opts = {
    .name = "memory",
    .implied_opt_name = "size",
    .head = QTAILQ_HEAD_INITIALIZER(qemu_mem_opts.head),
    .merge_lists = true,
    .desc = {
        {
            .name = "size",
            .type = QEMU_OPT_SIZE,
        },
        {
            .name = "slots",
            .type = QEMU_OPT_NUMBER,
        },
        {
            .name = "maxmem",
            .type = QEMU_OPT_SIZE,
        },
        { /* end of list */ }
    },
};

static QemuOptsList qemu_icount_opts = {
    .name = "icount",
    .implied_opt_name = "shift",
    .merge_lists = true,
    .head = QTAILQ_HEAD_INITIALIZER(qemu_icount_opts.head),
    .desc = {
        {
            .name = "shift",
            .type = QEMU_OPT_STRING,
        }, {
            .name = "align",
            .type = QEMU_OPT_BOOL,
        }, {
            .name = "sleep",
            .type = QEMU_OPT_BOOL,
        }, {
            .name = "rr",
            .type = QEMU_OPT_STRING,
        }, {
            .name = "rrfile",
            .type = QEMU_OPT_STRING,
        },
        { /* end of list */ }
    },
};

static QemuOptsList qemu_semihosting_config_opts = {
    .name = "semihosting-config",
    .implied_opt_name = "enable",
    .head = QTAILQ_HEAD_INITIALIZER(qemu_semihosting_config_opts.head),
    .desc = {
        {
            .name = "enable",
            .type = QEMU_OPT_BOOL,
        }, {
            .name = "target",
            .type = QEMU_OPT_STRING,
        }, {
            .name = "arg",
            .type = QEMU_OPT_STRING,
        },
        { /* end of list */ }
    },
};

static QemuOptsList qemu_fw_cfg_opts = {
    .name = "fw_cfg",
    .implied_opt_name = "name",
    .head = QTAILQ_HEAD_INITIALIZER(qemu_fw_cfg_opts.head),
    .desc = {
        {
            .name = "name",
            .type = QEMU_OPT_STRING,
            .help = "Sets the fw_cfg name of the blob to be inserted",
        }, {
            .name = "file",
            .type = QEMU_OPT_STRING,
            .help = "Sets the name of the file from which\n"
                    "the fw_cfg blob will be loaded",
        }, {
            .name = "string",
            .type = QEMU_OPT_STRING,
            .help = "Sets content of the blob to be inserted from a string",
        },
        { /* end of list */ }
    },
};

/**
 * Get machine options
 *
 * Returns: machine options (never null).
 */
QemuOpts *qemu_get_machine_opts(void)
{
    return qemu_find_opts_singleton("machine");
}

const char *qemu_get_vm_name(void)
{
    return qemu_name;
}

static void res_free(void)
{
    g_free(boot_splash_filedata);
    boot_splash_filedata = NULL;
}

static int default_driver_check(void *opaque, QemuOpts *opts, Error **errp)
{
    const char *driver = qemu_opt_get(opts, "driver");
    int i;

    if (!driver)
        return 0;
    for (i = 0; i < ARRAY_SIZE(default_list); i++) {
        if (strcmp(default_list[i].driver, driver) != 0)
            continue;
        *(default_list[i].flag) = 0;
    }
    return 0;
}

/***********************************************************/
/* QEMU state */

static RunState current_run_state = RUN_STATE_PRELAUNCH;

/* We use RUN_STATE_MAX but any invalid value will do */
static RunState vmstop_requested = RUN_STATE_MAX;
static QemuMutex vmstop_lock;

typedef struct {
    RunState from;
    RunState to;
} RunStateTransition;

static const RunStateTransition runstate_transitions_def[] = {
    /*     from      ->     to      */
    { RUN_STATE_DEBUG, RUN_STATE_RUNNING },
    { RUN_STATE_DEBUG, RUN_STATE_FINISH_MIGRATE },

    { RUN_STATE_INMIGRATE, RUN_STATE_INTERNAL_ERROR },
    { RUN_STATE_INMIGRATE, RUN_STATE_IO_ERROR },
    { RUN_STATE_INMIGRATE, RUN_STATE_PAUSED },
    { RUN_STATE_INMIGRATE, RUN_STATE_RUNNING },
    { RUN_STATE_INMIGRATE, RUN_STATE_SHUTDOWN },
    { RUN_STATE_INMIGRATE, RUN_STATE_SUSPENDED },
    { RUN_STATE_INMIGRATE, RUN_STATE_WATCHDOG },
    { RUN_STATE_INMIGRATE, RUN_STATE_GUEST_PANICKED },
    { RUN_STATE_INMIGRATE, RUN_STATE_FINISH_MIGRATE },

    { RUN_STATE_INTERNAL_ERROR, RUN_STATE_PAUSED },
    { RUN_STATE_INTERNAL_ERROR, RUN_STATE_FINISH_MIGRATE },

    { RUN_STATE_IO_ERROR, RUN_STATE_RUNNING },
    { RUN_STATE_IO_ERROR, RUN_STATE_FINISH_MIGRATE },

    { RUN_STATE_PAUSED, RUN_STATE_RUNNING },
    { RUN_STATE_PAUSED, RUN_STATE_FINISH_MIGRATE },

    { RUN_STATE_POSTMIGRATE, RUN_STATE_RUNNING },
    { RUN_STATE_POSTMIGRATE, RUN_STATE_FINISH_MIGRATE },

    { RUN_STATE_PRELAUNCH, RUN_STATE_RUNNING },
    { RUN_STATE_PRELAUNCH, RUN_STATE_FINISH_MIGRATE },
    { RUN_STATE_PRELAUNCH, RUN_STATE_INMIGRATE },

    { RUN_STATE_FINISH_MIGRATE, RUN_STATE_RUNNING },
    { RUN_STATE_FINISH_MIGRATE, RUN_STATE_POSTMIGRATE },

    { RUN_STATE_RESTORE_VM, RUN_STATE_RUNNING },

    { RUN_STATE_RUNNING, RUN_STATE_DEBUG },
    { RUN_STATE_RUNNING, RUN_STATE_INTERNAL_ERROR },
    { RUN_STATE_RUNNING, RUN_STATE_IO_ERROR },
    { RUN_STATE_RUNNING, RUN_STATE_PAUSED },
    { RUN_STATE_RUNNING, RUN_STATE_FINISH_MIGRATE },
    { RUN_STATE_RUNNING, RUN_STATE_RESTORE_VM },
    { RUN_STATE_RUNNING, RUN_STATE_SAVE_VM },
    { RUN_STATE_RUNNING, RUN_STATE_SHUTDOWN },
    { RUN_STATE_RUNNING, RUN_STATE_WATCHDOG },
    { RUN_STATE_RUNNING, RUN_STATE_GUEST_PANICKED },

    { RUN_STATE_SAVE_VM, RUN_STATE_RUNNING },

    { RUN_STATE_SHUTDOWN, RUN_STATE_PAUSED },
    { RUN_STATE_SHUTDOWN, RUN_STATE_FINISH_MIGRATE },

    { RUN_STATE_DEBUG, RUN_STATE_SUSPENDED },
    { RUN_STATE_RUNNING, RUN_STATE_SUSPENDED },
    { RUN_STATE_SUSPENDED, RUN_STATE_RUNNING },
    { RUN_STATE_SUSPENDED, RUN_STATE_FINISH_MIGRATE },

    { RUN_STATE_WATCHDOG, RUN_STATE_RUNNING },
    { RUN_STATE_WATCHDOG, RUN_STATE_FINISH_MIGRATE },

    { RUN_STATE_GUEST_PANICKED, RUN_STATE_RUNNING },
    { RUN_STATE_GUEST_PANICKED, RUN_STATE_FINISH_MIGRATE },

    { RUN_STATE_MAX, RUN_STATE_MAX },
};

static bool runstate_valid_transitions[RUN_STATE_MAX][RUN_STATE_MAX];

bool runstate_check(RunState state)
{
    return current_run_state == state;
}

bool runstate_store(char *str, size_t size)
{
    const char *state = RunState_lookup[current_run_state];
    size_t len = strlen(state) + 1;

    if (len > size) {
        return false;
    }
    memcpy(str, state, len);
    return true;
}

static void runstate_init(void)
{
    const RunStateTransition *p;

    memset(&runstate_valid_transitions, 0, sizeof(runstate_valid_transitions));
    for (p = &runstate_transitions_def[0]; p->from != RUN_STATE_MAX; p++) {
        runstate_valid_transitions[p->from][p->to] = true;
    }

    qemu_mutex_init(&vmstop_lock);
}

/* This function will abort() on invalid state transitions */
void runstate_set(RunState new_state)
{
    assert(new_state < RUN_STATE_MAX);

    if (!runstate_valid_transitions[current_run_state][new_state]) {
        error_report("invalid runstate transition: '%s' -> '%s'",
                     RunState_lookup[current_run_state],
                     RunState_lookup[new_state]);
        abort();
    }
    trace_runstate_set(new_state);
    current_run_state = new_state;
}

int runstate_is_running(void)
{
    return runstate_check(RUN_STATE_RUNNING);
}

bool runstate_needs_reset(void)
{
    return runstate_check(RUN_STATE_INTERNAL_ERROR) ||
        runstate_check(RUN_STATE_SHUTDOWN);
}

StatusInfo *qmp_query_status(Error **errp)
{
    StatusInfo *info = g_malloc0(sizeof(*info));

    info->running = runstate_is_running();
    info->singlestep = singlestep;
    info->status = current_run_state;

    return info;
}

static bool qemu_vmstop_requested(RunState *r)
{
    qemu_mutex_lock(&vmstop_lock);
    *r = vmstop_requested;
    vmstop_requested = RUN_STATE_MAX;
    qemu_mutex_unlock(&vmstop_lock);
    return *r < RUN_STATE_MAX;
}

void qemu_system_vmstop_request_prepare(void)
{
    qemu_mutex_lock(&vmstop_lock);
}

void qemu_system_vmstop_request(RunState state)
{
    vmstop_requested = state;
    qemu_mutex_unlock(&vmstop_lock);
    qemu_notify_event();
}

void vm_start(void)
{
    RunState requested;

    qemu_vmstop_requested(&requested);
    if (runstate_is_running() && requested == RUN_STATE_MAX) {
        return;
    }

    /* Ensure that a STOP/RESUME pair of events is emitted if a
     * vmstop request was pending.  The BLOCK_IO_ERROR event, for
     * example, according to documentation is always followed by
     * the STOP event.
     */
    if (runstate_is_running()) {
        qapi_event_send_stop(&error_abort);
    } else {
        cpu_enable_ticks();
        runstate_set(RUN_STATE_RUNNING);
        vm_state_notify(1, RUN_STATE_RUNNING);
        resume_all_vcpus();
    }

    qapi_event_send_resume(&error_abort);
}


/***********************************************************/
/* real time host monotonic timer */

static time_t qemu_time(void)
{
    return qemu_clock_get_ms(QEMU_CLOCK_HOST) / 1000;
}

/***********************************************************/
/* host time/date access */
void qemu_get_timedate(struct tm *tm, int offset)
{
    time_t ti = qemu_time();

    ti += offset;
    if (rtc_date_offset == -1) {
        if (rtc_utc)
            gmtime_r(&ti, tm);
        else
            localtime_r(&ti, tm);
    } else {
        ti -= rtc_date_offset;
        gmtime_r(&ti, tm);
    }
}

int qemu_timedate_diff(struct tm *tm)
{
    time_t seconds;

    if (rtc_date_offset == -1)
        if (rtc_utc)
            seconds = mktimegm(tm);
        else {
            struct tm tmp = *tm;
            tmp.tm_isdst = -1; /* use timezone to figure it out */
            seconds = mktime(&tmp);
	}
    else
        seconds = mktimegm(tm) + rtc_date_offset;

    return seconds - qemu_time();
}

static void configure_rtc_date_offset(const char *startdate, int legacy)
{
    time_t rtc_start_date;
    struct tm tm;

    if (!strcmp(startdate, "now") && legacy) {
        rtc_date_offset = -1;
    } else {
        if (sscanf(startdate, "%d-%d-%dT%d:%d:%d",
                   &tm.tm_year,
                   &tm.tm_mon,
                   &tm.tm_mday,
                   &tm.tm_hour,
                   &tm.tm_min,
                   &tm.tm_sec) == 6) {
            /* OK */
        } else if (sscanf(startdate, "%d-%d-%d",
                          &tm.tm_year,
                          &tm.tm_mon,
                          &tm.tm_mday) == 3) {
            tm.tm_hour = 0;
            tm.tm_min = 0;
            tm.tm_sec = 0;
        } else {
            goto date_fail;
        }
        tm.tm_year -= 1900;
        tm.tm_mon--;
        rtc_start_date = mktimegm(&tm);
        if (rtc_start_date == -1) {
        date_fail:
            error_report("invalid date format");
            error_printf("valid formats: "
                         "'2006-06-17T16:01:21' or '2006-06-17'\n");
            exit(1);
        }
        rtc_date_offset = qemu_time() - rtc_start_date;
    }
}

static void configure_rtc(QemuOpts *opts)
{
    const char *value;

    value = qemu_opt_get(opts, "base");
    if (value) {
        if (!strcmp(value, "utc")) {
            rtc_utc = 1;
        } else if (!strcmp(value, "localtime")) {
            Error *blocker = NULL;
            rtc_utc = 0;
            error_setg(&blocker, QERR_REPLAY_NOT_SUPPORTED,
                      "-rtc base=localtime");
            replay_add_blocker(blocker);
        } else {
            configure_rtc_date_offset(value, 0);
        }
    }
    value = qemu_opt_get(opts, "clock");
    if (value) {
        if (!strcmp(value, "host")) {
            rtc_clock = QEMU_CLOCK_HOST;
        } else if (!strcmp(value, "rt")) {
            rtc_clock = QEMU_CLOCK_REALTIME;
        } else if (!strcmp(value, "vm")) {
            rtc_clock = QEMU_CLOCK_VIRTUAL;
        } else {
            error_report("invalid option value '%s'", value);
            exit(1);
        }
    }
    value = qemu_opt_get(opts, "driftfix");
    if (value) {
        if (!strcmp(value, "slew")) {
            static GlobalProperty slew_lost_ticks[] = {
                {
                    .driver   = "mc146818rtc",
                    .property = "lost_tick_policy",
                    .value    = "slew",
                },
                { /* end of list */ }
            };

            qdev_prop_register_global_list(slew_lost_ticks);
        } else if (!strcmp(value, "none")) {
            /* discard is default */
        } else {
            error_report("invalid option value '%s'", value);
            exit(1);
        }
    }
}

/***********************************************************/
/* Bluetooth support */
static int nb_hcis;
static int cur_hci;
static struct HCIInfo *hci_table[MAX_NICS];

struct HCIInfo *qemu_next_hci(void)
{
    if (cur_hci == nb_hcis)
        return &null_hci;

    return hci_table[cur_hci++];
}

static int bt_hci_parse(const char *str)
{
    struct HCIInfo *hci;
    bdaddr_t bdaddr;

    if (nb_hcis >= MAX_NICS) {
        error_report("too many bluetooth HCIs (max %i)", MAX_NICS);
        return -1;
    }

    hci = hci_init(str);
    if (!hci)
        return -1;

    bdaddr.b[0] = 0x52;
    bdaddr.b[1] = 0x54;
    bdaddr.b[2] = 0x00;
    bdaddr.b[3] = 0x12;
    bdaddr.b[4] = 0x34;
    bdaddr.b[5] = 0x56 + nb_hcis;
    hci->bdaddr_set(hci, bdaddr.b);

    hci_table[nb_hcis++] = hci;

    return 0;
}

static void bt_vhci_add(int vlan_id)
{
    struct bt_scatternet_s *vlan = qemu_find_bt_vlan(vlan_id);

    if (!vlan->slave)
        error_report("warning: adding a VHCI to an empty scatternet %i",
                     vlan_id);

    bt_vhci_init(bt_new_hci(vlan));
}

static struct bt_device_s *bt_device_add(const char *opt)
{
    struct bt_scatternet_s *vlan;
    int vlan_id = 0;
    char *endp = strstr(opt, ",vlan=");
    int len = (endp ? endp - opt : strlen(opt)) + 1;
    char devname[10];

    pstrcpy(devname, MIN(sizeof(devname), len), opt);

    if (endp) {
        vlan_id = strtol(endp + 6, &endp, 0);
        if (*endp) {
            error_report("unrecognised bluetooth vlan Id");
            return 0;
        }
    }

    vlan = qemu_find_bt_vlan(vlan_id);

    if (!vlan->slave)
        error_report("warning: adding a slave device to an empty scatternet %i",
                     vlan_id);

    if (!strcmp(devname, "keyboard"))
        return bt_keyboard_init(vlan);

    error_report("unsupported bluetooth device '%s'", devname);
    return 0;
}

static int bt_parse(const char *opt)
{
    const char *endp, *p;
    int vlan;

    if (strstart(opt, "hci", &endp)) {
        if (!*endp || *endp == ',') {
            if (*endp)
                if (!strstart(endp, ",vlan=", 0))
                    opt = endp + 1;

            return bt_hci_parse(opt);
       }
    } else if (strstart(opt, "vhci", &endp)) {
        if (!*endp || *endp == ',') {
            if (*endp) {
                if (strstart(endp, ",vlan=", &p)) {
                    vlan = strtol(p, (char **) &endp, 0);
                    if (*endp) {
                        error_report("bad scatternet '%s'", p);
                        return 1;
                    }
                } else {
                    error_report("bad parameter '%s'", endp + 1);
                    return 1;
                }
            } else
                vlan = 0;

            bt_vhci_add(vlan);
            return 0;
        }
    } else if (strstart(opt, "device:", &endp))
        return !bt_device_add(endp);

    error_report("bad bluetooth parameter '%s'", opt);
    return 1;
}

static int parse_sandbox(void *opaque, QemuOpts *opts, Error **errp)
{
    /* FIXME: change this to true for 1.3 */
    if (qemu_opt_get_bool(opts, "enable", false)) {
#ifdef CONFIG_SECCOMP
        if (seccomp_start() < 0) {
            error_report("failed to install seccomp syscall filter "
                         "in the kernel");
            return -1;
        }
#else
        error_report("seccomp support is disabled");
        return -1;
#endif
    }

    return 0;
}

static int parse_name(void *opaque, QemuOpts *opts, Error **errp)
{
    const char *proc_name;

    if (qemu_opt_get(opts, "debug-threads")) {
        qemu_thread_naming(qemu_opt_get_bool(opts, "debug-threads", false));
    }
    qemu_name = qemu_opt_get(opts, "guest");

    proc_name = qemu_opt_get(opts, "process");
    if (proc_name) {
        os_set_proc_name(proc_name);
    }

    return 0;
}

bool defaults_enabled(void)
{
    return has_defaults;
}

bool usb_enabled(void)
{
    return machine_usb(current_machine);
}

#ifndef _WIN32
static int parse_add_fd(void *opaque, QemuOpts *opts, Error **errp)
{
    int fd, dupfd, flags;
    int64_t fdset_id;
    const char *fd_opaque = NULL;
    AddfdInfo *fdinfo;

    fd = qemu_opt_get_number(opts, "fd", -1);
    fdset_id = qemu_opt_get_number(opts, "set", -1);
    fd_opaque = qemu_opt_get(opts, "opaque");

    if (fd < 0) {
        error_report("fd option is required and must be non-negative");
        return -1;
    }

    if (fd <= STDERR_FILENO) {
        error_report("fd cannot be a standard I/O stream");
        return -1;
    }

    /*
     * All fds inherited across exec() necessarily have FD_CLOEXEC
     * clear, while qemu sets FD_CLOEXEC on all other fds used internally.
     */
    flags = fcntl(fd, F_GETFD);
    if (flags == -1 || (flags & FD_CLOEXEC)) {
        error_report("fd is not valid or already in use");
        return -1;
    }

    if (fdset_id < 0) {
        error_report("set option is required and must be non-negative");
        return -1;
    }

#ifdef F_DUPFD_CLOEXEC
    dupfd = fcntl(fd, F_DUPFD_CLOEXEC, 0);
#else
    dupfd = dup(fd);
    if (dupfd != -1) {
        qemu_set_cloexec(dupfd);
    }
#endif
    if (dupfd == -1) {
        error_report("error duplicating fd: %s", strerror(errno));
        return -1;
    }

    /* add the duplicate fd, and optionally the opaque string, to the fd set */
    fdinfo = monitor_fdset_add_fd(dupfd, true, fdset_id, !!fd_opaque, fd_opaque,
                                  &error_abort);
    g_free(fdinfo);

    return 0;
}

static int cleanup_add_fd(void *opaque, QemuOpts *opts, Error **errp)
{
    int fd;

    fd = qemu_opt_get_number(opts, "fd", -1);
    close(fd);

    return 0;
}
#endif

/***********************************************************/
/* QEMU Block devices */

#define HD_OPTS "media=disk"
#define CDROM_OPTS "media=cdrom"
#define FD_OPTS ""
#define PFLASH_OPTS ""
#define MTD_OPTS ""
#define SD_OPTS ""

static int drive_init_func(void *opaque, QemuOpts *opts, Error **errp)
{
    BlockInterfaceType *block_default_type = opaque;

    return drive_new(opts, *block_default_type) == NULL;
}

static int drive_enable_snapshot(void *opaque, QemuOpts *opts, Error **errp)
{
    if (qemu_opt_get(opts, "snapshot") == NULL) {
        qemu_opt_set(opts, "snapshot", "on", &error_abort);
    }
    return 0;
}

static void default_drive(int enable, int snapshot, BlockInterfaceType type,
                          int index, const char *optstr)
{
    QemuOpts *opts;
    DriveInfo *dinfo;

    if (!enable || drive_get_by_index(type, index)) {
        return;
    }

    opts = drive_add(type, index, NULL, optstr);
    if (snapshot) {
        drive_enable_snapshot(NULL, opts, NULL);
    }

    dinfo = drive_new(opts, type);
    if (!dinfo) {
        exit(1);
    }
    dinfo->is_default = true;

}

static QemuOptsList qemu_smp_opts = {
    .name = "smp-opts",
    .implied_opt_name = "cpus",
    .merge_lists = true,
    .head = QTAILQ_HEAD_INITIALIZER(qemu_smp_opts.head),
    .desc = {
        {
            .name = "cpus",
            .type = QEMU_OPT_NUMBER,
        }, {
            .name = "sockets",
            .type = QEMU_OPT_NUMBER,
        }, {
            .name = "cores",
            .type = QEMU_OPT_NUMBER,
        }, {
            .name = "threads",
            .type = QEMU_OPT_NUMBER,
        }, {
            .name = "maxcpus",
            .type = QEMU_OPT_NUMBER,
        },
        { /*End of list */ }
    },
};

static void smp_parse(QemuOpts *opts)
{
    if (opts) {

        unsigned cpus    = qemu_opt_get_number(opts, "cpus", 0);
        unsigned sockets = qemu_opt_get_number(opts, "sockets", 0);
        unsigned cores   = qemu_opt_get_number(opts, "cores", 0);
        unsigned threads = qemu_opt_get_number(opts, "threads", 0);

        /* compute missing values, prefer sockets over cores over threads */
        if (cpus == 0 || sockets == 0) {
            sockets = sockets > 0 ? sockets : 1;
            cores = cores > 0 ? cores : 1;
            threads = threads > 0 ? threads : 1;
            if (cpus == 0) {
                cpus = cores * threads * sockets;
            }
        } else if (cores == 0) {
            threads = threads > 0 ? threads : 1;
            cores = cpus / (sockets * threads);
        } else if (threads == 0) {
            threads = cpus / (cores * sockets);
        } else if (sockets * cores * threads < cpus) {
            error_report("cpu topology: "
                         "sockets (%u) * cores (%u) * threads (%u) < "
                         "smp_cpus (%u)",
                         sockets, cores, threads, cpus);
            exit(1);
        }

        max_cpus = qemu_opt_get_number(opts, "maxcpus", cpus);
        if (sockets * cores * threads > max_cpus) {
            error_report("cpu topology: "
                         "sockets (%u) * cores (%u) * threads (%u) > "
                         "maxcpus (%u)",
                         sockets, cores, threads, max_cpus);
            exit(1);
        }

        smp_cpus = cpus;
        smp_cores = cores > 0 ? cores : 1;
        smp_threads = threads > 0 ? threads : 1;

    }

    if (max_cpus == 0) {
        max_cpus = smp_cpus;
    }

    if (max_cpus > MAX_CPUMASK_BITS) {
        error_report("unsupported number of maxcpus");
        exit(1);
    }
    if (max_cpus < smp_cpus) {
        error_report("maxcpus must be equal to or greater than smp");
        exit(1);
    }

    if (smp_cpus > 1 || smp_cores > 1 || smp_threads > 1) {
        Error *blocker = NULL;
        error_setg(&blocker, QERR_REPLAY_NOT_SUPPORTED, "smp");
        replay_add_blocker(blocker);
    }
}

static void realtime_init(void)
{
    if (enable_mlock) {
        if (os_mlock() < 0) {
            error_report("locking memory failed");
            exit(1);
        }
    }
}


static void configure_msg(QemuOpts *opts)
{
    enable_timestamp_msg = qemu_opt_get_bool(opts, "timestamp", true);
}

/***********************************************************/
/* Semihosting */

typedef struct SemihostingConfig {
    bool enabled;
    SemihostingTarget target;
    const char **argv;
    int argc;
    const char *cmdline; /* concatenated argv */
} SemihostingConfig;

static SemihostingConfig semihosting;

bool semihosting_enabled(void)
{
    return semihosting.enabled;
}

SemihostingTarget semihosting_get_target(void)
{
    return semihosting.target;
}

const char *semihosting_get_arg(int i)
{
    if (i >= semihosting.argc) {
        return NULL;
    }
    return semihosting.argv[i];
}

int semihosting_get_argc(void)
{
    return semihosting.argc;
}

const char *semihosting_get_cmdline(void)
{
    if (semihosting.cmdline == NULL && semihosting.argc > 0) {
        semihosting.cmdline = g_strjoinv(" ", (gchar **)semihosting.argv);
    }
    return semihosting.cmdline;
}

static int add_semihosting_arg(void *opaque,
                               const char *name, const char *val,
                               Error **errp)
{
    SemihostingConfig *s = opaque;
    if (strcmp(name, "arg") == 0) {
        s->argc++;
        /* one extra element as g_strjoinv() expects NULL-terminated array */
        s->argv = g_realloc(s->argv, (s->argc + 1) * sizeof(void *));
        s->argv[s->argc - 1] = val;
        s->argv[s->argc] = NULL;
    }
    return 0;
}

/* Use strings passed via -kernel/-append to initialize semihosting.argv[] */
static inline void semihosting_arg_fallback(const char *file, const char *cmd)
{
    char *cmd_token;

    /* argv[0] */
    add_semihosting_arg(&semihosting, "arg", file, NULL);

    /* split -append and initialize argv[1..n] */
    cmd_token = strtok(g_strdup(cmd), " ");
    while (cmd_token) {
        add_semihosting_arg(&semihosting, "arg", cmd_token, NULL);
        cmd_token = strtok(NULL, " ");
    }
}

<<<<<<< HEAD
#if defined(CONFIG_GNU_ARM_ECLIPSE)

static char *semihosting_concatenate_cmdline(int argc, const char **argv)
{
    int total_size = 0;
    int i;

    for (i = 0; i < argc; ++i) {
        total_size += strlen(argv[i]);
        total_size += 1; /* Add separator spaces */
        if (strrchr(argv[i], ' ') != NULL) {
            total_size += 2; /* Provision for quotes */
        }
    }

    char *cmdline = malloc(total_size);
    char *p = cmdline;
    *p = '\0'; /* Prepare for empty command line */
    for (i = 0; i < argc; ++i) {
        if (i != 0) {
            *p++ = ' ';
        }
        if (strrchr(argv[i], ' ') == NULL) {
            strcpy(p, argv[i]);
            p += strlen(argv[i]);
        } else {
            /* If no quotes found, it is safe to use them for grouping */
            if (strrchr(argv[i], '"') == NULL) {
                *p++ = '"';
                strcpy(p, argv[i]);
                p += strlen(argv[i]);
                *p++ = '"';
            } else {
                /* Does not work if string has both quotes and apostrophes */
                *p++ = '\'';
                strcpy(p, argv[i]);
                p += strlen(argv[i]);
                *p++ = '\'';
            }
        }
        *p = '\0';
    }

    return cmdline;
}

#endif /* defined(CONFIG_GNU_ARM_ECLIPSE) */

=======
/* Now we still need this for compatibility with XEN. */
bool has_igd_gfx_passthru;
static void igd_gfx_passthru(void)
{
    has_igd_gfx_passthru = current_machine->igd_gfx_passthru;
}

>>>>>>> a8c40fa2
/***********************************************************/
/* USB devices */

static int usb_device_add(const char *devname)
{
    USBDevice *dev = NULL;
#ifndef CONFIG_LINUX
    const char *p;
#endif

    if (!usb_enabled()) {
        return -1;
    }

    /* drivers with .usbdevice_name entry in USBDeviceInfo */
    dev = usbdevice_create(devname);
    if (dev)
        goto done;

    /* the other ones */
#ifndef CONFIG_LINUX
    /* only the linux version is qdev-ified, usb-bsd still needs this */
    if (strstart(devname, "host:", &p)) {
        dev = usb_host_device_open(usb_bus_find(-1), p);
    }
#endif
    if (!dev)
        return -1;

done:
    return 0;
}

static int usb_device_del(const char *devname)
{
    int bus_num, addr;
    const char *p;

    if (strstart(devname, "host:", &p)) {
        return -1;
    }

    if (!usb_enabled()) {
        return -1;
    }

    p = strchr(devname, '.');
    if (!p)
        return -1;
    bus_num = strtoul(devname, NULL, 0);
    addr = strtoul(p + 1, NULL, 0);

    return usb_device_delete_addr(bus_num, addr);
}

static int usb_parse(const char *cmdline)
{
    int r;
    r = usb_device_add(cmdline);
    if (r < 0) {
        error_report("could not add USB device '%s'", cmdline);
    }
    return r;
}

void hmp_usb_add(Monitor *mon, const QDict *qdict)
{
    const char *devname = qdict_get_str(qdict, "devname");
    if (usb_device_add(devname) < 0) {
        error_report("could not add USB device '%s'", devname);
    }
}

void hmp_usb_del(Monitor *mon, const QDict *qdict)
{
    const char *devname = qdict_get_str(qdict, "devname");
    if (usb_device_del(devname) < 0) {
        error_report("could not delete USB device '%s'", devname);
    }
}

/***********************************************************/
/* machine registration */

MachineState *current_machine;

static MachineClass *find_machine(const char *name)
{
    GSList *el, *machines = object_class_get_list(TYPE_MACHINE, false);
    MachineClass *mc = NULL;

    for (el = machines; el; el = el->next) {
        MachineClass *temp = el->data;

        if (!strcmp(temp->name, name)) {
            mc = temp;
            break;
        }
        if (temp->alias &&
            !strcmp(temp->alias, name)) {
            mc = temp;
            break;
        }
    }

    g_slist_free(machines);
    return mc;
}

MachineClass *find_default_machine(void)
{
    GSList *el, *machines = object_class_get_list(TYPE_MACHINE, false);
    MachineClass *mc = NULL;

    for (el = machines; el; el = el->next) {
        MachineClass *temp = el->data;

        if (temp->is_default) {
            mc = temp;
            break;
        }
    }

    g_slist_free(machines);
    return mc;
}

MachineInfoList *qmp_query_machines(Error **errp)
{
    GSList *el, *machines = object_class_get_list(TYPE_MACHINE, false);
    MachineInfoList *mach_list = NULL;

    for (el = machines; el; el = el->next) {
        MachineClass *mc = el->data;
        MachineInfoList *entry;
        MachineInfo *info;

        info = g_malloc0(sizeof(*info));
        if (mc->is_default) {
            info->has_is_default = true;
            info->is_default = true;
        }

        if (mc->alias) {
            info->has_alias = true;
            info->alias = g_strdup(mc->alias);
        }

        info->name = g_strdup(mc->name);
        info->cpu_max = !mc->max_cpus ? 1 : mc->max_cpus;

        entry = g_malloc0(sizeof(*entry));
        entry->value = info;
        entry->next = mach_list;
        mach_list = entry;
    }

    g_slist_free(machines);
    return mach_list;
}

#if !defined(CONFIG_GNU_ARM_ECLIPSE)

static int machine_help_func(QemuOpts *opts, MachineState *machine)
{
    ObjectProperty *prop;
    ObjectPropertyIterator *iter;

    if (!qemu_opt_has_help_opt(opts)) {
        return 0;
    }

    iter = object_property_iter_init(OBJECT(machine));
    while ((prop = object_property_iter_next(iter))) {
        if (!prop->set) {
            continue;
        }

        error_printf("%s.%s=%s", MACHINE_GET_CLASS(machine)->name,
                     prop->name, prop->type);
        if (prop->description) {
            error_printf(" (%s)\n", prop->description);
        } else {
            error_printf("\n");
        }
    }
    object_property_iter_free(iter);

    return 1;
}

#endif


/***********************************************************/
/* main execution loop */

struct vm_change_state_entry {
    VMChangeStateHandler *cb;
    void *opaque;
    QLIST_ENTRY (vm_change_state_entry) entries;
};

static QLIST_HEAD(vm_change_state_head, vm_change_state_entry) vm_change_state_head;

VMChangeStateEntry *qemu_add_vm_change_state_handler(VMChangeStateHandler *cb,
                                                     void *opaque)
{
    VMChangeStateEntry *e;

    e = g_malloc0(sizeof (*e));

    e->cb = cb;
    e->opaque = opaque;
    QLIST_INSERT_HEAD(&vm_change_state_head, e, entries);
    return e;
}

void qemu_del_vm_change_state_handler(VMChangeStateEntry *e)
{
    QLIST_REMOVE (e, entries);
    g_free (e);
}

void vm_state_notify(int running, RunState state)
{
    VMChangeStateEntry *e, *next;

    trace_vm_state_notify(running, state);

    QLIST_FOREACH_SAFE(e, &vm_change_state_head, entries, next) {
        e->cb(e->opaque, running, state);
    }
}

/* reset/shutdown handler */

typedef struct QEMUResetEntry {
    QTAILQ_ENTRY(QEMUResetEntry) entry;
    QEMUResetHandler *func;
    void *opaque;
} QEMUResetEntry;

static QTAILQ_HEAD(reset_handlers, QEMUResetEntry) reset_handlers =
    QTAILQ_HEAD_INITIALIZER(reset_handlers);
static int reset_requested;
static int shutdown_requested, shutdown_signal = -1;
static pid_t shutdown_pid;
static int powerdown_requested;
static int debug_requested;
static int suspend_requested;
static WakeupReason wakeup_reason;
static NotifierList powerdown_notifiers =
    NOTIFIER_LIST_INITIALIZER(powerdown_notifiers);
static NotifierList suspend_notifiers =
    NOTIFIER_LIST_INITIALIZER(suspend_notifiers);
static NotifierList wakeup_notifiers =
    NOTIFIER_LIST_INITIALIZER(wakeup_notifiers);
static uint32_t wakeup_reason_mask = ~(1 << QEMU_WAKEUP_REASON_NONE);

int qemu_shutdown_requested_get(void)
{
    return shutdown_requested;
}

int qemu_reset_requested_get(void)
{
    return reset_requested;
}

static int qemu_shutdown_requested(void)
{
    return atomic_xchg(&shutdown_requested, 0);
}

static void qemu_kill_report(void)
{
    if (!qtest_driver() && shutdown_signal != -1) {
        if (shutdown_pid == 0) {
            /* This happens for eg ^C at the terminal, so it's worth
             * avoiding printing an odd message in that case.
             */
            error_report("terminating on signal %d", shutdown_signal);
        } else {
            error_report("terminating on signal %d from pid " FMT_pid,
                         shutdown_signal, shutdown_pid);
        }
        shutdown_signal = -1;
    }
}

static int qemu_reset_requested(void)
{
    int r = reset_requested;
    if (r && replay_checkpoint(CHECKPOINT_RESET_REQUESTED)) {
        reset_requested = 0;
        return r;
    }
    return false;
}

static int qemu_suspend_requested(void)
{
    int r = suspend_requested;
    if (r && replay_checkpoint(CHECKPOINT_SUSPEND_REQUESTED)) {
        suspend_requested = 0;
        return r;
    }
    return false;
}

static WakeupReason qemu_wakeup_requested(void)
{
    return wakeup_reason;
}

static int qemu_powerdown_requested(void)
{
    int r = powerdown_requested;
    powerdown_requested = 0;
    return r;
}

static int qemu_debug_requested(void)
{
    int r = debug_requested;
    debug_requested = 0;
    return r;
}

void qemu_register_reset(QEMUResetHandler *func, void *opaque)
{
    QEMUResetEntry *re = g_malloc0(sizeof(QEMUResetEntry));

    re->func = func;
    re->opaque = opaque;
    QTAILQ_INSERT_TAIL(&reset_handlers, re, entry);
}

void qemu_unregister_reset(QEMUResetHandler *func, void *opaque)
{
    QEMUResetEntry *re;

    QTAILQ_FOREACH(re, &reset_handlers, entry) {
        if (re->func == func && re->opaque == opaque) {
            QTAILQ_REMOVE(&reset_handlers, re, entry);
            g_free(re);
            return;
        }
    }
}

void qemu_devices_reset(void)
{
    QEMUResetEntry *re, *nre;

    /* reset all devices */
    QTAILQ_FOREACH_SAFE(re, &reset_handlers, entry, nre) {
        re->func(re->opaque);
    }
}

void qemu_system_reset(bool report)
{
    MachineClass *mc;

    mc = current_machine ? MACHINE_GET_CLASS(current_machine) : NULL;

    if (mc && mc->reset) {
        mc->reset();
    } else {
        qemu_devices_reset();
    }
    if (report) {
        qapi_event_send_reset(&error_abort);
    }
    cpu_synchronize_all_post_reset();
}

void qemu_system_guest_panicked(void)
{
    if (current_cpu) {
        current_cpu->crash_occurred = true;
    }
    qapi_event_send_guest_panicked(GUEST_PANIC_ACTION_PAUSE, &error_abort);
    vm_stop(RUN_STATE_GUEST_PANICKED);
}

void qemu_system_reset_request(void)
{
    if (no_reboot) {
        shutdown_requested = 1;
    } else {
        reset_requested = 1;
    }
    cpu_stop_current();
    qemu_notify_event();
}

static void qemu_system_suspend(void)
{
    pause_all_vcpus();
    notifier_list_notify(&suspend_notifiers, NULL);
    runstate_set(RUN_STATE_SUSPENDED);
    qapi_event_send_suspend(&error_abort);
}

void qemu_system_suspend_request(void)
{
    if (runstate_check(RUN_STATE_SUSPENDED)) {
        return;
    }
    suspend_requested = 1;
    cpu_stop_current();
    qemu_notify_event();
}

void qemu_register_suspend_notifier(Notifier *notifier)
{
    notifier_list_add(&suspend_notifiers, notifier);
}

void qemu_system_wakeup_request(WakeupReason reason)
{
    trace_system_wakeup_request(reason);

    if (!runstate_check(RUN_STATE_SUSPENDED)) {
        return;
    }
    if (!(wakeup_reason_mask & (1 << reason))) {
        return;
    }
    runstate_set(RUN_STATE_RUNNING);
    wakeup_reason = reason;
    qemu_notify_event();
}

void qemu_system_wakeup_enable(WakeupReason reason, bool enabled)
{
    if (enabled) {
        wakeup_reason_mask |= (1 << reason);
    } else {
        wakeup_reason_mask &= ~(1 << reason);
    }
}

void qemu_register_wakeup_notifier(Notifier *notifier)
{
    notifier_list_add(&wakeup_notifiers, notifier);
}

void qemu_system_killed(int signal, pid_t pid)
{
    shutdown_signal = signal;
    shutdown_pid = pid;
    no_shutdown = 0;

    /* Cannot call qemu_system_shutdown_request directly because
     * we are in a signal handler.
     */
    shutdown_requested = 1;
    qemu_notify_event();
}

void qemu_system_shutdown_request(void)
{
    trace_qemu_system_shutdown_request();
    replay_shutdown_request();
    shutdown_requested = 1;
    qemu_notify_event();
}

static void qemu_system_powerdown(void)
{
    qapi_event_send_powerdown(&error_abort);
    notifier_list_notify(&powerdown_notifiers, NULL);
}

void qemu_system_powerdown_request(void)
{
    trace_qemu_system_powerdown_request();
    powerdown_requested = 1;
    qemu_notify_event();
}

void qemu_register_powerdown_notifier(Notifier *notifier)
{
    notifier_list_add(&powerdown_notifiers, notifier);
}

void qemu_system_debug_request(void)
{
    debug_requested = 1;
    qemu_notify_event();
}

static bool main_loop_should_exit(void)
{
    RunState r;
    if (qemu_debug_requested()) {
        vm_stop(RUN_STATE_DEBUG);
    }
    if (qemu_suspend_requested()) {
        qemu_system_suspend();
    }
    if (qemu_shutdown_requested()) {
        qemu_kill_report();
        qapi_event_send_shutdown(&error_abort);
        if (no_shutdown) {
            vm_stop(RUN_STATE_SHUTDOWN);
        } else {
            return true;
        }
    }
    if (qemu_reset_requested()) {
        pause_all_vcpus();
        cpu_synchronize_all_states();
        qemu_system_reset(VMRESET_REPORT);
        resume_all_vcpus();
        if (runstate_needs_reset()) {
            runstate_set(RUN_STATE_PAUSED);
        }
    }
    if (qemu_wakeup_requested()) {
        pause_all_vcpus();
        cpu_synchronize_all_states();
        qemu_system_reset(VMRESET_SILENT);
        notifier_list_notify(&wakeup_notifiers, &wakeup_reason);
        wakeup_reason = QEMU_WAKEUP_REASON_NONE;
        resume_all_vcpus();
        qapi_event_send_wakeup(&error_abort);
    }
    if (qemu_powerdown_requested()) {
        qemu_system_powerdown();
    }
    if (qemu_vmstop_requested(&r)) {
        vm_stop(r);
    }
    return false;
}

static void main_loop(void)
{
    bool nonblocking;
    int last_io = 0;
#ifdef CONFIG_PROFILER
    int64_t ti;
#endif
    do {
        nonblocking = !kvm_enabled() && !xen_enabled() && last_io > 0;
#ifdef CONFIG_PROFILER
        ti = profile_getclock();
#endif
        last_io = main_loop_wait(nonblocking);
#ifdef CONFIG_PROFILER
        dev_time += profile_getclock() - ti;
#endif
    } while (!main_loop_should_exit());
}

#if defined(CONFIG_GNU_ARM_ECLIPSE) || defined(CONFIG_VERBOSE)

#if INTPTR_MAX == INT32_MAX
#define QEMU_WORDSIZE "32-bits "
#elif INTPTR_MAX == INT64_MAX
#define QEMU_WORDSIZE "64-bits "
#else
#define QEMU_WORDSIZE ""
#endif

#endif

static void version(void)
{
#if defined(CONFIG_GNU_ARM_ECLIPSE)
    printf(
#if defined(CONFIG_BRANDING_MESSAGE)
           CONFIG_BRANDING_MESSAGE " "
#endif
           QEMU_WORDSIZE
           "QEMU emulator version "
           QEMU_VERSION QEMU_PKGVERSION
           "\nCopyright (c) 2003-2008 Fabrice Bellard\n");
    
#else /* !defined(CONFIG_GNU_ARM_ECLIPSE) */

    printf("QEMU emulator version " QEMU_VERSION QEMU_PKGVERSION ", Copyright (c) 2003-2008 Fabrice Bellard\n");
    
#endif /* defined(CONFIG_GNU_ARM_ECLIPSE) */
}

static void help(int exitcode)
{
    version();
    printf("usage: %s [options] [disk_image]\n\n"
           "'disk_image' is a raw hard disk image for IDE hard disk 0\n\n",
            error_get_progname());

#define QEMU_OPTIONS_GENERATE_HELP
#include "qemu-options-wrapper.h"

    printf("\nDuring emulation, the following keys are useful:\n"
           "ctrl-alt-f      toggle full screen\n"
           "ctrl-alt-n      switch to virtual console 'n'\n"
           "ctrl-alt        toggle mouse and keyboard grab\n"
           "\n"
           "When using -nographic, press 'ctrl-a h' to get some help.\n");

    exit(exitcode);
}

#define HAS_ARG 0x0001

typedef struct QEMUOption {
    const char *name;
    int flags;
    int index;
    uint32_t arch_mask;
} QEMUOption;

static const QEMUOption qemu_options[] = {
    { "h", 0, QEMU_OPTION_h, QEMU_ARCH_ALL },
#if defined(CONFIG_VERBOSE)
    { "verbose", 0, QEMU_OPTION_verbose, QEMU_ARCH_ALL },
#endif
#define QEMU_OPTIONS_GENERATE_OPTIONS
#include "qemu-options-wrapper.h"
    { NULL },
};

static bool vga_available(void)
{
    return object_class_by_name("VGA") || object_class_by_name("isa-vga");
}

static bool cirrus_vga_available(void)
{
    return object_class_by_name("cirrus-vga")
           || object_class_by_name("isa-cirrus-vga");
}

static bool vmware_vga_available(void)
{
    return object_class_by_name("vmware-svga");
}

static bool qxl_vga_available(void)
{
    return object_class_by_name("qxl-vga");
}

static bool tcx_vga_available(void)
{
    return object_class_by_name("SUNW,tcx");
}

static bool cg3_vga_available(void)
{
    return object_class_by_name("cgthree");
}

static bool virtio_vga_available(void)
{
    return object_class_by_name("virtio-vga");
}

static void select_vgahw (const char *p)
{
    const char *opts;

    assert(vga_interface_type == VGA_NONE);
    if (strstart(p, "std", &opts)) {
        if (vga_available()) {
            vga_interface_type = VGA_STD;
        } else {
            error_report("standard VGA not available");
            exit(0);
        }
    } else if (strstart(p, "cirrus", &opts)) {
        if (cirrus_vga_available()) {
            vga_interface_type = VGA_CIRRUS;
        } else {
            error_report("Cirrus VGA not available");
            exit(0);
        }
    } else if (strstart(p, "vmware", &opts)) {
        if (vmware_vga_available()) {
            vga_interface_type = VGA_VMWARE;
        } else {
            error_report("VMWare SVGA not available");
            exit(0);
        }
    } else if (strstart(p, "virtio", &opts)) {
        if (virtio_vga_available()) {
            vga_interface_type = VGA_VIRTIO;
        } else {
            error_report("Virtio VGA not available");
            exit(0);
        }
    } else if (strstart(p, "xenfb", &opts)) {
        vga_interface_type = VGA_XENFB;
    } else if (strstart(p, "qxl", &opts)) {
        if (qxl_vga_available()) {
            vga_interface_type = VGA_QXL;
        } else {
            error_report("QXL VGA not available");
            exit(0);
        }
    } else if (strstart(p, "tcx", &opts)) {
        if (tcx_vga_available()) {
            vga_interface_type = VGA_TCX;
        } else {
            error_report("TCX framebuffer not available");
            exit(0);
        }
    } else if (strstart(p, "cg3", &opts)) {
        if (cg3_vga_available()) {
            vga_interface_type = VGA_CG3;
        } else {
            error_report("CG3 framebuffer not available");
            exit(0);
        }
    } else if (!strstart(p, "none", &opts)) {
    invalid_vga:
        error_report("unknown vga type: %s", p);
        exit(1);
    }
    while (*opts) {
        const char *nextopt;

        if (strstart(opts, ",retrace=", &nextopt)) {
            opts = nextopt;
            if (strstart(opts, "dumb", &nextopt))
                vga_retrace_method = VGA_RETRACE_DUMB;
            else if (strstart(opts, "precise", &nextopt))
                vga_retrace_method = VGA_RETRACE_PRECISE;
            else goto invalid_vga;
        } else goto invalid_vga;
        opts = nextopt;
    }
}

static DisplayType select_display(const char *p)
{
    const char *opts;
    DisplayType display = DT_DEFAULT;

    if (strstart(p, "sdl", &opts)) {
#ifdef CONFIG_SDL
        display = DT_SDL;
        while (*opts) {
            const char *nextopt;

            if (strstart(opts, ",frame=", &nextopt)) {
                opts = nextopt;
                if (strstart(opts, "on", &nextopt)) {
                    no_frame = 0;
                } else if (strstart(opts, "off", &nextopt)) {
                    no_frame = 1;
                } else {
                    goto invalid_sdl_args;
                }
            } else if (strstart(opts, ",alt_grab=", &nextopt)) {
                opts = nextopt;
                if (strstart(opts, "on", &nextopt)) {
                    alt_grab = 1;
                } else if (strstart(opts, "off", &nextopt)) {
                    alt_grab = 0;
                } else {
                    goto invalid_sdl_args;
                }
            } else if (strstart(opts, ",ctrl_grab=", &nextopt)) {
                opts = nextopt;
                if (strstart(opts, "on", &nextopt)) {
                    ctrl_grab = 1;
                } else if (strstart(opts, "off", &nextopt)) {
                    ctrl_grab = 0;
                } else {
                    goto invalid_sdl_args;
                }
            } else if (strstart(opts, ",window_close=", &nextopt)) {
                opts = nextopt;
                if (strstart(opts, "on", &nextopt)) {
                    no_quit = 0;
                } else if (strstart(opts, "off", &nextopt)) {
                    no_quit = 1;
                } else {
                    goto invalid_sdl_args;
                }
            } else if (strstart(opts, ",gl=", &nextopt)) {
                opts = nextopt;
                if (strstart(opts, "on", &nextopt)) {
                    request_opengl = 1;
                } else if (strstart(opts, "off", &nextopt)) {
                    request_opengl = 0;
                } else {
                    goto invalid_sdl_args;
                }
            } else {
            invalid_sdl_args:
                error_report("invalid SDL option string");
                exit(1);
            }
            opts = nextopt;
        }
#else
        error_report("SDL support is disabled");
        exit(1);
#endif
    } else if (strstart(p, "vnc", &opts)) {
#ifdef CONFIG_VNC
        if (*opts == '=') {
            Error *err = NULL;
            if (vnc_parse(opts + 1, &err) == NULL) {
                error_report_err(err);
                exit(1);
            }
        } else {
            error_report("VNC requires a display argument vnc=<display>");
            exit(1);
        }
#else
        error_report("VNC support is disabled");
        exit(1);
#endif
    } else if (strstart(p, "curses", &opts)) {
#ifdef CONFIG_CURSES
        display = DT_CURSES;
#else
        error_report("curses support is disabled");
        exit(1);
#endif
    } else if (strstart(p, "gtk", &opts)) {
#ifdef CONFIG_GTK
        display = DT_GTK;
        while (*opts) {
            const char *nextopt;

            if (strstart(opts, ",grab_on_hover=", &nextopt)) {
                opts = nextopt;
                if (strstart(opts, "on", &nextopt)) {
                    grab_on_hover = true;
                } else if (strstart(opts, "off", &nextopt)) {
                    grab_on_hover = false;
                } else {
                    goto invalid_gtk_args;
                }
            } else if (strstart(opts, ",gl=", &nextopt)) {
                opts = nextopt;
                if (strstart(opts, "on", &nextopt)) {
                    request_opengl = 1;
                } else if (strstart(opts, "off", &nextopt)) {
                    request_opengl = 0;
                } else {
                    goto invalid_gtk_args;
                }
            } else {
            invalid_gtk_args:
                error_report("invalid GTK option string");
                exit(1);
            }
            opts = nextopt;
        }
#else
        error_report("GTK support is disabled");
        exit(1);
#endif
    } else if (strstart(p, "none", &opts)) {
        display = DT_NONE;
    } else {
        error_report("unknown display type");
        exit(1);
    }

    return display;
}

static int balloon_parse(const char *arg)
{
    QemuOpts *opts;

    if (strcmp(arg, "none") == 0) {
        return 0;
    }

    if (!strncmp(arg, "virtio", 6)) {
        if (arg[6] == ',') {
            /* have params -> parse them */
            opts = qemu_opts_parse_noisily(qemu_find_opts("device"), arg + 7,
                                           false);
            if (!opts)
                return  -1;
        } else {
            /* create empty opts */
            opts = qemu_opts_create(qemu_find_opts("device"), NULL, 0,
                                    &error_abort);
        }
        qemu_opt_set(opts, "driver", "virtio-balloon", &error_abort);
        return 0;
    }

    return -1;
}

char *qemu_find_file(int type, const char *name)
{
    int i;
    const char *subdir;
    char *buf;

    /* Try the name as a straight path first */
    if (access(name, R_OK) == 0) {
        trace_load_file(name, name);
        return g_strdup(name);
    }

    switch (type) {
    case QEMU_FILE_TYPE_BIOS:
        subdir = "";
        break;
    case QEMU_FILE_TYPE_KEYMAP:
        subdir = "keymaps/";
        break;
#if defined(CONFIG_GNU_ARM_ECLIPSE)
    case QEMU_FILE_TYPE_IMAGES:
#if defined(CONFIG_WIN32)
        subdir = "images\\";
#else
        subdir = "images/";
#endif
        break;
#endif
        default:
        abort();
    }

    for (i = 0; i < data_dir_idx; i++) {
#if defined(CONFIG_GNU_ARM_ECLIPSE)
#if defined(CONFIG_WIN32)
        buf = g_strdup_printf("%s\\%s%s", data_dir[i], subdir, name);
#else
        buf = g_strdup_printf("%s/%s%s", data_dir[i], subdir, name);
#endif
#else
        buf = g_strdup_printf("%s/%s%s", data_dir[i], subdir, name);
#endif
        // fprintf(stderr, "check %s\n", buf);
        if (access(buf, R_OK) == 0) {
            trace_load_file(name, buf);
            // fprintf(stderr, "check %s ok\n", buf);
            return buf;
        }
        g_free(buf);
    }
    return NULL;
}

static inline bool nonempty_str(const char *str)
{
    return str && *str;
}

static int parse_fw_cfg(void *opaque, QemuOpts *opts, Error **errp)
{
    gchar *buf;
    size_t size;
    const char *name, *file, *str;

    if (opaque == NULL) {
        error_report("fw_cfg device not available");
        return -1;
    }
    name = qemu_opt_get(opts, "name");
    file = qemu_opt_get(opts, "file");
    str = qemu_opt_get(opts, "string");

    /* we need name and either a file or the content string */
    if (!(nonempty_str(name) && (nonempty_str(file) || nonempty_str(str)))) {
        error_report("invalid argument(s)");
        return -1;
    }
    if (nonempty_str(file) && nonempty_str(str)) {
        error_report("file and string are mutually exclusive");
        return -1;
    }
    if (strlen(name) > FW_CFG_MAX_FILE_PATH - 1) {
        error_report("name too long (max. %d char)", FW_CFG_MAX_FILE_PATH - 1);
        return -1;
    }
    if (strncmp(name, "opt/", 4) != 0) {
        error_report("warning: externally provided fw_cfg item names "
                     "should be prefixed with \"opt/\"");
    }
    if (nonempty_str(str)) {
        size = strlen(str); /* NUL terminator NOT included in fw_cfg blob */
        buf = g_memdup(str, size);
    } else {
        if (!g_file_get_contents(file, &buf, &size, NULL)) {
            error_report("can't load %s", file);
            return -1;
        }
    }
    fw_cfg_add_file((FWCfgState *)opaque, name, buf, size);
    return 0;
}

static int device_help_func(void *opaque, QemuOpts *opts, Error **errp)
{
    return qdev_device_help(opts);
}

static int device_init_func(void *opaque, QemuOpts *opts, Error **errp)
{
    Error *err = NULL;
    DeviceState *dev;

    dev = qdev_device_add(opts, &err);
    if (!dev) {
        error_report_err(err);
        return -1;
    }
    object_unref(OBJECT(dev));
    return 0;
}

static int chardev_init_func(void *opaque, QemuOpts *opts, Error **errp)
{
    Error *local_err = NULL;

    qemu_chr_new_from_opts(opts, NULL, &local_err);
    if (local_err) {
        error_report_err(local_err);
        return -1;
    }
    return 0;
}

#ifdef CONFIG_VIRTFS
static int fsdev_init_func(void *opaque, QemuOpts *opts, Error **errp)
{
    int ret;
    ret = qemu_fsdev_add(opts);

    return ret;
}
#endif

static int mon_init_func(void *opaque, QemuOpts *opts, Error **errp)
{
    CharDriverState *chr;
    const char *chardev;
    const char *mode;
    int flags;

    mode = qemu_opt_get(opts, "mode");
    if (mode == NULL) {
        mode = "readline";
    }
    if (strcmp(mode, "readline") == 0) {
        flags = MONITOR_USE_READLINE;
    } else if (strcmp(mode, "control") == 0) {
        flags = MONITOR_USE_CONTROL;
    } else {
        error_report("unknown monitor mode \"%s\"", mode);
        exit(1);
    }

    if (qemu_opt_get_bool(opts, "pretty", 0))
        flags |= MONITOR_USE_PRETTY;

    if (qemu_opt_get_bool(opts, "default", 0))
        flags |= MONITOR_IS_DEFAULT;

    chardev = qemu_opt_get(opts, "chardev");
    chr = qemu_chr_find(chardev);
    if (chr == NULL) {
        error_report("chardev \"%s\" not found", chardev);
        exit(1);
    }

    qemu_chr_fe_claim_no_fail(chr);
    monitor_init(chr, flags);
    return 0;
}

static void monitor_parse(const char *optarg, const char *mode, bool pretty)
{
    static int monitor_device_index = 0;
    Error *local_err = NULL;
    QemuOpts *opts;
    const char *p;
    char label[32];
    int def = 0;

    if (strstart(optarg, "chardev:", &p)) {
        snprintf(label, sizeof(label), "%s", p);
    } else {
        snprintf(label, sizeof(label), "compat_monitor%d",
                 monitor_device_index);
        if (monitor_device_index == 0) {
            def = 1;
        }
        opts = qemu_chr_parse_compat(label, optarg);
        if (!opts) {
            error_report("parse error: %s", optarg);
            exit(1);
        }
    }

    opts = qemu_opts_create(qemu_find_opts("mon"), label, 1, &local_err);
    if (!opts) {
        error_report_err(local_err);
        exit(1);
    }
    qemu_opt_set(opts, "mode", mode, &error_abort);
    qemu_opt_set(opts, "chardev", label, &error_abort);
    qemu_opt_set_bool(opts, "pretty", pretty, &error_abort);
    if (def)
        qemu_opt_set(opts, "default", "on", &error_abort);
    monitor_device_index++;
}

struct device_config {
    enum {
        DEV_USB,       /* -usbdevice     */
        DEV_BT,        /* -bt            */
        DEV_SERIAL,    /* -serial        */
        DEV_PARALLEL,  /* -parallel      */
        DEV_VIRTCON,   /* -virtioconsole */
        DEV_DEBUGCON,  /* -debugcon */
        DEV_GDB,       /* -gdb, -s */
        DEV_SCLP,      /* s390 sclp */
    } type;
    const char *cmdline;
    Location loc;
    QTAILQ_ENTRY(device_config) next;
};

static QTAILQ_HEAD(, device_config) device_configs =
    QTAILQ_HEAD_INITIALIZER(device_configs);

static void add_device_config(int type, const char *cmdline)
{
    struct device_config *conf;

    conf = g_malloc0(sizeof(*conf));
    conf->type = type;
    conf->cmdline = cmdline;
    loc_save(&conf->loc);
    QTAILQ_INSERT_TAIL(&device_configs, conf, next);
}

static int foreach_device_config(int type, int (*func)(const char *cmdline))
{
    struct device_config *conf;
    int rc;

    QTAILQ_FOREACH(conf, &device_configs, next) {
        if (conf->type != type)
            continue;
        loc_push_restore(&conf->loc);
        rc = func(conf->cmdline);
        loc_pop(&conf->loc);
        if (rc) {
            return rc;
        }
    }
    return 0;
}

static int serial_parse(const char *devname)
{
    static int index = 0;
    char label[32];

    if (strcmp(devname, "none") == 0)
        return 0;
    if (index == MAX_SERIAL_PORTS) {
        error_report("too many serial ports");
        exit(1);
    }
    snprintf(label, sizeof(label), "serial%d", index);
    serial_hds[index] = qemu_chr_new(label, devname, NULL);
    if (!serial_hds[index]) {
        error_report("could not connect serial device"
                     " to character backend '%s'", devname);
        return -1;
    }
    index++;
    return 0;
}

static int parallel_parse(const char *devname)
{
    static int index = 0;
    char label[32];

    if (strcmp(devname, "none") == 0)
        return 0;
    if (index == MAX_PARALLEL_PORTS) {
        error_report("too many parallel ports");
        exit(1);
    }
    snprintf(label, sizeof(label), "parallel%d", index);
    parallel_hds[index] = qemu_chr_new(label, devname, NULL);
    if (!parallel_hds[index]) {
        error_report("could not connect parallel device"
                     " to character backend '%s'", devname);
        return -1;
    }
    index++;
    return 0;
}

static int virtcon_parse(const char *devname)
{
    QemuOptsList *device = qemu_find_opts("device");
    static int index = 0;
    char label[32];
    QemuOpts *bus_opts, *dev_opts;

    if (strcmp(devname, "none") == 0)
        return 0;
    if (index == MAX_VIRTIO_CONSOLES) {
        error_report("too many virtio consoles");
        exit(1);
    }

    bus_opts = qemu_opts_create(device, NULL, 0, &error_abort);
    if (arch_type == QEMU_ARCH_S390X) {
        qemu_opt_set(bus_opts, "driver", "virtio-serial-s390", &error_abort);
    } else {
        qemu_opt_set(bus_opts, "driver", "virtio-serial-pci", &error_abort);
    }

    dev_opts = qemu_opts_create(device, NULL, 0, &error_abort);
    qemu_opt_set(dev_opts, "driver", "virtconsole", &error_abort);

    snprintf(label, sizeof(label), "virtcon%d", index);
    virtcon_hds[index] = qemu_chr_new(label, devname, NULL);
    if (!virtcon_hds[index]) {
        error_report("could not connect virtio console"
                     " to character backend '%s'", devname);
        return -1;
    }
    qemu_opt_set(dev_opts, "chardev", label, &error_abort);

    index++;
    return 0;
}

static int sclp_parse(const char *devname)
{
    QemuOptsList *device = qemu_find_opts("device");
    static int index = 0;
    char label[32];
    QemuOpts *dev_opts;

    if (strcmp(devname, "none") == 0) {
        return 0;
    }
    if (index == MAX_SCLP_CONSOLES) {
        error_report("too many sclp consoles");
        exit(1);
    }

    assert(arch_type == QEMU_ARCH_S390X);

    dev_opts = qemu_opts_create(device, NULL, 0, NULL);
    qemu_opt_set(dev_opts, "driver", "sclpconsole", &error_abort);

    snprintf(label, sizeof(label), "sclpcon%d", index);
    sclp_hds[index] = qemu_chr_new(label, devname, NULL);
    if (!sclp_hds[index]) {
        error_report("could not connect sclp console"
                     " to character backend '%s'", devname);
        return -1;
    }
    qemu_opt_set(dev_opts, "chardev", label, &error_abort);

    index++;
    return 0;
}

static int debugcon_parse(const char *devname)
{
    QemuOpts *opts;

    if (!qemu_chr_new("debugcon", devname, NULL)) {
        exit(1);
    }
    opts = qemu_opts_create(qemu_find_opts("device"), "debugcon", 1, NULL);
    if (!opts) {
        error_report("already have a debugcon device");
        exit(1);
    }
    qemu_opt_set(opts, "driver", "isa-debugcon", &error_abort);
    qemu_opt_set(opts, "chardev", "debugcon", &error_abort);
    return 0;
}

#if !defined(CONFIG_GNU_ARM_ECLIPSE)

static gint machine_class_cmp(gconstpointer a, gconstpointer b)
{
    const MachineClass *mc1 = a, *mc2 = b;
    int res;

    if (mc1->family == NULL) {
        if (mc2->family == NULL) {
            /* Compare standalone machine types against each other; they sort
             * in increasing order.
             */
            return strcmp(object_class_get_name(OBJECT_CLASS(mc1)),
                          object_class_get_name(OBJECT_CLASS(mc2)));
        }

        /* Standalone machine types sort after families. */
        return 1;
    }

    if (mc2->family == NULL) {
        /* Families sort before standalone machine types. */
        return -1;
    }

    /* Families sort between each other alphabetically increasingly. */
    res = strcmp(mc1->family, mc2->family);
    if (res != 0) {
        return res;
    }

    /* Within the same family, machine types sort in decreasing order. */
    return strcmp(object_class_get_name(OBJECT_CLASS(mc2)),
                  object_class_get_name(OBJECT_CLASS(mc1)));
}

 static MachineClass *machine_parse(const char *name)
{
    MachineClass *mc = NULL;
    GSList *el, *machines = object_class_get_list(TYPE_MACHINE, false);

    if (name) {
        mc = find_machine(name);
    }
    if (mc) {
        g_slist_free(machines);
        return mc;
    }
    if (name && !is_help_option(name)) {
        error_report("unsupported machine type");
        error_printf("Use -machine help to list supported machines\n");
    } else {
        printf("Supported machines are:\n");
        machines = g_slist_sort(machines, machine_class_cmp);
        for (el = machines; el; el = el->next) {
            MachineClass *mc = el->data;
            if (mc->alias) {
                printf("%-20s %s (alias of %s)\n", mc->alias, mc->desc, mc->name);
            }
            printf("%-20s %s%s\n", mc->name, mc->desc,
                   mc->is_default ? " (default)" : "");
        }
    }

    g_slist_free(machines);
    exit(!name || !is_help_option(name));
}

#endif

void qemu_add_exit_notifier(Notifier *notify)
{
    notifier_list_add(&exit_notifiers, notify);
}

void qemu_remove_exit_notifier(Notifier *notify)
{
    notifier_remove(notify);
}

static void qemu_run_exit_notifiers(void)
{
    notifier_list_notify(&exit_notifiers, NULL);
}

static bool machine_init_done;

void qemu_add_machine_init_done_notifier(Notifier *notify)
{
    notifier_list_add(&machine_init_done_notifiers, notify);
    if (machine_init_done) {
        notify->notify(notify, NULL);
    }
}

static void qemu_run_machine_init_done_notifiers(void)
{
    notifier_list_notify(&machine_init_done_notifiers, NULL);
    machine_init_done = true;
}

static const QEMUOption *lookup_opt(int argc, char **argv,
                                    const char **poptarg, int *poptind)
{
    const QEMUOption *popt;
    int optind = *poptind;
    char *r = argv[optind];
    const char *optarg;

    loc_set_cmdline(argv, optind, 1);
    optind++;
    /* Treat --foo the same as -foo.  */
    if (r[1] == '-')
        r++;
    popt = qemu_options;
    for(;;) {
        if (!popt->name) {
            error_report("invalid option");
            exit(1);
        }
        if (!strcmp(popt->name, r + 1))
            break;
        popt++;
    }
    if (popt->flags & HAS_ARG) {
        if (optind >= argc) {
            error_report("requires an argument");
            exit(1);
        }
        optarg = argv[optind++];
        loc_set_cmdline(argv, optind - 2, 2);
    } else {
        optarg = NULL;
    }

    *poptarg = optarg;
    *poptind = optind;

    return popt;
}

static int machine_set_property(void *opaque,
                                const char *name, const char *value,
                                Error **errp)
{
    Object *obj = OBJECT(opaque);
    Error *local_err = NULL;
    char *c, *qom_name;

    if (strcmp(name, "type") == 0) {
        return 0;
    }

    qom_name = g_strdup(name);
    c = qom_name;
    while (*c++) {
        if (*c == '_') {
            *c = '-';
        }
    }

    object_property_parse(obj, value, qom_name, &local_err);
    g_free(qom_name);

    if (local_err) {
        error_report_err(local_err);
        return -1;
    }

    return 0;
}


/*
 * Initial object creation happens before all other
 * QEMU data types are created. The majority of objects
 * can be created at this point. The rng-egd object
 * cannot be created here, as it depends on the chardev
 * already existing.
 */
static bool object_create_initial(const char *type)
{
    if (g_str_equal(type, "rng-egd")) {
        return false;
    }

    /*
     * return false for concrete netfilters since
     * they depend on netdevs already existing
     */
    if (g_str_equal(type, "filter-buffer") ||
        g_str_equal(type, "filter-dump")) {
        return false;
    }

    return true;
}


/*
 * The remainder of object creation happens after the
 * creation of chardev, fsdev, net clients and device data types.
 */
static bool object_create_delayed(const char *type)
{
    return !object_create_initial(type);
}


static int object_create(void *opaque, QemuOpts *opts, Error **errp)
{
    Error *err = NULL;
    char *type = NULL;
    char *id = NULL;
    void *dummy = NULL;
    OptsVisitor *ov;
    QDict *pdict;
    bool (*type_predicate)(const char *) = opaque;

    ov = opts_visitor_new(opts);
    pdict = qemu_opts_to_qdict(opts, NULL);

    visit_start_struct(opts_get_visitor(ov), &dummy, NULL, NULL, 0, &err);
    if (err) {
        goto out;
    }

    qdict_del(pdict, "qom-type");
    visit_type_str(opts_get_visitor(ov), &type, "qom-type", &err);
    if (err) {
        goto out;
    }
    if (!type_predicate(type)) {
        goto out;
    }

    qdict_del(pdict, "id");
    visit_type_str(opts_get_visitor(ov), &id, "id", &err);
    if (err) {
        goto out;
    }

    object_add(type, id, pdict, opts_get_visitor(ov), &err);
    if (err) {
        goto out;
    }
    visit_end_struct(opts_get_visitor(ov), &err);
    if (err) {
        qmp_object_del(id, NULL);
    }

out:
    opts_visitor_cleanup(ov);

    QDECREF(pdict);
    g_free(id);
    g_free(type);
    g_free(dummy);
    if (err) {
        error_report_err(err);
        return -1;
    }
    return 0;
}

static void set_memory_options(uint64_t *ram_slots, ram_addr_t *maxram_size,
                               MachineClass *mc)
{
    uint64_t sz;
    const char *mem_str;
    const char *maxmem_str, *slots_str;
    const ram_addr_t default_ram_size = mc->default_ram_size;
    QemuOpts *opts = qemu_find_opts_singleton("memory");

    sz = 0;
    mem_str = qemu_opt_get(opts, "size");
    if (mem_str) {
        if (!*mem_str) {
            error_report("missing 'size' option value");
            exit(EXIT_FAILURE);
        }

        sz = qemu_opt_get_size(opts, "size", ram_size);

        /* Fix up legacy suffix-less format */
        if (g_ascii_isdigit(mem_str[strlen(mem_str) - 1])) {
            uint64_t overflow_check = sz;

            sz <<= 20;
            if ((sz >> 20) != overflow_check) {
                error_report("too large 'size' option value");
                exit(EXIT_FAILURE);
            }
        }
    }

    /* backward compatibility behaviour for case "-m 0" */
    if (sz == 0) {
        sz = default_ram_size;
    }

    sz = QEMU_ALIGN_UP(sz, 8192);
    ram_size = sz;
    if (ram_size != sz) {
        error_report("ram size too large");
        exit(EXIT_FAILURE);
    }

    /* store value for the future use */
    qemu_opt_set_number(opts, "size", ram_size, &error_abort);
    *maxram_size = ram_size;

    maxmem_str = qemu_opt_get(opts, "maxmem");
    slots_str = qemu_opt_get(opts, "slots");
    if (maxmem_str && slots_str) {
        uint64_t slots;

        sz = qemu_opt_get_size(opts, "maxmem", 0);
        slots = qemu_opt_get_number(opts, "slots", 0);
        if (sz < ram_size) {
            error_report("invalid value of -m option maxmem: "
                         "maximum memory size (0x%" PRIx64 ") must be at least "
                         "the initial memory size (0x" RAM_ADDR_FMT ")",
                         sz, ram_size);
            exit(EXIT_FAILURE);
        } else if (sz > ram_size) {
            if (!slots) {
                error_report("invalid value of -m option: maxmem was "
                             "specified, but no hotplug slots were specified");
                exit(EXIT_FAILURE);
            }
        } else if (slots) {
            error_report("invalid value of -m option maxmem: "
                         "memory slots were specified but maximum memory size "
                         "(0x%" PRIx64 ") is equal to the initial memory size "
                         "(0x" RAM_ADDR_FMT ")", sz, ram_size);
            exit(EXIT_FAILURE);
        }

        *maxram_size = sz;
        *ram_slots = slots;
    } else if ((!maxmem_str && slots_str) ||
            (maxmem_str && !slots_str)) {
        error_report("invalid -m option value: missing "
                "'%s' option", slots_str ? "maxmem" : "slots");
        exit(EXIT_FAILURE);
    }
}

int main(int argc, char **argv, char **envp)
{
    int i;
    int snapshot, linux_boot;
    const char *initrd_filename;
    const char *kernel_filename, *kernel_cmdline;
    const char *boot_order = NULL;
    const char *boot_once = NULL;
    DisplayState *ds;
    int cyls, heads, secs, translation;
    QemuOpts *hda_opts = NULL, *opts, *machine_opts, *icount_opts = NULL;
    QemuOptsList *olist;
    int optind;
    const char *optarg;
    const char *loadvm = NULL;
    MachineClass *machine_class;
    const char *cpu_model;
    const char *vga_model = NULL;
    const char *qtest_chrdev = NULL;
    const char *qtest_log = NULL;
    const char *pid_file = NULL;
    const char *incoming = NULL;
#ifdef CONFIG_VNC
    int show_vnc_port = 0;
#endif
    bool defconfig = true;
    bool userconfig = true;
    const char *log_mask = NULL;
    const char *log_file = NULL;
    const char *trace_events = NULL;
    const char *trace_file = NULL;
    ram_addr_t maxram_size;
    uint64_t ram_slots = 0;
    FILE *vmstate_dump_file = NULL;
    Error *main_loop_err = NULL;
    Error *err = NULL;

#if defined(CONFIG_GNU_ARM_ECLIPSE)
    const char *mcu_device = NULL;
    const char *image_filename = NULL;
    int actual_argc = argc;
    with_gdb = false;

    /* Most emulated applications need semihosting, so start with it enabled. */
    semihosting.enabled = true;
    semihosting.target = SEMIHOSTING_TARGET_NATIVE;
#endif

    qemu_init_cpu_loop();
    qemu_mutex_lock_iothread();

    atexit(qemu_run_exit_notifiers);
    error_set_progname(argv[0]);
    qemu_init_exec_dir(argv[0]);

<<<<<<< HEAD
#if defined(CONFIG_VERBOSE)
    for (optind = 1; optind < argc; optind++) {
        if (strcmp("-verbose", argv[optind]) == 0 || strcmp("--verbose", argv[optind]) == 0) {
            verbosity_level++;
        }
    }
    if (verbosity_level >= VERBOSITY_COMMON) {
        printf( "\n"
#if defined(CONFIG_BRANDING_MESSAGE)
               CONFIG_BRANDING_MESSAGE " "
#endif
               QEMU_WORDSIZE
               "QEMU v%s (%s).\n", QEMU_VERSION, error_get_progname());
    }
#endif /* defined(CONFIG_VERBOSE) */

    g_mem_set_vtable(&mem_trace);

=======
>>>>>>> a8c40fa2
    module_call_init(MODULE_INIT_QOM);

    qemu_add_opts(&qemu_drive_opts);
    qemu_add_drive_opts(&qemu_legacy_drive_opts);
    qemu_add_drive_opts(&qemu_common_drive_opts);
    qemu_add_drive_opts(&qemu_drive_opts);
    qemu_add_opts(&qemu_chardev_opts);
    qemu_add_opts(&qemu_device_opts);
    qemu_add_opts(&qemu_netdev_opts);
    qemu_add_opts(&qemu_net_opts);
    qemu_add_opts(&qemu_rtc_opts);
    qemu_add_opts(&qemu_global_opts);
    qemu_add_opts(&qemu_mon_opts);
    qemu_add_opts(&qemu_trace_opts);
    qemu_add_opts(&qemu_option_rom_opts);
    qemu_add_opts(&qemu_machine_opts);
    qemu_add_opts(&qemu_mem_opts);
    qemu_add_opts(&qemu_smp_opts);
    qemu_add_opts(&qemu_boot_opts);
    qemu_add_opts(&qemu_sandbox_opts);
    qemu_add_opts(&qemu_add_fd_opts);
    qemu_add_opts(&qemu_object_opts);
    qemu_add_opts(&qemu_tpmdev_opts);
    qemu_add_opts(&qemu_realtime_opts);
    qemu_add_opts(&qemu_msg_opts);
    qemu_add_opts(&qemu_name_opts);
    qemu_add_opts(&qemu_numa_opts);
    qemu_add_opts(&qemu_icount_opts);
    qemu_add_opts(&qemu_semihosting_config_opts);
    qemu_add_opts(&qemu_fw_cfg_opts);

    runstate_init();

    if (qcrypto_init(&err) < 0) {
        error_report("cannot initialize crypto: %s", error_get_pretty(err));
        exit(1);
    }
    rtc_clock = QEMU_CLOCK_HOST;

    QLIST_INIT (&vm_change_state_head);
    os_setup_early_signal_handling();

    module_call_init(MODULE_INIT_MACHINE);
    machine_class = find_default_machine();
    cpu_model = NULL;
    snapshot = 0;
    cyls = heads = secs = 0;
    translation = BIOS_ATA_TRANSLATION_AUTO;

    nb_nics = 0;

    bdrv_init_with_whitelist();

    autostart = 1;

    /* first pass of option parsing */
    optind = 1;
    while (optind < argc) {
        if (argv[optind][0] != '-') {
            /* disk image */
            optind++;
        } else {
            const QEMUOption *popt;

            popt = lookup_opt(argc, argv, &optarg, &optind);
            switch (popt->index) {
            case QEMU_OPTION_nodefconfig:
                defconfig = false;
                break;
            case QEMU_OPTION_nouserconfig:
                userconfig = false;
                break;
#if defined(CONFIG_GNU_ARM_ECLIPSE)
            case QEMU_OPTION_semihosting_cmdline:
                /* no HAS_ARGS, optind set to next option */
                semihosting.argc = argc - optind;
                semihosting.argv = (const char **)&argv[optind];
                /* Diminish count to hide semihosting command line */
                actual_argc = optind - 1; /* exclude current option */
                
                semihosting.cmdline = semihosting_concatenate_cmdline(semihosting.argc, semihosting.argv);
                break;
#endif /* defined(CONFIG_GNU_ARM_ECLIPSE) */
            }
        }
    }

    if (defconfig) {
        int ret;
        ret = qemu_read_default_config_files(userconfig);
        if (ret < 0) {
            exit(1);
        }
    }

    /* second pass of option parsing */
    optind = 1;
    for(;;) {
#if defined(CONFIG_GNU_ARM_ECLIPSE)
        if (optind >= actual_argc)
            break;
#else
        if (optind >= argc)
            break;
#endif
        if (argv[optind][0] != '-') {
            hda_opts = drive_add(IF_DEFAULT, 0, argv[optind++], HD_OPTS);
        } else {
            const QEMUOption *popt;

#if defined(CONFIG_GNU_ARM_ECLIPSE)
            popt = lookup_opt(actual_argc, argv, &optarg, &optind);
#else
            popt = lookup_opt(argc, argv, &optarg, &optind);
#endif
            if (!(popt->arch_mask & arch_type)) {
                printf("Option %s not supported for this target\n", popt->name);
                exit(1);
            }
            switch(popt->index) {
            case QEMU_OPTION_no_kvm_irqchip: {
                olist = qemu_find_opts("machine");
                qemu_opts_parse_noisily(olist, "kernel_irqchip=off", false);
                break;
            }
            case QEMU_OPTION_cpu:
                /* hw initialization will check this */
                cpu_model = optarg;
                break;
            case QEMU_OPTION_mcu:
                mcu_device = optarg;
                break;
            case QEMU_OPTION_hda:
                {
                    char buf[256];
                    if (cyls == 0)
                        snprintf(buf, sizeof(buf), "%s", HD_OPTS);
                    else
                        snprintf(buf, sizeof(buf),
                                 "%s,cyls=%d,heads=%d,secs=%d%s",
                                 HD_OPTS , cyls, heads, secs,
                                 translation == BIOS_ATA_TRANSLATION_LBA ?
                                 ",trans=lba" :
                                 translation == BIOS_ATA_TRANSLATION_NONE ?
                                 ",trans=none" : "");
                    drive_add(IF_DEFAULT, 0, optarg, buf);
                    break;
                }
            case QEMU_OPTION_hdb:
            case QEMU_OPTION_hdc:
            case QEMU_OPTION_hdd:
                drive_add(IF_DEFAULT, popt->index - QEMU_OPTION_hda, optarg,
                          HD_OPTS);
                break;
            case QEMU_OPTION_drive:
                if (drive_def(optarg) == NULL) {
                    exit(1);
                }
                break;
            case QEMU_OPTION_set:
                if (qemu_set_option(optarg) != 0)
                    exit(1);
                break;
            case QEMU_OPTION_global:
                if (qemu_global_option(optarg) != 0)
                    exit(1);
                break;
            case QEMU_OPTION_mtdblock:
                drive_add(IF_MTD, -1, optarg, MTD_OPTS);
                break;
            case QEMU_OPTION_sd:
                drive_add(IF_SD, -1, optarg, SD_OPTS);
                break;
            case QEMU_OPTION_pflash:
                drive_add(IF_PFLASH, -1, optarg, PFLASH_OPTS);
                break;
            case QEMU_OPTION_snapshot:
                snapshot = 1;
                break;
            case QEMU_OPTION_hdachs:
                {
                    const char *p;
                    p = optarg;
                    cyls = strtol(p, (char **)&p, 0);
                    if (cyls < 1 || cyls > 16383)
                        goto chs_fail;
                    if (*p != ',')
                        goto chs_fail;
                    p++;
                    heads = strtol(p, (char **)&p, 0);
                    if (heads < 1 || heads > 16)
                        goto chs_fail;
                    if (*p != ',')
                        goto chs_fail;
                    p++;
                    secs = strtol(p, (char **)&p, 0);
                    if (secs < 1 || secs > 63)
                        goto chs_fail;
                    if (*p == ',') {
                        p++;
                        if (!strcmp(p, "large")) {
                            translation = BIOS_ATA_TRANSLATION_LARGE;
                        } else if (!strcmp(p, "rechs")) {
                            translation = BIOS_ATA_TRANSLATION_RECHS;
                        } else if (!strcmp(p, "none")) {
                            translation = BIOS_ATA_TRANSLATION_NONE;
                        } else if (!strcmp(p, "lba")) {
                            translation = BIOS_ATA_TRANSLATION_LBA;
                        } else if (!strcmp(p, "auto")) {
                            translation = BIOS_ATA_TRANSLATION_AUTO;
                        } else {
                            goto chs_fail;
                        }
                    } else if (*p != '\0') {
                    chs_fail:
                        error_report("invalid physical CHS format");
                        exit(1);
                    }
                    if (hda_opts != NULL) {
                        qemu_opt_set_number(hda_opts, "cyls", cyls,
                                            &error_abort);
                        qemu_opt_set_number(hda_opts, "heads", heads,
                                            &error_abort);
                        qemu_opt_set_number(hda_opts, "secs", secs,
                                            &error_abort);
                        if (translation == BIOS_ATA_TRANSLATION_LARGE) {
                            qemu_opt_set(hda_opts, "trans", "large",
                                         &error_abort);
                        } else if (translation == BIOS_ATA_TRANSLATION_RECHS) {
                            qemu_opt_set(hda_opts, "trans", "rechs",
                                         &error_abort);
                        } else if (translation == BIOS_ATA_TRANSLATION_LBA) {
                            qemu_opt_set(hda_opts, "trans", "lba",
                                         &error_abort);
                        } else if (translation == BIOS_ATA_TRANSLATION_NONE) {
                            qemu_opt_set(hda_opts, "trans", "none",
                                         &error_abort);
                        }
                    }
                }
                break;
            case QEMU_OPTION_numa:
                opts = qemu_opts_parse_noisily(qemu_find_opts("numa"),
                                               optarg, true);
                if (!opts) {
                    exit(1);
                }
                break;
            case QEMU_OPTION_display:
                display_type = select_display(optarg);
                break;
            case QEMU_OPTION_nographic:
                display_type = DT_NOGRAPHIC;
                break;
            case QEMU_OPTION_curses:
#ifdef CONFIG_CURSES
                display_type = DT_CURSES;
#else
                error_report("curses support is disabled");
                exit(1);
#endif
                break;
            case QEMU_OPTION_portrait:
                graphic_rotate = 90;
                break;
            case QEMU_OPTION_rotate:
                graphic_rotate = strtol(optarg, (char **) &optarg, 10);
                if (graphic_rotate != 0 && graphic_rotate != 90 &&
                    graphic_rotate != 180 && graphic_rotate != 270) {
                    error_report("only 90, 180, 270 deg rotation is available");
                    exit(1);
                }
                break;
#if defined(CONFIG_GNU_ARM_ECLIPSE)
            case QEMU_OPTION_image:
                qemu_opts_set(qemu_find_opts("machine"), 0, "image", optarg,
                              &error_abort);
                break;
#endif
            case QEMU_OPTION_kernel:
                qemu_opts_set(qemu_find_opts("machine"), 0, "kernel", optarg,
                              &error_abort);
                break;
            case QEMU_OPTION_initrd:
                qemu_opts_set(qemu_find_opts("machine"), 0, "initrd", optarg,
                              &error_abort);
                break;
            case QEMU_OPTION_append:
                qemu_opts_set(qemu_find_opts("machine"), 0, "append", optarg,
                              &error_abort);
                break;
            case QEMU_OPTION_dtb:
                qemu_opts_set(qemu_find_opts("machine"), 0, "dtb", optarg,
                              &error_abort);
                break;
            case QEMU_OPTION_cdrom:
                drive_add(IF_DEFAULT, 2, optarg, CDROM_OPTS);
                break;
            case QEMU_OPTION_boot:
                opts = qemu_opts_parse_noisily(qemu_find_opts("boot-opts"),
                                               optarg, true);
                if (!opts) {
                    exit(1);
                }
                break;
            case QEMU_OPTION_fda:
            case QEMU_OPTION_fdb:
                drive_add(IF_FLOPPY, popt->index - QEMU_OPTION_fda,
                          optarg, FD_OPTS);
                break;
            case QEMU_OPTION_no_fd_bootchk:
                fd_bootchk = 0;
                break;
            case QEMU_OPTION_netdev:
                if (net_client_parse(qemu_find_opts("netdev"), optarg) == -1) {
                    exit(1);
                }
                break;
            case QEMU_OPTION_net:
                if (net_client_parse(qemu_find_opts("net"), optarg) == -1) {
                    exit(1);
                }
                break;
#ifdef CONFIG_LIBISCSI
            case QEMU_OPTION_iscsi:
                opts = qemu_opts_parse_noisily(qemu_find_opts("iscsi"),
                                               optarg, false);
                if (!opts) {
                    exit(1);
                }
                break;
#endif
#ifdef CONFIG_SLIRP
            case QEMU_OPTION_tftp:
                legacy_tftp_prefix = optarg;
                break;
            case QEMU_OPTION_bootp:
                legacy_bootp_filename = optarg;
                break;
            case QEMU_OPTION_redir:
                if (net_slirp_redir(optarg) < 0)
                    exit(1);
                break;
#endif
            case QEMU_OPTION_bt:
                add_device_config(DEV_BT, optarg);
                break;
            case QEMU_OPTION_audio_help:
                AUD_help ();
                exit (0);
                break;
            case QEMU_OPTION_soundhw:
                select_soundhw (optarg);
                break;
            case QEMU_OPTION_h:
                help(0);
                break;
            case QEMU_OPTION_version:
                version();
                exit(0);
                break;
            case QEMU_OPTION_m:
                opts = qemu_opts_parse_noisily(qemu_find_opts("memory"),
                                               optarg, true);
                if (!opts) {
                    exit(EXIT_FAILURE);
                }
                break;
#ifdef CONFIG_TPM
            case QEMU_OPTION_tpmdev:
                if (tpm_config_parse(qemu_find_opts("tpmdev"), optarg) < 0) {
                    exit(1);
                }
                break;
#endif
            case QEMU_OPTION_mempath:
                mem_path = optarg;
                break;
            case QEMU_OPTION_mem_prealloc:
                mem_prealloc = 1;
                break;
            case QEMU_OPTION_d:
                log_mask = optarg;
                break;
            case QEMU_OPTION_D:
                log_file = optarg;
                break;
            case QEMU_OPTION_s:
                add_device_config(DEV_GDB, "tcp::" DEFAULT_GDBSTUB_PORT);
#if defined(CONFIG_GNU_ARM_ECLIPSE)
                with_gdb = true;
#endif
                break;
            case QEMU_OPTION_gdb:
                add_device_config(DEV_GDB, optarg);
#if defined(CONFIG_GNU_ARM_ECLIPSE)
                with_gdb = true;
#endif
                break;
            case QEMU_OPTION_L:
                if (data_dir_idx < ARRAY_SIZE(data_dir)) {
                    data_dir[data_dir_idx++] = optarg;
                }
                break;
            case QEMU_OPTION_bios:
                qemu_opts_set(qemu_find_opts("machine"), 0, "firmware", optarg,
                              &error_abort);
                break;
            case QEMU_OPTION_singlestep:
                singlestep = 1;
                break;
            case QEMU_OPTION_S:
                autostart = 0;
                break;
            case QEMU_OPTION_k:
                keyboard_layout = optarg;
                break;
            case QEMU_OPTION_localtime:
                rtc_utc = 0;
                break;
            case QEMU_OPTION_vga:
                vga_model = optarg;
                default_vga = 0;
                break;
            case QEMU_OPTION_g:
                {
                    const char *p;
                    int w, h, depth;
                    p = optarg;
                    w = strtol(p, (char **)&p, 10);
                    if (w <= 0) {
                    graphic_error:
                        error_report("invalid resolution or depth");
                        exit(1);
                    }
                    if (*p != 'x')
                        goto graphic_error;
                    p++;
                    h = strtol(p, (char **)&p, 10);
                    if (h <= 0)
                        goto graphic_error;
                    if (*p == 'x') {
                        p++;
                        depth = strtol(p, (char **)&p, 10);
                        if (depth != 8 && depth != 15 && depth != 16 &&
                            depth != 24 && depth != 32)
                            goto graphic_error;
                    } else if (*p == '\0') {
                        depth = graphic_depth;
                    } else {
                        goto graphic_error;
                    }

                    graphic_width = w;
                    graphic_height = h;
                    graphic_depth = depth;
                }
                break;
            case QEMU_OPTION_echr:
                {
                    char *r;
                    term_escape_char = strtol(optarg, &r, 0);
                    if (r == optarg)
                        printf("Bad argument to echr\n");
                    break;
                }
            case QEMU_OPTION_monitor:
                default_monitor = 0;
                if (strncmp(optarg, "none", 4)) {
                    monitor_parse(optarg, "readline", false);
                }
                break;
            case QEMU_OPTION_qmp:
                monitor_parse(optarg, "control", false);
                default_monitor = 0;
                break;
            case QEMU_OPTION_qmp_pretty:
                monitor_parse(optarg, "control", true);
                default_monitor = 0;
                break;
            case QEMU_OPTION_mon:
                opts = qemu_opts_parse_noisily(qemu_find_opts("mon"), optarg,
                                               true);
                if (!opts) {
                    exit(1);
                }
                default_monitor = 0;
                break;
            case QEMU_OPTION_chardev:
                opts = qemu_opts_parse_noisily(qemu_find_opts("chardev"),
                                               optarg, true);
                if (!opts) {
                    exit(1);
                }
                break;
            case QEMU_OPTION_fsdev:
                olist = qemu_find_opts("fsdev");
                if (!olist) {
                    error_report("fsdev support is disabled");
                    exit(1);
                }
                opts = qemu_opts_parse_noisily(olist, optarg, true);
                if (!opts) {
                    exit(1);
                }
                break;
            case QEMU_OPTION_virtfs: {
                QemuOpts *fsdev;
                QemuOpts *device;
                const char *writeout, *sock_fd, *socket;

                olist = qemu_find_opts("virtfs");
                if (!olist) {
                    error_report("virtfs support is disabled");
                    exit(1);
                }
                opts = qemu_opts_parse_noisily(olist, optarg, true);
                if (!opts) {
                    exit(1);
                }

                if (qemu_opt_get(opts, "fsdriver") == NULL ||
                    qemu_opt_get(opts, "mount_tag") == NULL) {
                    error_report("Usage: -virtfs fsdriver,mount_tag=tag");
                    exit(1);
                }
                fsdev = qemu_opts_create(qemu_find_opts("fsdev"),
                                         qemu_opt_get(opts, "mount_tag"),
                                         1, NULL);
                if (!fsdev) {
                    error_report("duplicate fsdev id: %s",
                                 qemu_opt_get(opts, "mount_tag"));
                    exit(1);
                }

                writeout = qemu_opt_get(opts, "writeout");
                if (writeout) {
#ifdef CONFIG_SYNC_FILE_RANGE
                    qemu_opt_set(fsdev, "writeout", writeout, &error_abort);
#else
                    error_report("writeout=immediate not supported "
                                 "on this platform");
                    exit(1);
#endif
                }
                qemu_opt_set(fsdev, "fsdriver",
                             qemu_opt_get(opts, "fsdriver"), &error_abort);
                qemu_opt_set(fsdev, "path", qemu_opt_get(opts, "path"),
                             &error_abort);
                qemu_opt_set(fsdev, "security_model",
                             qemu_opt_get(opts, "security_model"),
                             &error_abort);
                socket = qemu_opt_get(opts, "socket");
                if (socket) {
                    qemu_opt_set(fsdev, "socket", socket, &error_abort);
                }
                sock_fd = qemu_opt_get(opts, "sock_fd");
                if (sock_fd) {
                    qemu_opt_set(fsdev, "sock_fd", sock_fd, &error_abort);
                }

                qemu_opt_set_bool(fsdev, "readonly",
                                  qemu_opt_get_bool(opts, "readonly", 0),
                                  &error_abort);
                device = qemu_opts_create(qemu_find_opts("device"), NULL, 0,
                                          &error_abort);
                qemu_opt_set(device, "driver", "virtio-9p-pci", &error_abort);
                qemu_opt_set(device, "fsdev",
                             qemu_opt_get(opts, "mount_tag"), &error_abort);
                qemu_opt_set(device, "mount_tag",
                             qemu_opt_get(opts, "mount_tag"), &error_abort);
                break;
            }
            case QEMU_OPTION_virtfs_synth: {
                QemuOpts *fsdev;
                QemuOpts *device;

                fsdev = qemu_opts_create(qemu_find_opts("fsdev"), "v_synth",
                                         1, NULL);
                if (!fsdev) {
                    error_report("duplicate option: %s", "virtfs_synth");
                    exit(1);
                }
                qemu_opt_set(fsdev, "fsdriver", "synth", &error_abort);

                device = qemu_opts_create(qemu_find_opts("device"), NULL, 0,
                                          &error_abort);
                qemu_opt_set(device, "driver", "virtio-9p-pci", &error_abort);
                qemu_opt_set(device, "fsdev", "v_synth", &error_abort);
                qemu_opt_set(device, "mount_tag", "v_synth", &error_abort);
                break;
            }
            case QEMU_OPTION_serial:
                add_device_config(DEV_SERIAL, optarg);
                default_serial = 0;
                if (strncmp(optarg, "mon:", 4) == 0) {
                    default_monitor = 0;
                }
                break;
            case QEMU_OPTION_watchdog:
                if (watchdog) {
                    error_report("only one watchdog option may be given");
                    return 1;
                }
                watchdog = optarg;
                break;
            case QEMU_OPTION_watchdog_action:
                if (select_watchdog_action(optarg) == -1) {
                    error_report("unknown -watchdog-action parameter");
                    exit(1);
                }
                break;
            case QEMU_OPTION_virtiocon:
                add_device_config(DEV_VIRTCON, optarg);
                default_virtcon = 0;
                if (strncmp(optarg, "mon:", 4) == 0) {
                    default_monitor = 0;
                }
                break;
            case QEMU_OPTION_parallel:
                add_device_config(DEV_PARALLEL, optarg);
                default_parallel = 0;
                if (strncmp(optarg, "mon:", 4) == 0) {
                    default_monitor = 0;
                }
                break;
            case QEMU_OPTION_debugcon:
                add_device_config(DEV_DEBUGCON, optarg);
                break;
            case QEMU_OPTION_loadvm:
                loadvm = optarg;
                break;
            case QEMU_OPTION_full_screen:
                full_screen = 1;
                break;
            case QEMU_OPTION_no_frame:
                no_frame = 1;
                break;
            case QEMU_OPTION_alt_grab:
                alt_grab = 1;
                break;
            case QEMU_OPTION_ctrl_grab:
                ctrl_grab = 1;
                break;
            case QEMU_OPTION_no_quit:
                no_quit = 1;
                break;
            case QEMU_OPTION_sdl:
#ifdef CONFIG_SDL
                display_type = DT_SDL;
                break;
#else
                error_report("SDL support is disabled");
                exit(1);
#endif
            case QEMU_OPTION_pidfile:
                pid_file = optarg;
                break;
            case QEMU_OPTION_win2k_hack:
                win2k_install_hack = 1;
                break;
            case QEMU_OPTION_rtc_td_hack: {
                static GlobalProperty slew_lost_ticks[] = {
                    {
                        .driver   = "mc146818rtc",
                        .property = "lost_tick_policy",
                        .value    = "slew",
                    },
                    { /* end of list */ }
                };

                qdev_prop_register_global_list(slew_lost_ticks);
                break;
            }
            case QEMU_OPTION_acpitable:
                opts = qemu_opts_parse_noisily(qemu_find_opts("acpi"),
                                               optarg, true);
                if (!opts) {
                    exit(1);
                }
                do_acpitable_option(opts);
                break;
            case QEMU_OPTION_smbios:
                opts = qemu_opts_parse_noisily(qemu_find_opts("smbios"),
                                               optarg, false);
                if (!opts) {
                    exit(1);
                }
                do_smbios_option(opts);
                break;
            case QEMU_OPTION_fwcfg:
                opts = qemu_opts_parse_noisily(qemu_find_opts("fw_cfg"),
                                               optarg, true);
                if (opts == NULL) {
                    exit(1);
                }
                break;
            case QEMU_OPTION_enable_kvm:
                olist = qemu_find_opts("machine");
                qemu_opts_parse_noisily(olist, "accel=kvm", false);
                break;
            case QEMU_OPTION_M:
            case QEMU_OPTION_machine:
            case QEMU_OPTION_board:
                olist = qemu_find_opts("machine");
                opts = qemu_opts_parse_noisily(olist, optarg, true);
                if (!opts) {
                    exit(1);
                }
                break;
             case QEMU_OPTION_no_kvm:
                olist = qemu_find_opts("machine");
                qemu_opts_parse_noisily(olist, "accel=tcg", false);
                break;
            case QEMU_OPTION_no_kvm_pit: {
                error_report("warning: ignoring deprecated option");
                break;
            }
            case QEMU_OPTION_no_kvm_pit_reinjection: {
                static GlobalProperty kvm_pit_lost_tick_policy[] = {
                    {
                        .driver   = "kvm-pit",
                        .property = "lost_tick_policy",
                        .value    = "discard",
                    },
                    { /* end of list */ }
                };

                error_report("warning: deprecated, replaced by "
                             "-global kvm-pit.lost_tick_policy=discard");
                qdev_prop_register_global_list(kvm_pit_lost_tick_policy);
                break;
            }
            case QEMU_OPTION_usb:
                olist = qemu_find_opts("machine");
                qemu_opts_parse_noisily(olist, "usb=on", false);
                break;
            case QEMU_OPTION_usbdevice:
                olist = qemu_find_opts("machine");
                qemu_opts_parse_noisily(olist, "usb=on", false);
                add_device_config(DEV_USB, optarg);
                break;
            case QEMU_OPTION_device:
                if (!qemu_opts_parse_noisily(qemu_find_opts("device"),
                                             optarg, true)) {
                    exit(1);
                }
                break;
            case QEMU_OPTION_smp:
                if (!qemu_opts_parse_noisily(qemu_find_opts("smp-opts"),
                                             optarg, true)) {
                    exit(1);
                }
                break;
            case QEMU_OPTION_vnc:
            {
#ifdef CONFIG_VNC
                Error *local_err = NULL;

                if (vnc_parse(optarg, &local_err) == NULL) {
                    error_report_err(local_err);
                    exit(1);
                }
#else
                error_report("VNC support is disabled");
                exit(1);
#endif
                break;
            }
            case QEMU_OPTION_no_acpi:
                acpi_enabled = 0;
                break;
            case QEMU_OPTION_no_hpet:
                no_hpet = 1;
                break;
            case QEMU_OPTION_balloon:
                if (balloon_parse(optarg) < 0) {
                    error_report("unknown -balloon argument %s", optarg);
                    exit(1);
                }
                break;
            case QEMU_OPTION_no_reboot:
                no_reboot = 1;
                break;
            case QEMU_OPTION_no_shutdown:
                no_shutdown = 1;
                break;
            case QEMU_OPTION_show_cursor:
                cursor_hide = 0;
                break;
            case QEMU_OPTION_uuid:
                if(qemu_uuid_parse(optarg, qemu_uuid) < 0) {
                    error_report("failed to parse UUID string: wrong format");
                    exit(1);
                }
                qemu_uuid_set = true;
                break;
            case QEMU_OPTION_option_rom:
                if (nb_option_roms >= MAX_OPTION_ROMS) {
                    error_report("too many option ROMs");
                    exit(1);
                }
                opts = qemu_opts_parse_noisily(qemu_find_opts("option-rom"),
                                               optarg, true);
                if (!opts) {
                    exit(1);
                }
                option_rom[nb_option_roms].name = qemu_opt_get(opts, "romfile");
                option_rom[nb_option_roms].bootindex =
                    qemu_opt_get_number(opts, "bootindex", -1);
                if (!option_rom[nb_option_roms].name) {
                    error_report("Option ROM file is not specified");
                    exit(1);
                }
                nb_option_roms++;
                break;
            case QEMU_OPTION_semihosting:
                semihosting.enabled = true;
                semihosting.target = SEMIHOSTING_TARGET_AUTO;
                break;
            case QEMU_OPTION_semihosting_config:
                semihosting.enabled = true;
                opts = qemu_opts_parse_noisily(qemu_find_opts("semihosting-config"),
                                               optarg, false);
                if (opts != NULL) {
                    semihosting.enabled = qemu_opt_get_bool(opts, "enable",
                                                            true);
                    const char *target = qemu_opt_get(opts, "target");
                    if (target != NULL) {
                        if (strcmp("native", target) == 0) {
                            semihosting.target = SEMIHOSTING_TARGET_NATIVE;
                        } else if (strcmp("gdb", target) == 0) {
                            semihosting.target = SEMIHOSTING_TARGET_GDB;
                        } else  if (strcmp("auto", target) == 0) {
                            semihosting.target = SEMIHOSTING_TARGET_AUTO;
                        } else {
                            error_report("unsupported semihosting-config %s",
                                         optarg);
                            exit(1);
                        }
                    } else {
                        semihosting.target = SEMIHOSTING_TARGET_AUTO;
                    }
                    /* Set semihosting argument count and vector */
                    qemu_opt_foreach(opts, add_semihosting_arg,
                                     &semihosting, NULL);
                } else {
                    error_report("unsupported semihosting-config %s", optarg);
                    exit(1);
                }
                break;
            case QEMU_OPTION_tdf:
                error_report("warning: ignoring deprecated option");
                break;
            case QEMU_OPTION_name:
                opts = qemu_opts_parse_noisily(qemu_find_opts("name"),
                                               optarg, true);
                if (!opts) {
                    exit(1);
                }
                break;
            case QEMU_OPTION_prom_env:
                if (nb_prom_envs >= MAX_PROM_ENVS) {
                    error_report("too many prom variables");
                    exit(1);
                }
                prom_envs[nb_prom_envs] = optarg;
                nb_prom_envs++;
                break;
            case QEMU_OPTION_old_param:
                old_param = 1;
                break;
            case QEMU_OPTION_clock:
                /* Clock options no longer exist.  Keep this option for
                 * backward compatibility.
                 */
                break;
            case QEMU_OPTION_startdate:
                configure_rtc_date_offset(optarg, 1);
                break;
            case QEMU_OPTION_rtc:
                opts = qemu_opts_parse_noisily(qemu_find_opts("rtc"), optarg,
                                               false);
                if (!opts) {
                    exit(1);
                }
                configure_rtc(opts);
                break;
            case QEMU_OPTION_tb_size:
                tcg_tb_size = strtol(optarg, NULL, 0);
                if (tcg_tb_size < 0) {
                    tcg_tb_size = 0;
                }
                break;
            case QEMU_OPTION_icount:
                icount_opts = qemu_opts_parse_noisily(qemu_find_opts("icount"),
                                                      optarg, true);
                if (!icount_opts) {
                    exit(1);
                }
                break;
            case QEMU_OPTION_incoming:
                if (!incoming) {
                    runstate_set(RUN_STATE_INMIGRATE);
                }
                incoming = optarg;
                break;
            case QEMU_OPTION_nodefaults:
                has_defaults = 0;
                break;
            case QEMU_OPTION_xen_domid:
                if (!(xen_available())) {
                    printf("Option %s not supported for this target\n", popt->name);
                    exit(1);
                }
                xen_domid = atoi(optarg);
                break;
            case QEMU_OPTION_xen_create:
                if (!(xen_available())) {
                    printf("Option %s not supported for this target\n", popt->name);
                    exit(1);
                }
                xen_mode = XEN_CREATE;
                break;
            case QEMU_OPTION_xen_attach:
                if (!(xen_available())) {
                    printf("Option %s not supported for this target\n", popt->name);
                    exit(1);
                }
                xen_mode = XEN_ATTACH;
                break;
            case QEMU_OPTION_trace:
            {
                opts = qemu_opts_parse_noisily(qemu_find_opts("trace"),
                                               optarg, false);
                if (!opts) {
                    exit(1);
                }
                trace_events = qemu_opt_get(opts, "events");
                trace_file = qemu_opt_get(opts, "file");
                break;
            }
            case QEMU_OPTION_readconfig:
                {
                    int ret = qemu_read_config_file(optarg);
                    if (ret < 0) {
                        error_report("read config %s: %s", optarg,
                                     strerror(-ret));
                        exit(1);
                    }
                    break;
                }
            case QEMU_OPTION_spice:
                olist = qemu_find_opts("spice");
                if (!olist) {
                    error_report("spice support is disabled");
                    exit(1);
                }
                opts = qemu_opts_parse_noisily(olist, optarg, false);
                if (!opts) {
                    exit(1);
                }
                display_remote++;
                break;
            case QEMU_OPTION_writeconfig:
                {
                    FILE *fp;
                    if (strcmp(optarg, "-") == 0) {
                        fp = stdout;
                    } else {
                        fp = fopen(optarg, "w");
                        if (fp == NULL) {
                            error_report("open %s: %s", optarg,
                                         strerror(errno));
                            exit(1);
                        }
                    }
                    qemu_config_write(fp);
                    if (fp != stdout) {
                        fclose(fp);
                    }
                    break;
                }
            case QEMU_OPTION_qtest:
                qtest_chrdev = optarg;
                break;
            case QEMU_OPTION_qtest_log:
                qtest_log = optarg;
                break;
            case QEMU_OPTION_sandbox:
                opts = qemu_opts_parse_noisily(qemu_find_opts("sandbox"),
                                               optarg, true);
                if (!opts) {
                    exit(1);
                }
                break;
            case QEMU_OPTION_add_fd:
#ifndef _WIN32
                opts = qemu_opts_parse_noisily(qemu_find_opts("add-fd"),
                                               optarg, false);
                if (!opts) {
                    exit(1);
                }
#else
                error_report("File descriptor passing is disabled on this "
                             "platform");
                exit(1);
#endif
                break;
            case QEMU_OPTION_object:
                opts = qemu_opts_parse_noisily(qemu_find_opts("object"),
                                               optarg, true);
                if (!opts) {
                    exit(1);
                }
                break;
            case QEMU_OPTION_realtime:
                opts = qemu_opts_parse_noisily(qemu_find_opts("realtime"),
                                               optarg, false);
                if (!opts) {
                    exit(1);
                }
                enable_mlock = qemu_opt_get_bool(opts, "mlock", true);
                break;
            case QEMU_OPTION_msg:
                opts = qemu_opts_parse_noisily(qemu_find_opts("msg"), optarg,
                                               false);
                if (!opts) {
                    exit(1);
                }
                configure_msg(opts);
                break;
            case QEMU_OPTION_dump_vmstate:
                if (vmstate_dump_file) {
                    error_report("only one '-dump-vmstate' "
                                 "option may be given");
                    exit(1);
                }
                vmstate_dump_file = fopen(optarg, "w");
                if (vmstate_dump_file == NULL) {
                    error_report("open %s: %s", optarg, strerror(errno));
                    exit(1);
                }
                break;
            default:
                os_parse_cmd_args(popt->index, optarg);
            }
        }
    }

<<<<<<< HEAD
#if defined(CONFIG_GNU_ARM_ECLIPSE)

    /* Moved before machine test to allow -d help */

    if (log_file) {
        qemu_set_log_filename(log_file);
    }

    if (log_mask) {
        int mask;
        mask = qemu_str_to_log_mask(log_mask);
        if (!mask) {
            qemu_print_log_usage(stdout);
            exit(1);
        }
        qemu_set_log(mask);
    }

#endif

#if defined(CONFIG_GNU_ARM_ECLIPSE)
=======
    replay_configure(icount_opts);
>>>>>>> a8c40fa2

    opts = qemu_get_machine_opts();
    const char *board_name;
    board_name = qemu_opt_get(opts, "type");

    if (board_name == NULL && mcu_device == NULL) {
        fprintf(stderr,
                "Neither board nor mcu specified, and there is no default.\n"
                        "Use -board help or -mcu help to list supported boards or devices!\n");
        exit(1);
    }

    if (cm_board_help_func(board_name)) {
        cm_mcu_help_func(mcu_device);
        exit(0);
    }

    if (cm_mcu_help_func(mcu_device)) {
        exit(0);
    }

    if (board_name == NULL) {
        board_name = "generic";
    }

    machine_class = find_machine(board_name);
    if (machine_class == NULL) {
<<<<<<< HEAD
        fprintf(stderr, "Board '%s' not supported.\n", board_name);
        cm_board_help_func("?");
=======
        error_report("No machine specified, and there is no default");
        error_printf("Use -machine help to list supported machines\n");
>>>>>>> a8c40fa2
        exit(1);
    }

#else

    opts = qemu_get_machine_opts();
    optarg = qemu_opt_get(opts, "type");
    if (optarg) {
        machine_class = machine_parse(optarg);
    }

#endif

    set_memory_options(&ram_slots, &maxram_size, machine_class);

    loc_set_none();

    os_daemonize();

    if (qemu_init_main_loop(&main_loop_err)) {
        error_report_err(main_loop_err);
        exit(1);
    }

    if (qemu_opts_foreach(qemu_find_opts("sandbox"),
                          parse_sandbox, NULL, NULL)) {
        exit(1);
    }

    if (qemu_opts_foreach(qemu_find_opts("name"),
                          parse_name, NULL, NULL)) {
        exit(1);
    }

#ifndef _WIN32
    if (qemu_opts_foreach(qemu_find_opts("add-fd"),
                          parse_add_fd, NULL, NULL)) {
        exit(1);
    }

    if (qemu_opts_foreach(qemu_find_opts("add-fd"),
                          cleanup_add_fd, NULL, NULL)) {
        exit(1);
    }
#endif

#if !defined(CONFIG_GNU_ARM_ECLIPSE)
    if (machine_class == NULL) {
        fprintf(stderr, "No machine specified, and there is no default.\n"
                "Use -machine help to list supported machines!\n");
        exit(1);
    }
#endif

    current_machine = MACHINE(object_new(object_class_get_name(
                          OBJECT_CLASS(machine_class))));
#if !defined(CONFIG_GNU_ARM_ECLIPSE)
    if (machine_help_func(qemu_get_machine_opts(), current_machine)) {
         exit(0);
    }
#endif

    object_property_add_child(object_get_root(), "machine",
                              OBJECT(current_machine), &error_abort);
    cpu_exec_init_all();

    if (machine_class->hw_version) {
        qemu_set_hw_version(machine_class->hw_version);
    }

    /* Init CPU def lists, based on config
     * - Must be called after all the qemu_read_config_file() calls
     * - Must be called before list_cpus()
     * - Must be called before machine->init()
     */
    cpudef_init();

    if (cpu_model && is_help_option(cpu_model)) {
        list_cpus(stdout, &fprintf, cpu_model);
        exit(0);
    }

#if !defined(CONFIG_GNU_ARM_ECLIPSE)
    /* Open the logfile at this point and set the log mask if necessary.
     */
    if (log_file) {
        qemu_set_log_filename(log_file);
    }

    if (log_mask) {
        int mask;
        mask = qemu_str_to_log_mask(log_mask);
        if (!mask) {
            qemu_print_log_usage(stdout);
            exit(1);
        }
        qemu_set_log(mask);
    }
#endif

    if (!is_daemonized()) {
        if (!trace_init_backends(trace_events, trace_file)) {
            exit(1);
        }
    }

    /* If no data_dir is specified then try to find it relative to the
       executable path.  */
    if (data_dir_idx < ARRAY_SIZE(data_dir)) {
        data_dir[data_dir_idx] = os_find_datadir();
        if (data_dir[data_dir_idx] != NULL) {
            data_dir_idx++;
        }
    }
    /* If all else fails use the install path specified when building. */
    if (data_dir_idx < ARRAY_SIZE(data_dir)) {
        data_dir[data_dir_idx++] = CONFIG_QEMU_DATADIR;
    }

    smp_parse(qemu_opts_find(qemu_find_opts("smp-opts"), NULL));

    machine_class->max_cpus = machine_class->max_cpus ?: 1; /* Default to UP */
    if (max_cpus > machine_class->max_cpus) {
        error_report("Number of SMP CPUs requested (%d) exceeds max CPUs "
                     "supported by machine '%s' (%d)", max_cpus,
                     machine_class->name, machine_class->max_cpus);
        exit(1);
    }

    /*
     * Get the default machine options from the machine if it is not already
     * specified either by the configuration file or by the command line.
     */
    if (machine_class->default_machine_opts) {
        qemu_opts_set_defaults(qemu_find_opts("machine"),
                               machine_class->default_machine_opts, 0);
    }

    qemu_opts_foreach(qemu_find_opts("device"),
                      default_driver_check, NULL, NULL);
    qemu_opts_foreach(qemu_find_opts("global"),
                      default_driver_check, NULL, NULL);

    if (!vga_model && !default_vga) {
        vga_interface_type = VGA_DEVICE;
    }
    if (!has_defaults || machine_class->no_serial) {
        default_serial = 0;
    }
    if (!has_defaults || machine_class->no_parallel) {
        default_parallel = 0;
    }
    if (!has_defaults || !machine_class->use_virtcon) {
        default_virtcon = 0;
    }
    if (!has_defaults || !machine_class->use_sclp) {
        default_sclp = 0;
    }
    if (!has_defaults || machine_class->no_floppy) {
        default_floppy = 0;
    }
    if (!has_defaults || machine_class->no_cdrom) {
        default_cdrom = 0;
    }
    if (!has_defaults || machine_class->no_sdcard) {
        default_sdcard = 0;
    }
    if (!has_defaults) {
        default_monitor = 0;
        default_net = 0;
        default_vga = 0;
    }

    if (is_daemonized()) {
        /* According to documentation and historically, -nographic redirects
         * serial port, parallel port and monitor to stdio, which does not work
         * with -daemonize.  We can redirect these to null instead, but since
         * -nographic is legacy, let's just error out.
         * We disallow -nographic only if all other ports are not redirected
         * explicitly, to not break existing legacy setups which uses
         * -nographic _and_ redirects all ports explicitly - this is valid
         * usage, -nographic is just a no-op in this case.
         */
        if (display_type == DT_NOGRAPHIC
            && (default_parallel || default_serial
                || default_monitor || default_virtcon)) {
            error_report("-nographic cannot be used with -daemonize");
            exit(1);
        }
#ifdef CONFIG_CURSES
        if (display_type == DT_CURSES) {
            error_report("curses display cannot be used with -daemonize");
            exit(1);
        }
#endif
    }

    if (display_type == DT_NOGRAPHIC) {
        if (default_parallel)
            add_device_config(DEV_PARALLEL, "null");
        if (default_serial && default_monitor) {
            add_device_config(DEV_SERIAL, "mon:stdio");
        } else if (default_virtcon && default_monitor) {
            add_device_config(DEV_VIRTCON, "mon:stdio");
        } else if (default_sclp && default_monitor) {
            add_device_config(DEV_SCLP, "mon:stdio");
        } else {
            if (default_serial)
                add_device_config(DEV_SERIAL, "stdio");
            if (default_virtcon)
                add_device_config(DEV_VIRTCON, "stdio");
            if (default_sclp) {
                add_device_config(DEV_SCLP, "stdio");
            }
            if (default_monitor)
                monitor_parse("stdio", "readline", false);
        }
    } else {
        if (default_serial)
            add_device_config(DEV_SERIAL, "vc:80Cx24C");
        if (default_parallel)
            add_device_config(DEV_PARALLEL, "vc:80Cx24C");
        if (default_monitor)
            monitor_parse("vc:80Cx24C", "readline", false);
        if (default_virtcon)
            add_device_config(DEV_VIRTCON, "vc:80Cx24C");
        if (default_sclp) {
            add_device_config(DEV_SCLP, "vc:80Cx24C");
        }
    }

#if defined(CONFIG_VNC)
    if (!QTAILQ_EMPTY(&(qemu_find_opts("vnc")->head))) {
        display_remote++;
    }
#endif
    if (display_type == DT_DEFAULT && !display_remote) {
#if defined(CONFIG_GTK)
        display_type = DT_GTK;
#elif defined(CONFIG_SDL) || defined(CONFIG_COCOA)
        display_type = DT_SDL;
#elif defined(CONFIG_VNC)
        vnc_parse("localhost:0,to=99,id=default", &error_abort);
        show_vnc_port = 1;
#else
        display_type = DT_NONE;
#endif
    }

    if ((no_frame || alt_grab || ctrl_grab) && display_type != DT_SDL) {
        error_report("-no-frame, -alt-grab and -ctrl-grab are only valid "
                     "for SDL, ignoring option");
    }
    if (no_quit && (display_type != DT_GTK && display_type != DT_SDL)) {
        error_report("-no-quit is only valid for GTK and SDL, "
                     "ignoring option");
    }

#if defined(CONFIG_GTK)
    if (display_type == DT_GTK) {
        early_gtk_display_init(request_opengl);
    }
#endif
#if defined(CONFIG_SDL)
    if (display_type == DT_SDL) {
        sdl_display_early_init(request_opengl);
    }
#endif
    if (request_opengl == 1 && display_opengl == 0) {
#if defined(CONFIG_OPENGL)
        error_report("OpenGL is not supported by the display");
#else
        error_report("OpenGL support is disabled");
#endif
        exit(1);
    }

    page_size_init();
    socket_init();

    if (qemu_opts_foreach(qemu_find_opts("object"),
                          object_create,
                          object_create_initial, NULL)) {
        exit(1);
    }

    if (qemu_opts_foreach(qemu_find_opts("chardev"),
                          chardev_init_func, NULL, NULL)) {
        exit(1);
    }

#ifdef CONFIG_VIRTFS
    if (qemu_opts_foreach(qemu_find_opts("fsdev"),
                          fsdev_init_func, NULL, NULL)) {
        exit(1);
    }
#endif

    if (pid_file && qemu_create_pidfile(pid_file) != 0) {
        error_report("could not acquire pid file: %s", strerror(errno));
        exit(1);
    }

    if (qemu_opts_foreach(qemu_find_opts("device"),
                          device_help_func, NULL, NULL)) {
        exit(0);
    }

    machine_opts = qemu_get_machine_opts();
    if (qemu_opt_foreach(machine_opts, machine_set_property, current_machine,
                         NULL)) {
        object_unref(OBJECT(current_machine));
        exit(1);
    }

    configure_accelerator(current_machine);

    if (qtest_chrdev) {
        Error *local_err = NULL;
        qtest_init(qtest_chrdev, qtest_log, &local_err);
        if (local_err) {
            error_report_err(local_err);
            exit(1);
        }
    }

    machine_opts = qemu_get_machine_opts();
    kernel_filename = qemu_opt_get(machine_opts, "kernel");
    initrd_filename = qemu_opt_get(machine_opts, "initrd");
    kernel_cmdline = qemu_opt_get(machine_opts, "append");
    bios_name = qemu_opt_get(machine_opts, "firmware");
#if defined(CONFIG_GNU_ARM_ECLIPSE)
    image_filename = qemu_opt_get(machine_opts, "image");
#endif

    opts = qemu_opts_find(qemu_find_opts("boot-opts"), NULL);
    if (opts) {
        Error *local_err = NULL;

        boot_order = qemu_opt_get(opts, "order");
        if (boot_order) {
            validate_bootdevices(boot_order, &local_err);
            if (local_err) {
                error_report_err(local_err);
                exit(1);
            }
        }

        boot_once = qemu_opt_get(opts, "once");
        if (boot_once) {
            validate_bootdevices(boot_once, &local_err);
            if (local_err) {
                error_report_err(local_err);
                exit(1);
            }
        }

        boot_menu = qemu_opt_get_bool(opts, "menu", boot_menu);
        boot_strict = qemu_opt_get_bool(opts, "strict", false);
    }

    if (!boot_order) {
        boot_order = machine_class->default_boot_order;
    }

    if (!kernel_cmdline) {
        kernel_cmdline = "";
        current_machine->kernel_cmdline = (char *)kernel_cmdline;
    }

    linux_boot = (kernel_filename != NULL);

    if (!linux_boot && *kernel_cmdline != '\0') {
        error_report("-append only allowed with -kernel option");
        exit(1);
    }

    if (!linux_boot && initrd_filename != NULL) {
        error_report("-initrd only allowed with -kernel option");
        exit(1);
    }

    if (!linux_boot && qemu_opt_get(machine_opts, "dtb")) {
        error_report("-dtb only allowed with -kernel option");
        exit(1);
    }

    if (semihosting_enabled() && !semihosting_get_argc() && kernel_filename) {
        /* fall back to the -kernel/-append */
        semihosting_arg_fallback(kernel_filename, kernel_cmdline);
    }

    os_set_line_buffering();

#ifdef CONFIG_SPICE
    /* spice needs the timers to be initialized by this point */
    qemu_spice_init();
#endif

    cpu_ticks_init();
    if (icount_opts) {
        if (kvm_enabled() || xen_enabled()) {
            error_report("-icount is not allowed with kvm or xen");
            exit(1);
        }
        configure_icount(icount_opts, &error_abort);
        qemu_opts_del(icount_opts);
    }

    /* clean up network at qemu process termination */
    atexit(&net_cleanup);

    if (net_init_clients() < 0) {
        exit(1);
    }

    if (qemu_opts_foreach(qemu_find_opts("object"),
                          object_create,
                          object_create_delayed, NULL)) {
        exit(1);
    }

#ifdef CONFIG_TPM
    if (tpm_init() < 0) {
        exit(1);
    }
#endif

    /* init the bluetooth world */
    if (foreach_device_config(DEV_BT, bt_parse))
        exit(1);

    if (!xen_enabled()) {
        /* On 32-bit hosts, QEMU is limited by virtual address space */
        if (ram_size > (2047 << 20) && HOST_LONG_BITS == 32) {
            error_report("at most 2047 MB RAM can be simulated");
            exit(1);
        }
    }

    blk_mig_init();
    ram_mig_init();

    /* If the currently selected machine wishes to override the units-per-bus
     * property of its default HBA interface type, do so now. */
    if (machine_class->units_per_default_bus) {
        override_max_devs(machine_class->block_default_type,
                          machine_class->units_per_default_bus);
    }

    /* open the virtual block devices */
    if (snapshot || replay_mode != REPLAY_MODE_NONE) {
        qemu_opts_foreach(qemu_find_opts("drive"), drive_enable_snapshot,
                          NULL, NULL);
    }
    if (qemu_opts_foreach(qemu_find_opts("drive"), drive_init_func,
                          &machine_class->block_default_type, NULL)) {
        exit(1);
    }

    default_drive(default_cdrom, snapshot, machine_class->block_default_type, 2,
                  CDROM_OPTS);
    default_drive(default_floppy, snapshot, IF_FLOPPY, 0, FD_OPTS);
    default_drive(default_sdcard, snapshot, IF_SD, 0, SD_OPTS);

    parse_numa_opts(machine_class);

    if (qemu_opts_foreach(qemu_find_opts("mon"),
                          mon_init_func, NULL, NULL)) {
        exit(1);
    }

    if (foreach_device_config(DEV_SERIAL, serial_parse) < 0)
        exit(1);
    if (foreach_device_config(DEV_PARALLEL, parallel_parse) < 0)
        exit(1);
    if (foreach_device_config(DEV_VIRTCON, virtcon_parse) < 0)
        exit(1);
    if (foreach_device_config(DEV_SCLP, sclp_parse) < 0) {
        exit(1);
    }
    if (foreach_device_config(DEV_DEBUGCON, debugcon_parse) < 0)
        exit(1);

    /* If no default VGA is requested, the default is "none".  */
    if (default_vga) {
        if (machine_class->default_display) {
            vga_model = machine_class->default_display;
        } else if (cirrus_vga_available()) {
            vga_model = "cirrus";
        } else if (vga_available()) {
            vga_model = "std";
        }
    }
    if (vga_model) {
        select_vgahw(vga_model);
    }

    if (watchdog) {
        i = select_watchdog(watchdog);
        if (i > 0)
            exit (i == 1 ? 1 : 0);
    }

    if (machine_class->compat_props) {
        qdev_prop_register_global_list(machine_class->compat_props);
    }
    qemu_add_globals();

    /* This checkpoint is required by replay to separate prior clock
       reading from the other reads, because timer polling functions query
       clock values from the log. */
    replay_checkpoint(CHECKPOINT_INIT);
    qdev_machine_init();

    current_machine->ram_size = ram_size;
    current_machine->maxram_size = maxram_size;
    current_machine->ram_slots = ram_slots;
    current_machine->boot_order = boot_order;
    current_machine->cpu_model = cpu_model;
#if defined(CONFIG_GNU_ARM_ECLIPSE)
    current_machine->mcu_device = mcu_device;
#endif

    machine_class->init(current_machine);

    realtime_init();

    audio_init();

    cpu_synchronize_all_post_init();

    numa_post_machine_init();

    if (qemu_opts_foreach(qemu_find_opts("fw_cfg"),
                          parse_fw_cfg, fw_cfg_find(), NULL) != 0) {
        exit(1);
    }

    /* init USB devices */
    if (usb_enabled()) {
        if (foreach_device_config(DEV_USB, usb_parse) < 0)
            exit(1);
    }

    /* Check if IGD GFX passthrough. */
    igd_gfx_passthru();

    /* init generic devices */
    if (qemu_opts_foreach(qemu_find_opts("device"),
                          device_init_func, NULL, NULL)) {
        exit(1);
    }

    /* Did we create any drives that we failed to create a device for? */
    drive_check_orphaned();

    net_check_clients();

    if (boot_once) {
        Error *local_err = NULL;
        qemu_boot_set(boot_once, &local_err);
        if (local_err) {
            error_report("%s", error_get_pretty(local_err));
            exit(1);
        }
        qemu_register_reset(restore_boot_order, g_strdup(boot_order));
    }

    ds = init_displaystate();

    /* init local displays */
    switch (display_type) {
    case DT_NOGRAPHIC:
        (void)ds;	/* avoid warning if no display is configured */
        break;
#if defined(CONFIG_CURSES)
    case DT_CURSES:
        curses_display_init(ds, full_screen);
        break;
#endif
#if defined(CONFIG_SDL)
    case DT_SDL:
        sdl_display_init(ds, full_screen, no_frame);
        break;
#elif defined(CONFIG_COCOA)
    case DT_SDL:
        cocoa_display_init(ds, full_screen);
        break;
#endif
#if defined(CONFIG_GTK)
    case DT_GTK:
        gtk_display_init(ds, full_screen, grab_on_hover);
        break;
#endif
    default:
        break;
    }

    /* must be after terminal init, SDL library changes signal handlers */
    os_setup_signal_handling();

#ifdef CONFIG_VNC
    /* init remote displays */
    qemu_opts_foreach(qemu_find_opts("vnc"),
                      vnc_init_func, NULL, NULL);
    if (show_vnc_port) {
        char *ret = vnc_display_local_addr("default");
        printf("VNC server running on '%s'\n", ret);
        g_free(ret);
    }
#endif
#ifdef CONFIG_SPICE
    if (using_spice) {
        qemu_spice_display_init();
    }
#endif

    if (foreach_device_config(DEV_GDB, gdbserver_start) < 0) {
        exit(1);
    }

    qdev_machine_creation_done();

    /* TODO: once all bus devices are qdevified, this should be done
     * when bus is created by qdev.c */
    qemu_register_reset(qbus_reset_all_fn, sysbus_get_default());
    qemu_run_machine_init_done_notifiers();

    if (rom_check_and_register_reset() != 0) {
        error_report("rom check and register reset failed");
        exit(1);
    }

    replay_start();

    /* This checkpoint is required by replay to separate prior clock
       reading from the other reads, because timer polling functions query
       clock values from the log. */
    replay_checkpoint(CHECKPOINT_RESET);
    qemu_system_reset(VMRESET_SILENT);
    register_global_state();
    if (loadvm) {
        if (load_vmstate(loadvm) < 0) {
            autostart = 0;
        }
    }

    qdev_prop_check_globals();
    if (vmstate_dump_file) {
        /* dump and exit */
        dump_vmstate_json_to_file(vmstate_dump_file);
        return 0;
    }

    if (incoming) {
        Error *local_err = NULL;
        qemu_start_incoming_migration(incoming, &local_err);
        if (local_err) {
            error_report("-incoming %s: %s", incoming,
                         error_get_pretty(local_err));
            error_free(local_err);
            exit(1);
        }
#if defined(CONFIG_GNU_ARM_ECLIPSE)
    } else if (autostart && (kernel_filename || image_filename)) {
        /* If an image is defined and no -S is requested, start it. */
#else
    } else if (autostart) {
#endif /* defined(CONFIG_GNU_ARM_ECLIPSE) */
        vm_start();
    }

    os_setup_post();

    if (is_daemonized()) {
        if (!trace_init_backends(trace_events, trace_file)) {
            exit(1);
        }
    }

    main_loop();
    replay_disable_events();

    bdrv_close_all();
    pause_all_vcpus();
    res_free();
#ifdef CONFIG_TPM
    tpm_cleanup();
#endif

    return 0;
}<|MERGE_RESOLUTION|>--- conflicted
+++ resolved
@@ -1393,7 +1393,13 @@
     }
 }
 
-<<<<<<< HEAD
+/* Now we still need this for compatibility with XEN. */
+bool has_igd_gfx_passthru;
+static void igd_gfx_passthru(void)
+{
+    has_igd_gfx_passthru = current_machine->igd_gfx_passthru;
+}
+
 #if defined(CONFIG_GNU_ARM_ECLIPSE)
 
 static char *semihosting_concatenate_cmdline(int argc, const char **argv)
@@ -1442,15 +1448,6 @@
 
 #endif /* defined(CONFIG_GNU_ARM_ECLIPSE) */
 
-=======
-/* Now we still need this for compatibility with XEN. */
-bool has_igd_gfx_passthru;
-static void igd_gfx_passthru(void)
-{
-    has_igd_gfx_passthru = current_machine->igd_gfx_passthru;
-}
-
->>>>>>> a8c40fa2
 /***********************************************************/
 /* USB devices */
 
@@ -3156,7 +3153,6 @@
     error_set_progname(argv[0]);
     qemu_init_exec_dir(argv[0]);
 
-<<<<<<< HEAD
 #if defined(CONFIG_VERBOSE)
     for (optind = 1; optind < argc; optind++) {
         if (strcmp("-verbose", argv[optind]) == 0 || strcmp("--verbose", argv[optind]) == 0) {
@@ -3175,8 +3171,6 @@
 
     g_mem_set_vtable(&mem_trace);
 
-=======
->>>>>>> a8c40fa2
     module_call_init(MODULE_INIT_QOM);
 
     qemu_add_opts(&qemu_drive_opts);
@@ -4227,7 +4221,6 @@
         }
     }
 
-<<<<<<< HEAD
 #if defined(CONFIG_GNU_ARM_ECLIPSE)
 
     /* Moved before machine test to allow -d help */
@@ -4248,10 +4241,9 @@
 
 #endif
 
+    replay_configure(icount_opts);
+
 #if defined(CONFIG_GNU_ARM_ECLIPSE)
-=======
-    replay_configure(icount_opts);
->>>>>>> a8c40fa2
 
     opts = qemu_get_machine_opts();
     const char *board_name;
@@ -4279,13 +4271,8 @@
 
     machine_class = find_machine(board_name);
     if (machine_class == NULL) {
-<<<<<<< HEAD
         fprintf(stderr, "Board '%s' not supported.\n", board_name);
         cm_board_help_func("?");
-=======
-        error_report("No machine specified, and there is no default");
-        error_printf("Use -machine help to list supported machines\n");
->>>>>>> a8c40fa2
         exit(1);
     }
 
@@ -4295,6 +4282,12 @@
     optarg = qemu_opt_get(opts, "type");
     if (optarg) {
         machine_class = machine_parse(optarg);
+    }
+
+    if (machine_class == NULL) {
+        error_report("No machine specified, and there is no default");
+        error_printf("Use -machine help to list supported machines\n");
+        exit(1);
     }
 
 #endif
