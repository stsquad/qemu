#ifndef HW_COMPAT_H
#define HW_COMPAT_H

#define HW_COMPAT_2_5 \
    {\
        .driver   = "isa-fdc",\
        .property = "fallback",\
        .value    = "144",\
    },{\
        .driver   = "pvscsi",\
        .property = "x-old-pci-configuration",\
        .value    = "on",\
    },{\
        .driver   = "pvscsi",\
        .property = "x-disable-pcie",\
        .value    = "on",\
    },\
    {\
        .driver   = "vmxnet3",\
        .property = "x-old-msi-offsets",\
        .value    = "on",\
    },{\
        .driver   = "vmxnet3",\
        .property = "x-disable-pcie",\
        .value    = "on",\
    },

#define HW_COMPAT_2_4 \
<<<<<<< HEAD
        {\
            .driver   = "virtio-blk-device",\
            .property = "scsi",\
            .value    = "true",\
        },{\
            .driver   = "e1000",\
            .property = "extra_mac_registers",\
            .value    = "off",\
        },{\
            .driver   = "virtio-pci",\
            .property = "x-disable-pcie",\
            .value    = "on",\
        },{\
            .driver   = "virtio-pci",\
            .property = "migrate-extra",\
            .value    = "off",\
        },{\
            .driver   = "fw_cfg_mem",\
            .property = "dma_enabled",\
            .value    = "off",\
        },{\
            .driver   = "fw_cfg_io",\
            .property = "dma_enabled",\
            .value    = "off",\
        },
=======
    {\
        .driver   = "virtio-blk-device",\
        .property = "scsi",\
        .value    = "true",\
    },{\
        .driver   = "e1000",\
        .property = "extra_mac_registers",\
        .value    = "off",\
    },{\
        .driver   = "virtio-pci",\
        .property = "x-disable-pcie",\
        .value    = "on",\
    },{\
        .driver   = "virtio-pci",\
        .property = "migrate-extra",\
        .value    = "off",\
    },{\
        .driver   = "fw_cfg_mem",\
        .property = "dma_enabled",\
        .value    = "off",\
    },{\
        .driver   = "fw_cfg_io",\
        .property = "dma_enabled",\
        .value    = "off",\
    },
>>>>>>> bfc766d3

#define HW_COMPAT_2_3 \
    {\
        .driver   = "virtio-blk-pci",\
        .property = "any_layout",\
        .value    = "off",\
    },{\
        .driver   = "virtio-balloon-pci",\
        .property = "any_layout",\
        .value    = "off",\
    },{\
        .driver   = "virtio-serial-pci",\
        .property = "any_layout",\
        .value    = "off",\
    },{\
        .driver   = "virtio-9p-pci",\
        .property = "any_layout",\
        .value    = "off",\
    },{\
        .driver   = "virtio-rng-pci",\
        .property = "any_layout",\
        .value    = "off",\
    },

#define HW_COMPAT_2_2 \
    /* empty */

#define HW_COMPAT_2_1 \
    {\
        .driver   = "intel-hda",\
        .property = "old_msi_addr",\
        .value    = "on",\
    },{\
        .driver   = "VGA",\
        .property = "qemu-extended-regs",\
        .value    = "off",\
    },{\
        .driver   = "secondary-vga",\
        .property = "qemu-extended-regs",\
        .value    = "off",\
    },{\
        .driver   = "virtio-scsi-pci",\
        .property = "any_layout",\
        .value    = "off",\
    },{\
        .driver   = "usb-mouse",\
        .property = "usb_version",\
        .value    = stringify(1),\
    },{\
        .driver   = "usb-kbd",\
        .property = "usb_version",\
        .value    = stringify(1),\
    },{\
        .driver   = "virtio-pci",\
        .property = "virtio-pci-bus-master-bug-migration",\
        .value    = "on",\
    },

#endif /* HW_COMPAT_H */<|MERGE_RESOLUTION|>--- conflicted
+++ resolved
@@ -26,33 +26,6 @@
     },
 
 #define HW_COMPAT_2_4 \
-<<<<<<< HEAD
-        {\
-            .driver   = "virtio-blk-device",\
-            .property = "scsi",\
-            .value    = "true",\
-        },{\
-            .driver   = "e1000",\
-            .property = "extra_mac_registers",\
-            .value    = "off",\
-        },{\
-            .driver   = "virtio-pci",\
-            .property = "x-disable-pcie",\
-            .value    = "on",\
-        },{\
-            .driver   = "virtio-pci",\
-            .property = "migrate-extra",\
-            .value    = "off",\
-        },{\
-            .driver   = "fw_cfg_mem",\
-            .property = "dma_enabled",\
-            .value    = "off",\
-        },{\
-            .driver   = "fw_cfg_io",\
-            .property = "dma_enabled",\
-            .value    = "off",\
-        },
-=======
     {\
         .driver   = "virtio-blk-device",\
         .property = "scsi",\
@@ -78,7 +51,6 @@
         .property = "dma_enabled",\
         .value    = "off",\
     },
->>>>>>> bfc766d3
 
 #define HW_COMPAT_2_3 \
     {\
