/*
 * SD Memory Card emulation.  Mostly correct for MMC too.
 *
 * Copyright (c) 2006 Andrzej Zaborowski  <balrog@zabor.org>
 *
 * Redistribution and use in source and binary forms, with or without
 * modification, are permitted provided that the following conditions
 * are met:
 *
 * 1. Redistributions of source code must retain the above copyright
 *    notice, this list of conditions and the following disclaimer.
 * 2. Redistributions in binary form must reproduce the above copyright
 *    notice, this list of conditions and the following disclaimer in
 *    the documentation and/or other materials provided with the
 *    distribution.
 *
 * THIS SOFTWARE IS PROVIDED BY THE AUTHOR AND CONTRIBUTORS ``AS IS''
 * AND ANY EXPRESS OR IMPLIED WARRANTIES, INCLUDING, BUT NOT LIMITED TO,
 * THE IMPLIED WARRANTIES OF MERCHANTABILITY AND FITNESS FOR A
 * PARTICULAR PURPOSE ARE DISCLAIMED.  IN NO EVENT SHALL THE AUTHOR OR
 * CONTRIBUTORS BE LIABLE FOR ANY DIRECT, INDIRECT, INCIDENTAL, SPECIAL,
 * EXEMPLARY, OR CONSEQUENTIAL DAMAGES (INCLUDING, BUT NOT LIMITED TO,
 * PROCUREMENT OF SUBSTITUTE GOODS OR SERVICES; LOSS OF USE, DATA, OR
 * PROFITS; OR BUSINESS INTERRUPTION) HOWEVER CAUSED AND ON ANY THEORY
 * OF LIABILITY, WHETHER IN CONTRACT, STRICT LIABILITY, OR TORT
 * (INCLUDING NEGLIGENCE OR OTHERWISE) ARISING IN ANY WAY OUT OF THE USE
 * OF THIS SOFTWARE, EVEN IF ADVISED OF THE POSSIBILITY OF SUCH DAMAGE.
 */

#ifndef HW_SD_H
#define HW_SD_H

#include "hw/qdev.h"

#define OUT_OF_RANGE		(1 << 31)
#define ADDRESS_ERROR		(1 << 30)
#define BLOCK_LEN_ERROR		(1 << 29)
#define ERASE_SEQ_ERROR		(1 << 28)
#define ERASE_PARAM		(1 << 27)
#define WP_VIOLATION		(1 << 26)
#define CARD_IS_LOCKED		(1 << 25)
#define LOCK_UNLOCK_FAILED	(1 << 24)
#define COM_CRC_ERROR		(1 << 23)
#define ILLEGAL_COMMAND		(1 << 22)
#define CARD_ECC_FAILED		(1 << 21)
#define CC_ERROR		(1 << 20)
#define SD_ERROR		(1 << 19)
#define CID_CSD_OVERWRITE	(1 << 16)
#define WP_ERASE_SKIP		(1 << 15)
#define CARD_ECC_DISABLED	(1 << 14)
#define ERASE_RESET		(1 << 13)
#define CURRENT_STATE		(7 << 9)
#define READY_FOR_DATA		(1 << 8)
<<<<<<< HEAD
#define SWTICH_ERROR        (1 << 7)
=======
#define SWITCH_ERROR        (1 << 7)
>>>>>>> e335615a
#define APP_CMD			(1 << 5)
#define AKE_SEQ_ERROR		(1 << 3)

typedef enum {
    PROTO_SD =  0,
    PROTO_SPI = 1 << 1,
    PROTO_MMC = 1 << 2,
} sd_bus_protocol_t;

typedef enum {
    SD_VOLTAGE_0_4V     = 400,
    SD_VOLTAGE_1_8V     = 1800,
    SD_VOLTAGE_3_0V     = 3000,
    SD_VOLTAGE_3_3V     = 3300,
} sd_voltage_mv_t;

typedef enum  {
    UHS_NOT_SUPPORTED   = 0,
    UHS_I               = 1,
    UHS_II              = 2,
    UHS_III             = 3,
} sd_uhs_mode_t;

#define EXCSD_BUS_WIDTH_OFFSET 183
#define BUS_WIDTH_8_MASK    0x4
#define BUS_WIDTH_4_MASK    0x2

#define SD_TUNING_BLOCK_SIZE    64
#define MMC_TUNING_BLOCK_SIZE   128

typedef enum {
    sd_none = -1,
    sd_bc = 0,	/* broadcast -- no response */
    sd_bcr,	/* broadcast with response */
    sd_ac,	/* addressed -- no data transfer */
    sd_adtc,	/* addressed with data transfer */
} sd_cmd_type_t;

typedef struct {
    uint8_t cmd;
    uint32_t arg;
    uint8_t crc;
} SDRequest;

#define SD_VOLTAGE_33 33
#define SD_VOLTAGE_18 18

typedef struct SDState SDState;
typedef struct SDBus SDBus;

#define TYPE_SD_CARD "sd-card"
#define SD_CARD(obj) OBJECT_CHECK(SDState, (obj), TYPE_SD_CARD)
#define SD_CARD_CLASS(klass) \
    OBJECT_CLASS_CHECK(SDCardClass, (klass), TYPE_SD_CARD)
#define SD_CARD_GET_CLASS(obj) \
    OBJECT_GET_CLASS(SDCardClass, (obj), TYPE_SD_CARD)

typedef struct {
    /*< private >*/
    DeviceClass parent_class;
    /*< public >*/

    uint8_t (*get_dat_lines)(SDState *sd);
    bool (*get_cmd_line)(SDState *sd);
    void (*set_voltage)(SDState *sd, int v);
    int (*do_command)(SDState *sd, SDRequest *req, uint8_t *response);
    void (*write_data)(SDState *sd, uint8_t value);
    uint8_t (*read_data)(SDState *sd);
    bool (*data_ready)(SDState *sd);
    uint8_t (*get_dat_lines)(SDState *sd);
    bool (*get_cmd_line)(SDState *sd);
    void (*set_clock_enable)(SDState *sd, bool enable);
    bool (*get_inserted)(SDState *sd);
    bool (*get_readonly)(SDState *sd);
} SDCardClass;

#define TYPE_SD_BUS "sd-bus"
#define SD_BUS(obj) OBJECT_CHECK(SDBus, (obj), TYPE_SD_BUS)
#define SD_BUS_CLASS(klass) OBJECT_CLASS_CHECK(SDBusClass, (klass), TYPE_SD_BUS)
#define SD_BUS_GET_CLASS(obj) OBJECT_GET_CLASS(SDBusClass, (obj), TYPE_SD_BUS)

struct SDBus {
    /*< private >*/
     BusState qbus;
    /*< public >*/

    bool clock_enabled;
    uint16_t millivolts;
};

typedef struct {
    /*< private >*/
    BusClass parent_class;
    /*< public >*/

    /* These methods are called by the SD device to notify the controller
     * when the card insertion or readonly status changes
     */
    void (*set_inserted)(DeviceState *dev, bool inserted);
    void (*set_readonly)(DeviceState *dev, bool readonly);
} SDBusClass;

<<<<<<< HEAD
/* Legacy functions to be used only by non-qdevified callers */
SDState *sd_init(BlockBackend *bs, bool is_spi);
SDState *mmc_init(BlockBackend *bs);

int sd_do_command(SDState *sd, SDRequest *req,
                  uint8_t *response);
void sd_write_data(SDState *sd, uint8_t value);
uint8_t sd_read_data(SDState *sd);
void sd_set_cb(SDState *sd, qemu_irq readonly, qemu_irq insert);
bool sd_data_ready(SDState *sd);
/* sd_enable should not be used -- it is only used on the nseries boards,
 * where it is part of a broken implementation of the MMC card slot switch
 * (there should be two card slots which are multiplexed to a single MMC
 * controller, but instead we model it with one card and controller and
 * disable the card when the second slot is selected, so it looks like the
 * second slot is always empty).
 */
void sd_enable(SDState *sd, bool enable);
uint8_t sd_get_dat_lines(SDState *sd);
bool sd_get_cmd_line(SDState *sd);
void sd_set_voltage(SDState *sd, int v);

/* Functions to be used by qdevified callers (working via
 * an SDBus rather than directly with SDState)
 */
uint8_t sdbus_get_dat_lines(SDBus *sdbus);
bool sdbus_get_cmd_line(SDBus *sdbus);
void sdbus_set_voltage(SDBus *sdbus, int v);
=======
/* Functions to be used by qdevified callers (working via
 * an SDBus rather than directly with SDState)
 */
void sdbus_set_clock(SDBus *sdbus, bool state);
void sdbus_set_voltage(SDBus *sdbus, uint16_t millivolts);
uint16_t sdbus_get_voltage(SDBus *sdbus);
uint8_t sdbus_get_dat_lines(SDBus *sdbus);
bool sdbus_get_cmd_line(SDBus *sdbus);
>>>>>>> e335615a
int sdbus_do_command(SDBus *sd, SDRequest *req, uint8_t *response);
void sdbus_write_data(SDBus *sd, uint8_t value);
uint8_t sdbus_read_data(SDBus *sd);
bool sdbus_data_ready(SDBus *sd);
bool sdbus_get_inserted(SDBus *sd);
bool sdbus_get_readonly(SDBus *sd);
/**
 * sdbus_reparent_card: Reparent an SD card from one controller to another
 * @from: controller bus to remove card from
 * @to: controller bus to move card to
 *
 * Reparent an SD card, effectively unplugging it from one controller
 * and inserting it into another. This is useful for SoCs like the
 * bcm2835 which have two SD controllers and connect a single SD card
 * to them, selected by the guest reprogramming GPIO line routing.
 */
void sdbus_reparent_card(SDBus *from, SDBus *to);

/* Functions to be used by SD devices to report back to qdevified controllers */
void sdbus_set_inserted(SDBus *sd, bool inserted);
void sdbus_set_readonly(SDBus *sd, bool inserted);

#endif /* HW_SD_H */<|MERGE_RESOLUTION|>--- conflicted
+++ resolved
@@ -51,11 +51,7 @@
 #define ERASE_RESET		(1 << 13)
 #define CURRENT_STATE		(7 << 9)
 #define READY_FOR_DATA		(1 << 8)
-<<<<<<< HEAD
-#define SWTICH_ERROR        (1 << 7)
-=======
 #define SWITCH_ERROR        (1 << 7)
->>>>>>> e335615a
 #define APP_CMD			(1 << 5)
 #define AKE_SEQ_ERROR		(1 << 3)
 
@@ -79,13 +75,6 @@
     UHS_III             = 3,
 } sd_uhs_mode_t;
 
-#define EXCSD_BUS_WIDTH_OFFSET 183
-#define BUS_WIDTH_8_MASK    0x4
-#define BUS_WIDTH_4_MASK    0x2
-
-#define SD_TUNING_BLOCK_SIZE    64
-#define MMC_TUNING_BLOCK_SIZE   128
-
 typedef enum {
     sd_none = -1,
     sd_bc = 0,	/* broadcast -- no response */
@@ -99,9 +88,6 @@
     uint32_t arg;
     uint8_t crc;
 } SDRequest;
-
-#define SD_VOLTAGE_33 33
-#define SD_VOLTAGE_18 18
 
 typedef struct SDState SDState;
 typedef struct SDBus SDBus;
@@ -118,9 +104,6 @@
     DeviceClass parent_class;
     /*< public >*/
 
-    uint8_t (*get_dat_lines)(SDState *sd);
-    bool (*get_cmd_line)(SDState *sd);
-    void (*set_voltage)(SDState *sd, int v);
     int (*do_command)(SDState *sd, SDRequest *req, uint8_t *response);
     void (*write_data)(SDState *sd, uint8_t value);
     uint8_t (*read_data)(SDState *sd);
@@ -158,36 +141,6 @@
     void (*set_readonly)(DeviceState *dev, bool readonly);
 } SDBusClass;
 
-<<<<<<< HEAD
-/* Legacy functions to be used only by non-qdevified callers */
-SDState *sd_init(BlockBackend *bs, bool is_spi);
-SDState *mmc_init(BlockBackend *bs);
-
-int sd_do_command(SDState *sd, SDRequest *req,
-                  uint8_t *response);
-void sd_write_data(SDState *sd, uint8_t value);
-uint8_t sd_read_data(SDState *sd);
-void sd_set_cb(SDState *sd, qemu_irq readonly, qemu_irq insert);
-bool sd_data_ready(SDState *sd);
-/* sd_enable should not be used -- it is only used on the nseries boards,
- * where it is part of a broken implementation of the MMC card slot switch
- * (there should be two card slots which are multiplexed to a single MMC
- * controller, but instead we model it with one card and controller and
- * disable the card when the second slot is selected, so it looks like the
- * second slot is always empty).
- */
-void sd_enable(SDState *sd, bool enable);
-uint8_t sd_get_dat_lines(SDState *sd);
-bool sd_get_cmd_line(SDState *sd);
-void sd_set_voltage(SDState *sd, int v);
-
-/* Functions to be used by qdevified callers (working via
- * an SDBus rather than directly with SDState)
- */
-uint8_t sdbus_get_dat_lines(SDBus *sdbus);
-bool sdbus_get_cmd_line(SDBus *sdbus);
-void sdbus_set_voltage(SDBus *sdbus, int v);
-=======
 /* Functions to be used by qdevified callers (working via
  * an SDBus rather than directly with SDState)
  */
@@ -196,7 +149,6 @@
 uint16_t sdbus_get_voltage(SDBus *sdbus);
 uint8_t sdbus_get_dat_lines(SDBus *sdbus);
 bool sdbus_get_cmd_line(SDBus *sdbus);
->>>>>>> e335615a
 int sdbus_do_command(SDBus *sd, SDRequest *req, uint8_t *response);
 void sdbus_write_data(SDBus *sd, uint8_t value);
 uint8_t sdbus_read_data(SDBus *sd);
