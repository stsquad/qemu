--- conflicted
+++ resolved
@@ -58,7 +58,6 @@
 
 I2CBus *i2c_init_bus(DeviceState *parent, const char *name);
 void i2c_set_slave_address(I2CSlave *dev, uint8_t address);
-<<<<<<< HEAD
 int i2c_bus_busy(I2CBus *bus);
 int i2c_start_transfer(I2CBus *bus, uint8_t address, int recv);
 void i2c_end_transfer(I2CBus *bus);
@@ -67,20 +66,8 @@
 int i2c_recv(I2CBus *bus);
 
 DeviceState *i2c_create_slave(I2CBus *bus, const char *name, uint8_t addr);
-=======
-int i2c_bus_busy(i2c_bus *bus);
-int i2c_start_transfer(i2c_bus *bus, uint8_t address, int recv);
-void i2c_end_transfer(i2c_bus *bus);
-void i2c_nack(i2c_bus *bus);
-int i2c_send(i2c_bus *bus, uint8_t data);
-int i2c_recv(i2c_bus *bus);
-
-#define FROM_I2C_SLAVE(type, dev) DO_UPCAST(type, i2c, dev)
-
-DeviceState *i2c_create_slave(i2c_bus *bus, const char *name, uint8_t addr);
-DeviceState *i2c_create_slave_no_init(i2c_bus *bus, const char *name,
+DeviceState *i2c_create_slave_no_init(I2CBus *bus, const char *name,
                                       uint8_t addr);
->>>>>>> 732f3483
 
 /* wm8750.c */
 void wm8750_data_req_set(DeviceState *dev,
@@ -104,8 +91,4 @@
     .offset     = vmstate_offset_value(_state, _field, I2CSlave),    \
 }
 
-/* Automatically connect all children nodes a spi controller as slaves */
-void i2c_auto_connect_slaves(DeviceState *parent,
-                             i2c_bus *bus, int first, int num);
-
 #endif