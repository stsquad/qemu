<<<<<<< HEAD
#ifndef NVRAM_H
#define NVRAM_H
=======
#ifndef HW_M48T59_H
#define HW_M48T59_H
>>>>>>> 7124ccf8

#include "qemu-common.h"
#include "qom/object.h"

#define TYPE_NVRAM "nvram"

#define NVRAM_CLASS(klass) \
    OBJECT_CLASS_CHECK(NvramClass, (klass), TYPE_NVRAM)
#define NVRAM_GET_CLASS(obj) \
    OBJECT_GET_CLASS(NvramClass, (obj), TYPE_NVRAM)
#define NVRAM(obj) \
    INTERFACE_CHECK(Nvram, (obj), TYPE_NVRAM)

typedef struct Nvram {
    Object parent;
} Nvram;

typedef struct NvramClass {
    InterfaceClass parent;

    uint32_t (*read)(Nvram *obj, uint32_t addr);
    void (*write)(Nvram *obj, uint32_t addr, uint32_t val);
    void (*toggle_lock)(Nvram *obj, int lock);
} NvramClass;

Nvram *m48t59_init_isa(ISABus *bus, uint32_t io_base, uint16_t size,
                       int base_year, int type);
Nvram *m48t59_init(qemu_irq IRQ, hwaddr mem_base,
                   uint32_t io_base, uint16_t size, int base_year,
                   int type);

<<<<<<< HEAD
#endif /* !NVRAM_H */
=======
#endif /* HW_M48T59_H */
>>>>>>> 7124ccf8
<|MERGE_RESOLUTION|>--- conflicted
+++ resolved
@@ -1,10 +1,5 @@
-<<<<<<< HEAD
-#ifndef NVRAM_H
-#define NVRAM_H
-=======
 #ifndef HW_M48T59_H
 #define HW_M48T59_H
->>>>>>> 7124ccf8
 
 #include "qemu-common.h"
 #include "qom/object.h"
@@ -36,8 +31,4 @@
                    uint32_t io_base, uint16_t size, int base_year,
                    int type);
 
-<<<<<<< HEAD
-#endif /* !NVRAM_H */
-=======
-#endif /* HW_M48T59_H */
->>>>>>> 7124ccf8
+#endif /* HW_M48T59_H */