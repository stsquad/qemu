--- conflicted
+++ resolved
@@ -55,15 +55,9 @@
     MemoryRegion smram_region, open_high_smram;
     MemoryRegion smram, low_smram, high_smram;
     MemoryRegion tseg_blackhole, tseg_window;
-<<<<<<< HEAD
-    PcPciInfo pci_info;
-    ram_addr_t below_4g_mem_size;
-    ram_addr_t above_4g_mem_size;
-=======
     Range pci_hole;
     uint64_t below_4g_mem_size;
     uint64_t above_4g_mem_size;
->>>>>>> 7124ccf8
     uint64_t pci_hole64_size;
     uint32_t short_root_bus;
 } MCHPCIState;
