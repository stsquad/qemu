/*
 * QEMU PowerPC pSeries Logical Partition (aka sPAPR) hardware System Emulator
 *
 * PAPR Virtualized Interrupt System, aka ICS/ICP aka xics
 *
 * Copyright (c) 2010,2011 David Gibson, IBM Corporation.
 *
 * Permission is hereby granted, free of charge, to any person obtaining a copy
 * of this software and associated documentation files (the "Software"), to deal
 * in the Software without restriction, including without limitation the rights
 * to use, copy, modify, merge, publish, distribute, sublicense, and/or sell
 * copies of the Software, and to permit persons to whom the Software is
 * furnished to do so, subject to the following conditions:
 *
 * The above copyright notice and this permission notice shall be included in
 * all copies or substantial portions of the Software.
 *
 * THE SOFTWARE IS PROVIDED "AS IS", WITHOUT WARRANTY OF ANY KIND, EXPRESS OR
 * IMPLIED, INCLUDING BUT NOT LIMITED TO THE WARRANTIES OF MERCHANTABILITY,
 * FITNESS FOR A PARTICULAR PURPOSE AND NONINFRINGEMENT. IN NO EVENT SHALL
 * THE AUTHORS OR COPYRIGHT HOLDERS BE LIABLE FOR ANY CLAIM, DAMAGES OR OTHER
 * LIABILITY, WHETHER IN AN ACTION OF CONTRACT, TORT OR OTHERWISE, ARISING FROM,
 * OUT OF OR IN CONNECTION WITH THE SOFTWARE OR THE USE OR OTHER DEALINGS IN
 * THE SOFTWARE.
 *
 */

#ifndef XICS_H
#define XICS_H

#include "hw/sysbus.h"

#define TYPE_XICS_COMMON "xics-common"
#define XICS_COMMON(obj) OBJECT_CHECK(XICSState, (obj), TYPE_XICS_COMMON)

/*
 * Retain xics as the type name to be compatible for migration. Rest all the
 * functions, class and variables are renamed as xics_spapr.
 */
#define TYPE_XICS_SPAPR "xics"
#define XICS_SPAPR(obj) OBJECT_CHECK(XICSState, (obj), TYPE_XICS_SPAPR)

#define TYPE_XICS_SPAPR_KVM "xics-spapr-kvm"
#define XICS_SPAPR_KVM(obj) \
     OBJECT_CHECK(KVMXICSState, (obj), TYPE_XICS_SPAPR_KVM)

#define XICS_COMMON_CLASS(klass) \
     OBJECT_CLASS_CHECK(XICSStateClass, (klass), TYPE_XICS_COMMON)
#define XICS_SPAPR_CLASS(klass) \
     OBJECT_CLASS_CHECK(XICSStateClass, (klass), TYPE_XICS_SPAPR)
#define XICS_COMMON_GET_CLASS(obj) \
     OBJECT_GET_CLASS(XICSStateClass, (obj), TYPE_XICS_COMMON)
#define XICS_SPAPR_GET_CLASS(obj) \
     OBJECT_GET_CLASS(XICSStateClass, (obj), TYPE_XICS_SPAPR)

#define XICS_IPI        0x2
#define XICS_BUID       0x1
#define XICS_IRQ_BASE   (XICS_BUID << 12)

/*
 * We currently only support one BUID which is our interrupt base
 * (the kernel implementation supports more but we don't exploit
 *  that yet)
 */
typedef struct XICSStateClass XICSStateClass;
typedef struct XICSState XICSState;
typedef struct ICPStateClass ICPStateClass;
typedef struct ICPState ICPState;
typedef struct ICSStateClass ICSStateClass;
typedef struct ICSState ICSState;
typedef struct ICSIRQState ICSIRQState;

struct XICSStateClass {
    DeviceClass parent_class;

    void (*cpu_setup)(XICSState *icp, PowerPCCPU *cpu);
    void (*set_nr_irqs)(XICSState *icp, uint32_t nr_irqs, Error **errp);
    void (*set_nr_servers)(XICSState *icp, uint32_t nr_servers, Error **errp);
};

struct XICSState {
    /*< private >*/
    SysBusDevice parent_obj;
    /*< public >*/
    uint32_t nr_servers;
    uint32_t nr_irqs;
    ICPState *ss;
    QLIST_HEAD(, ICSState) ics;
};

#define TYPE_ICP "icp"
#define ICP(obj) OBJECT_CHECK(ICPState, (obj), TYPE_ICP)

#define TYPE_KVM_ICP "icp-kvm"
#define KVM_ICP(obj) OBJECT_CHECK(ICPState, (obj), TYPE_KVM_ICP)

#define ICP_CLASS(klass) \
     OBJECT_CLASS_CHECK(ICPStateClass, (klass), TYPE_ICP)
#define ICP_GET_CLASS(obj) \
     OBJECT_GET_CLASS(ICPStateClass, (obj), TYPE_ICP)

struct ICPStateClass {
    DeviceClass parent_class;

    void (*pre_save)(ICPState *s);
    int (*post_load)(ICPState *s, int version_id);
};

struct ICPState {
    /*< private >*/
    DeviceState parent_obj;
    /*< public >*/
    CPUState *cs;
    ICSState *xirr_owner;
    uint32_t xirr;
    uint8_t pending_priority;
    uint8_t mfrr;
    qemu_irq output;
    bool cap_irq_xics_enabled;
<<<<<<< HEAD
=======

    XICSState *xics;
>>>>>>> 7124ccf8
};

#define TYPE_ICS_BASE "ics-base"
#define ICS_BASE(obj) OBJECT_CHECK(ICSState, (obj), TYPE_ICS_BASE)

/* Retain ics for sPAPR for migration from existing sPAPR guests */
#define TYPE_ICS_SIMPLE "ics"
#define ICS_SIMPLE(obj) OBJECT_CHECK(ICSState, (obj), TYPE_ICS_SIMPLE)

#define TYPE_ICS_KVM "icskvm"
#define ICS_KVM(obj) OBJECT_CHECK(ICSState, (obj), TYPE_ICS_KVM)

#define ICS_BASE_CLASS(klass) \
     OBJECT_CLASS_CHECK(ICSStateClass, (klass), TYPE_ICS_BASE)
#define ICS_BASE_GET_CLASS(obj) \
     OBJECT_GET_CLASS(ICSStateClass, (obj), TYPE_ICS_BASE)

struct ICSStateClass {
    DeviceClass parent_class;

    void (*pre_save)(ICSState *s);
    int (*post_load)(ICSState *s, int version_id);
    void (*reject)(ICSState *s, uint32_t irq);
    void (*resend)(ICSState *s);
    void (*eoi)(ICSState *s, uint32_t irq);
};

struct ICSState {
    /*< private >*/
    DeviceState parent_obj;
    /*< public >*/
    uint32_t nr_irqs;
    uint32_t offset;
    qemu_irq *qirqs;
    ICSIRQState *irqs;
    XICSState *xics;
    QLIST_ENTRY(ICSState) list;
};

static inline bool ics_valid_irq(ICSState *ics, uint32_t nr)
{
    return (ics->offset != 0) && (nr >= ics->offset)
        && (nr < (ics->offset + ics->nr_irqs));
}

struct ICSIRQState {
    uint32_t server;
    uint8_t priority;
    uint8_t saved_priority;
#define XICS_STATUS_ASSERTED           0x1
#define XICS_STATUS_SENT               0x2
#define XICS_STATUS_REJECTED           0x4
#define XICS_STATUS_MASKED_PENDING     0x8
    uint8_t status;
/* (flags & XICS_FLAGS_IRQ_MASK) == 0 means the interrupt is not allocated */
#define XICS_FLAGS_IRQ_LSI             0x1
#define XICS_FLAGS_IRQ_MSI             0x2
#define XICS_FLAGS_IRQ_MASK            0x3
    uint8_t flags;
};

#define XICS_IRQS_SPAPR               1024

qemu_irq xics_get_qirq(XICSState *icp, int irq);
<<<<<<< HEAD
void xics_set_irq_type(XICSState *icp, int irq, bool lsi);
int xics_alloc(XICSState *icp, int src, int irq_hint, bool lsi, Error **errp);
int xics_alloc_block(XICSState *icp, int src, int num, bool lsi, bool align,
                     Error **errp);
void xics_free(XICSState *icp, int irq, int num);
=======
int xics_spapr_alloc(XICSState *icp, int irq_hint, bool lsi, Error **errp);
int xics_spapr_alloc_block(XICSState *icp, int num, bool lsi, bool align,
                           Error **errp);
void xics_spapr_free(XICSState *icp, int irq, int num);
void spapr_dt_xics(XICSState *xics, void *fdt, uint32_t phandle);
>>>>>>> 7124ccf8

void xics_cpu_setup(XICSState *icp, PowerPCCPU *cpu);
void xics_cpu_destroy(XICSState *icp, PowerPCCPU *cpu);
void xics_set_nr_servers(XICSState *xics, uint32_t nr_servers,
                         const char *typename, Error **errp);

/* Internal XICS interfaces */
int xics_get_cpu_index_by_dt_id(int cpu_dt_id);

void icp_set_cppr(ICPState *icp, uint8_t cppr);
void icp_set_mfrr(ICPState *icp, uint8_t mfrr);
uint32_t icp_accept(ICPState *ss);
uint32_t icp_ipoll(ICPState *ss, uint32_t *mfrr);
void icp_eoi(ICPState *icp, uint32_t xirr);

void ics_simple_write_xive(ICSState *ics, int nr, int server,
                           uint8_t priority, uint8_t saved_priority);

void ics_set_irq_type(ICSState *ics, int srcno, bool lsi);

ICSState *xics_find_source(XICSState *icp, int irq);

#endif /* XICS_H */<|MERGE_RESOLUTION|>--- conflicted
+++ resolved
@@ -117,11 +117,8 @@
     uint8_t mfrr;
     qemu_irq output;
     bool cap_irq_xics_enabled;
-<<<<<<< HEAD
-=======
 
     XICSState *xics;
->>>>>>> 7124ccf8
 };
 
 #define TYPE_ICS_BASE "ics-base"
@@ -186,19 +183,11 @@
 #define XICS_IRQS_SPAPR               1024
 
 qemu_irq xics_get_qirq(XICSState *icp, int irq);
-<<<<<<< HEAD
-void xics_set_irq_type(XICSState *icp, int irq, bool lsi);
-int xics_alloc(XICSState *icp, int src, int irq_hint, bool lsi, Error **errp);
-int xics_alloc_block(XICSState *icp, int src, int num, bool lsi, bool align,
-                     Error **errp);
-void xics_free(XICSState *icp, int irq, int num);
-=======
 int xics_spapr_alloc(XICSState *icp, int irq_hint, bool lsi, Error **errp);
 int xics_spapr_alloc_block(XICSState *icp, int num, bool lsi, bool align,
                            Error **errp);
 void xics_spapr_free(XICSState *icp, int irq, int num);
 void spapr_dt_xics(XICSState *xics, void *fdt, uint32_t phandle);
->>>>>>> 7124ccf8
 
 void xics_cpu_setup(XICSState *icp, PowerPCCPU *cpu);
 void xics_cpu_destroy(XICSState *icp, PowerPCCPU *cpu);
