--- conflicted
+++ resolved
@@ -73,10 +73,7 @@
                       unsigned cyls_max, unsigned heads_max, unsigned secs_max,
                       Error **errp);
 void blkconf_blocksizes(BlockConf *conf);
-<<<<<<< HEAD
-=======
 void blkconf_apply_backend_options(BlockConf *conf);
->>>>>>> 7124ccf8
 
 /* Hard disk geometry */
 
