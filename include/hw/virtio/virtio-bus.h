--- conflicted
+++ resolved
@@ -63,22 +63,12 @@
      * This is called by virtio-bus just after the device is plugged.
      */
     void (*device_plugged)(DeviceState *d, Error **errp);
-<<<<<<< HEAD
-    /*
-     * Re-evaluate setup after feature bits have been validated
-     * by the device backend.
-     */
-    void (*post_plugged)(DeviceState *d, Error **errp);
-=======
->>>>>>> 7124ccf8
     /*
      * transport independent exit function.
      * This is called by virtio-bus just before the device is unplugged.
      */
     void (*device_unplugged)(DeviceState *d);
     int (*query_nvectors)(DeviceState *d);
-<<<<<<< HEAD
-=======
     /*
      * ioeventfd handling: if the transport implements ioeventfd_assign,
      * it must implement ioeventfd_enabled as well.
@@ -92,7 +82,6 @@
      */
     int (*ioeventfd_assign)(DeviceState *d, EventNotifier *notifier,
                             int n, bool assign);
->>>>>>> 7124ccf8
     /*
      * Does the transport have variable vring alignment?
      * (ie can it ever call virtio_queue_set_align()?)
@@ -127,12 +116,6 @@
 uint16_t virtio_bus_get_vdev_id(VirtioBusState *bus);
 /* Get the config_len field of the plugged device. */
 size_t virtio_bus_get_vdev_config_len(VirtioBusState *bus);
-<<<<<<< HEAD
-/* Get the features of the plugged device. */
-uint32_t virtio_bus_get_vdev_features(VirtioBusState *bus,
-                                    uint32_t requested_features);
-=======
->>>>>>> 7124ccf8
 /* Get bad features of the plugged device. */
 uint32_t virtio_bus_get_vdev_bad_features(VirtioBusState *bus);
 /* Get config of the plugged device. */
