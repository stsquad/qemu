#ifndef QEMU_HW_LM32_PIC_H
#define QEMU_HW_LM32_PIC_H

#include "qemu-common.h"

uint32_t lm32_pic_get_ip(DeviceState *d);
uint32_t lm32_pic_get_im(DeviceState *d);
void lm32_pic_set_ip(DeviceState *d, uint32_t ip);
void lm32_pic_set_im(DeviceState *d, uint32_t im);

<<<<<<< HEAD
void lm32_hmp_info_pic(Monitor *mon, const QDict *qdict);
void lm32_hmp_info_irq(Monitor *mon, const QDict *qdict);

=======
>>>>>>> 7124ccf8
#endif /* QEMU_HW_LM32_PIC_H */<|MERGE_RESOLUTION|>--- conflicted
+++ resolved
@@ -8,10 +8,4 @@
 void lm32_pic_set_ip(DeviceState *d, uint32_t ip);
 void lm32_pic_set_im(DeviceState *d, uint32_t im);
 
-<<<<<<< HEAD
-void lm32_hmp_info_pic(Monitor *mon, const QDict *qdict);
-void lm32_hmp_info_irq(Monitor *mon, const QDict *qdict);
-
-=======
->>>>>>> 7124ccf8
 #endif /* QEMU_HW_LM32_PIC_H */