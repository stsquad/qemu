--- conflicted
+++ resolved
@@ -55,7 +55,8 @@
 
     qemu_irq parent_irq[GIC_NCPU];
     qemu_irq parent_fiq[GIC_NCPU];
-<<<<<<< HEAD
+    qemu_irq parent_virq[GIC_NCPU];
+    qemu_irq parent_vfiq[GIC_NCPU];
     qemu_irq maint[GIC_N_REALCPU];
 
     bool enabled;
@@ -68,10 +69,9 @@
         bool eoirmode;
         bool eoirmode_ns;
     } gicc_ctrl[GIC_NCPU];
+
     uint32_t ctrl[GIC_NCPU];
-=======
-    qemu_irq parent_virq[GIC_NCPU];
-    qemu_irq parent_vfiq[GIC_NCPU];
+
     /* GICD_CTLR; for a GIC with the security extensions the NS banked version
      * of this register is just an alias of bit 1 of the S banked version.
      */
@@ -80,7 +80,6 @@
      * the S banked register, so our state only needs to store the S version.
      */
     uint32_t cpu_ctlr[GIC_NCPU];
->>>>>>> 1ab5eb4e
 
     gic_irq_state irq_state[GIC_MAXIRQ];
     uint8_t irq_target[GIC_MAXIRQ];
@@ -178,4 +177,7 @@
     void (*post_load)(GICState *s);
 } ARMGICCommonClass;
 
+void gic_init_irqs_and_mmio(GICState *s, qemu_irq_handler handler,
+                            const MemoryRegionOps *ops);
+
 #endif