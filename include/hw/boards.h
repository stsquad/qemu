/* Declarations for use by board files for creating devices.  */

#ifndef HW_BOARDS_H
#define HW_BOARDS_H

#include "sysemu/blockdev.h"
#include "sysemu/accel.h"
#include "hw/qdev.h"
#include "qom/object.h"
#include "qom/cpu.h"

void memory_region_allocate_system_memory(MemoryRegion *mr, Object *owner,
                                          const char *name,
                                          uint64_t ram_size);

#define TYPE_MACHINE_SUFFIX "-machine"

/* Machine class name that needs to be used for class-name-based machine
 * type lookup to work.
 */
#define MACHINE_TYPE_NAME(machinename) (machinename TYPE_MACHINE_SUFFIX)

#define TYPE_MACHINE "machine"
#undef MACHINE  /* BSD defines it and QEMU does not use it */
#define MACHINE(obj) \
    OBJECT_CHECK(MachineState, (obj), TYPE_MACHINE)
#define MACHINE_GET_CLASS(obj) \
    OBJECT_GET_CLASS(MachineClass, (obj), TYPE_MACHINE)
#define MACHINE_CLASS(klass) \
    OBJECT_CLASS_CHECK(MachineClass, (klass), TYPE_MACHINE)

MachineClass *find_default_machine(void);
extern MachineState *current_machine;

bool machine_usb(MachineState *machine);
bool machine_kernel_irqchip_allowed(MachineState *machine);
bool machine_kernel_irqchip_required(MachineState *machine);
bool machine_kernel_irqchip_split(MachineState *machine);
int machine_kvm_shadow_mem(MachineState *machine);
int machine_phandle_start(MachineState *machine);
bool machine_dump_guest_core(MachineState *machine);
bool machine_mem_merge(MachineState *machine);
<<<<<<< HEAD
=======
void machine_register_compat_props(MachineState *machine);
>>>>>>> 7124ccf8

/**
 * CPUArchId:
 * @arch_id - architecture-dependent CPU ID of present or possible CPU
 * @cpu - pointer to corresponding CPU object if it's present on NULL otherwise
 */
typedef struct {
    uint64_t arch_id;
    struct CPUState *cpu;
} CPUArchId;

/**
 * CPUArchIdList:
 * @len - number of @CPUArchId items in @cpus array
 * @cpus - array of present or possible CPUs for current machine configuration
 */
typedef struct {
    int len;
    CPUArchId cpus[0];
} CPUArchIdList;

/**
 * MachineClass:
 * @get_hotplug_handler: this function is called during bus-less
 *    device hotplug. If defined it returns pointer to an instance
 *    of HotplugHandler object, which handles hotplug operation
 *    for a given @dev. It may return NULL if @dev doesn't require
 *    any actions to be performed by hotplug handler.
 * @cpu_index_to_socket_id:
 *    used to provide @cpu_index to socket number mapping, allowing
 *    a machine to group CPU threads belonging to the same socket/package
 *    Returns: socket number given cpu_index belongs to.
 * @hw_version:
 *    Value of QEMU_VERSION when the machine was added to QEMU.
 *    Set only by old machines because they need to keep
 *    compatibility on code that exposed QEMU_VERSION to guests in
 *    the past (and now use qemu_hw_version()).
 * @possible_cpu_arch_ids:
 *    Returns an array of @CPUArchId architecture-dependent CPU IDs
 *    which includes CPU IDs for present and possible to hotplug CPUs.
 *    Caller is responsible for freeing returned list.
<<<<<<< HEAD
=======
 * @query_hotpluggable_cpus:
 *    Returns a @HotpluggableCPUList, which describes CPUs objects which
 *    could be added with -device/device_add.
 *    Caller is responsible for freeing returned list.
 * @minimum_page_bits:
 *    If non-zero, the board promises never to create a CPU with a page size
 *    smaller than this, so QEMU can use a more efficient larger page
 *    size than the target architecture's minimum. (Attempting to create
 *    such a CPU will fail.) Note that changing this is a migration
 *    compatibility break for the machine.
>>>>>>> 7124ccf8
 */
struct MachineClass {
    /*< private >*/
    ObjectClass parent_class;
    /*< public >*/

    const char *family; /* NULL iff @name identifies a standalone machtype */
    char *name;
    const char *alias;
    const char *desc;

    void (*init)(MachineState *state);
    void (*reset)(void);
    void (*hot_add_cpu)(const int64_t id, Error **errp);
    int (*kvm_type)(const char *arg);

    BlockInterfaceType block_default_type;
    int units_per_default_bus;
    int max_cpus;
    unsigned int no_serial:1,
        no_parallel:1,
        use_virtcon:1,
        use_sclp:1,
        no_floppy:1,
        no_cdrom:1,
        no_sdcard:1,
        has_dynamic_sysbus:1,
        pci_allow_0_address:1,
        legacy_fw_cfg_order:1;
    int is_default;
    const char *default_machine_opts;
    const char *default_boot_order;
    const char *default_display;
    GArray *compat_props;
    const char *hw_version;
    ram_addr_t default_ram_size;
    bool option_rom_has_mr;
    bool rom_file_has_mr;
<<<<<<< HEAD
=======
    int minimum_page_bits;
>>>>>>> 7124ccf8

    HotplugHandler *(*get_hotplug_handler)(MachineState *machine,
                                           DeviceState *dev);
    unsigned (*cpu_index_to_socket_id)(unsigned cpu_index);
    CPUArchIdList *(*possible_cpu_arch_ids)(MachineState *machine);
<<<<<<< HEAD
=======
    HotpluggableCPUList *(*query_hotpluggable_cpus)(MachineState *machine);
>>>>>>> 7124ccf8
};

/**
 * MachineState:
 */
struct MachineState {
    /*< private >*/
    Object parent_obj;
    Notifier sysbus_notifier;

    /*< public >*/

    char *accel;
    bool kernel_irqchip_allowed;
    bool kernel_irqchip_required;
    bool kernel_irqchip_split;
    int kvm_shadow_mem;
    char *dtb;
    char *hw_dtb;
    char *dumpdtb;
    bool is_linux;
    int phandle_start;
    char *dt_compatible;
    bool dump_guest_core;
    bool mem_merge;
    bool usb;
    bool usb_disabled;
    bool igd_gfx_passthru;
    char *firmware;
    bool iommu;
    bool suppress_vmdesc;
    bool enforce_config_section;
<<<<<<< HEAD
=======
    bool enable_graphics;
>>>>>>> 7124ccf8

    ram_addr_t ram_size;
    ram_addr_t maxram_size;
    uint64_t   ram_slots;
    const char *boot_order;
    char *kernel_filename;
    char *kernel_cmdline;
    char *initrd_filename;
    const char *cpu_model;
    AccelState *accelerator;
};

#define DEFINE_MACHINE(namestr, machine_initfn) \
    static void machine_initfn##_class_init(ObjectClass *oc, void *data) \
    { \
        MachineClass *mc = MACHINE_CLASS(oc); \
        machine_initfn(mc); \
    } \
    static const TypeInfo machine_initfn##_typeinfo = { \
        .name       = MACHINE_TYPE_NAME(namestr), \
        .parent     = TYPE_MACHINE, \
        .class_init = machine_initfn##_class_init, \
    }; \
    static void machine_initfn##_register_types(void) \
    { \
        type_register_static(&machine_initfn##_typeinfo); \
    } \
    type_init(machine_initfn##_register_types)

#define SET_MACHINE_COMPAT(m, COMPAT) \
    do {                              \
<<<<<<< HEAD
=======
        int i;                        \
>>>>>>> 7124ccf8
        static GlobalProperty props[] = {       \
            COMPAT                              \
            { /* end of list */ }               \
        };                                      \
<<<<<<< HEAD
        (m)->compat_props = props;              \
=======
        if (!m->compat_props) { \
            m->compat_props = g_array_new(false, false, sizeof(void *)); \
        } \
        for (i = 0; props[i].driver != NULL; i++) {    \
            GlobalProperty *prop = &props[i];          \
            g_array_append_val(m->compat_props, prop); \
        }                                              \
>>>>>>> 7124ccf8
    } while (0)

#endif<|MERGE_RESOLUTION|>--- conflicted
+++ resolved
@@ -40,10 +40,7 @@
 int machine_phandle_start(MachineState *machine);
 bool machine_dump_guest_core(MachineState *machine);
 bool machine_mem_merge(MachineState *machine);
-<<<<<<< HEAD
-=======
 void machine_register_compat_props(MachineState *machine);
->>>>>>> 7124ccf8
 
 /**
  * CPUArchId:
@@ -85,8 +82,6 @@
  *    Returns an array of @CPUArchId architecture-dependent CPU IDs
  *    which includes CPU IDs for present and possible to hotplug CPUs.
  *    Caller is responsible for freeing returned list.
-<<<<<<< HEAD
-=======
  * @query_hotpluggable_cpus:
  *    Returns a @HotpluggableCPUList, which describes CPUs objects which
  *    could be added with -device/device_add.
@@ -97,7 +92,6 @@
  *    size than the target architecture's minimum. (Attempting to create
  *    such a CPU will fail.) Note that changing this is a migration
  *    compatibility break for the machine.
->>>>>>> 7124ccf8
  */
 struct MachineClass {
     /*< private >*/
@@ -136,19 +130,13 @@
     ram_addr_t default_ram_size;
     bool option_rom_has_mr;
     bool rom_file_has_mr;
-<<<<<<< HEAD
-=======
     int minimum_page_bits;
->>>>>>> 7124ccf8
 
     HotplugHandler *(*get_hotplug_handler)(MachineState *machine,
                                            DeviceState *dev);
     unsigned (*cpu_index_to_socket_id)(unsigned cpu_index);
     CPUArchIdList *(*possible_cpu_arch_ids)(MachineState *machine);
-<<<<<<< HEAD
-=======
     HotpluggableCPUList *(*query_hotpluggable_cpus)(MachineState *machine);
->>>>>>> 7124ccf8
 };
 
 /**
@@ -181,10 +169,7 @@
     bool iommu;
     bool suppress_vmdesc;
     bool enforce_config_section;
-<<<<<<< HEAD
-=======
     bool enable_graphics;
->>>>>>> 7124ccf8
 
     ram_addr_t ram_size;
     ram_addr_t maxram_size;
@@ -216,17 +201,11 @@
 
 #define SET_MACHINE_COMPAT(m, COMPAT) \
     do {                              \
-<<<<<<< HEAD
-=======
         int i;                        \
->>>>>>> 7124ccf8
         static GlobalProperty props[] = {       \
             COMPAT                              \
             { /* end of list */ }               \
         };                                      \
-<<<<<<< HEAD
-        (m)->compat_props = props;              \
-=======
         if (!m->compat_props) { \
             m->compat_props = g_array_new(false, false, sizeof(void *)); \
         } \
@@ -234,7 +213,6 @@
             GlobalProperty *prop = &props[i];          \
             g_array_append_val(m->compat_props, prop); \
         }                                              \
->>>>>>> 7124ccf8
     } while (0)
 
 #endif