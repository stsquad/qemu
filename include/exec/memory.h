--- conflicted
+++ resolved
@@ -32,11 +32,8 @@
 #include "qom/object.h"
 #include "qemu/rcu.h"
 
-<<<<<<< HEAD
 extern const char *machine_path;
-=======
 #define RAM_ADDR_INVALID (~(ram_addr_t)0)
->>>>>>> 7124ccf8
 
 #define MAX_PHYS_ADDR_SPACE_BITS 62
 #define MAX_PHYS_ADDR            (((hwaddr)1 << MAX_PHYS_ADDR_SPACE_BITS) - 1)
@@ -97,16 +94,6 @@
     IOMMUAccessFlags perm;
 };
 
-/* New-style MMIO accessors can indicate that the transaction failed.
- * A zero (MEMTX_OK) response means success; anything else is a failure
- * of some kind. The memory subsystem will bitwise-OR together results
- * if it is synthesizing an operation from multiple smaller accesses.
- */
-#define MEMTX_OK 0
-#define MEMTX_ERROR             (1U << 0) /* device returned an error */
-#define MEMTX_DECODE_ERROR      (1U << 1) /* nothing at that address */
-typedef uint32_t MemTxResult;
-
 /*
  * Bitmap for different IOMMUNotifier capabilities. Each notifier can
  * register with one or multiple IOMMU Notifier capability bit(s).
@@ -187,9 +174,6 @@
          */
         bool (*accepts)(void *opaque, hwaddr addr,
                         unsigned size, bool is_write);
-
-        /* The same function as accepts except is passed a MemoryTransaction */
-        bool (*accepts_tr)(MemoryTransaction *tr);
     } valid;
     /* Internal implementation constraints: */
     struct {
@@ -218,17 +202,14 @@
 struct MemoryRegionIOMMUOps {
     /* Return a TLB entry that contains a given address. */
     IOMMUTLBEntry (*translate)(MemoryRegion *iommu, hwaddr addr, bool is_write);
-<<<<<<< HEAD
     IOMMUTLBEntry (*translate_attr)(MemoryRegion *iommu, hwaddr addr,
                                     bool is_write, MemTxAttrs *attr);
-=======
     /* Returns minimum supported page size */
     uint64_t (*get_min_page_size)(MemoryRegion *iommu);
     /* Called when IOMMU Notifier flag changed */
     void (*notify_flag_changed)(MemoryRegion *iommu,
                                 IOMMUNotifierFlag old_flags,
                                 IOMMUNotifierFlag new_flags);
->>>>>>> 7124ccf8
 };
 
 typedef struct CoalescedMemoryRange CoalescedMemoryRange;
@@ -241,11 +222,7 @@
 
     /* The following fields should fit in a cache line */
     bool romd_mode;
-<<<<<<< HEAD
     uint8_t ram;
-=======
-    bool ram;
->>>>>>> 7124ccf8
     bool subpage;
     bool readonly; /* For RAM regions */
     bool rom_device;
@@ -264,17 +241,14 @@
     void (*destructor)(MemoryRegion *mr);
     uint64_t align;
     bool terminates;
-<<<<<<< HEAD
-    bool skip_dump;
-=======
     bool ram_device;
->>>>>>> 7124ccf8
     bool enabled;
     bool warning_printed; /* For reservations */
     uint8_t vga_logging_count;
     MemoryRegion *alias;
     hwaddr alias_offset;
     int32_t priority;
+    bool may_overlap;
     QTAILQ_HEAD(subregions, MemoryRegion) subregions;
     QTAILQ_ENTRY(MemoryRegion) subregions_link;
     QTAILQ_HEAD(coalesced_ranges, CoalescedMemoryRange) coalesced;
@@ -573,9 +547,6 @@
  * memory_region_init_rom_device:  Initialize a ROM memory region.  Writes are
  *                                 handled via callbacks.
  *
- * If NULL callbacks pointer is given, then I/O space is not supposed to be
- * handled by QEMU itself. Any access via the memory API will cause an abort().
- *
  * @mr: the #MemoryRegion to be initialized.
  * @owner: the object that tracks the region's reference count
  * @ops: callbacks for write access handling (must not be NULL).
@@ -693,8 +664,6 @@
     return mr->iommu_ops;
 }
 
-<<<<<<< HEAD
-=======
 
 /**
  * memory_region_iommu_get_min_page_size: get minimum supported page size
@@ -705,7 +674,6 @@
  * @mr: the memory region being queried
  */
 uint64_t memory_region_iommu_get_min_page_size(MemoryRegion *mr);
->>>>>>> 7124ccf8
 
 /**
  * memory_region_notify_iommu: notify a change in an IOMMU translation entry.
@@ -751,19 +719,6 @@
  */
 void memory_region_iommu_replay(MemoryRegion *mr, IOMMUNotifier *n,
                                 bool is_write);
-
-/**
- * memory_region_iommu_replay: replay existing IOMMU translations to
- * a notifier
- *
- * @mr: the memory region to observe
- * @n: the notifier to which to replay iommu mappings
- * @granularity: Minimum page granularity to replay notifications for
- * @is_write: Whether to treat the replay as a translate "write"
- *     through the iommu
- */
-void memory_region_iommu_replay(MemoryRegion *mr, Notifier *n,
-                                hwaddr granularity, bool is_write);
 
 /**
  * memory_region_unregister_iommu_notifier: unregister a notifier for
@@ -1481,26 +1436,6 @@
                             MemTxAttrs attrs, MemTxResult *result);
 void address_space_stq_be(AddressSpace *as, hwaddr addr, uint64_t val,
                             MemTxAttrs attrs, MemTxResult *result);
-<<<<<<< HEAD
-
-#ifdef NEED_CPU_H
-uint32_t address_space_lduw(AddressSpace *as, hwaddr addr,
-                            MemTxAttrs attrs, MemTxResult *result);
-uint32_t address_space_ldl(AddressSpace *as, hwaddr addr,
-                            MemTxAttrs attrs, MemTxResult *result);
-uint64_t address_space_ldq(AddressSpace *as, hwaddr addr,
-                            MemTxAttrs attrs, MemTxResult *result);
-void address_space_stl_notdirty(AddressSpace *as, hwaddr addr, uint32_t val,
-                            MemTxAttrs attrs, MemTxResult *result);
-void address_space_stw(AddressSpace *as, hwaddr addr, uint32_t val,
-                            MemTxAttrs attrs, MemTxResult *result);
-void address_space_stl(AddressSpace *as, hwaddr addr, uint32_t val,
-                            MemTxAttrs attrs, MemTxResult *result);
-void address_space_stq(AddressSpace *as, hwaddr addr, uint64_t val,
-                            MemTxAttrs attrs, MemTxResult *result);
-#endif
-=======
->>>>>>> 7124ccf8
 
 /* address_space_translate: translate an address range into an address space
  * into a MemoryRegion and an address range into that section.  Should be
@@ -1536,11 +1471,8 @@
  * @addr: address within that address space
  * @len: length of the area to be checked
  * @is_write: indicates the transfer direction
- * @attr: Passes down specific memory transaction attributes
- *        (such as secure/nonsecure)
- */
-bool address_space_access_valid(AddressSpace *as, hwaddr addr, int len,
-                                bool is_write, MemTxAttrs attr);
+ */
+bool address_space_access_valid(AddressSpace *as, hwaddr addr, int len, bool is_write);
 
 /* address_space_map: map a physical memory region into a host virtual address
  *
@@ -1580,26 +1512,16 @@
 					MemoryRegion *mr);
 MemTxResult address_space_read_full(AddressSpace *as, hwaddr addr,
                                     MemTxAttrs attrs, uint8_t *buf, int len);
-<<<<<<< HEAD
-void *qemu_get_ram_ptr(RAMBlock *ram_block, ram_addr_t addr);
-=======
 void *qemu_map_ram_ptr(RAMBlock *ram_block, ram_addr_t addr);
->>>>>>> 7124ccf8
 
 static inline bool memory_access_is_direct(MemoryRegion *mr, bool is_write)
 {
     if (is_write) {
-<<<<<<< HEAD
-        return memory_region_is_ram(mr) && !mr->readonly;
-    } else {
-        return memory_region_is_ram(mr) || memory_region_is_romd(mr);
-=======
         return memory_region_is_ram(mr) &&
                !mr->readonly && !memory_region_is_ram_device(mr);
     } else {
         return (memory_region_is_ram(mr) && !memory_region_is_ram_device(mr)) ||
                memory_region_is_romd(mr);
->>>>>>> 7124ccf8
     }
 }
 
@@ -1628,17 +1550,10 @@
         if (len) {
             rcu_read_lock();
             l = len;
-<<<<<<< HEAD
             mr = address_space_translate_attr(as, addr, &addr1, &l, false,
                                               &attrs);
             if (len == l && memory_access_is_direct(mr, false)) {
-                addr1 += memory_region_get_ram_addr(mr);
-                ptr = qemu_get_ram_ptr(mr->ram_block, addr1);
-=======
-            mr = address_space_translate(as, addr, &addr1, &l, false);
-            if (len == l && memory_access_is_direct(mr, false)) {
                 ptr = qemu_map_ram_ptr(mr->ram_block, addr1);
->>>>>>> 7124ccf8
                 memcpy(buf, ptr, len);
             } else {
                 result = address_space_read_continue(as, addr, attrs, buf, len,
