#ifndef CPU_COMMON_H
#define CPU_COMMON_H

/* CPU interfaces that are target independent.  */

#ifndef CONFIG_USER_ONLY
#include "exec/hwaddr.h"
#endif

#include "qemu/bswap.h"
#include "qemu/queue.h"
#include "qemu/fprintf-fn.h"

/**
 * CPUListState:
 * @cpu_fprintf: Print function.
 * @file: File to print to using @cpu_fprint.
 *
 * State commonly used for iterating over CPU models.
 */
typedef struct CPUListState {
    fprintf_function cpu_fprintf;
    FILE *file;
} CPUListState;

/* The CPU list lock nests outside tb_lock/tb_unlock.  */
void qemu_init_cpu_list(void);
void cpu_list_lock(void);
void cpu_list_unlock(void);

#if !defined(CONFIG_USER_ONLY)

enum device_endian {
    DEVICE_NATIVE_ENDIAN,
    DEVICE_BIG_ENDIAN,
    DEVICE_LITTLE_ENDIAN,
};

/* address in the RAM (different from a physical address) */
#if defined(CONFIG_XEN_BACKEND)
typedef uint64_t ram_addr_t;
#  define RAM_ADDR_MAX UINT64_MAX
#  define RAM_ADDR_FMT "%" PRIx64
#else
typedef uintptr_t ram_addr_t;
#  define RAM_ADDR_MAX UINTPTR_MAX
#  define RAM_ADDR_FMT "%" PRIxPTR
#endif

extern ram_addr_t ram_size;

/* memory API */

typedef void CPUWriteMemoryFunc(void *opaque, hwaddr addr, uint32_t value);
typedef uint32_t CPUReadMemoryFunc(void *opaque, hwaddr addr);

void qemu_ram_remap(ram_addr_t addr, ram_addr_t length);
/* This should not be used by devices.  */
<<<<<<< HEAD
MemoryRegion *qemu_ram_addr_from_host(void *ptr, ram_addr_t *ram_addr);
RAMBlock *qemu_ram_block_by_name(const char *name);
RAMBlock *qemu_ram_block_from_host(void *ptr, bool round_offset,
                                   ram_addr_t *ram_addr, ram_addr_t *offset);
void qemu_ram_set_idstr(ram_addr_t addr, const char *name, DeviceState *dev);
void qemu_ram_unset_idstr(ram_addr_t addr);
const char *qemu_ram_get_idstr(RAMBlock *rb);
=======
ram_addr_t qemu_ram_addr_from_host(void *ptr);
RAMBlock *qemu_ram_block_by_name(const char *name);
RAMBlock *qemu_ram_block_from_host(void *ptr, bool round_offset,
                                   ram_addr_t *offset);
void qemu_ram_set_idstr(RAMBlock *block, const char *name, DeviceState *dev);
void qemu_ram_unset_idstr(RAMBlock *block);
const char *qemu_ram_get_idstr(RAMBlock *rb);
size_t qemu_ram_pagesize(RAMBlock *block);
>>>>>>> 7124ccf8

void cpu_physical_memory_rw(hwaddr addr, uint8_t *buf,
                            int len, int is_write);
static inline void cpu_physical_memory_read(hwaddr addr,
                                            void *buf, int len)
{
    cpu_physical_memory_rw(addr, buf, len, 0);
}
static inline void cpu_physical_memory_write(hwaddr addr,
                                             const void *buf, int len)
{
    cpu_physical_memory_rw(addr, (void *)buf, len, 1);
}
void *cpu_physical_memory_map(hwaddr addr,
                              hwaddr *plen,
                              int is_write);
void cpu_physical_memory_unmap(void *buffer, hwaddr len,
                               int is_write, hwaddr access_len);
void cpu_register_map_client(QEMUBH *bh);
void cpu_unregister_map_client(QEMUBH *bh);

bool cpu_physical_memory_is_io(hwaddr phys_addr);

/* Coalesced MMIO regions are areas where write operations can be reordered.
 * This usually implies that write operations are side-effect free.  This allows
 * batching which can make a major impact on performance when using
 * virtualization.
 */
void qemu_flush_coalesced_mmio_buffer(void);

uint32_t ldub_phys(AddressSpace *as, hwaddr addr);
uint32_t lduw_le_phys(AddressSpace *as, hwaddr addr);
uint32_t lduw_be_phys(AddressSpace *as, hwaddr addr);
uint32_t ldl_le_phys(AddressSpace *as, hwaddr addr);
uint32_t ldl_be_phys(AddressSpace *as, hwaddr addr);
uint64_t ldq_le_phys(AddressSpace *as, hwaddr addr);
uint64_t ldq_be_phys(AddressSpace *as, hwaddr addr);
void stb_phys(AddressSpace *as, hwaddr addr, uint32_t val);
void stw_le_phys(AddressSpace *as, hwaddr addr, uint32_t val);
void stw_be_phys(AddressSpace *as, hwaddr addr, uint32_t val);
void stl_le_phys(AddressSpace *as, hwaddr addr, uint32_t val);
void stl_be_phys(AddressSpace *as, hwaddr addr, uint32_t val);
void stq_le_phys(AddressSpace *as, hwaddr addr, uint64_t val);
void stq_be_phys(AddressSpace *as, hwaddr addr, uint64_t val);

void cpu_physical_memory_write_rom(AddressSpace *as, hwaddr addr,
                                   const uint8_t *buf, int len);
void cpu_flush_icache_range(hwaddr start, int len);

extern struct MemoryRegion io_mem_rom;
extern struct MemoryRegion io_mem_notdirty;

typedef int (RAMBlockIterFunc)(const char *block_name, void *host_addr,
    ram_addr_t offset, ram_addr_t length, void *opaque);

int qemu_ram_foreach_block(RAMBlockIterFunc func, void *opaque);

#endif

#endif /* CPU_COMMON_H */<|MERGE_RESOLUTION|>--- conflicted
+++ resolved
@@ -56,15 +56,6 @@
 
 void qemu_ram_remap(ram_addr_t addr, ram_addr_t length);
 /* This should not be used by devices.  */
-<<<<<<< HEAD
-MemoryRegion *qemu_ram_addr_from_host(void *ptr, ram_addr_t *ram_addr);
-RAMBlock *qemu_ram_block_by_name(const char *name);
-RAMBlock *qemu_ram_block_from_host(void *ptr, bool round_offset,
-                                   ram_addr_t *ram_addr, ram_addr_t *offset);
-void qemu_ram_set_idstr(ram_addr_t addr, const char *name, DeviceState *dev);
-void qemu_ram_unset_idstr(ram_addr_t addr);
-const char *qemu_ram_get_idstr(RAMBlock *rb);
-=======
 ram_addr_t qemu_ram_addr_from_host(void *ptr);
 RAMBlock *qemu_ram_block_by_name(const char *name);
 RAMBlock *qemu_ram_block_from_host(void *ptr, bool round_offset,
@@ -73,7 +64,6 @@
 void qemu_ram_unset_idstr(RAMBlock *block);
 const char *qemu_ram_get_idstr(RAMBlock *rb);
 size_t qemu_ram_pagesize(RAMBlock *block);
->>>>>>> 7124ccf8
 
 void cpu_physical_memory_rw(hwaddr addr, uint8_t *buf,
                             int len, int is_write);
