#ifndef SYSEMU_H
#define SYSEMU_H
/* Misc. things related to the system emulator.  */

#include "config-host.h"
#include "qemu/typedefs.h"
#include "qemu/option.h"
#include "qemu/queue.h"
#include "qemu/timer.h"
#include "qapi-types.h"
#include "qemu/notify.h"
#include "qemu/main-loop.h"
#include "qemu/bitmap.h"
#include "qom/object.h"

/* vl.c */

extern const char *bios_name;

extern const char *qemu_name;
extern uint8_t qemu_uuid[];
extern bool qemu_uuid_set;
int qemu_uuid_parse(const char *str, uint8_t *uuid);

#define UUID_FMT "%02hhx%02hhx%02hhx%02hhx-%02hhx%02hhx-%02hhx%02hhx-%02hhx%02hhx-%02hhx%02hhx%02hhx%02hhx%02hhx%02hhx"
#define UUID_NONE "00000000-0000-0000-0000-000000000000"

bool runstate_check(RunState state);
void runstate_set(RunState new_state);
int runstate_is_running(void);
bool runstate_needs_reset(void);
typedef struct vm_change_state_entry VMChangeStateEntry;
typedef void VMChangeStateHandler(void *opaque, int running, RunState state);

VMChangeStateEntry *qemu_add_vm_change_state_handler(VMChangeStateHandler *cb,
                                                     void *opaque);
void qemu_del_vm_change_state_handler(VMChangeStateEntry *e);
void vm_state_notify(int running, RunState state);

#define VMRESET_SILENT   false
#define VMRESET_REPORT   true

void vm_start(void);
int vm_stop(RunState state);
int vm_stop_force_state(RunState state);

typedef enum WakeupReason {
    /* Always keep QEMU_WAKEUP_REASON_NONE = 0 */
    QEMU_WAKEUP_REASON_NONE = 0,
    QEMU_WAKEUP_REASON_RTC,
    QEMU_WAKEUP_REASON_PMTIMER,
    QEMU_WAKEUP_REASON_OTHER,
} WakeupReason;

void qemu_system_reset_request(void);
void qemu_system_suspend_request(void);
void qemu_register_suspend_notifier(Notifier *notifier);
void qemu_system_wakeup_request(WakeupReason reason);
void qemu_system_wakeup_enable(WakeupReason reason, bool enabled);
void qemu_register_wakeup_notifier(Notifier *notifier);
void qemu_system_shutdown_request(void);
void qemu_system_powerdown_request(void);
void qemu_register_powerdown_notifier(Notifier *notifier);
void qemu_system_debug_request(void);
void qemu_system_vmstop_request(RunState reason);
void qemu_system_vmstop_request_prepare(void);
int qemu_shutdown_requested_get(void);
int qemu_reset_requested_get(void);
void qemu_system_killed(int signal, pid_t pid);
void qemu_devices_reset(void);
void qemu_system_reset(bool report);

void qemu_add_exit_notifier(Notifier *notify);
void qemu_remove_exit_notifier(Notifier *notify);

void qemu_add_machine_init_done_notifier(Notifier *notify);

void hmp_savevm(Monitor *mon, const QDict *qdict);
int load_vmstate(const char *name);
void hmp_delvm(Monitor *mon, const QDict *qdict);
void hmp_info_snapshots(Monitor *mon, const QDict *qdict);

void qemu_announce_self(void);

bool qemu_savevm_state_blocked(Error **errp);
void qemu_savevm_state_begin(QEMUFile *f,
                             const MigrationParams *params);
void qemu_savevm_state_header(QEMUFile *f);
int qemu_savevm_state_iterate(QEMUFile *f);
void qemu_savevm_state_complete(QEMUFile *f);
void qemu_savevm_state_cancel(void);
uint64_t qemu_savevm_state_pending(QEMUFile *f, uint64_t max_size);
int qemu_loadvm_state(QEMUFile *f);

typedef enum DisplayType
{
    DT_DEFAULT,
    DT_CURSES,
    DT_SDL,
    DT_GTK,
    DT_NOGRAPHIC,
    DT_NONE,
} DisplayType;

extern int autostart;

#if defined(CONFIG_GNU_ARM_ECLIPSE)
extern int with_gdb;
#endif

typedef enum {
    VGA_NONE, VGA_STD, VGA_CIRRUS, VGA_VMWARE, VGA_XENFB, VGA_QXL,
    VGA_TCX, VGA_CG3, VGA_DEVICE, VGA_VIRTIO,
} VGAInterfaceType;

extern int vga_interface_type;
#define xenfb_enabled (vga_interface_type == VGA_XENFB)

extern int graphic_width;
extern int graphic_height;
extern int graphic_depth;
extern DisplayType display_type;
extern int display_opengl;
extern const char *keyboard_layout;
extern int win2k_install_hack;
extern int alt_grab;
extern int ctrl_grab;
extern int smp_cpus;
extern int max_cpus;
extern int cursor_hide;
extern int graphic_rotate;
extern int no_quit;
extern int no_shutdown;
<<<<<<< HEAD

#if defined(CONFIG_GNU_ARM_ECLIPSE)

/* Define where the semihosting calls are sent. */
#define SEMIHOSTING_TARGET_AUTO     0
#define SEMIHOSTING_TARGET_NATIVE   1
#define SEMIHOSTING_TARGET_GDB      2

/* Semihosting status */
typedef struct {
    int enabled; /* 1 if enabled */
    int target; /* see above */
    int argc;
    char **argv;
    const char *cmdline; /* concatenated argv */
} Semihosting;

extern Semihosting semihosting;

/* Temporary definition, until all references are replaced. */
#define semihosting_enabled semihosting.enabled

#else
extern int semihosting_enabled;
#endif

=======
>>>>>>> 30e3c30d
extern int old_param;
extern int boot_menu;
extern bool boot_strict;
extern uint8_t *boot_splash_filedata;
extern size_t boot_splash_filedata_size;
extern uint8_t qemu_extra_params_fw[2];
extern QEMUClockType rtc_clock;
extern const char *mem_path;
extern int mem_prealloc;

#define MAX_NODES 128
#define NUMA_NODE_UNASSIGNED MAX_NODES

/* The following shall be true for all CPUs:
 *   cpu->cpu_index < max_cpus <= MAX_CPUMASK_BITS
 *
 * Note that cpu->get_arch_id() may be larger than MAX_CPUMASK_BITS.
 */
#define MAX_CPUMASK_BITS 255

#define MAX_OPTION_ROMS 16
typedef struct QEMUOptionRom {
    const char *name;
    int32_t bootindex;
} QEMUOptionRom;
extern QEMUOptionRom option_rom[MAX_OPTION_ROMS];
extern int nb_option_roms;

#define MAX_PROM_ENVS 128
extern const char *prom_envs[MAX_PROM_ENVS];
extern unsigned int nb_prom_envs;

/* generic hotplug */
void hmp_drive_add(Monitor *mon, const QDict *qdict);

/* pcie aer error injection */
void hmp_pcie_aer_inject_error(Monitor *mon, const QDict *qdict);

/* serial ports */

#define MAX_SERIAL_PORTS 4

extern CharDriverState *serial_hds[MAX_SERIAL_PORTS];

/* parallel ports */

#define MAX_PARALLEL_PORTS 3

extern CharDriverState *parallel_hds[MAX_PARALLEL_PORTS];

void hmp_usb_add(Monitor *mon, const QDict *qdict);
void hmp_usb_del(Monitor *mon, const QDict *qdict);
void hmp_info_usb(Monitor *mon, const QDict *qdict);

void add_boot_device_path(int32_t bootindex, DeviceState *dev,
                          const char *suffix);
char *get_boot_devices_list(size_t *size, bool ignore_suffixes);

DeviceState *get_boot_device(uint32_t position);
void check_boot_index(int32_t bootindex, Error **errp);
void del_boot_device_path(DeviceState *dev, const char *suffix);
void device_add_bootindex_property(Object *obj, int32_t *bootindex,
                                   const char *name, const char *suffix,
                                   DeviceState *dev, Error **errp);
void restore_boot_order(void *opaque);
void validate_bootdevices(const char *devices, Error **errp);

/* handler to set the boot_device order for a specific type of QEMUMachine */
typedef void QEMUBootSetHandler(void *opaque, const char *boot_order,
                                Error **errp);
void qemu_register_boot_set(QEMUBootSetHandler *func, void *opaque);
void qemu_boot_set(const char *boot_order, Error **errp);

QemuOpts *qemu_get_machine_opts(void);

bool defaults_enabled(void);
bool usb_enabled(void);

extern QemuOptsList qemu_legacy_drive_opts;
extern QemuOptsList qemu_common_drive_opts;
extern QemuOptsList qemu_drive_opts;
extern QemuOptsList qemu_chardev_opts;
extern QemuOptsList qemu_device_opts;
extern QemuOptsList qemu_netdev_opts;
extern QemuOptsList qemu_net_opts;
extern QemuOptsList qemu_global_opts;
extern QemuOptsList qemu_mon_opts;

#endif<|MERGE_RESOLUTION|>--- conflicted
+++ resolved
@@ -131,35 +131,6 @@
 extern int graphic_rotate;
 extern int no_quit;
 extern int no_shutdown;
-<<<<<<< HEAD
-
-#if defined(CONFIG_GNU_ARM_ECLIPSE)
-
-/* Define where the semihosting calls are sent. */
-#define SEMIHOSTING_TARGET_AUTO     0
-#define SEMIHOSTING_TARGET_NATIVE   1
-#define SEMIHOSTING_TARGET_GDB      2
-
-/* Semihosting status */
-typedef struct {
-    int enabled; /* 1 if enabled */
-    int target; /* see above */
-    int argc;
-    char **argv;
-    const char *cmdline; /* concatenated argv */
-} Semihosting;
-
-extern Semihosting semihosting;
-
-/* Temporary definition, until all references are replaced. */
-#define semihosting_enabled semihosting.enabled
-
-#else
-extern int semihosting_enabled;
-#endif
-
-=======
->>>>>>> 30e3c30d
 extern int old_param;
 extern int boot_menu;
 extern bool boot_strict;
