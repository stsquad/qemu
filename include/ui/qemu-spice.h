--- conflicted
+++ resolved
@@ -41,15 +41,12 @@
 int qemu_spice_set_pw_expire(time_t expires);
 int qemu_spice_migrate_info(const char *hostname, int port, int tls_port,
                             const char *subject);
-<<<<<<< HEAD
-=======
 
 #if !defined(SPICE_SERVER_VERSION) || (SPICE_SERVER_VERSION < 0xc06)
 #define SPICE_NEEDS_SET_MM_TIME 1
 #else
 #define SPICE_NEEDS_SET_MM_TIME 0
 #endif
->>>>>>> 7124ccf8
 
 #if SPICE_SERVER_VERSION >= 0x000c02
 void qemu_spice_register_ports(void);
@@ -59,11 +56,8 @@
 #endif
 
 #else  /* CONFIG_SPICE */
-<<<<<<< HEAD
-=======
 
 #include "qemu/error-report.h"
->>>>>>> 7124ccf8
 
 #define using_spice 0
 #define spice_displays 0
