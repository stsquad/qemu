--- conflicted
+++ resolved
@@ -76,26 +76,6 @@
 bool user_creatable_can_be_deleted(UserCreatable *uc, Error **errp);
 
 /**
-<<<<<<< HEAD
- * user_creatable_add:
- * @qdict: the object definition
- * @v: the visitor
- * @errp: if an error occurs, a pointer to an area to store the error
- *
- * Create an instance of the user creatable object whose type
- * is defined in @qdict by the 'qom-type' field, placing it
- * in the object composition tree with name provided by the
- * 'id' field. The remaining fields in @qdict are used to
- * initialize the object properties.
- *
- * Returns: the newly created object or NULL on error
- */
-Object *user_creatable_add(const QDict *qdict,
-                           Visitor *v, Error **errp);
-
-/**
-=======
->>>>>>> 7124ccf8
  * user_creatable_add_type:
  * @type: the object type name
  * @id: the unique ID for the object
