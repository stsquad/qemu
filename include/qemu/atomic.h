/*
 * Simple interface for atomic operations.
 *
 * Copyright (C) 2013 Red Hat, Inc.
 *
 * Author: Paolo Bonzini <pbonzini@redhat.com>
 *
 * This work is licensed under the terms of the GNU GPL, version 2 or later.
 * See the COPYING file in the top-level directory.
 *
 * See docs/atomics.txt for discussion about the guarantees each
 * atomic primitive is meant to provide.
 */

#ifndef QEMU_ATOMIC_H
#define QEMU_ATOMIC_H

<<<<<<< HEAD

=======
/* Compiler barrier */
#define barrier()   ({ asm volatile("" ::: "memory"); (void)0; })

/* The variable that receives the old value of an atomically-accessed
 * variable must be non-qualified, because atomic builtins return values
 * through a pointer-type argument as in __atomic_load(&var, &old, MODEL).
 *
 * This macro has to handle types smaller than int manually, because of
 * implicit promotion.  int and larger types, as well as pointers, can be
 * converted to a non-qualified type just by applying a binary operator.
 */
#define typeof_strip_qual(expr)                                                    \
  typeof(                                                                          \
    __builtin_choose_expr(                                                         \
      __builtin_types_compatible_p(typeof(expr), bool) ||                          \
        __builtin_types_compatible_p(typeof(expr), const bool) ||                  \
        __builtin_types_compatible_p(typeof(expr), volatile bool) ||               \
        __builtin_types_compatible_p(typeof(expr), const volatile bool),           \
        (bool)1,                                                                   \
    __builtin_choose_expr(                                                         \
      __builtin_types_compatible_p(typeof(expr), signed char) ||                   \
        __builtin_types_compatible_p(typeof(expr), const signed char) ||           \
        __builtin_types_compatible_p(typeof(expr), volatile signed char) ||        \
        __builtin_types_compatible_p(typeof(expr), const volatile signed char),    \
        (signed char)1,                                                            \
    __builtin_choose_expr(                                                         \
      __builtin_types_compatible_p(typeof(expr), unsigned char) ||                 \
        __builtin_types_compatible_p(typeof(expr), const unsigned char) ||         \
        __builtin_types_compatible_p(typeof(expr), volatile unsigned char) ||      \
        __builtin_types_compatible_p(typeof(expr), const volatile unsigned char),  \
        (unsigned char)1,                                                          \
    __builtin_choose_expr(                                                         \
      __builtin_types_compatible_p(typeof(expr), signed short) ||                  \
        __builtin_types_compatible_p(typeof(expr), const signed short) ||          \
        __builtin_types_compatible_p(typeof(expr), volatile signed short) ||       \
        __builtin_types_compatible_p(typeof(expr), const volatile signed short),   \
        (signed short)1,                                                           \
    __builtin_choose_expr(                                                         \
      __builtin_types_compatible_p(typeof(expr), unsigned short) ||                \
        __builtin_types_compatible_p(typeof(expr), const unsigned short) ||        \
        __builtin_types_compatible_p(typeof(expr), volatile unsigned short) ||     \
        __builtin_types_compatible_p(typeof(expr), const volatile unsigned short), \
        (unsigned short)1,                                                         \
      (expr)+0))))))

#ifdef __ATOMIC_RELAXED
/* For C11 atomic ops */
>>>>>>> 7124ccf8

/* Manual memory barriers
 *
 *__atomic_thread_fence does not include a compiler barrier; instead,
 * the barrier is part of __atomic_load/__atomic_store's "volatile-like"
 * semantics. If smp_wmb() is a no-op, absence of the barrier means that
 * the compiler is free to reorder stores on each side of the barrier.
 * Add one here, and similarly in smp_rmb() and smp_read_barrier_depends().
 */

<<<<<<< HEAD
#ifdef __ATOMIC_RELAXED
/* For C11 atomic ops */

/* Manual memory barriers
 *
 *__atomic_thread_fence does not include a compiler barrier; instead,
 * the barrier is part of __atomic_load/__atomic_store's "volatile-like"
 * semantics. If smp_wmb() is a no-op, absence of the barrier means that
 * the compiler is free to reorder stores on each side of the barrier.
 * Add one here, and similarly in smp_rmb() and smp_read_barrier_depends().
 */

#define smp_mb()    ({ barrier(); __atomic_thread_fence(__ATOMIC_SEQ_CST); barrier(); })
#define smp_wmb()   ({ barrier(); __atomic_thread_fence(__ATOMIC_RELEASE); barrier(); })
#define smp_rmb()   ({ barrier(); __atomic_thread_fence(__ATOMIC_ACQUIRE); barrier(); })

#define smp_read_barrier_depends() ({ barrier(); __atomic_thread_fence(__ATOMIC_CONSUME); barrier(); })
=======
#define smp_mb()                     ({ barrier(); __atomic_thread_fence(__ATOMIC_SEQ_CST); })
#define smp_mb_release()             ({ barrier(); __atomic_thread_fence(__ATOMIC_RELEASE); })
#define smp_mb_acquire()             ({ barrier(); __atomic_thread_fence(__ATOMIC_ACQUIRE); })

/* Most compilers currently treat consume and acquire the same, but really
 * no processors except Alpha need a barrier here.  Leave it in if
 * using Thread Sanitizer to avoid warnings, otherwise optimize it away.
 */
#if defined(__SANITIZE_THREAD__)
#define smp_read_barrier_depends()   ({ barrier(); __atomic_thread_fence(__ATOMIC_CONSUME); })
#elif defined(__alpha__)
#define smp_read_barrier_depends()   asm volatile("mb":::"memory")
#else
#define smp_read_barrier_depends()   barrier()
#endif

>>>>>>> 7124ccf8

/* Weak atomic operations prevent the compiler moving other
 * loads/stores past the atomic operation load/store. However there is
 * no explicit memory barrier for the processor.
<<<<<<< HEAD
 */
#define atomic_read(ptr)                              \
    ({                                                \
    QEMU_BUILD_BUG_ON(sizeof(*ptr) > sizeof(void *)); \
    typeof(*ptr) _val;                                \
     __atomic_load(ptr, &_val, __ATOMIC_RELAXED);     \
    _val;                                             \
    })

#define atomic_set(ptr, i)  do {                      \
    QEMU_BUILD_BUG_ON(sizeof(*ptr) > sizeof(void *)); \
    typeof(*ptr) _val = (i);                          \
    __atomic_store(ptr, &_val, __ATOMIC_RELAXED);     \
} while(0)

/* Atomic RCU operations imply weak memory barriers */
=======
 *
 * The C11 memory model says that variables that are accessed from
 * different threads should at least be done with __ATOMIC_RELAXED
 * primitives or the result is undefined. Generally this has little to
 * no effect on the generated code but not using the atomic primitives
 * will get flagged by sanitizers as a violation.
 */
#define atomic_read__nocheck(ptr) \
    __atomic_load_n(ptr, __ATOMIC_RELAXED)

#define atomic_read(ptr)                              \
    ({                                                \
    QEMU_BUILD_BUG_ON(sizeof(*ptr) > sizeof(void *)); \
    atomic_read__nocheck(ptr);                        \
    })

#define atomic_set__nocheck(ptr, i) \
    __atomic_store_n(ptr, i, __ATOMIC_RELAXED)

#define atomic_set(ptr, i)  do {                      \
    QEMU_BUILD_BUG_ON(sizeof(*ptr) > sizeof(void *)); \
    atomic_set__nocheck(ptr, i);                      \
} while(0)

/* See above: most compilers currently treat consume and acquire the
 * same, but this slows down atomic_rcu_read unnecessarily.
 */
#ifdef __SANITIZE_THREAD__
#define atomic_rcu_read__nocheck(ptr, valptr)           \
    __atomic_load(ptr, valptr, __ATOMIC_CONSUME);
#else
#define atomic_rcu_read__nocheck(ptr, valptr)           \
    __atomic_load(ptr, valptr, __ATOMIC_RELAXED);       \
    smp_read_barrier_depends();
#endif
>>>>>>> 7124ccf8

#define atomic_rcu_read(ptr)                          \
    ({                                                \
    QEMU_BUILD_BUG_ON(sizeof(*ptr) > sizeof(void *)); \
<<<<<<< HEAD
    typeof(*ptr) _val;                                \
    __atomic_load(ptr, &_val, __ATOMIC_CONSUME);      \
=======
    typeof_strip_qual(*ptr) _val;                     \
    atomic_rcu_read__nocheck(ptr, &_val);             \
>>>>>>> 7124ccf8
    _val;                                             \
    })

#define atomic_rcu_set(ptr, i) do {                   \
    QEMU_BUILD_BUG_ON(sizeof(*ptr) > sizeof(void *)); \
<<<<<<< HEAD
    typeof(*ptr) _val = (i);                          \
    __atomic_store(ptr, &_val, __ATOMIC_RELEASE);     \
} while(0)

/* atomic_mb_read/set semantics map Java volatile variables. They are
 * less expensive on some platforms (notably POWER & ARMv7) than fully
 * sequentially consistent operations.
 *
 * As long as they are used as paired operations they are safe to
 * use. See docs/atomic.txt for more discussion.
 */

#if defined(_ARCH_PPC)
#define atomic_mb_read(ptr)                             \
    ({                                                  \
    QEMU_BUILD_BUG_ON(sizeof(*ptr) > sizeof(void *));   \
    typeof(*ptr) _val;                                  \
     __atomic_load(ptr, &_val, __ATOMIC_RELAXED);       \
     smp_rmb();                                         \
    _val;                                               \
    })

#define atomic_mb_set(ptr, i)  do {                     \
    QEMU_BUILD_BUG_ON(sizeof(*ptr) > sizeof(void *));   \
    typeof(*ptr) _val = (i);                            \
    smp_wmb();                                          \
    __atomic_store(ptr, &_val, __ATOMIC_RELAXED);       \
    smp_mb();                                           \
} while(0)
#else
#define atomic_mb_read(ptr)                             \
    ({                                                  \
    QEMU_BUILD_BUG_ON(sizeof(*ptr) > sizeof(void *));   \
    typeof(*ptr) _val;                                  \
    __atomic_load(ptr, &_val, __ATOMIC_SEQ_CST);        \
    _val;                                               \
    })

#define atomic_mb_set(ptr, i)  do {                     \
    QEMU_BUILD_BUG_ON(sizeof(*ptr) > sizeof(void *));   \
    typeof(*ptr) _val = (i);                            \
    __atomic_store(ptr, &_val, __ATOMIC_SEQ_CST);       \
} while(0)
#endif
=======
    __atomic_store_n(ptr, i, __ATOMIC_RELEASE);       \
} while(0)

#define atomic_load_acquire(ptr)                        \
    ({                                                  \
    QEMU_BUILD_BUG_ON(sizeof(*ptr) > sizeof(void *));   \
    typeof_strip_qual(*ptr) _val;                       \
    __atomic_load(ptr, &_val, __ATOMIC_ACQUIRE);        \
    _val;                                               \
    })

#define atomic_store_release(ptr, i)  do {              \
    QEMU_BUILD_BUG_ON(sizeof(*ptr) > sizeof(void *));   \
    __atomic_store_n(ptr, i, __ATOMIC_RELEASE);         \
} while(0)
>>>>>>> 7124ccf8


/* All the remaining operations are fully sequentially consistent */

<<<<<<< HEAD
#define atomic_xchg(ptr, i)    ({                           \
    QEMU_BUILD_BUG_ON(sizeof(*ptr) > sizeof(void *));       \
    typeof(*ptr) _new = (i), _old;                          \
    __atomic_exchange(ptr, &_new, &_old, __ATOMIC_SEQ_CST); \
    _old;                                                   \
})

/* Returns the eventual value, failed or not */
#define atomic_cmpxchg(ptr, old, new)                                   \
    ({                                                                  \
    QEMU_BUILD_BUG_ON(sizeof(*ptr) > sizeof(void *));                   \
    typeof(*ptr) _old = (old), _new = (new);                            \
    __atomic_compare_exchange(ptr, &_old, &_new, false,                 \
                              __ATOMIC_SEQ_CST, __ATOMIC_SEQ_CST);      \
    _old;                                                               \
    })
=======
#define atomic_xchg__nocheck(ptr, i)    ({                  \
    __atomic_exchange_n(ptr, (i), __ATOMIC_SEQ_CST);        \
})

#define atomic_xchg(ptr, i)    ({                           \
    QEMU_BUILD_BUG_ON(sizeof(*ptr) > sizeof(void *));       \
    atomic_xchg__nocheck(ptr, i);                           \
})

/* Returns the eventual value, failed or not */
#define atomic_cmpxchg__nocheck(ptr, old, new)    ({                    \
    typeof_strip_qual(*ptr) _old = (old);                               \
    __atomic_compare_exchange_n(ptr, &_old, new, false,                 \
                              __ATOMIC_SEQ_CST, __ATOMIC_SEQ_CST);      \
    _old;                                                               \
})

#define atomic_cmpxchg(ptr, old, new)    ({                             \
    QEMU_BUILD_BUG_ON(sizeof(*ptr) > sizeof(void *));                   \
    atomic_cmpxchg__nocheck(ptr, old, new);                             \
})
>>>>>>> 7124ccf8

/* Provide shorter names for GCC atomic builtins, return old value */
#define atomic_fetch_inc(ptr)  __atomic_fetch_add(ptr, 1, __ATOMIC_SEQ_CST)
#define atomic_fetch_dec(ptr)  __atomic_fetch_sub(ptr, 1, __ATOMIC_SEQ_CST)
#define atomic_fetch_add(ptr, n) __atomic_fetch_add(ptr, n, __ATOMIC_SEQ_CST)
#define atomic_fetch_sub(ptr, n) __atomic_fetch_sub(ptr, n, __ATOMIC_SEQ_CST)
#define atomic_fetch_and(ptr, n) __atomic_fetch_and(ptr, n, __ATOMIC_SEQ_CST)
#define atomic_fetch_or(ptr, n)  __atomic_fetch_or(ptr, n, __ATOMIC_SEQ_CST)
<<<<<<< HEAD
=======
#define atomic_fetch_xor(ptr, n) __atomic_fetch_xor(ptr, n, __ATOMIC_SEQ_CST)

#define atomic_inc_fetch(ptr)    __atomic_add_fetch(ptr, 1, __ATOMIC_SEQ_CST)
#define atomic_dec_fetch(ptr)    __atomic_sub_fetch(ptr, 1, __ATOMIC_SEQ_CST)
#define atomic_add_fetch(ptr, n) __atomic_add_fetch(ptr, n, __ATOMIC_SEQ_CST)
#define atomic_sub_fetch(ptr, n) __atomic_sub_fetch(ptr, n, __ATOMIC_SEQ_CST)
#define atomic_and_fetch(ptr, n) __atomic_and_fetch(ptr, n, __ATOMIC_SEQ_CST)
#define atomic_or_fetch(ptr, n)  __atomic_or_fetch(ptr, n, __ATOMIC_SEQ_CST)
#define atomic_xor_fetch(ptr, n) __atomic_xor_fetch(ptr, n, __ATOMIC_SEQ_CST)
>>>>>>> 7124ccf8

/* And even shorter names that return void.  */
#define atomic_inc(ptr)    ((void) __atomic_fetch_add(ptr, 1, __ATOMIC_SEQ_CST))
#define atomic_dec(ptr)    ((void) __atomic_fetch_sub(ptr, 1, __ATOMIC_SEQ_CST))
#define atomic_add(ptr, n) ((void) __atomic_fetch_add(ptr, n, __ATOMIC_SEQ_CST))
#define atomic_sub(ptr, n) ((void) __atomic_fetch_sub(ptr, n, __ATOMIC_SEQ_CST))
#define atomic_and(ptr, n) ((void) __atomic_fetch_and(ptr, n, __ATOMIC_SEQ_CST))
#define atomic_or(ptr, n)  ((void) __atomic_fetch_or(ptr, n, __ATOMIC_SEQ_CST))
<<<<<<< HEAD
=======
#define atomic_xor(ptr, n) ((void) __atomic_fetch_xor(ptr, n, __ATOMIC_SEQ_CST))
>>>>>>> 7124ccf8

#else /* __ATOMIC_RELAXED */

/*
 * We use GCC builtin if it's available, as that can use mfence on
 * 32-bit as well, e.g. if built with -march=pentium-m. However, on
 * i386 the spec is buggy, and the implementation followed it until
 * 4.3 (http://gcc.gnu.org/bugzilla/show_bug.cgi?id=36793).
 */
#if defined(__i386__) || defined(__x86_64__)
#if !QEMU_GNUC_PREREQ(4, 4)
#if defined __x86_64__
#define smp_mb()    ({ asm volatile("mfence" ::: "memory"); (void)0; })
#else
#define smp_mb()    ({ asm volatile("lock; addl $0,0(%%esp) " ::: "memory"); (void)0; })
#endif
#endif
#endif


#ifdef __alpha__
#define smp_read_barrier_depends()   asm volatile("mb":::"memory")
#endif

#if defined(__i386__) || defined(__x86_64__) || defined(__s390x__)

/*
 * Because of the strongly ordered storage model, wmb() and rmb() are nops
 * here (a compiler barrier only).  QEMU doesn't do accesses to write-combining
 * qemu memory or non-temporal load/stores from C code.
 */
#define smp_mb_release()   barrier()
#define smp_mb_acquire()   barrier()

/*
 * __sync_lock_test_and_set() is documented to be an acquire barrier only,
 * but it is a full barrier at the hardware level.  Add a compiler barrier
 * to make it a full barrier also at the compiler level.
 */
#define atomic_xchg(ptr, i)    (barrier(), __sync_lock_test_and_set(ptr, i))

#elif defined(_ARCH_PPC)

/*
 * We use an eieio() for wmb() on powerpc.  This assumes we don't
 * need to order cacheable and non-cacheable stores with respect to
 * each other.
 *
 * smp_mb has the same problem as on x86 for not-very-new GCC
 * (http://patchwork.ozlabs.org/patch/126184/, Nov 2011).
 */
#define smp_wmb()          ({ asm volatile("eieio" ::: "memory"); (void)0; })
#if defined(__powerpc64__)
#define smp_mb_release()   ({ asm volatile("lwsync" ::: "memory"); (void)0; })
#define smp_mb_acquire()   ({ asm volatile("lwsync" ::: "memory"); (void)0; })
#else
#define smp_mb_release()   ({ asm volatile("sync" ::: "memory"); (void)0; })
#define smp_mb_acquire()   ({ asm volatile("sync" ::: "memory"); (void)0; })
#endif
#define smp_mb()           ({ asm volatile("sync" ::: "memory"); (void)0; })

#endif /* _ARCH_PPC */

/*
 * For (host) platforms we don't have explicit barrier definitions
 * for, we use the gcc __sync_synchronize() primitive to generate a
 * full barrier.  This should be safe on all platforms, though it may
 * be overkill for smp_mb_acquire() and smp_mb_release().
 */
#ifndef smp_mb
#define smp_mb()           __sync_synchronize()
#endif

<<<<<<< HEAD
#ifndef smp_wmb
#define smp_wmb()   __sync_synchronize()
#endif

#ifndef smp_rmb
#define smp_rmb()   __sync_synchronize()
=======
#ifndef smp_mb_acquire
#define smp_mb_acquire()   __sync_synchronize()
#endif

#ifndef smp_mb_release
#define smp_mb_release()   __sync_synchronize()
>>>>>>> 7124ccf8
#endif

#ifndef smp_read_barrier_depends
#define smp_read_barrier_depends()   barrier()
#endif

/* These will only be atomic if the processor does the fetch or store
 * in a single issue memory operation
 */
<<<<<<< HEAD
#define atomic_read(ptr)       (*(__typeof__(*ptr) volatile*) (ptr))
#define atomic_set(ptr, i)     ((*(__typeof__(*ptr) volatile*) (ptr)) = (i))

/**
 * atomic_rcu_read - reads a RCU-protected pointer to a local variable
 * into a RCU read-side critical section. The pointer can later be safely
 * dereferenced within the critical section.
 *
 * This ensures that the pointer copy is invariant thorough the whole critical
 * section.
 *
 * Inserts memory barriers on architectures that require them (currently only
 * Alpha) and documents which pointers are protected by RCU.
 *
 * atomic_rcu_read also includes a compiler barrier to ensure that
 * value-speculative optimizations (e.g. VSS: Value Speculation
 * Scheduling) does not perform the data read before the pointer read
 * by speculating the value of the pointer.
 *
 * Should match atomic_rcu_set(), atomic_xchg(), atomic_cmpxchg().
 */
#define atomic_rcu_read(ptr)    ({                \
    typeof(*ptr) _val = atomic_read(ptr);         \
    smp_read_barrier_depends();                   \
    _val;                                         \
})

/**
 * atomic_rcu_set - assigns (publicizes) a pointer to a new data structure
 * meant to be read by RCU read-side critical sections.
 *
 * Documents which pointers will be dereferenced by RCU read-side critical
 * sections and adds the required memory barriers on architectures requiring
 * them. It also makes sure the compiler does not reorder code initializing the
 * data structure before its publication.
 *
 * Should match atomic_rcu_read().
 */
#define atomic_rcu_set(ptr, i)  do {              \
    smp_wmb();                                    \
    atomic_set(ptr, i);                           \
} while (0)
=======
#define atomic_read__nocheck(p)   (*(__typeof__(*(p)) volatile*) (p))
#define atomic_set__nocheck(p, i) ((*(__typeof__(*(p)) volatile*) (p)) = (i))

#define atomic_read(ptr)       atomic_read__nocheck(ptr)
#define atomic_set(ptr, i)     atomic_set__nocheck(ptr,i)
>>>>>>> 7124ccf8

/**
 * atomic_rcu_read - reads a RCU-protected pointer to a local variable
 * into a RCU read-side critical section. The pointer can later be safely
 * dereferenced within the critical section.
 *
 * This ensures that the pointer copy is invariant thorough the whole critical
 * section.
 *
 * Inserts memory barriers on architectures that require them (currently only
 * Alpha) and documents which pointers are protected by RCU.
 *
 * atomic_rcu_read also includes a compiler barrier to ensure that
 * value-speculative optimizations (e.g. VSS: Value Speculation
 * Scheduling) does not perform the data read before the pointer read
 * by speculating the value of the pointer.
 *
 * Should match atomic_rcu_set(), atomic_xchg(), atomic_cmpxchg().
 */
<<<<<<< HEAD
#define atomic_mb_read(ptr)    ({           \
=======
#define atomic_rcu_read(ptr)    ({                \
    typeof(*ptr) _val = atomic_read(ptr);         \
    smp_read_barrier_depends();                   \
    _val;                                         \
})

/**
 * atomic_rcu_set - assigns (publicizes) a pointer to a new data structure
 * meant to be read by RCU read-side critical sections.
 *
 * Documents which pointers will be dereferenced by RCU read-side critical
 * sections and adds the required memory barriers on architectures requiring
 * them. It also makes sure the compiler does not reorder code initializing the
 * data structure before its publication.
 *
 * Should match atomic_rcu_read().
 */
#define atomic_rcu_set(ptr, i)  do {              \
    smp_wmb();                                    \
    atomic_set(ptr, i);                           \
} while (0)

#define atomic_load_acquire(ptr)    ({      \
>>>>>>> 7124ccf8
    typeof(*ptr) _val = atomic_read(ptr);   \
    smp_mb_acquire();                       \
    _val;                                   \
})

#define atomic_store_release(ptr, i)  do {  \
    smp_mb_release();                       \
    atomic_set(ptr, i);                     \
} while (0)

#ifndef atomic_xchg
#if defined(__clang__)
#define atomic_xchg(ptr, i)    __sync_swap(ptr, i)
#else
/* __sync_lock_test_and_set() is documented to be an acquire barrier only.  */
#define atomic_xchg(ptr, i)    (smp_mb(), __sync_lock_test_and_set(ptr, i))
#endif
#endif
#define atomic_xchg__nocheck  atomic_xchg

/* Provide shorter names for GCC atomic builtins.  */
#define atomic_fetch_inc(ptr)  __sync_fetch_and_add(ptr, 1)
#define atomic_fetch_dec(ptr)  __sync_fetch_and_add(ptr, -1)
#define atomic_fetch_add(ptr, n) __sync_fetch_and_add(ptr, n)
#define atomic_fetch_sub(ptr, n) __sync_fetch_and_sub(ptr, n)
#define atomic_fetch_and(ptr, n) __sync_fetch_and_and(ptr, n)
#define atomic_fetch_or(ptr, n) __sync_fetch_and_or(ptr, n)
#define atomic_fetch_xor(ptr, n) __sync_fetch_and_xor(ptr, n)

#define atomic_inc_fetch(ptr)  __sync_add_and_fetch(ptr, 1)
#define atomic_dec_fetch(ptr)  __sync_add_and_fetch(ptr, -1)
#define atomic_add_fetch(ptr, n) __sync_add_and_fetch(ptr, n)
#define atomic_sub_fetch(ptr, n) __sync_sub_and_fetch(ptr, n)
#define atomic_and_fetch(ptr, n) __sync_and_and_fetch(ptr, n)
#define atomic_or_fetch(ptr, n) __sync_or_and_fetch(ptr, n)
#define atomic_xor_fetch(ptr, n) __sync_xor_and_fetch(ptr, n)

#define atomic_cmpxchg(ptr, old, new) __sync_val_compare_and_swap(ptr, old, new)
#define atomic_cmpxchg__nocheck(ptr, old, new)  atomic_cmpxchg(ptr, old, new)

/* And even shorter names that return void.  */
#define atomic_inc(ptr)        ((void) __sync_fetch_and_add(ptr, 1))
#define atomic_dec(ptr)        ((void) __sync_fetch_and_add(ptr, -1))
#define atomic_add(ptr, n)     ((void) __sync_fetch_and_add(ptr, n))
#define atomic_sub(ptr, n)     ((void) __sync_fetch_and_sub(ptr, n))
#define atomic_and(ptr, n)     ((void) __sync_fetch_and_and(ptr, n))
#define atomic_or(ptr, n)      ((void) __sync_fetch_and_or(ptr, n))
#define atomic_xor(ptr, n)     ((void) __sync_fetch_and_xor(ptr, n))

#endif /* __ATOMIC_RELAXED */

#ifndef smp_wmb
#define smp_wmb()   smp_mb_release()
#endif
#ifndef smp_rmb
#define smp_rmb()   smp_mb_acquire()
#endif

/* This is more efficient than a store plus a fence.  */
#if !defined(__SANITIZE_THREAD__)
#if defined(__i386__) || defined(__x86_64__) || defined(__s390x__)
#define atomic_mb_set(ptr, i)  ((void)atomic_xchg(ptr, i))
#endif
#endif

/* atomic_mb_read/set semantics map Java volatile variables. They are
 * less expensive on some platforms (notably POWER) than fully
 * sequentially consistent operations.
 *
 * As long as they are used as paired operations they are safe to
 * use. See docs/atomic.txt for more discussion.
 */

#ifndef atomic_mb_read
#define atomic_mb_read(ptr)                             \
    atomic_load_acquire(ptr)
#endif

#ifndef atomic_mb_set
#define atomic_mb_set(ptr, i)  do {                     \
    atomic_store_release(ptr, i);                       \
    smp_mb();                                           \
} while(0)
#endif

<<<<<<< HEAD
#endif /* __ATOMIC_RELAXED */
#endif /* __QEMU_ATOMIC_H */
=======
#endif /* QEMU_ATOMIC_H */
>>>>>>> 7124ccf8
<|MERGE_RESOLUTION|>--- conflicted
+++ resolved
@@ -15,9 +15,6 @@
 #ifndef QEMU_ATOMIC_H
 #define QEMU_ATOMIC_H
 
-<<<<<<< HEAD
-
-=======
 /* Compiler barrier */
 #define barrier()   ({ asm volatile("" ::: "memory"); (void)0; })
 
@@ -65,7 +62,6 @@
 
 #ifdef __ATOMIC_RELAXED
 /* For C11 atomic ops */
->>>>>>> 7124ccf8
 
 /* Manual memory barriers
  *
@@ -76,25 +72,6 @@
  * Add one here, and similarly in smp_rmb() and smp_read_barrier_depends().
  */
 
-<<<<<<< HEAD
-#ifdef __ATOMIC_RELAXED
-/* For C11 atomic ops */
-
-/* Manual memory barriers
- *
- *__atomic_thread_fence does not include a compiler barrier; instead,
- * the barrier is part of __atomic_load/__atomic_store's "volatile-like"
- * semantics. If smp_wmb() is a no-op, absence of the barrier means that
- * the compiler is free to reorder stores on each side of the barrier.
- * Add one here, and similarly in smp_rmb() and smp_read_barrier_depends().
- */
-
-#define smp_mb()    ({ barrier(); __atomic_thread_fence(__ATOMIC_SEQ_CST); barrier(); })
-#define smp_wmb()   ({ barrier(); __atomic_thread_fence(__ATOMIC_RELEASE); barrier(); })
-#define smp_rmb()   ({ barrier(); __atomic_thread_fence(__ATOMIC_ACQUIRE); barrier(); })
-
-#define smp_read_barrier_depends() ({ barrier(); __atomic_thread_fence(__ATOMIC_CONSUME); barrier(); })
-=======
 #define smp_mb()                     ({ barrier(); __atomic_thread_fence(__ATOMIC_SEQ_CST); })
 #define smp_mb_release()             ({ barrier(); __atomic_thread_fence(__ATOMIC_RELEASE); })
 #define smp_mb_acquire()             ({ barrier(); __atomic_thread_fence(__ATOMIC_ACQUIRE); })
@@ -111,29 +88,10 @@
 #define smp_read_barrier_depends()   barrier()
 #endif
 
->>>>>>> 7124ccf8
 
 /* Weak atomic operations prevent the compiler moving other
  * loads/stores past the atomic operation load/store. However there is
  * no explicit memory barrier for the processor.
-<<<<<<< HEAD
- */
-#define atomic_read(ptr)                              \
-    ({                                                \
-    QEMU_BUILD_BUG_ON(sizeof(*ptr) > sizeof(void *)); \
-    typeof(*ptr) _val;                                \
-     __atomic_load(ptr, &_val, __ATOMIC_RELAXED);     \
-    _val;                                             \
-    })
-
-#define atomic_set(ptr, i)  do {                      \
-    QEMU_BUILD_BUG_ON(sizeof(*ptr) > sizeof(void *)); \
-    typeof(*ptr) _val = (i);                          \
-    __atomic_store(ptr, &_val, __ATOMIC_RELAXED);     \
-} while(0)
-
-/* Atomic RCU operations imply weak memory barriers */
-=======
  *
  * The C11 memory model says that variables that are accessed from
  * different threads should at least be done with __ATOMIC_RELAXED
@@ -169,69 +127,17 @@
     __atomic_load(ptr, valptr, __ATOMIC_RELAXED);       \
     smp_read_barrier_depends();
 #endif
->>>>>>> 7124ccf8
 
 #define atomic_rcu_read(ptr)                          \
     ({                                                \
     QEMU_BUILD_BUG_ON(sizeof(*ptr) > sizeof(void *)); \
-<<<<<<< HEAD
-    typeof(*ptr) _val;                                \
-    __atomic_load(ptr, &_val, __ATOMIC_CONSUME);      \
-=======
     typeof_strip_qual(*ptr) _val;                     \
     atomic_rcu_read__nocheck(ptr, &_val);             \
->>>>>>> 7124ccf8
     _val;                                             \
     })
 
 #define atomic_rcu_set(ptr, i) do {                   \
     QEMU_BUILD_BUG_ON(sizeof(*ptr) > sizeof(void *)); \
-<<<<<<< HEAD
-    typeof(*ptr) _val = (i);                          \
-    __atomic_store(ptr, &_val, __ATOMIC_RELEASE);     \
-} while(0)
-
-/* atomic_mb_read/set semantics map Java volatile variables. They are
- * less expensive on some platforms (notably POWER & ARMv7) than fully
- * sequentially consistent operations.
- *
- * As long as they are used as paired operations they are safe to
- * use. See docs/atomic.txt for more discussion.
- */
-
-#if defined(_ARCH_PPC)
-#define atomic_mb_read(ptr)                             \
-    ({                                                  \
-    QEMU_BUILD_BUG_ON(sizeof(*ptr) > sizeof(void *));   \
-    typeof(*ptr) _val;                                  \
-     __atomic_load(ptr, &_val, __ATOMIC_RELAXED);       \
-     smp_rmb();                                         \
-    _val;                                               \
-    })
-
-#define atomic_mb_set(ptr, i)  do {                     \
-    QEMU_BUILD_BUG_ON(sizeof(*ptr) > sizeof(void *));   \
-    typeof(*ptr) _val = (i);                            \
-    smp_wmb();                                          \
-    __atomic_store(ptr, &_val, __ATOMIC_RELAXED);       \
-    smp_mb();                                           \
-} while(0)
-#else
-#define atomic_mb_read(ptr)                             \
-    ({                                                  \
-    QEMU_BUILD_BUG_ON(sizeof(*ptr) > sizeof(void *));   \
-    typeof(*ptr) _val;                                  \
-    __atomic_load(ptr, &_val, __ATOMIC_SEQ_CST);        \
-    _val;                                               \
-    })
-
-#define atomic_mb_set(ptr, i)  do {                     \
-    QEMU_BUILD_BUG_ON(sizeof(*ptr) > sizeof(void *));   \
-    typeof(*ptr) _val = (i);                            \
-    __atomic_store(ptr, &_val, __ATOMIC_SEQ_CST);       \
-} while(0)
-#endif
-=======
     __atomic_store_n(ptr, i, __ATOMIC_RELEASE);       \
 } while(0)
 
@@ -247,29 +153,10 @@
     QEMU_BUILD_BUG_ON(sizeof(*ptr) > sizeof(void *));   \
     __atomic_store_n(ptr, i, __ATOMIC_RELEASE);         \
 } while(0)
->>>>>>> 7124ccf8
 
 
 /* All the remaining operations are fully sequentially consistent */
 
-<<<<<<< HEAD
-#define atomic_xchg(ptr, i)    ({                           \
-    QEMU_BUILD_BUG_ON(sizeof(*ptr) > sizeof(void *));       \
-    typeof(*ptr) _new = (i), _old;                          \
-    __atomic_exchange(ptr, &_new, &_old, __ATOMIC_SEQ_CST); \
-    _old;                                                   \
-})
-
-/* Returns the eventual value, failed or not */
-#define atomic_cmpxchg(ptr, old, new)                                   \
-    ({                                                                  \
-    QEMU_BUILD_BUG_ON(sizeof(*ptr) > sizeof(void *));                   \
-    typeof(*ptr) _old = (old), _new = (new);                            \
-    __atomic_compare_exchange(ptr, &_old, &_new, false,                 \
-                              __ATOMIC_SEQ_CST, __ATOMIC_SEQ_CST);      \
-    _old;                                                               \
-    })
-=======
 #define atomic_xchg__nocheck(ptr, i)    ({                  \
     __atomic_exchange_n(ptr, (i), __ATOMIC_SEQ_CST);        \
 })
@@ -291,7 +178,6 @@
     QEMU_BUILD_BUG_ON(sizeof(*ptr) > sizeof(void *));                   \
     atomic_cmpxchg__nocheck(ptr, old, new);                             \
 })
->>>>>>> 7124ccf8
 
 /* Provide shorter names for GCC atomic builtins, return old value */
 #define atomic_fetch_inc(ptr)  __atomic_fetch_add(ptr, 1, __ATOMIC_SEQ_CST)
@@ -300,8 +186,6 @@
 #define atomic_fetch_sub(ptr, n) __atomic_fetch_sub(ptr, n, __ATOMIC_SEQ_CST)
 #define atomic_fetch_and(ptr, n) __atomic_fetch_and(ptr, n, __ATOMIC_SEQ_CST)
 #define atomic_fetch_or(ptr, n)  __atomic_fetch_or(ptr, n, __ATOMIC_SEQ_CST)
-<<<<<<< HEAD
-=======
 #define atomic_fetch_xor(ptr, n) __atomic_fetch_xor(ptr, n, __ATOMIC_SEQ_CST)
 
 #define atomic_inc_fetch(ptr)    __atomic_add_fetch(ptr, 1, __ATOMIC_SEQ_CST)
@@ -311,7 +195,6 @@
 #define atomic_and_fetch(ptr, n) __atomic_and_fetch(ptr, n, __ATOMIC_SEQ_CST)
 #define atomic_or_fetch(ptr, n)  __atomic_or_fetch(ptr, n, __ATOMIC_SEQ_CST)
 #define atomic_xor_fetch(ptr, n) __atomic_xor_fetch(ptr, n, __ATOMIC_SEQ_CST)
->>>>>>> 7124ccf8
 
 /* And even shorter names that return void.  */
 #define atomic_inc(ptr)    ((void) __atomic_fetch_add(ptr, 1, __ATOMIC_SEQ_CST))
@@ -320,10 +203,7 @@
 #define atomic_sub(ptr, n) ((void) __atomic_fetch_sub(ptr, n, __ATOMIC_SEQ_CST))
 #define atomic_and(ptr, n) ((void) __atomic_fetch_and(ptr, n, __ATOMIC_SEQ_CST))
 #define atomic_or(ptr, n)  ((void) __atomic_fetch_or(ptr, n, __ATOMIC_SEQ_CST))
-<<<<<<< HEAD
-=======
 #define atomic_xor(ptr, n) ((void) __atomic_fetch_xor(ptr, n, __ATOMIC_SEQ_CST))
->>>>>>> 7124ccf8
 
 #else /* __ATOMIC_RELAXED */
 
@@ -397,21 +277,12 @@
 #define smp_mb()           __sync_synchronize()
 #endif
 
-<<<<<<< HEAD
-#ifndef smp_wmb
-#define smp_wmb()   __sync_synchronize()
-#endif
-
-#ifndef smp_rmb
-#define smp_rmb()   __sync_synchronize()
-=======
 #ifndef smp_mb_acquire
 #define smp_mb_acquire()   __sync_synchronize()
 #endif
 
 #ifndef smp_mb_release
 #define smp_mb_release()   __sync_synchronize()
->>>>>>> 7124ccf8
 #endif
 
 #ifndef smp_read_barrier_depends
@@ -421,9 +292,11 @@
 /* These will only be atomic if the processor does the fetch or store
  * in a single issue memory operation
  */
-<<<<<<< HEAD
-#define atomic_read(ptr)       (*(__typeof__(*ptr) volatile*) (ptr))
-#define atomic_set(ptr, i)     ((*(__typeof__(*ptr) volatile*) (ptr)) = (i))
+#define atomic_read__nocheck(p)   (*(__typeof__(*(p)) volatile*) (p))
+#define atomic_set__nocheck(p, i) ((*(__typeof__(*(p)) volatile*) (p)) = (i))
+
+#define atomic_read(ptr)       atomic_read__nocheck(ptr)
+#define atomic_set(ptr, i)     atomic_set__nocheck(ptr,i)
 
 /**
  * atomic_rcu_read - reads a RCU-protected pointer to a local variable
@@ -464,59 +337,8 @@
     smp_wmb();                                    \
     atomic_set(ptr, i);                           \
 } while (0)
-=======
-#define atomic_read__nocheck(p)   (*(__typeof__(*(p)) volatile*) (p))
-#define atomic_set__nocheck(p, i) ((*(__typeof__(*(p)) volatile*) (p)) = (i))
-
-#define atomic_read(ptr)       atomic_read__nocheck(ptr)
-#define atomic_set(ptr, i)     atomic_set__nocheck(ptr,i)
->>>>>>> 7124ccf8
-
-/**
- * atomic_rcu_read - reads a RCU-protected pointer to a local variable
- * into a RCU read-side critical section. The pointer can later be safely
- * dereferenced within the critical section.
- *
- * This ensures that the pointer copy is invariant thorough the whole critical
- * section.
- *
- * Inserts memory barriers on architectures that require them (currently only
- * Alpha) and documents which pointers are protected by RCU.
- *
- * atomic_rcu_read also includes a compiler barrier to ensure that
- * value-speculative optimizations (e.g. VSS: Value Speculation
- * Scheduling) does not perform the data read before the pointer read
- * by speculating the value of the pointer.
- *
- * Should match atomic_rcu_set(), atomic_xchg(), atomic_cmpxchg().
- */
-<<<<<<< HEAD
-#define atomic_mb_read(ptr)    ({           \
-=======
-#define atomic_rcu_read(ptr)    ({                \
-    typeof(*ptr) _val = atomic_read(ptr);         \
-    smp_read_barrier_depends();                   \
-    _val;                                         \
-})
-
-/**
- * atomic_rcu_set - assigns (publicizes) a pointer to a new data structure
- * meant to be read by RCU read-side critical sections.
- *
- * Documents which pointers will be dereferenced by RCU read-side critical
- * sections and adds the required memory barriers on architectures requiring
- * them. It also makes sure the compiler does not reorder code initializing the
- * data structure before its publication.
- *
- * Should match atomic_rcu_read().
- */
-#define atomic_rcu_set(ptr, i)  do {              \
-    smp_wmb();                                    \
-    atomic_set(ptr, i);                           \
-} while (0)
 
 #define atomic_load_acquire(ptr)    ({      \
->>>>>>> 7124ccf8
     typeof(*ptr) _val = atomic_read(ptr);   \
     smp_mb_acquire();                       \
     _val;                                   \
@@ -602,9 +424,4 @@
 } while(0)
 #endif
 
-<<<<<<< HEAD
-#endif /* __ATOMIC_RELAXED */
-#endif /* __QEMU_ATOMIC_H */
-=======
-#endif /* QEMU_ATOMIC_H */
->>>>>>> 7124ccf8
+#endif /* QEMU_ATOMIC_H */