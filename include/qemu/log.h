--- conflicted
+++ resolved
@@ -35,19 +35,17 @@
 #define CPU_LOG_INT        (1 << 4)
 #define CPU_LOG_EXEC       (1 << 5)
 #define CPU_LOG_PCALL      (1 << 6)
+#define CPU_LOG_IOPORT     (1 << 7)
 #define CPU_LOG_TB_CPU     (1 << 8)
 #define CPU_LOG_RESET      (1 << 9)
 #define LOG_UNIMP          (1 << 10)
 #define LOG_GUEST_ERROR    (1 << 11)
 #define CPU_LOG_MMU        (1 << 12)
-<<<<<<< HEAD
+#define CPU_LOG_TB_NOCHAIN (1 << 13)
 #if defined(CONFIG_GNU_ARM_ECLIPSE)
-#define LOG_TRACE          (1 << 13)
-#define LOG_TRACE_MR       (1 << 14)
+#define LOG_TRACE          (1 << 14)
+#define LOG_TRACE_MR       (1 << 15)
 #endif
-=======
-#define CPU_LOG_TB_NOCHAIN (1 << 13)
->>>>>>> a8c40fa2
 
 /* Returns true if a bit is set in the current loglevel mask
  */
