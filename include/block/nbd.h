--- conflicted
+++ resolved
@@ -88,14 +88,6 @@
 
 #define NBD_REP_ACK             (1)             /* Data sending finished. */
 #define NBD_REP_SERVER          (2)             /* Export description. */
-<<<<<<< HEAD
-#define NBD_REP_ERR_UNSUP       ((UINT32_C(1) << 31) | 1) /* Unknown option. */
-#define NBD_REP_ERR_POLICY      ((UINT32_C(1) << 31) | 2) /* Server denied */
-#define NBD_REP_ERR_INVALID     ((UINT32_C(1) << 31) | 3) /* Invalid length. */
-#define NBD_REP_ERR_TLS_REQD    ((UINT32_C(1) << 31) | 5) /* TLS required */
-
-=======
->>>>>>> 7124ccf8
 
 #define NBD_REP_ERR_UNSUP       NBD_REP_ERR(1)  /* Unknown option */
 #define NBD_REP_ERR_POLICY      NBD_REP_ERR(2)  /* Server denied */
@@ -124,21 +116,6 @@
 /* Maximum size of a single READ/WRITE data buffer */
 #define NBD_MAX_BUFFER_SIZE (32 * 1024 * 1024)
 
-<<<<<<< HEAD
-ssize_t nbd_wr_syncv(QIOChannel *ioc,
-                     struct iovec *iov,
-                     size_t niov,
-                     size_t offset,
-                     size_t length,
-                     bool do_read);
-int nbd_receive_negotiate(QIOChannel *ioc, const char *name, uint32_t *flags,
-                          QCryptoTLSCreds *tlscreds, const char *hostname,
-                          QIOChannel **outioc,
-                          off_t *size, Error **errp);
-int nbd_init(int fd, QIOChannelSocket *sioc, uint32_t flags, off_t size);
-ssize_t nbd_send_request(QIOChannel *ioc, struct nbd_request *request);
-ssize_t nbd_receive_reply(QIOChannel *ioc, struct nbd_reply *reply);
-=======
 /* Maximum size of an export name. The NBD spec requires 256 and
  * suggests that servers support up to 4096, but we stick to only the
  * required size so that we can stack-allocate the names, and because
@@ -158,21 +135,15 @@
 int nbd_init(int fd, QIOChannelSocket *sioc, uint16_t flags, off_t size);
 ssize_t nbd_send_request(QIOChannel *ioc, NBDRequest *request);
 ssize_t nbd_receive_reply(QIOChannel *ioc, NBDReply *reply);
->>>>>>> 7124ccf8
 int nbd_client(int fd);
 int nbd_disconnect(int fd);
 
 typedef struct NBDExport NBDExport;
 typedef struct NBDClient NBDClient;
 
-<<<<<<< HEAD
-NBDExport *nbd_export_new(BlockBackend *blk, off_t dev_offset, off_t size,
-                          uint32_t nbdflags, void (*close)(NBDExport *),
-=======
 NBDExport *nbd_export_new(BlockDriverState *bs, off_t dev_offset, off_t size,
                           uint16_t nbdflags, void (*close)(NBDExport *),
                           bool writethrough, BlockBackend *on_eject_blk,
->>>>>>> 7124ccf8
                           Error **errp);
 void nbd_export_close(NBDExport *exp);
 void nbd_export_get(NBDExport *exp);
