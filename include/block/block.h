--- conflicted
+++ resolved
@@ -203,12 +203,6 @@
 int bdrv_create_file(const char *filename, QemuOpts *opts, Error **errp);
 BlockDriverState *bdrv_new_root(void);
 BlockDriverState *bdrv_new(void);
-<<<<<<< HEAD
-void bdrv_device_remove(BlockDriverState *bs);
-void bdrv_make_anon(BlockDriverState *bs);
-void bdrv_swap(BlockDriverState *bs_new, BlockDriverState *bs_old);
-=======
->>>>>>> bfc766d3
 void bdrv_append(BlockDriverState *bs_new, BlockDriverState *bs_top);
 void bdrv_replace_in_backing_chain(BlockDriverState *old,
                                    BlockDriverState *new);
