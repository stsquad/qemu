/*
 * QEMU System Emulator block driver
 *
 * Copyright (c) 2003 Fabrice Bellard
 *
 * Permission is hereby granted, free of charge, to any person obtaining a copy
 * of this software and associated documentation files (the "Software"), to deal
 * in the Software without restriction, including without limitation the rights
 * to use, copy, modify, merge, publish, distribute, sublicense, and/or sell
 * copies of the Software, and to permit persons to whom the Software is
 * furnished to do so, subject to the following conditions:
 *
 * The above copyright notice and this permission notice shall be included in
 * all copies or substantial portions of the Software.
 *
 * THE SOFTWARE IS PROVIDED "AS IS", WITHOUT WARRANTY OF ANY KIND, EXPRESS OR
 * IMPLIED, INCLUDING BUT NOT LIMITED TO THE WARRANTIES OF MERCHANTABILITY,
 * FITNESS FOR A PARTICULAR PURPOSE AND NONINFRINGEMENT. IN NO EVENT SHALL
 * THE AUTHORS OR COPYRIGHT HOLDERS BE LIABLE FOR ANY CLAIM, DAMAGES OR OTHER
 * LIABILITY, WHETHER IN AN ACTION OF CONTRACT, TORT OR OTHERWISE, ARISING FROM,
 * OUT OF OR IN CONNECTION WITH THE SOFTWARE OR THE USE OR OTHER DEALINGS IN
 * THE SOFTWARE.
 */
#ifndef BLOCK_INT_H
#define BLOCK_INT_H

#include "block/accounting.h"
#include "block/block.h"
#include "block/throttle-groups.h"
#include "qemu/option.h"
#include "qemu/queue.h"
#include "qemu/coroutine.h"
#include "qemu/timer.h"
#include "qapi-types.h"
#include "qemu/hbitmap.h"
#include "block/snapshot.h"
#include "qemu/main-loop.h"
#include "qemu/throttle.h"

#define BLOCK_FLAG_ENCRYPT          1
#define BLOCK_FLAG_LAZY_REFCOUNTS   8

#define BLOCK_OPT_SIZE              "size"
#define BLOCK_OPT_ENCRYPT           "encryption"
#define BLOCK_OPT_COMPAT6           "compat6"
#define BLOCK_OPT_HWVERSION         "hwversion"
#define BLOCK_OPT_BACKING_FILE      "backing_file"
#define BLOCK_OPT_BACKING_FMT       "backing_fmt"
#define BLOCK_OPT_CLUSTER_SIZE      "cluster_size"
#define BLOCK_OPT_TABLE_SIZE        "table_size"
#define BLOCK_OPT_PREALLOC          "preallocation"
#define BLOCK_OPT_SUBFMT            "subformat"
#define BLOCK_OPT_COMPAT_LEVEL      "compat"
#define BLOCK_OPT_LAZY_REFCOUNTS    "lazy_refcounts"
#define BLOCK_OPT_ADAPTER_TYPE      "adapter_type"
#define BLOCK_OPT_REDUNDANCY        "redundancy"
#define BLOCK_OPT_NOCOW             "nocow"
#define BLOCK_OPT_OBJECT_SIZE       "object_size"
#define BLOCK_OPT_REFCOUNT_BITS     "refcount_bits"

#define BLOCK_PROBE_BUF_SIZE        512

enum BdrvTrackedRequestType {
    BDRV_TRACKED_READ,
    BDRV_TRACKED_WRITE,
<<<<<<< HEAD
    BDRV_TRACKED_FLUSH,
    BDRV_TRACKED_IOCTL,
=======
>>>>>>> 7124ccf8
    BDRV_TRACKED_DISCARD,
};

typedef struct BdrvTrackedRequest {
    BlockDriverState *bs;
    int64_t offset;
    unsigned int bytes;
    enum BdrvTrackedRequestType type;

    bool serialising;
    int64_t overlap_offset;
    unsigned int overlap_bytes;

    QLIST_ENTRY(BdrvTrackedRequest) list;
    Coroutine *co; /* owner, used for deadlock detection */
    CoQueue wait_queue; /* coroutines blocked on this request */

    struct BdrvTrackedRequest *waiting_for;
} BdrvTrackedRequest;

struct BlockDriver {
    const char *format_name;
    int instance_size;

    /* set to true if the BlockDriver is a block filter */
    bool is_filter;
    /* for snapshots block filter like Quorum can implement the
     * following recursive callback.
     * It's purpose is to recurse on the filter children while calling
     * bdrv_recurse_is_first_non_filter on them.
     * For a sample implementation look in the future Quorum block filter.
     */
    bool (*bdrv_recurse_is_first_non_filter)(BlockDriverState *bs,
                                             BlockDriverState *candidate);

    int (*bdrv_probe)(const uint8_t *buf, int buf_size, const char *filename);
    int (*bdrv_probe_device)(const char *filename);

    /* Any driver implementing this callback is expected to be able to handle
     * NULL file names in its .bdrv_open() implementation */
    void (*bdrv_parse_filename)(const char *filename, QDict *options, Error **errp);
    /* Drivers not implementing bdrv_parse_filename nor bdrv_open should have
     * this field set to true, except ones that are defined only by their
     * child's bs.
     * An example of the last type will be the quorum block driver.
     */
    bool bdrv_needs_filename;

    /* Set if a driver can support backing files */
    bool supports_backing;

    /* For handling image reopen for split or non-split files */
    int (*bdrv_reopen_prepare)(BDRVReopenState *reopen_state,
                               BlockReopenQueue *queue, Error **errp);
    void (*bdrv_reopen_commit)(BDRVReopenState *reopen_state);
    void (*bdrv_reopen_abort)(BDRVReopenState *reopen_state);
    void (*bdrv_join_options)(QDict *options, QDict *old_options);

    int (*bdrv_open)(BlockDriverState *bs, QDict *options, int flags,
                     Error **errp);
    int (*bdrv_file_open)(BlockDriverState *bs, QDict *options, int flags,
                          Error **errp);
    void (*bdrv_close)(BlockDriverState *bs);
    int (*bdrv_create)(const char *filename, QemuOpts *opts, Error **errp);
    int (*bdrv_set_key)(BlockDriverState *bs, const char *key);
    int (*bdrv_make_empty)(BlockDriverState *bs);

    void (*bdrv_refresh_filename)(BlockDriverState *bs, QDict *options);

    /* aio */
    BlockAIOCB *(*bdrv_aio_readv)(BlockDriverState *bs,
        int64_t sector_num, QEMUIOVector *qiov, int nb_sectors,
        BlockCompletionFunc *cb, void *opaque);
    BlockAIOCB *(*bdrv_aio_writev)(BlockDriverState *bs,
        int64_t sector_num, QEMUIOVector *qiov, int nb_sectors,
        BlockCompletionFunc *cb, void *opaque);
    BlockAIOCB *(*bdrv_aio_flush)(BlockDriverState *bs,
        BlockCompletionFunc *cb, void *opaque);
    BlockAIOCB *(*bdrv_aio_pdiscard)(BlockDriverState *bs,
        int64_t offset, int count,
        BlockCompletionFunc *cb, void *opaque);

    int coroutine_fn (*bdrv_co_readv)(BlockDriverState *bs,
        int64_t sector_num, int nb_sectors, QEMUIOVector *qiov);
    int coroutine_fn (*bdrv_co_preadv)(BlockDriverState *bs,
        uint64_t offset, uint64_t bytes, QEMUIOVector *qiov, int flags);
    int coroutine_fn (*bdrv_co_writev)(BlockDriverState *bs,
        int64_t sector_num, int nb_sectors, QEMUIOVector *qiov);
    int coroutine_fn (*bdrv_co_writev_flags)(BlockDriverState *bs,
        int64_t sector_num, int nb_sectors, QEMUIOVector *qiov, int flags);
<<<<<<< HEAD

    int supported_write_flags;
=======
    int coroutine_fn (*bdrv_co_pwritev)(BlockDriverState *bs,
        uint64_t offset, uint64_t bytes, QEMUIOVector *qiov, int flags);
>>>>>>> 7124ccf8

    /*
     * Efficiently zero a region of the disk image.  Typically an image format
     * would use a compact metadata representation to implement this.  This
     * function pointer may be NULL or return -ENOSUP and .bdrv_co_writev()
     * will be called instead.
     */
    int coroutine_fn (*bdrv_co_pwrite_zeroes)(BlockDriverState *bs,
        int64_t offset, int count, BdrvRequestFlags flags);
    int coroutine_fn (*bdrv_co_pdiscard)(BlockDriverState *bs,
        int64_t offset, int count);
    int64_t coroutine_fn (*bdrv_co_get_block_status)(BlockDriverState *bs,
        int64_t sector_num, int nb_sectors, int *pnum,
        BlockDriverState **file);

    /*
     * Invalidate any cached meta-data.
     */
    void (*bdrv_invalidate_cache)(BlockDriverState *bs, Error **errp);
    int (*bdrv_inactivate)(BlockDriverState *bs);

    /*
     * Flushes all data for all layers by calling bdrv_co_flush for underlying
     * layers, if needed. This function is needed for deterministic
     * synchronization of the flush finishing callback.
     */
    int coroutine_fn (*bdrv_co_flush)(BlockDriverState *bs);

    /*
     * Flushes all data that was already written to the OS all the way down to
     * the disk (for example raw-posix calls fsync()).
     */
    int coroutine_fn (*bdrv_co_flush_to_disk)(BlockDriverState *bs);

    /*
     * Flushes all internal caches to the OS. The data may still sit in a
     * writeback cache of the host OS, but it will survive a crash of the qemu
     * process.
     */
    int coroutine_fn (*bdrv_co_flush_to_os)(BlockDriverState *bs);

    const char *protocol_name;
    int (*bdrv_truncate)(BlockDriverState *bs, int64_t offset);

    int64_t (*bdrv_getlength)(BlockDriverState *bs);
    bool has_variable_length;
    int64_t (*bdrv_get_allocated_file_size)(BlockDriverState *bs);

    int coroutine_fn (*bdrv_co_pwritev_compressed)(BlockDriverState *bs,
        uint64_t offset, uint64_t bytes, QEMUIOVector *qiov);

    int (*bdrv_snapshot_create)(BlockDriverState *bs,
                                QEMUSnapshotInfo *sn_info);
    int (*bdrv_snapshot_goto)(BlockDriverState *bs,
                              const char *snapshot_id);
    int (*bdrv_snapshot_delete)(BlockDriverState *bs,
                                const char *snapshot_id,
                                const char *name,
                                Error **errp);
    int (*bdrv_snapshot_list)(BlockDriverState *bs,
                              QEMUSnapshotInfo **psn_info);
    int (*bdrv_snapshot_load_tmp)(BlockDriverState *bs,
                                  const char *snapshot_id,
                                  const char *name,
                                  Error **errp);
    int (*bdrv_get_info)(BlockDriverState *bs, BlockDriverInfo *bdi);
    ImageInfoSpecific *(*bdrv_get_specific_info)(BlockDriverState *bs);

    int coroutine_fn (*bdrv_save_vmstate)(BlockDriverState *bs,
                                          QEMUIOVector *qiov,
                                          int64_t pos);
    int coroutine_fn (*bdrv_load_vmstate)(BlockDriverState *bs,
                                          QEMUIOVector *qiov,
                                          int64_t pos);

    int (*bdrv_change_backing_file)(BlockDriverState *bs,
        const char *backing_file, const char *backing_fmt);

    /* removable device specific */
    bool (*bdrv_is_inserted)(BlockDriverState *bs);
    int (*bdrv_media_changed)(BlockDriverState *bs);
    void (*bdrv_eject)(BlockDriverState *bs, bool eject_flag);
    void (*bdrv_lock_medium)(BlockDriverState *bs, bool locked);

    /* to control generic scsi devices */
    BlockAIOCB *(*bdrv_aio_ioctl)(BlockDriverState *bs,
        unsigned long int req, void *buf,
        BlockCompletionFunc *cb, void *opaque);
    int coroutine_fn (*bdrv_co_ioctl)(BlockDriverState *bs,
                                      unsigned long int req, void *buf);

    /* List of options for creating images, terminated by name == NULL */
    QemuOptsList *create_opts;

    /*
     * Returns 0 for completed check, -errno for internal errors.
     * The check results are stored in result.
     */
    int (*bdrv_check)(BlockDriverState* bs, BdrvCheckResult *result,
        BdrvCheckMode fix);

    int (*bdrv_amend_options)(BlockDriverState *bs, QemuOpts *opts,
                              BlockDriverAmendStatusCB *status_cb,
                              void *cb_opaque);

    void (*bdrv_debug_event)(BlockDriverState *bs, BlkdebugEvent event);

    /* TODO Better pass a option string/QDict/QemuOpts to add any rule? */
    int (*bdrv_debug_breakpoint)(BlockDriverState *bs, const char *event,
        const char *tag);
    int (*bdrv_debug_remove_breakpoint)(BlockDriverState *bs,
        const char *tag);
    int (*bdrv_debug_resume)(BlockDriverState *bs, const char *tag);
    bool (*bdrv_debug_is_suspended)(BlockDriverState *bs, const char *tag);

    void (*bdrv_refresh_limits)(BlockDriverState *bs, Error **errp);

    /*
     * Returns 1 if newly created images are guaranteed to contain only
     * zeros, 0 otherwise.
     */
    int (*bdrv_has_zero_init)(BlockDriverState *bs);

    /* Remove fd handlers, timers, and other event loop callbacks so the event
     * loop is no longer in use.  Called with no in-flight requests and in
     * depth-first traversal order with parents before child nodes.
     */
    void (*bdrv_detach_aio_context)(BlockDriverState *bs);

    /* Add fd handlers, timers, and other event loop callbacks so I/O requests
     * can be processed again.  Called with no in-flight requests and in
     * depth-first traversal order with child nodes before parent nodes.
     */
    void (*bdrv_attach_aio_context)(BlockDriverState *bs,
                                    AioContext *new_context);

    /* io queue for linux-aio */
    void (*bdrv_io_plug)(BlockDriverState *bs);
    void (*bdrv_io_unplug)(BlockDriverState *bs);

    /**
     * Try to get @bs's logical and physical block size.
     * On success, store them in @bsz and return zero.
     * On failure, return negative errno.
     */
    int (*bdrv_probe_blocksizes)(BlockDriverState *bs, BlockSizes *bsz);
    /**
     * Try to get @bs's geometry (cyls, heads, sectors)
     * On success, store them in @geo and return 0.
     * On failure return -errno.
     * Only drivers that want to override guest geometry implement this
     * callback; see hd_geometry_guess().
     */
    int (*bdrv_probe_geometry)(BlockDriverState *bs, HDGeometry *geo);
<<<<<<< HEAD

    /**
     * Drain and stop any internal sources of requests in the driver, and
     * remain so until next I/O callback (e.g. bdrv_co_writev) is called.
     */
    void (*bdrv_drain)(BlockDriverState *bs);

    QLIST_ENTRY(BlockDriver) list;
};

typedef struct BlockLimits {
    /* maximum number of sectors that can be discarded at once */
    int max_discard;

    /* optimal alignment for discard requests in sectors */
    int64_t discard_alignment;

    /* maximum number of sectors that can zeroized at once */
    int max_write_zeroes;
=======
>>>>>>> 7124ccf8

    /**
     * Drain and stop any internal sources of requests in the driver, and
     * remain so until next I/O callback (e.g. bdrv_co_writev) is called.
     */
    void (*bdrv_drain)(BlockDriverState *bs);

    void (*bdrv_add_child)(BlockDriverState *parent, BlockDriverState *child,
                           Error **errp);
    void (*bdrv_del_child)(BlockDriverState *parent, BdrvChild *child,
                           Error **errp);

    QLIST_ENTRY(BlockDriver) list;
};

<<<<<<< HEAD
    /* memory alignment so that no bounce buffer is needed */
    size_t min_mem_alignment;

    /* memory alignment for bounce buffer */
=======
typedef struct BlockLimits {
    /* Alignment requirement, in bytes, for offset/length of I/O
     * requests. Must be a power of 2 less than INT_MAX; defaults to
     * 1 for drivers with modern byte interfaces, and to 512
     * otherwise. */
    uint32_t request_alignment;

    /* Maximum number of bytes that can be discarded at once (since it
     * is signed, it must be < 2G, if set). Must be multiple of
     * pdiscard_alignment, but need not be power of 2. May be 0 if no
     * inherent 32-bit limit */
    int32_t max_pdiscard;

    /* Optimal alignment for discard requests in bytes. A power of 2
     * is best but not mandatory.  Must be a multiple of
     * bl.request_alignment, and must be less than max_pdiscard if
     * that is set. May be 0 if bl.request_alignment is good enough */
    uint32_t pdiscard_alignment;

    /* Maximum number of bytes that can zeroized at once (since it is
     * signed, it must be < 2G, if set). Must be multiple of
     * pwrite_zeroes_alignment. May be 0 if no inherent 32-bit limit */
    int32_t max_pwrite_zeroes;

    /* Optimal alignment for write zeroes requests in bytes. A power
     * of 2 is best but not mandatory.  Must be a multiple of
     * bl.request_alignment, and must be less than max_pwrite_zeroes
     * if that is set. May be 0 if bl.request_alignment is good
     * enough */
    uint32_t pwrite_zeroes_alignment;

    /* Optimal transfer length in bytes.  A power of 2 is best but not
     * mandatory.  Must be a multiple of bl.request_alignment, or 0 if
     * no preferred size */
    uint32_t opt_transfer;

    /* Maximal transfer length in bytes.  Need not be power of 2, but
     * must be multiple of opt_transfer and bl.request_alignment, or 0
     * for no 32-bit limit.  For now, anything larger than INT_MAX is
     * clamped down. */
    uint32_t max_transfer;

    /* memory alignment, in bytes so that no bounce buffer is needed */
    size_t min_mem_alignment;

    /* memory alignment, in bytes, for bounce buffer */
>>>>>>> 7124ccf8
    size_t opt_mem_alignment;

    /* maximum number of iovec elements */
    int max_iov;
} BlockLimits;

typedef struct BdrvOpBlocker BdrvOpBlocker;

typedef struct BdrvAioNotifier {
    void (*attached_aio_context)(AioContext *new_context, void *opaque);
    void (*detach_aio_context)(void *opaque);

    void *opaque;
    bool deleted;

    QLIST_ENTRY(BdrvAioNotifier) list;
} BdrvAioNotifier;

struct BdrvChildRole {
    void (*inherit_options)(int *child_flags, QDict *child_options,
                            int parent_flags, QDict *parent_options);
<<<<<<< HEAD
=======

    void (*change_media)(BdrvChild *child, bool load);
    void (*resize)(BdrvChild *child);

    /* Returns a name that is supposedly more useful for human users than the
     * node name for identifying the node in question (in particular, a BB
     * name), or NULL if the parent can't provide a better name. */
    const char* (*get_name)(BdrvChild *child);

    /*
     * If this pair of functions is implemented, the parent doesn't issue new
     * requests after returning from .drained_begin() until .drained_end() is
     * called.
     *
     * Note that this can be nested. If drained_begin() was called twice, new
     * I/O is allowed only after drained_end() was called twice, too.
     */
    void (*drained_begin)(BdrvChild *child);
    void (*drained_end)(BdrvChild *child);
>>>>>>> 7124ccf8
};

extern const BdrvChildRole child_file;
extern const BdrvChildRole child_format;

struct BdrvChild {
    BlockDriverState *bs;
    char *name;
    const BdrvChildRole *role;
<<<<<<< HEAD
=======
    void *opaque;
>>>>>>> 7124ccf8
    QLIST_ENTRY(BdrvChild) next;
    QLIST_ENTRY(BdrvChild) next_parent;
};

/*
 * Note: the function bdrv_append() copies and swaps contents of
 * BlockDriverStates, so if you add new fields to this struct, please
 * inspect bdrv_append() to determine if the new fields need to be
 * copied as well.
 */
struct BlockDriverState {
    int64_t total_sectors; /* if we are reading a disk image, give its
                              size in sectors */
    int open_flags; /* flags used to open the file, re-used for re-open */
    bool read_only; /* if true, the media is read only */
    bool encrypted; /* if true, the media is encrypted */
    bool valid_key; /* if true, a valid encryption key has been set */
    bool sg;        /* if true, the device is a /dev/sg* */
    bool probed;    /* if true, format was probed rather than specified */

    int copy_on_read; /* if nonzero, copy read backing sectors into image.
                         note this is a reference count */

    CoQueue flush_queue;            /* Serializing flush queue */
    bool active_flush_req;          /* Flush request in flight? */
    unsigned int write_gen;         /* Current data generation */
    unsigned int flushed_gen;       /* Flushed write generation */

    BlockDriver *drv; /* NULL means no media */
    void *opaque;

    AioContext *aio_context; /* event loop used for fd handlers, timers, etc */
    /* long-running tasks intended to always use the same AioContext as this
     * BDS may register themselves in this list to be notified of changes
     * regarding this BDS's context */
    QLIST_HEAD(, BdrvAioNotifier) aio_notifiers;
    bool walking_aio_notifiers; /* to make removal during iteration safe */

    char filename[PATH_MAX];
    char backing_file[PATH_MAX]; /* if non zero, the image is a diff of
                                    this file image */
    char backing_format[16]; /* if non-zero and backing_file exists */

    QDict *full_open_options;
    char exact_filename[PATH_MAX];

    BdrvChild *backing;
    BdrvChild *file;

    /* Callback before write request is processed */
    NotifierWithReturnList before_write_notifiers;

    /* number of in-flight requests; overall and serialising */
    unsigned int in_flight;
    unsigned int serialising_in_flight;

<<<<<<< HEAD
    /* I/O throttling.
     * throttle_state tells us if this BDS has I/O limits configured.
     * io_limits_enabled tells us if they are currently being
     * enforced, but it can be temporarily set to false */
    CoQueue      throttled_reqs[2];
    bool         io_limits_enabled;
    /* The following fields are protected by the ThrottleGroup lock.
     * See the ThrottleGroup documentation for details. */
    ThrottleState *throttle_state;
    ThrottleTimers throttle_timers;
    unsigned       pending_reqs[2];
    QLIST_ENTRY(BlockDriverState) round_robin;
=======
    bool wakeup;
>>>>>>> 7124ccf8

    /* Offset after the highest byte written to */
    uint64_t wr_highest_offset;

    /* I/O Limits */
    BlockLimits bl;

<<<<<<< HEAD
    /* Whether produces zeros when read beyond eof */
    bool zero_beyond_eof;

    /* Alignment requirement for offset/length of I/O requests */
    unsigned int request_alignment;
=======
    /* Flags honored during pwrite (so far: BDRV_REQ_FUA) */
    unsigned int supported_write_flags;
    /* Flags honored during pwrite_zeroes (so far: BDRV_REQ_FUA,
     * BDRV_REQ_MAY_UNMAP) */
    unsigned int supported_zero_flags;
>>>>>>> 7124ccf8

    /* the following member gives a name to every node on the bs graph. */
    char node_name[32];
    /* element of the list of named nodes building the graph */
    QTAILQ_ENTRY(BlockDriverState) node_list;
    /* element of the list of all BlockDriverStates (all_bdrv_states) */
    QTAILQ_ENTRY(BlockDriverState) bs_list;
    /* element of the list of monitor-owned BDS */
    QTAILQ_ENTRY(BlockDriverState) monitor_list;
    QLIST_HEAD(, BdrvDirtyBitmap) dirty_bitmaps;
    int refcnt;

    QLIST_HEAD(, BdrvTrackedRequest) tracked_requests;

    /* operation blockers */
    QLIST_HEAD(, BdrvOpBlocker) op_blockers[BLOCK_OP_TYPE_MAX];

    /* long-running background operation */
    BlockJob *job;

    /* The node that this node inherited default options from (and a reopen on
     * which can affect this node by changing these defaults). This is always a
     * parent node of this node. */
    BlockDriverState *inherits_from;
    QLIST_HEAD(, BdrvChild) children;
    QLIST_HEAD(, BdrvChild) parents;

    QDict *options;
    QDict *explicit_options;
    BlockdevDetectZeroesOptions detect_zeroes;

    /* The error object in use for blocking operations on backing_hd */
    Error *backing_blocker;

    /* threshold limit for writes, in bytes. "High water mark". */
    uint64_t write_threshold_offset;
    NotifierWithReturn write_threshold_notifier;

<<<<<<< HEAD
=======
    /* counters for nested bdrv_io_plug and bdrv_io_unplugged_begin */
    unsigned io_plugged;
    unsigned io_plug_disabled;

>>>>>>> 7124ccf8
    int quiesce_counter;
};

struct BlockBackendRootState {
    int open_flags;
    bool read_only;
    BlockdevDetectZeroesOptions detect_zeroes;
<<<<<<< HEAD

    char *throttle_group;
    ThrottleState *throttle_state;
};

=======
};

typedef enum BlockMirrorBackingMode {
    /* Reuse the existing backing chain from the source for the target.
     * - sync=full: Set backing BDS to NULL.
     * - sync=top:  Use source's backing BDS.
     * - sync=none: Use source as the backing BDS. */
    MIRROR_SOURCE_BACKING_CHAIN,

    /* Open the target's backing chain completely anew */
    MIRROR_OPEN_BACKING_CHAIN,

    /* Do not change the target's backing BDS after job completion */
    MIRROR_LEAVE_BACKING_CHAIN,
} BlockMirrorBackingMode;

>>>>>>> 7124ccf8
static inline BlockDriverState *backing_bs(BlockDriverState *bs)
{
    return bs->backing ? bs->backing->bs : NULL;
}


/* Essential block drivers which must always be statically linked into qemu, and
 * which therefore can be accessed without using bdrv_find_format() */
extern BlockDriver bdrv_file;
extern BlockDriver bdrv_raw;
extern BlockDriver bdrv_qcow2;

<<<<<<< HEAD
/**
 * bdrv_setup_io_funcs:
 *
 * Prepare a #BlockDriver for I/O request processing by populating
 * unimplemented coroutine and AIO interfaces with generic wrapper functions
 * that fall back to implemented interfaces.
 */
void bdrv_setup_io_funcs(BlockDriver *bdrv);

int coroutine_fn bdrv_co_do_preadv(BlockDriverState *bs,
    int64_t offset, unsigned int bytes, QEMUIOVector *qiov,
    BdrvRequestFlags flags);
int coroutine_fn bdrv_co_do_pwritev(BlockDriverState *bs,
=======
int coroutine_fn bdrv_co_preadv(BdrvChild *child,
    int64_t offset, unsigned int bytes, QEMUIOVector *qiov,
    BdrvRequestFlags flags);
int coroutine_fn bdrv_co_pwritev(BdrvChild *child,
>>>>>>> 7124ccf8
    int64_t offset, unsigned int bytes, QEMUIOVector *qiov,
    BdrvRequestFlags flags);

int get_tmp_filename(char *filename, int size);
BlockDriver *bdrv_probe_all(const uint8_t *buf, int buf_size,
                            const char *filename);


/**
 * bdrv_add_before_write_notifier:
 *
 * Register a callback that is invoked before write requests are processed but
 * after any throttling or waiting for overlapping requests.
 */
void bdrv_add_before_write_notifier(BlockDriverState *bs,
                                    NotifierWithReturn *notifier);

/**
 * bdrv_detach_aio_context:
 *
 * May be called from .bdrv_detach_aio_context() to detach children from the
 * current #AioContext.  This is only needed by block drivers that manage their
 * own children.  Both ->file and ->backing are automatically handled and
 * block drivers should not call this function on them explicitly.
 */
void bdrv_detach_aio_context(BlockDriverState *bs);

/**
 * bdrv_attach_aio_context:
 *
 * May be called from .bdrv_attach_aio_context() to attach children to the new
 * #AioContext.  This is only needed by block drivers that manage their own
 * children.  Both ->file and ->backing are automatically handled and block
 * drivers should not call this function on them explicitly.
 */
void bdrv_attach_aio_context(BlockDriverState *bs,
                             AioContext *new_context);

/**
 * bdrv_add_aio_context_notifier:
 *
 * If a long-running job intends to be always run in the same AioContext as a
 * certain BDS, it may use this function to be notified of changes regarding the
 * association of the BDS to an AioContext.
 *
 * attached_aio_context() is called after the target BDS has been attached to a
 * new AioContext; detach_aio_context() is called before the target BDS is being
 * detached from its old AioContext.
 */
void bdrv_add_aio_context_notifier(BlockDriverState *bs,
        void (*attached_aio_context)(AioContext *new_context, void *opaque),
        void (*detach_aio_context)(void *opaque), void *opaque);

/**
 * bdrv_remove_aio_context_notifier:
 *
 * Unsubscribe of change notifications regarding the BDS's AioContext. The
 * parameters given here have to be the same as those given to
 * bdrv_add_aio_context_notifier().
 */
void bdrv_remove_aio_context_notifier(BlockDriverState *bs,
                                      void (*aio_context_attached)(AioContext *,
                                                                   void *),
                                      void (*aio_context_detached)(void *),
                                      void *opaque);

/**
 * bdrv_wakeup:
 * @bs: The BlockDriverState for which an I/O operation has been completed.
 *
 * Wake up the main thread if it is waiting on BDRV_POLL_WHILE.  During
 * synchronous I/O on a BlockDriverState that is attached to another
 * I/O thread, the main thread lets the I/O thread's event loop run,
 * waiting for the I/O operation to complete.  A bdrv_wakeup will wake
 * up the main thread if necessary.
 *
 * Manual calls to bdrv_wakeup are rarely necessary, because
 * bdrv_dec_in_flight already calls it.
 */
void bdrv_wakeup(BlockDriverState *bs);

#ifdef _WIN32
int is_windows_drive(const char *filename);
#endif

/**
 * stream_start:
 * @job_id: The id of the newly-created job, or %NULL to use the
 * device name of @bs.
 * @bs: Block device to operate on.
 * @base: Block device that will become the new base, or %NULL to
 * flatten the whole backing file chain onto @bs.
 * @backing_file_str: The file name that will be written to @bs as the
 * the new backing file if the job completes. Ignored if @base is %NULL.
 * @speed: The maximum speed, in bytes per second, or 0 for unlimited.
 * @on_error: The action to take upon error.
 * @errp: Error object.
 *
 * Start a streaming operation on @bs.  Clusters that are unallocated
 * in @bs, but allocated in any image between @base and @bs (both
 * exclusive) will be written to @bs.  At the end of a successful
 * streaming job, the backing file of @bs will be changed to
 * @backing_file_str in the written image and to @base in the live
 * BlockDriverState.
 */
void stream_start(const char *job_id, BlockDriverState *bs,
                  BlockDriverState *base, const char *backing_file_str,
                  int64_t speed, BlockdevOnError on_error, Error **errp);

/**
 * commit_start:
 * @job_id: The id of the newly-created job, or %NULL to use the
 * device name of @bs.
 * @bs: Active block device.
 * @top: Top block device to be committed.
 * @base: Block device that will be written into, and become the new top.
 * @speed: The maximum speed, in bytes per second, or 0 for unlimited.
 * @on_error: The action to take upon error.
 * @backing_file_str: String to use as the backing file in @top's overlay
 * @errp: Error object.
 *
 */
void commit_start(const char *job_id, BlockDriverState *bs,
                  BlockDriverState *base, BlockDriverState *top, int64_t speed,
                  BlockdevOnError on_error, const char *backing_file_str,
                  Error **errp);
/**
 * commit_active_start:
 * @job_id: The id of the newly-created job, or %NULL to use the
 * device name of @bs.
 * @bs: Active block device to be committed.
 * @base: Block device that will be written into, and become the new top.
 * @creation_flags: Flags that control the behavior of the Job lifetime.
 *                  See @BlockJobCreateFlags
 * @speed: The maximum speed, in bytes per second, or 0 for unlimited.
 * @on_error: The action to take upon error.
 * @cb: Completion function for the job.
 * @opaque: Opaque pointer value passed to @cb.
 * @errp: Error object.
 * @auto_complete: Auto complete the job.
 *
 */
void commit_active_start(const char *job_id, BlockDriverState *bs,
                         BlockDriverState *base, int creation_flags,
                         int64_t speed, BlockdevOnError on_error,
                         BlockCompletionFunc *cb,
                         void *opaque, Error **errp, bool auto_complete);
/*
 * mirror_start:
 * @job_id: The id of the newly-created job, or %NULL to use the
 * device name of @bs.
 * @bs: Block device to operate on.
 * @target: Block device to write to.
 * @replaces: Block graph node name to replace once the mirror is done. Can
 *            only be used when full mirroring is selected.
 * @speed: The maximum speed, in bytes per second, or 0 for unlimited.
 * @granularity: The chosen granularity for the dirty bitmap.
 * @buf_size: The amount of data that can be in flight at one time.
 * @mode: Whether to collapse all images in the chain to the target.
 * @backing_mode: How to establish the target's backing chain after completion.
 * @on_source_error: The action to take upon error reading from the source.
 * @on_target_error: The action to take upon error writing to the target.
 * @unmap: Whether to unmap target where source sectors only contain zeroes.
<<<<<<< HEAD
 * @cb: Completion function for the job.
 * @opaque: Opaque pointer value passed to @cb.
=======
>>>>>>> 7124ccf8
 * @errp: Error object.
 *
 * Start a mirroring operation on @bs.  Clusters that are allocated
 * in @bs will be written to @target until the job is cancelled or
 * manually completed.  At the end of a successful mirroring job,
 * @bs will be switched to read from @target.
 */
<<<<<<< HEAD
void mirror_start(BlockDriverState *bs, BlockDriverState *target,
                  const char *replaces,
                  int64_t speed, uint32_t granularity, int64_t buf_size,
                  MirrorSyncMode mode, BlockdevOnError on_source_error,
                  BlockdevOnError on_target_error,
                  bool unmap,
                  BlockCompletionFunc *cb,
                  void *opaque, Error **errp);
=======
void mirror_start(const char *job_id, BlockDriverState *bs,
                  BlockDriverState *target, const char *replaces,
                  int64_t speed, uint32_t granularity, int64_t buf_size,
                  MirrorSyncMode mode, BlockMirrorBackingMode backing_mode,
                  BlockdevOnError on_source_error,
                  BlockdevOnError on_target_error,
                  bool unmap, Error **errp);
>>>>>>> 7124ccf8

/*
 * backup_job_create:
 * @job_id: The id of the newly-created job, or %NULL to use the
 * device name of @bs.
 * @bs: Block device to operate on.
 * @target: Block device to write to.
 * @speed: The maximum speed, in bytes per second, or 0 for unlimited.
 * @sync_mode: What parts of the disk image should be copied to the destination.
 * @sync_bitmap: The dirty bitmap if sync_mode is MIRROR_SYNC_MODE_INCREMENTAL.
 * @on_source_error: The action to take upon error reading from the source.
 * @on_target_error: The action to take upon error writing to the target.
 * @creation_flags: Flags that control the behavior of the Job lifetime.
 *                  See @BlockJobCreateFlags
 * @cb: Completion function for the job.
 * @opaque: Opaque pointer value passed to @cb.
 * @txn: Transaction that this job is part of (may be NULL).
 *
 * Create a backup operation on @bs.  Clusters in @bs are written to @target
 * until the job is cancelled or manually completed.
 */
<<<<<<< HEAD
void backup_start(BlockDriverState *bs, BlockDriverState *target,
                  int64_t speed, MirrorSyncMode sync_mode,
                  BdrvDirtyBitmap *sync_bitmap,
                  BlockdevOnError on_source_error,
                  BlockdevOnError on_target_error,
                  BlockCompletionFunc *cb, void *opaque,
                  BlockJobTxn *txn, Error **errp);
=======
BlockJob *backup_job_create(const char *job_id, BlockDriverState *bs,
                            BlockDriverState *target, int64_t speed,
                            MirrorSyncMode sync_mode,
                            BdrvDirtyBitmap *sync_bitmap,
                            bool compress,
                            BlockdevOnError on_source_error,
                            BlockdevOnError on_target_error,
                            int creation_flags,
                            BlockCompletionFunc *cb, void *opaque,
                            BlockJobTxn *txn, Error **errp);
>>>>>>> 7124ccf8

void hmp_drive_add_node(Monitor *mon, const char *optstr);

BdrvChild *bdrv_root_attach_child(BlockDriverState *child_bs,
                                  const char *child_name,
<<<<<<< HEAD
                                  const BdrvChildRole *child_role);
void bdrv_root_unref_child(BdrvChild *child);

=======
                                  const BdrvChildRole *child_role,
                                  void *opaque);
void bdrv_root_unref_child(BdrvChild *child);

const char *bdrv_get_parent_name(const BlockDriverState *bs);
>>>>>>> 7124ccf8
void blk_dev_change_media_cb(BlockBackend *blk, bool load);
bool blk_dev_has_removable_media(BlockBackend *blk);
bool blk_dev_has_tray(BlockBackend *blk);
void blk_dev_eject_request(BlockBackend *blk, bool force);
bool blk_dev_is_tray_open(BlockBackend *blk);
bool blk_dev_is_medium_locked(BlockBackend *blk);

void bdrv_set_dirty(BlockDriverState *bs, int64_t cur_sector, int64_t nr_sect);
bool bdrv_requests_pending(BlockDriverState *bs);

void bdrv_clear_dirty_bitmap(BdrvDirtyBitmap *bitmap, HBitmap **out);
void bdrv_undo_clear_dirty_bitmap(BdrvDirtyBitmap *bitmap, HBitmap *in);

void bdrv_inc_in_flight(BlockDriverState *bs);
void bdrv_dec_in_flight(BlockDriverState *bs);

void blockdev_close_all_bdrv_states(void);

void bdrv_set_dirty(BlockDriverState *bs, int64_t cur_sector, int nr_sectors);
bool bdrv_requests_pending(BlockDriverState *bs);

void bdrv_clear_dirty_bitmap(BdrvDirtyBitmap *bitmap, HBitmap **out);
void bdrv_undo_clear_dirty_bitmap(BdrvDirtyBitmap *bitmap, HBitmap *in);

void blockdev_close_all_bdrv_states(void);

#endif /* BLOCK_INT_H */<|MERGE_RESOLUTION|>--- conflicted
+++ resolved
@@ -26,7 +26,6 @@
 
 #include "block/accounting.h"
 #include "block/block.h"
-#include "block/throttle-groups.h"
 #include "qemu/option.h"
 #include "qemu/queue.h"
 #include "qemu/coroutine.h"
@@ -63,11 +62,6 @@
 enum BdrvTrackedRequestType {
     BDRV_TRACKED_READ,
     BDRV_TRACKED_WRITE,
-<<<<<<< HEAD
-    BDRV_TRACKED_FLUSH,
-    BDRV_TRACKED_IOCTL,
-=======
->>>>>>> 7124ccf8
     BDRV_TRACKED_DISCARD,
 };
 
@@ -158,13 +152,8 @@
         int64_t sector_num, int nb_sectors, QEMUIOVector *qiov);
     int coroutine_fn (*bdrv_co_writev_flags)(BlockDriverState *bs,
         int64_t sector_num, int nb_sectors, QEMUIOVector *qiov, int flags);
-<<<<<<< HEAD
-
-    int supported_write_flags;
-=======
     int coroutine_fn (*bdrv_co_pwritev)(BlockDriverState *bs,
         uint64_t offset, uint64_t bytes, QEMUIOVector *qiov, int flags);
->>>>>>> 7124ccf8
 
     /*
      * Efficiently zero a region of the disk image.  Typically an image format
@@ -319,28 +308,6 @@
      * callback; see hd_geometry_guess().
      */
     int (*bdrv_probe_geometry)(BlockDriverState *bs, HDGeometry *geo);
-<<<<<<< HEAD
-
-    /**
-     * Drain and stop any internal sources of requests in the driver, and
-     * remain so until next I/O callback (e.g. bdrv_co_writev) is called.
-     */
-    void (*bdrv_drain)(BlockDriverState *bs);
-
-    QLIST_ENTRY(BlockDriver) list;
-};
-
-typedef struct BlockLimits {
-    /* maximum number of sectors that can be discarded at once */
-    int max_discard;
-
-    /* optimal alignment for discard requests in sectors */
-    int64_t discard_alignment;
-
-    /* maximum number of sectors that can zeroized at once */
-    int max_write_zeroes;
-=======
->>>>>>> 7124ccf8
 
     /**
      * Drain and stop any internal sources of requests in the driver, and
@@ -356,12 +323,6 @@
     QLIST_ENTRY(BlockDriver) list;
 };
 
-<<<<<<< HEAD
-    /* memory alignment so that no bounce buffer is needed */
-    size_t min_mem_alignment;
-
-    /* memory alignment for bounce buffer */
-=======
 typedef struct BlockLimits {
     /* Alignment requirement, in bytes, for offset/length of I/O
      * requests. Must be a power of 2 less than INT_MAX; defaults to
@@ -408,7 +369,6 @@
     size_t min_mem_alignment;
 
     /* memory alignment, in bytes, for bounce buffer */
->>>>>>> 7124ccf8
     size_t opt_mem_alignment;
 
     /* maximum number of iovec elements */
@@ -430,8 +390,6 @@
 struct BdrvChildRole {
     void (*inherit_options)(int *child_flags, QDict *child_options,
                             int parent_flags, QDict *parent_options);
-<<<<<<< HEAD
-=======
 
     void (*change_media)(BdrvChild *child, bool load);
     void (*resize)(BdrvChild *child);
@@ -451,7 +409,6 @@
      */
     void (*drained_begin)(BdrvChild *child);
     void (*drained_end)(BdrvChild *child);
->>>>>>> 7124ccf8
 };
 
 extern const BdrvChildRole child_file;
@@ -461,10 +418,7 @@
     BlockDriverState *bs;
     char *name;
     const BdrvChildRole *role;
-<<<<<<< HEAD
-=======
     void *opaque;
->>>>>>> 7124ccf8
     QLIST_ENTRY(BdrvChild) next;
     QLIST_ENTRY(BdrvChild) next_parent;
 };
@@ -521,22 +475,7 @@
     unsigned int in_flight;
     unsigned int serialising_in_flight;
 
-<<<<<<< HEAD
-    /* I/O throttling.
-     * throttle_state tells us if this BDS has I/O limits configured.
-     * io_limits_enabled tells us if they are currently being
-     * enforced, but it can be temporarily set to false */
-    CoQueue      throttled_reqs[2];
-    bool         io_limits_enabled;
-    /* The following fields are protected by the ThrottleGroup lock.
-     * See the ThrottleGroup documentation for details. */
-    ThrottleState *throttle_state;
-    ThrottleTimers throttle_timers;
-    unsigned       pending_reqs[2];
-    QLIST_ENTRY(BlockDriverState) round_robin;
-=======
     bool wakeup;
->>>>>>> 7124ccf8
 
     /* Offset after the highest byte written to */
     uint64_t wr_highest_offset;
@@ -544,19 +483,11 @@
     /* I/O Limits */
     BlockLimits bl;
 
-<<<<<<< HEAD
-    /* Whether produces zeros when read beyond eof */
-    bool zero_beyond_eof;
-
-    /* Alignment requirement for offset/length of I/O requests */
-    unsigned int request_alignment;
-=======
     /* Flags honored during pwrite (so far: BDRV_REQ_FUA) */
     unsigned int supported_write_flags;
     /* Flags honored during pwrite_zeroes (so far: BDRV_REQ_FUA,
      * BDRV_REQ_MAY_UNMAP) */
     unsigned int supported_zero_flags;
->>>>>>> 7124ccf8
 
     /* the following member gives a name to every node on the bs graph. */
     char node_name[32];
@@ -595,13 +526,10 @@
     uint64_t write_threshold_offset;
     NotifierWithReturn write_threshold_notifier;
 
-<<<<<<< HEAD
-=======
     /* counters for nested bdrv_io_plug and bdrv_io_unplugged_begin */
     unsigned io_plugged;
     unsigned io_plug_disabled;
 
->>>>>>> 7124ccf8
     int quiesce_counter;
 };
 
@@ -609,13 +537,6 @@
     int open_flags;
     bool read_only;
     BlockdevDetectZeroesOptions detect_zeroes;
-<<<<<<< HEAD
-
-    char *throttle_group;
-    ThrottleState *throttle_state;
-};
-
-=======
 };
 
 typedef enum BlockMirrorBackingMode {
@@ -632,7 +553,6 @@
     MIRROR_LEAVE_BACKING_CHAIN,
 } BlockMirrorBackingMode;
 
->>>>>>> 7124ccf8
 static inline BlockDriverState *backing_bs(BlockDriverState *bs)
 {
     return bs->backing ? bs->backing->bs : NULL;
@@ -645,26 +565,10 @@
 extern BlockDriver bdrv_raw;
 extern BlockDriver bdrv_qcow2;
 
-<<<<<<< HEAD
-/**
- * bdrv_setup_io_funcs:
- *
- * Prepare a #BlockDriver for I/O request processing by populating
- * unimplemented coroutine and AIO interfaces with generic wrapper functions
- * that fall back to implemented interfaces.
- */
-void bdrv_setup_io_funcs(BlockDriver *bdrv);
-
-int coroutine_fn bdrv_co_do_preadv(BlockDriverState *bs,
-    int64_t offset, unsigned int bytes, QEMUIOVector *qiov,
-    BdrvRequestFlags flags);
-int coroutine_fn bdrv_co_do_pwritev(BlockDriverState *bs,
-=======
 int coroutine_fn bdrv_co_preadv(BdrvChild *child,
     int64_t offset, unsigned int bytes, QEMUIOVector *qiov,
     BdrvRequestFlags flags);
 int coroutine_fn bdrv_co_pwritev(BdrvChild *child,
->>>>>>> 7124ccf8
     int64_t offset, unsigned int bytes, QEMUIOVector *qiov,
     BdrvRequestFlags flags);
 
@@ -828,11 +732,6 @@
  * @on_source_error: The action to take upon error reading from the source.
  * @on_target_error: The action to take upon error writing to the target.
  * @unmap: Whether to unmap target where source sectors only contain zeroes.
-<<<<<<< HEAD
- * @cb: Completion function for the job.
- * @opaque: Opaque pointer value passed to @cb.
-=======
->>>>>>> 7124ccf8
  * @errp: Error object.
  *
  * Start a mirroring operation on @bs.  Clusters that are allocated
@@ -840,16 +739,6 @@
  * manually completed.  At the end of a successful mirroring job,
  * @bs will be switched to read from @target.
  */
-<<<<<<< HEAD
-void mirror_start(BlockDriverState *bs, BlockDriverState *target,
-                  const char *replaces,
-                  int64_t speed, uint32_t granularity, int64_t buf_size,
-                  MirrorSyncMode mode, BlockdevOnError on_source_error,
-                  BlockdevOnError on_target_error,
-                  bool unmap,
-                  BlockCompletionFunc *cb,
-                  void *opaque, Error **errp);
-=======
 void mirror_start(const char *job_id, BlockDriverState *bs,
                   BlockDriverState *target, const char *replaces,
                   int64_t speed, uint32_t granularity, int64_t buf_size,
@@ -857,7 +746,6 @@
                   BlockdevOnError on_source_error,
                   BlockdevOnError on_target_error,
                   bool unmap, Error **errp);
->>>>>>> 7124ccf8
 
 /*
  * backup_job_create:
@@ -879,15 +767,6 @@
  * Create a backup operation on @bs.  Clusters in @bs are written to @target
  * until the job is cancelled or manually completed.
  */
-<<<<<<< HEAD
-void backup_start(BlockDriverState *bs, BlockDriverState *target,
-                  int64_t speed, MirrorSyncMode sync_mode,
-                  BdrvDirtyBitmap *sync_bitmap,
-                  BlockdevOnError on_source_error,
-                  BlockdevOnError on_target_error,
-                  BlockCompletionFunc *cb, void *opaque,
-                  BlockJobTxn *txn, Error **errp);
-=======
 BlockJob *backup_job_create(const char *job_id, BlockDriverState *bs,
                             BlockDriverState *target, int64_t speed,
                             MirrorSyncMode sync_mode,
@@ -898,23 +777,16 @@
                             int creation_flags,
                             BlockCompletionFunc *cb, void *opaque,
                             BlockJobTxn *txn, Error **errp);
->>>>>>> 7124ccf8
 
 void hmp_drive_add_node(Monitor *mon, const char *optstr);
 
 BdrvChild *bdrv_root_attach_child(BlockDriverState *child_bs,
                                   const char *child_name,
-<<<<<<< HEAD
-                                  const BdrvChildRole *child_role);
-void bdrv_root_unref_child(BdrvChild *child);
-
-=======
                                   const BdrvChildRole *child_role,
                                   void *opaque);
 void bdrv_root_unref_child(BdrvChild *child);
 
 const char *bdrv_get_parent_name(const BlockDriverState *bs);
->>>>>>> 7124ccf8
 void blk_dev_change_media_cb(BlockBackend *blk, bool load);
 bool blk_dev_has_removable_media(BlockBackend *blk);
 bool blk_dev_has_tray(BlockBackend *blk);
@@ -933,12 +805,4 @@
 
 void blockdev_close_all_bdrv_states(void);
 
-void bdrv_set_dirty(BlockDriverState *bs, int64_t cur_sector, int nr_sectors);
-bool bdrv_requests_pending(BlockDriverState *bs);
-
-void bdrv_clear_dirty_bitmap(BdrvDirtyBitmap *bitmap, HBitmap **out);
-void bdrv_undo_clear_dirty_bitmap(BdrvDirtyBitmap *bitmap, HBitmap *in);
-
-void blockdev_close_all_bdrv_states(void);
-
 #endif /* BLOCK_INT_H */