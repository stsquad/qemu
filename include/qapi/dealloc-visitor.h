/*
 * Dealloc Visitor
 *
 * Copyright IBM, Corp. 2011
 *
 * Authors:
 *  Michael Roth   <mdroth@linux.vnet.ibm.com>
 *
 * This work is licensed under the terms of the GNU LGPL, version 2.1 or later.
 * See the COPYING.LIB file in the top-level directory.
 *
 */

#ifndef QAPI_DEALLOC_VISITOR_H
#define QAPI_DEALLOC_VISITOR_H

#include "qapi/visitor.h"

typedef struct QapiDeallocVisitor QapiDeallocVisitor;

/*
 * The dealloc visitor is primarly used only by generated
 * qapi_free_FOO() functions, and is the only visitor designed to work
 * correctly in the face of a partially-constructed QAPI tree.
 */
<<<<<<< HEAD
QapiDeallocVisitor *qapi_dealloc_visitor_new(void);
void qapi_dealloc_visitor_cleanup(QapiDeallocVisitor *d);

Visitor *qapi_dealloc_get_visitor(QapiDeallocVisitor *v);
=======
Visitor *qapi_dealloc_visitor_new(void);
>>>>>>> 7124ccf8

#endif<|MERGE_RESOLUTION|>--- conflicted
+++ resolved
@@ -23,13 +23,6 @@
  * qapi_free_FOO() functions, and is the only visitor designed to work
  * correctly in the face of a partially-constructed QAPI tree.
  */
-<<<<<<< HEAD
-QapiDeallocVisitor *qapi_dealloc_visitor_new(void);
-void qapi_dealloc_visitor_cleanup(QapiDeallocVisitor *d);
-
-Visitor *qapi_dealloc_get_visitor(QapiDeallocVisitor *v);
-=======
 Visitor *qapi_dealloc_visitor_new(void);
->>>>>>> 7124ccf8
 
 #endif