--- conflicted
+++ resolved
@@ -12,12 +12,6 @@
  *
  */
 
-<<<<<<< HEAD
-#include "qapi/qmp/qobject.h"
-
-/* This struct is layout-compatible with all other *List structs
- * created by the qapi generator.  It is used as a typical
-=======
 #ifndef QAPI_VISITOR_H
 #define QAPI_VISITOR_H
 
@@ -241,7 +235,6 @@
 
 /* This struct is layout-compatible with all other *List structs
  * created by the QAPI generator.  It is used as a typical
->>>>>>> 7124ccf8
  * singly-linked list. */
 typedef struct GenericList {
     struct GenericList *next;
@@ -249,41 +242,12 @@
 } GenericList;
 
 /* This struct is layout-compatible with all Alternate types
-<<<<<<< HEAD
- * created by the qapi generator. */
-=======
  * created by the QAPI generator. */
->>>>>>> 7124ccf8
 typedef struct GenericAlternate {
     QType type;
     char padding[];
 } GenericAlternate;
 
-<<<<<<< HEAD
-void visit_start_struct(Visitor *v, const char *name, void **obj,
-                        size_t size, Error **errp);
-void visit_end_struct(Visitor *v, Error **errp);
-
-void visit_start_list(Visitor *v, const char *name, Error **errp);
-GenericList *visit_next_list(Visitor *v, GenericList **list, size_t size);
-void visit_end_list(Visitor *v);
-
-/*
- * Start the visit of an alternate @obj with the given @size.
- *
- * @name specifies the relationship to the containing struct (ignored
- * for a top level visit, the name of the key if this alternate is
- * part of an object, or NULL if this alternate is part of a list).
- *
- * @obj must not be NULL. Input visitors will allocate @obj and
- * determine the qtype of the next thing to be visited, stored in
- * (*@obj)->type.  Other visitors will leave @obj unchanged.
- *
- * If @promote_int, treat integers as QTYPE_FLOAT.
- *
- * If successful, this must be paired with visit_end_alternate(), even
- * if visiting the contents of the alternate fails.
-=======
 /*** Visitor cleanup ***/
 
 /*
@@ -442,7 +406,6 @@
  * If successful, this must be paired with visit_end_alternate() with
  * the same @obj to clean up, even if visiting the contents of the
  * alternate fails.
->>>>>>> 7124ccf8
  */
 void visit_start_alternate(Visitor *v, const char *name,
                            GenericAlternate **obj, size_t size,
@@ -451,49 +414,6 @@
 /*
  * Finish visiting an alternate type.
  *
-<<<<<<< HEAD
- * Must be called after a successful visit_start_alternate(), even if
- * an error occurred in the meantime.
- *
- * TODO: Should all the visit_end_* interfaces take obj parameter, so
- * that dealloc visitor need not track what was passed in visit_start?
- */
-void visit_end_alternate(Visitor *v);
-
-/**
- * Check if an optional member @name of an object needs visiting.
- * For input visitors, set *@present according to whether the
- * corresponding visit_type_*() needs calling; for other visitors,
- * leave *@present unchanged.  Return *@present for convenience.
- */
-bool visit_optional(Visitor *v, const char *name, bool *present);
-
-void visit_type_enum(Visitor *v, const char *name, int *obj,
-                     const char *const strings[], Error **errp);
-void visit_type_int(Visitor *v, const char *name, int64_t *obj, Error **errp);
-void visit_type_uint8(Visitor *v, const char *name, uint8_t *obj,
-                      Error **errp);
-void visit_type_uint16(Visitor *v, const char *name, uint16_t *obj,
-                       Error **errp);
-void visit_type_uint32(Visitor *v, const char *name, uint32_t *obj,
-                       Error **errp);
-void visit_type_uint64(Visitor *v, const char *name, uint64_t *obj,
-                       Error **errp);
-void visit_type_int8(Visitor *v, const char *name, int8_t *obj, Error **errp);
-void visit_type_int16(Visitor *v, const char *name, int16_t *obj,
-                      Error **errp);
-void visit_type_int32(Visitor *v, const char *name, int32_t *obj,
-                      Error **errp);
-void visit_type_int64(Visitor *v, const char *name, int64_t *obj,
-                      Error **errp);
-void visit_type_size(Visitor *v, const char *name, uint64_t *obj,
-                     Error **errp);
-void visit_type_bool(Visitor *v, const char *name, bool *obj, Error **errp);
-void visit_type_str(Visitor *v, const char *name, char **obj, Error **errp);
-void visit_type_number(Visitor *v, const char *name, double *obj,
-                       Error **errp);
-void visit_type_any(Visitor *v, const char *name, QObject **obj, Error **errp);
-=======
  * @obj must match what was passed to the paired visit_start_alternate().
  *
  * Must be called after any successful use of visit_start_alternate(),
@@ -692,6 +612,5 @@
  * expected rather than any other type.
  */
 void visit_type_null(Visitor *v, const char *name, Error **errp);
->>>>>>> 7124ccf8
 
 #endif