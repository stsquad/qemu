--- conflicted
+++ resolved
@@ -18,8 +18,6 @@
 typedef struct StringOutputVisitor StringOutputVisitor;
 
 /*
-<<<<<<< HEAD
-=======
  * Create a new string output visitor.
  *
  * Using @human creates output that is a bit easier for humans to read
@@ -28,19 +26,10 @@
  * If everything else succeeds, pass @result to visit_complete() to
  * collect the result of the visit.
  *
->>>>>>> 7124ccf8
  * The string output visitor does not implement support for visiting
  * QAPI structs, alternates, null, or arbitrary QTypes.  It also
  * requires a non-null list argument to visit_start_list().
  */
-<<<<<<< HEAD
-StringOutputVisitor *string_output_visitor_new(bool human);
-void string_output_visitor_cleanup(StringOutputVisitor *v);
-
-char *string_output_get_string(StringOutputVisitor *v);
-Visitor *string_output_get_visitor(StringOutputVisitor *v);
-=======
 Visitor *string_output_visitor_new(bool human, char **result);
->>>>>>> 7124ccf8
 
 #endif