# Makefile for QEMU.

GENERATED_HEADERS = config-host.h trace.h qemu-options.def
ifeq ($(TRACE_BACKEND),dtrace)
GENERATED_HEADERS += trace-dtrace.h
endif

ifneq ($(wildcard config-host.mak),)
# Put the all: rule here so that config-host.mak can contain dependencies.
all: build-all
include config-host.mak
include $(SRC_PATH)/rules.mak
config-host.mak: $(SRC_PATH)/configure
	@echo $@ is out-of-date, running configure
	@sed -n "/.*Configured with/s/[^:]*: //p" $@ | sh
else
config-host.mak:
	@echo "Please call configure before running make!"
	@exit 1
endif

# Don't try to regenerate Makefile or configure
# We don't generate any of them
Makefile: ;
configure: ;

.PHONY: all clean cscope distclean dvi html info install install-doc \
	pdf recurse-all speed tar tarbin test build-all

$(call set-vpath, $(SRC_PATH):$(SRC_PATH)/hw)

LIBS+=-lz $(LIBS_TOOLS)

ifdef BUILD_DOCS
DOCS=qemu-doc.html qemu-tech.html qemu.1 qemu-img.1 qemu-nbd.8 QMP/qmp-commands.txt
else
DOCS=
endif

SUBDIR_MAKEFLAGS=$(if $(V),,--no-print-directory)
SUBDIR_DEVICES_MAK=$(patsubst %, %/config-devices.mak, $(TARGET_DIRS))
SUBDIR_DEVICES_MAK_DEP=$(patsubst %, %/config-devices.mak.d, $(TARGET_DIRS))

config-all-devices.mak: $(SUBDIR_DEVICES_MAK)
	$(call quiet-command,cat $(SUBDIR_DEVICES_MAK) | grep =y | sort -u > $@,"  GEN   $@")

-include $(SUBDIR_DEVICES_MAK_DEP)

%/config-devices.mak: default-configs/%.mak
	$(call quiet-command,$(SHELL) $(SRC_PATH)/scripts/make_device_config.sh $@ $<, "  GEN   $@")
	@if test -f $@; then \
	  if cmp -s $@.old $@; then \
	    mv $@.tmp $@; \
	    cp -p $@ $@.old; \
	  else \
	    if test -f $@.old; then \
	      echo "WARNING: $@ (user modified) out of date.";\
	    else \
	      echo "WARNING: $@ out of date.";\
	    fi; \
	    echo "Run \"make defconfig\" to regenerate."; \
	    rm $@.tmp; \
	  fi; \
	 else \
	  mv $@.tmp $@; \
	  cp -p $@ $@.old; \
	 fi

defconfig:
	rm -f config-all-devices.mak $(SUBDIR_DEVICES_MAK)

-include config-all-devices.mak

build-all: $(DOCS) $(TOOLS) recurse-all

config-host.h: config-host.h-timestamp
config-host.h-timestamp: config-host.mak
qemu-options.def: $(SRC_PATH)/qemu-options.hx
	$(call quiet-command,sh $(SRC_PATH)/scripts/hxtool -h < $< > $@,"  GEN   $@")

SUBDIR_RULES=$(patsubst %,subdir-%, $(TARGET_DIRS))

subdir-%: $(GENERATED_HEADERS)
	$(call quiet-command,$(MAKE) $(SUBDIR_MAKEFLAGS) -C $* V="$(V)" TARGET_DIR="$*/" all,)

ifneq ($(wildcard config-host.mak),)
include $(SRC_PATH)/Makefile.objs
endif

$(common-obj-y): $(GENERATED_HEADERS)
$(filter %-softmmu,$(SUBDIR_RULES)): $(trace-obj-y) $(common-obj-y) subdir-libdis

$(filter %-user,$(SUBDIR_RULES)): $(GENERATED_HEADERS) $(trace-obj-y) subdir-libdis-user subdir-libuser

ROMSUBDIR_RULES=$(patsubst %,romsubdir-%, $(ROMS))
romsubdir-%:
	$(call quiet-command,$(MAKE) $(SUBDIR_MAKEFLAGS) -C pc-bios/$* V="$(V)" TARGET_DIR="$*/",)

ALL_SUBDIRS=$(TARGET_DIRS) $(patsubst %,pc-bios/%, $(ROMS))

recurse-all: $(SUBDIR_RULES) $(ROMSUBDIR_RULES)

audio/audio.o audio/fmodaudio.o: QEMU_CFLAGS += $(FMOD_CFLAGS)

QEMU_CFLAGS+=$(CURL_CFLAGS)

ui/cocoa.o: ui/cocoa.m

ui/sdl.o audio/sdlaudio.o ui/sdl_zoom.o baum.o: QEMU_CFLAGS += $(SDL_CFLAGS)

ui/vnc.o: QEMU_CFLAGS += $(VNC_TLS_CFLAGS)

bt-host.o: QEMU_CFLAGS += $(BLUEZ_CFLAGS)

ifeq ($(TRACE_BACKEND),dtrace)
trace.h: trace.h-timestamp trace-dtrace.h
else
trace.h: trace.h-timestamp
endif
trace.h-timestamp: $(SRC_PATH)/trace-events config-host.mak
	$(call quiet-command,sh $(SRC_PATH)/scripts/tracetool --$(TRACE_BACKEND) -h < $< > $@,"  GEN   trace.h")
	@cmp -s $@ trace.h || cp $@ trace.h

trace.c: trace.c-timestamp
trace.c-timestamp: $(SRC_PATH)/trace-events config-host.mak
	$(call quiet-command,sh $(SRC_PATH)/scripts/tracetool --$(TRACE_BACKEND) -c < $< > $@,"  GEN   trace.c")
	@cmp -s $@ trace.c || cp $@ trace.c

trace.o: trace.c $(GENERATED_HEADERS)

trace-dtrace.h: trace-dtrace.dtrace
	$(call quiet-command,dtrace -o $@ -h -s $<, "  GEN   trace-dtrace.h")

# Normal practice is to name DTrace probe file with a '.d' extension
# but that gets picked up by QEMU's Makefile as an external dependancy
# rule file. So we use '.dtrace' instead
trace-dtrace.dtrace: trace-dtrace.dtrace-timestamp
trace-dtrace.dtrace-timestamp: $(SRC_PATH)/trace-events config-host.mak
	$(call quiet-command,sh $(SRC_PATH)/scripts/tracetool --$(TRACE_BACKEND) -d < $< > $@,"  GEN   trace-dtrace.dtrace")
	@cmp -s $@ trace-dtrace.dtrace || cp $@ trace-dtrace.dtrace

trace-dtrace.o: trace-dtrace.dtrace $(GENERATED_HEADERS)
	$(call quiet-command,dtrace -o $@ -G -s $<, "  GEN trace-dtrace.o")

simpletrace.o: simpletrace.c $(GENERATED_HEADERS)

version.o: $(SRC_PATH)/version.rc config-host.mak
	$(call quiet-command,$(WINDRES) -I. -o $@ $<,"  RC    $(TARGET_DIR)$@")

version-obj-$(CONFIG_WIN32) += version.o
######################################################################

qemu-img.o: qemu-img-cmds.h
qemu-img.o qemu-tool.o qemu-nbd.o qemu-io.o cmd.o: $(GENERATED_HEADERS)

qemu-img$(EXESUF): qemu-img.o qemu-tool.o qemu-error.o $(oslib-obj-y) $(trace-obj-y) $(block-obj-y) $(qobject-obj-y) $(version-obj-y) qemu-timer-common.o

qemu-nbd$(EXESUF): qemu-nbd.o qemu-tool.o qemu-error.o $(oslib-obj-y) $(trace-obj-y) $(block-obj-y) $(qobject-obj-y) $(version-obj-y) qemu-timer-common.o

qemu-io$(EXESUF): qemu-io.o cmd.o qemu-tool.o qemu-error.o $(oslib-obj-y) $(trace-obj-y) $(block-obj-y) $(qobject-obj-y) $(version-obj-y) qemu-timer-common.o

qemu-img-cmds.h: $(SRC_PATH)/qemu-img-cmds.hx
	$(call quiet-command,sh $(SRC_PATH)/scripts/hxtool -h < $< > $@,"  GEN   $@")

check-qint.o check-qstring.o check-qdict.o check-qlist.o check-qfloat.o check-qjson.o: $(GENERATED_HEADERS)

CHECK_PROG_DEPS = qemu-malloc.o $(oslib-obj-y) $(trace-obj-y)

check-qint: check-qint.o qint.o $(CHECK_PROG_DEPS)
check-qstring: check-qstring.o qstring.o $(CHECK_PROG_DEPS)
check-qdict: check-qdict.o qdict.o qfloat.o qint.o qstring.o qbool.o qlist.o $(CHECK_PROG_DEPS)
check-qlist: check-qlist.o qlist.o qint.o $(CHECK_PROG_DEPS)
check-qfloat: check-qfloat.o qfloat.o $(CHECK_PROG_DEPS)
check-qjson: check-qjson.o qfloat.o qint.o qdict.o qstring.o qlist.o qbool.o qjson.o json-streamer.o json-lexer.o json-parser.o $(CHECK_PROG_DEPS)

clean:
# avoid old build problems by removing potentially incorrect old files
	rm -f config.mak op-i386.h opc-i386.h gen-op-i386.h op-arm.h opc-arm.h gen-op-arm.h
	rm -f qemu-options.def
	rm -f *.o *.d *.a $(TOOLS) TAGS cscope.* *.pod *~ */*~
	rm -f slirp/*.o slirp/*.d audio/*.o audio/*.d block/*.o block/*.d net/*.o net/*.d fsdev/*.o fsdev/*.d ui/*.o ui/*.d
	rm -f qemu-img-cmds.h
	rm -f trace.c trace.h trace.c-timestamp trace.h-timestamp
	rm -f trace-dtrace.dtrace trace-dtrace.dtrace-timestamp
	rm -f trace-dtrace.h trace-dtrace.h-timestamp
	$(MAKE) -C tests clean
	for d in $(ALL_SUBDIRS) libhw32 libhw64 libuser libdis libdis-user; do \
	if test -d $$d; then $(MAKE) -C $$d $@ || exit 1; fi; \
	rm -f $$d/qemu-options.def; \
        done

distclean: clean
	rm -f config-host.mak config-host.h* config-host.ld $(DOCS) qemu-options.texi qemu-img-cmds.texi qemu-monitor.texi
	rm -f config-all-devices.mak
	rm -f roms/seabios/config.mak roms/vgabios/config.mak
	rm -f qemu-doc.info qemu-doc.aux qemu-doc.cp qemu-doc.dvi qemu-doc.fn qemu-doc.info qemu-doc.ky qemu-doc.log qemu-doc.pdf qemu-doc.pg qemu-doc.toc qemu-doc.tp qemu-doc.vr
	rm -f qemu-tech.info qemu-tech.aux qemu-tech.cp qemu-tech.dvi qemu-tech.fn qemu-tech.info qemu-tech.ky qemu-tech.log qemu-tech.pdf qemu-tech.pg qemu-tech.toc qemu-tech.tp qemu-tech.vr
	for d in $(TARGET_DIRS) libhw32 libhw64 libuser libdis libdis-user; do \
	rm -rf $$d || exit 1 ; \
        done

KEYMAPS=da     en-gb  et  fr     fr-ch  is  lt  modifiers  no  pt-br  sv \
ar      de     en-us  fi  fr-be  hr     it  lv  nl         pl  ru     th \
common  de-ch  es     fo  fr-ca  hu     ja  mk  nl-be      pt  sl     tr

ifdef INSTALL_BLOBS
BLOBS=bios.bin vgabios.bin vgabios-cirrus.bin \
vgabios-stdvga.bin vgabios-vmware.bin vgabios-qxl.bin \
ppc_rom.bin openbios-sparc32 openbios-sparc64 openbios-ppc \
gpxe-eepro100-80861209.rom \
pxe-e1000.bin \
pxe-ne2k_pci.bin pxe-pcnet.bin \
pxe-rtl8139.bin pxe-virtio.bin \
bamboo.dtb petalogix-s3adsp1800.dtb petalogix-ml605.dtb \
multiboot.bin linuxboot.bin \
s390-zipl.rom \
<<<<<<< HEAD
spapr-rtas.bin
BLOBS += extboot.bin
BLOBS += vapic.bin
=======
spapr-rtas.bin slof.bin
>>>>>>> a9f8ad8f
else
BLOBS=
endif

install-doc: $(DOCS)
	$(INSTALL_DIR) "$(DESTDIR)$(docdir)"
	$(INSTALL_DATA) qemu-doc.html  qemu-tech.html "$(DESTDIR)$(docdir)"
ifdef CONFIG_POSIX
	$(INSTALL_DIR) "$(DESTDIR)$(mandir)/man1"
	$(INSTALL_DATA) qemu.1 qemu-img.1 "$(DESTDIR)$(mandir)/man1"
	$(INSTALL_DIR) "$(DESTDIR)$(mandir)/man8"
	$(INSTALL_DATA) qemu-nbd.8 "$(DESTDIR)$(mandir)/man8"
endif

install-sysconfig:
	$(INSTALL_DIR) "$(DESTDIR)$(sysconfdir)/qemu"
	$(INSTALL_DATA) $(SRC_PATH)/sysconfigs/target/target-x86_64.conf "$(DESTDIR)$(sysconfdir)/qemu"

install: all $(if $(BUILD_DOCS),install-doc) install-sysconfig
	$(INSTALL_DIR) "$(DESTDIR)$(bindir)"
ifneq ($(TOOLS),)
	$(INSTALL_PROG) $(STRIP_OPT) $(TOOLS) "$(DESTDIR)$(bindir)"
endif
ifneq ($(BLOBS),)
	$(INSTALL_DIR) "$(DESTDIR)$(datadir)"
	set -e; for x in $(BLOBS); do \
	    if [ -f $(SRC_PATH)/pc-bios/$$x ];then \
		$(INSTALL_DATA) $(SRC_PATH)/pc-bios/$$x "$(DESTDIR)$(datadir)"; \
	    fi \
	    ; if [ -f pc-bios/optionrom/$$x ];then \
		$(INSTALL_DATA) pc-bios/optionrom/$$x "$(DESTDIR)$(datadir)"; \
	    fi \
	done
endif
	$(INSTALL_DIR) "$(DESTDIR)$(datadir)/keymaps"
	set -e; for x in $(KEYMAPS); do \
		$(INSTALL_DATA) $(SRC_PATH)/pc-bios/keymaps/$$x "$(DESTDIR)$(datadir)/keymaps"; \
	done
	for d in $(TARGET_DIRS); do \
	$(MAKE) -C $$d $@ || exit 1 ; \
        done

# various test targets
test speed: all
	$(MAKE) -C tests $@

.PHONY: TAGS
TAGS:
	find "$(SRC_PATH)" -name '*.[hc]' -print0 | xargs -0 etags

cscope:
	rm -f ./cscope.*
	find . -name "*.[ch]" -print | sed 's,^\./,,' > ./cscope.files
	cscope -b

# documentation
MAKEINFO=makeinfo
MAKEINFOFLAGS=--no-headers --no-split --number-sections
TEXIFLAG=$(if $(V),,--quiet)
%.dvi: %.texi
	$(call quiet-command,texi2dvi $(TEXIFLAG) -I . $<,"  GEN   $@")

%.html: %.texi
	$(call quiet-command,$(MAKEINFO) $(MAKEINFOFLAGS) --html $< -o $@, \
	"  GEN   $@")

%.info: %.texi
	$(call quiet-command,$(MAKEINFO) $< -o $@,"  GEN   $@")

%.pdf: %.texi
	$(call quiet-command,texi2pdf $(TEXIFLAG) -I . $<,"  GEN   $@")

qemu-options.texi: $(SRC_PATH)/qemu-options.hx
	$(call quiet-command,sh $(SRC_PATH)/scripts/hxtool -t < $< > $@,"  GEN   $@")

qemu-monitor.texi: $(SRC_PATH)/hmp-commands.hx
	$(call quiet-command,sh $(SRC_PATH)/scripts/hxtool -t < $< > $@,"  GEN   $@")

QMP/qmp-commands.txt: $(SRC_PATH)/qmp-commands.hx
	$(call quiet-command,sh $(SRC_PATH)/scripts/hxtool -q < $< > $@,"  GEN   $@")

qemu-img-cmds.texi: $(SRC_PATH)/qemu-img-cmds.hx
	$(call quiet-command,sh $(SRC_PATH)/scripts/hxtool -t < $< > $@,"  GEN   $@")

qemu.1: qemu-doc.texi qemu-options.texi qemu-monitor.texi
	$(call quiet-command, \
	  perl -Ww -- $(SRC_PATH)/scripts/texi2pod.pl $< qemu.pod && \
	  pod2man --section=1 --center=" " --release=" " qemu.pod > $@, \
	  "  GEN   $@")

qemu-img.1: qemu-img.texi qemu-img-cmds.texi
	$(call quiet-command, \
	  perl -Ww -- $(SRC_PATH)/scripts/texi2pod.pl $< qemu-img.pod && \
	  pod2man --section=1 --center=" " --release=" " qemu-img.pod > $@, \
	  "  GEN   $@")

qemu-nbd.8: qemu-nbd.texi
	$(call quiet-command, \
	  perl -Ww -- $(SRC_PATH)/scripts/texi2pod.pl $< qemu-nbd.pod && \
	  pod2man --section=8 --center=" " --release=" " qemu-nbd.pod > $@, \
	  "  GEN   $@")

dvi: qemu-doc.dvi qemu-tech.dvi
html: qemu-doc.html qemu-tech.html
info: qemu-doc.info qemu-tech.info
pdf: qemu-doc.pdf qemu-tech.pdf

qemu-doc.dvi qemu-doc.html qemu-doc.info qemu-doc.pdf: \
	qemu-img.texi qemu-nbd.texi qemu-options.texi \
	qemu-monitor.texi qemu-img-cmds.texi

VERSION ?= $(shell cat VERSION)
FILE = qemu-$(VERSION)

# tar release (use 'make -k tar' on a checkouted tree)
tar:
	rm -rf /tmp/$(FILE)
	cp -r . /tmp/$(FILE)
	cd /tmp && tar zcvf ~/$(FILE).tar.gz $(FILE) --exclude CVS --exclude .git --exclude .svn
	rm -rf /tmp/$(FILE)

SYSTEM_TARGETS=$(filter %-softmmu,$(TARGET_DIRS))
SYSTEM_PROGS=$(patsubst qemu-system-i386,qemu, \
             $(patsubst %-softmmu,qemu-system-%, \
             $(SYSTEM_TARGETS)))

USER_TARGETS=$(filter %-user,$(TARGET_DIRS))
USER_PROGS=$(patsubst %-bsd-user,qemu-%, \
           $(patsubst %-darwin-user,qemu-%, \
           $(patsubst %-linux-user,qemu-%, \
           $(USER_TARGETS))))

# generate a binary distribution
tarbin:
	cd / && tar zcvf ~/qemu-$(VERSION)-$(ARCH).tar.gz \
	$(patsubst %,$(bindir)/%, $(SYSTEM_PROGS)) \
	$(patsubst %,$(bindir)/%, $(USER_PROGS)) \
	$(bindir)/qemu-img \
	$(bindir)/qemu-nbd \
	$(datadir)/bios.bin \
	$(datadir)/vgabios.bin \
	$(datadir)/vgabios-cirrus.bin \
	$(datadir)/ppc_rom.bin \
	$(datadir)/openbios-sparc32 \
	$(datadir)/openbios-sparc64 \
	$(datadir)/openbios-ppc \
	$(datadir)/pxe-ne2k_pci.bin \
	$(datadir)/pxe-rtl8139.bin \
	$(datadir)/pxe-pcnet.bin \
	$(datadir)/pxe-e1000.bin \
	$(datadir)/extboot.bin \
	$(docdir)/qemu-doc.html \
	$(docdir)/qemu-tech.html \
	$(mandir)/man1/qemu.1 \
	$(mandir)/man1/qemu-img.1 \
	$(mandir)/man8/qemu-nbd.8

# Include automatically generated dependency files
-include $(wildcard *.d audio/*.d slirp/*.d block/*.d net/*.d ui/*.d)<|MERGE_RESOLUTION|>--- conflicted
+++ resolved
@@ -214,13 +214,9 @@
 bamboo.dtb petalogix-s3adsp1800.dtb petalogix-ml605.dtb \
 multiboot.bin linuxboot.bin \
 s390-zipl.rom \
-<<<<<<< HEAD
-spapr-rtas.bin
+spapr-rtas.bin slof.bin
 BLOBS += extboot.bin
 BLOBS += vapic.bin
-=======
-spapr-rtas.bin slof.bin
->>>>>>> a9f8ad8f
 else
 BLOBS=
 endif
