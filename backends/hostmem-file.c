--- conflicted
+++ resolved
@@ -125,21 +125,10 @@
     g_free(fb->mem_path);
 }
 
-static void file_backend_instance_finalize(Object *o)
-{
-    HostMemoryBackendFile *fb = MEMORY_BACKEND_FILE(o);
-
-    g_free(fb->mem_path);
-}
-
 static const TypeInfo file_backend_info = {
     .name = TYPE_MEMORY_BACKEND_FILE,
     .parent = TYPE_MEMORY_BACKEND,
     .class_init = file_backend_class_init,
-<<<<<<< HEAD
-    .instance_init = file_backend_instance_init,
-=======
->>>>>>> 7124ccf8
     .instance_finalize = file_backend_instance_finalize,
     .instance_size = sizeof(HostMemoryBackendFile),
 };
