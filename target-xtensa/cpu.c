/*
 * QEMU Xtensa CPU
 *
 * Copyright (c) 2011, Max Filippov, Open Source and Linux Lab.
 * Copyright (c) 2012 SUSE LINUX Products GmbH
 * All rights reserved.
 *
 * Redistribution and use in source and binary forms, with or without
 * modification, are permitted provided that the following conditions are met:
 *     * Redistributions of source code must retain the above copyright
 *       notice, this list of conditions and the following disclaimer.
 *     * Redistributions in binary form must reproduce the above copyright
 *       notice, this list of conditions and the following disclaimer in the
 *       documentation and/or other materials provided with the distribution.
 *     * Neither the name of the Open Source and Linux Lab nor the
 *       names of its contributors may be used to endorse or promote products
 *       derived from this software without specific prior written permission.
 *
 * THIS SOFTWARE IS PROVIDED BY THE COPYRIGHT HOLDERS AND CONTRIBUTORS "AS IS"
 * AND ANY EXPRESS OR IMPLIED WARRANTIES, INCLUDING, BUT NOT LIMITED TO, THE
 * IMPLIED WARRANTIES OF MERCHANTABILITY AND FITNESS FOR A PARTICULAR PURPOSE
 * ARE DISCLAIMED. IN NO EVENT SHALL THE AUTHOR BE LIABLE FOR ANY
 * DIRECT, INDIRECT, INCIDENTAL, SPECIAL, EXEMPLARY, OR CONSEQUENTIAL DAMAGES
 * (INCLUDING, BUT NOT LIMITED TO, PROCUREMENT OF SUBSTITUTE GOODS OR SERVICES;
 * LOSS OF USE, DATA, OR PROFITS; OR BUSINESS INTERRUPTION) HOWEVER CAUSED AND
 * ON ANY THEORY OF LIABILITY, WHETHER IN CONTRACT, STRICT LIABILITY, OR TORT
 * (INCLUDING NEGLIGENCE OR OTHERWISE) ARISING IN ANY WAY OUT OF THE USE OF THIS
 * SOFTWARE, EVEN IF ADVISED OF THE POSSIBILITY OF SUCH DAMAGE.
 */

#include "qemu/osdep.h"
#include "qapi/error.h"
#include "cpu.h"
#include "qemu-common.h"
#include "migration/vmstate.h"
#include "exec/exec-all.h"


static void xtensa_cpu_set_pc(CPUState *cs, vaddr value)
{
    XtensaCPU *cpu = XTENSA_CPU(cs);

    cpu->env.pc = value;
}

static bool xtensa_cpu_has_work(CPUState *cs)
{
    XtensaCPU *cpu = XTENSA_CPU(cs);

    return cpu->env.pending_irq_level;
}

/* CPUClass::reset() */
static void xtensa_cpu_reset(CPUState *s)
{
    XtensaCPU *cpu = XTENSA_CPU(s);
    XtensaCPUClass *xcc = XTENSA_CPU_GET_CLASS(cpu);
    CPUXtensaState *env = &cpu->env;

    xcc->parent_reset(s);

    env->exception_taken = 0;
    env->pc = env->config->exception_vector[EXC_RESET];
    env->sregs[LITBASE] &= ~1;
    env->sregs[PS] = xtensa_option_enabled(env->config,
            XTENSA_OPTION_INTERRUPT) ? 0x1f : 0x10;
    env->sregs[VECBASE] = env->config->vecbase;
    env->sregs[IBREAKENABLE] = 0;
    env->sregs[CACHEATTR] = 0x22222222;
    env->sregs[ATOMCTL] = xtensa_option_enabled(env->config,
            XTENSA_OPTION_ATOMCTL) ? 0x28 : 0x15;
    env->sregs[CONFIGID0] = env->config->configid[0];
    env->sregs[CONFIGID1] = env->config->configid[1];

    env->pending_irq_level = 0;
    reset_mmu(env);
}

static ObjectClass *xtensa_cpu_class_by_name(const char *cpu_model)
{
    ObjectClass *oc;
    char *typename;

    if (cpu_model == NULL) {
        return NULL;
    }

    typename = g_strdup_printf("%s-" TYPE_XTENSA_CPU, cpu_model);
    oc = object_class_by_name(typename);
    g_free(typename);
    if (oc == NULL || !object_class_dynamic_cast(oc, TYPE_XTENSA_CPU) ||
        object_class_is_abstract(oc)) {
        return NULL;
    }
    return oc;
}

static void xtensa_cpu_realizefn(DeviceState *dev, Error **errp)
{
    CPUState *cs = CPU(dev);
    XtensaCPUClass *xcc = XTENSA_CPU_GET_CLASS(dev);
    Error *local_err = NULL;

    cpu_exec_realizefn(cs, &local_err);
    if (local_err != NULL) {
        error_propagate(errp, local_err);
        return;
    }

    cs->gdb_num_regs = xcc->config->gdb_regmap.num_regs;

    qemu_init_vcpu(cs);

    xcc->parent_realize(dev, errp);
}

static void xtensa_cpu_initfn(Object *obj)
{
    CPUState *cs = CPU(obj);
    XtensaCPU *cpu = XTENSA_CPU(obj);
    XtensaCPUClass *xcc = XTENSA_CPU_GET_CLASS(obj);
    CPUXtensaState *env = &cpu->env;
    static bool tcg_inited;

    cs->env_ptr = env;
    env->config = xcc->config;
<<<<<<< HEAD
    cpu_exec_init(cs, &error_abort);
=======
>>>>>>> 7124ccf8

    if (tcg_enabled() && !tcg_inited) {
        tcg_inited = true;
        xtensa_translate_init();
    }
}

static const VMStateDescription vmstate_xtensa_cpu = {
    .name = "cpu",
    .unmigratable = 1,
};

static void xtensa_cpu_class_init(ObjectClass *oc, void *data)
{
    DeviceClass *dc = DEVICE_CLASS(oc);
    CPUClass *cc = CPU_CLASS(oc);
    XtensaCPUClass *xcc = XTENSA_CPU_CLASS(cc);

    xcc->parent_realize = dc->realize;
    dc->realize = xtensa_cpu_realizefn;

    xcc->parent_reset = cc->reset;
    cc->reset = xtensa_cpu_reset;

    cc->class_by_name = xtensa_cpu_class_by_name;
    cc->has_work = xtensa_cpu_has_work;
    cc->do_interrupt = xtensa_cpu_do_interrupt;
    cc->cpu_exec_interrupt = xtensa_cpu_exec_interrupt;
    cc->dump_state = xtensa_cpu_dump_state;
    cc->set_pc = xtensa_cpu_set_pc;
    cc->gdb_read_register = xtensa_cpu_gdb_read_register;
    cc->gdb_write_register = xtensa_cpu_gdb_write_register;
    cc->gdb_stop_before_watchpoint = true;
#ifndef CONFIG_USER_ONLY
    cc->do_unaligned_access = xtensa_cpu_do_unaligned_access;
    cc->get_phys_page_debug = xtensa_cpu_get_phys_page_debug;
    cc->do_unassigned_access = xtensa_cpu_do_unassigned_access;
#endif
    cc->debug_excp_handler = xtensa_breakpoint_handler;
    dc->vmsd = &vmstate_xtensa_cpu;

    /*
     * Reason: xtensa_cpu_initfn() calls cpu_exec_init(), which saves
     * the object in cpus -> dangling pointer after final
     * object_unref().
     */
    dc->cannot_destroy_with_object_finalize_yet = true;
}

static const TypeInfo xtensa_cpu_type_info = {
    .name = TYPE_XTENSA_CPU,
    .parent = TYPE_CPU,
    .instance_size = sizeof(XtensaCPU),
    .instance_init = xtensa_cpu_initfn,
    .abstract = true,
    .class_size = sizeof(XtensaCPUClass),
    .class_init = xtensa_cpu_class_init,
};

static void xtensa_cpu_register_types(void)
{
    type_register_static(&xtensa_cpu_type_info);
}

type_init(xtensa_cpu_register_types)<|MERGE_RESOLUTION|>--- conflicted
+++ resolved
@@ -124,10 +124,6 @@
 
     cs->env_ptr = env;
     env->config = xcc->config;
-<<<<<<< HEAD
-    cpu_exec_init(cs, &error_abort);
-=======
->>>>>>> 7124ccf8
 
     if (tcg_enabled() && !tcg_inited) {
         tcg_inited = true;
@@ -168,13 +164,6 @@
 #endif
     cc->debug_excp_handler = xtensa_breakpoint_handler;
     dc->vmsd = &vmstate_xtensa_cpu;
-
-    /*
-     * Reason: xtensa_cpu_initfn() calls cpu_exec_init(), which saves
-     * the object in cpus -> dangling pointer after final
-     * object_unref().
-     */
-    dc->cannot_destroy_with_object_finalize_yet = true;
 }
 
 static const TypeInfo xtensa_cpu_type_info = {
