--- conflicted
+++ resolved
@@ -417,10 +417,6 @@
                                     MMUAccessType access_type,
                                     int mmu_idx, uintptr_t retaddr);
 
-<<<<<<< HEAD
-#define cpu_exec cpu_xtensa_exec
-=======
->>>>>>> 7124ccf8
 #define cpu_signal_handler cpu_xtensa_signal_handler
 #define cpu_list xtensa_cpu_list
 
@@ -436,10 +432,6 @@
 
 void xtensa_translate_init(void);
 void xtensa_breakpoint_handler(CPUState *cs);
-<<<<<<< HEAD
-int cpu_xtensa_exec(CPUState *cpu);
-=======
->>>>>>> 7124ccf8
 void xtensa_finalize_config(XtensaConfig *config);
 void xtensa_register_core(XtensaConfigList *node);
 void check_interrupts(CPUXtensaState *s);
