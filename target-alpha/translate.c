/*
 *  Alpha emulation cpu translation for qemu.
 *
 *  Copyright (c) 2007 Jocelyn Mayer
 *
 * This library is free software; you can redistribute it and/or
 * modify it under the terms of the GNU Lesser General Public
 * License as published by the Free Software Foundation; either
 * version 2 of the License, or (at your option) any later version.
 *
 * This library is distributed in the hope that it will be useful,
 * but WITHOUT ANY WARRANTY; without even the implied warranty of
 * MERCHANTABILITY or FITNESS FOR A PARTICULAR PURPOSE.  See the GNU
 * Lesser General Public License for more details.
 *
 * You should have received a copy of the GNU Lesser General Public
 * License along with this library; if not, see <http://www.gnu.org/licenses/>.
 */

#include "qemu/osdep.h"
#include "cpu.h"
#include "disas/disas.h"
#include "qemu/host-utils.h"
#include "exec/exec-all.h"
#include "tcg-op.h"
#include "exec/cpu_ldst.h"

#include "exec/helper-proto.h"
#include "exec/helper-gen.h"

#include "trace-tcg.h"
#include "exec/log.h"


#undef ALPHA_DEBUG_DISAS
#define CONFIG_SOFTFLOAT_INLINE

#ifdef ALPHA_DEBUG_DISAS
#  define LOG_DISAS(...) qemu_log_mask(CPU_LOG_TB_IN_ASM, ## __VA_ARGS__)
#else
#  define LOG_DISAS(...) do { } while (0)
#endif

typedef struct DisasContext DisasContext;
struct DisasContext {
    struct TranslationBlock *tb;
    uint64_t pc;
#ifndef CONFIG_USER_ONLY
    uint64_t palbr;
#endif
    int mem_idx;

    /* Current rounding mode for this TB.  */
    int tb_rm;
    /* Current flush-to-zero setting for this TB.  */
    int tb_ftz;

    /* implver value for this CPU.  */
    int implver;

    /* The set of registers active in the current context.  */
    TCGv *ir;

    /* Temporaries for $31 and $f31 as source and destination.  */
    TCGv zero;
    TCGv sink;
    /* Temporary for immediate constants.  */
    TCGv lit;

    bool singlestep_enabled;
};

/* Return values from translate_one, indicating the state of the TB.
   Note that zero indicates that we are not exiting the TB.  */

typedef enum {
    NO_EXIT,

    /* We have emitted one or more goto_tb.  No fixup required.  */
    EXIT_GOTO_TB,

    /* We are not using a goto_tb (for whatever reason), but have updated
       the PC (for whatever reason), so there's no need to do it again on
       exiting the TB.  */
    EXIT_PC_UPDATED,

    /* We are exiting the TB, but have neither emitted a goto_tb, nor
       updated the PC for the next instruction to be executed.  */
    EXIT_PC_STALE,

    /* We are ending the TB with a noreturn function call, e.g. longjmp.
       No following code will be executed.  */
    EXIT_NORETURN,
} ExitStatus;

/* global register indexes */
static TCGv_env cpu_env;
static TCGv cpu_std_ir[31];
static TCGv cpu_fir[31];
static TCGv cpu_pc;
static TCGv cpu_lock_addr;
static TCGv cpu_lock_value;

#ifndef CONFIG_USER_ONLY
static TCGv cpu_pal_ir[31];
#endif

#include "exec/gen-icount.h"

void alpha_translate_init(void)
{
#define DEF_VAR(V)  { &cpu_##V, #V, offsetof(CPUAlphaState, V) }

    typedef struct { TCGv *var; const char *name; int ofs; } GlobalVar;
    static const GlobalVar vars[] = {
        DEF_VAR(pc),
        DEF_VAR(lock_addr),
        DEF_VAR(lock_value),
    };

#undef DEF_VAR

    /* Use the symbolic register names that match the disassembler.  */
    static const char greg_names[31][4] = {
        "v0", "t0", "t1", "t2", "t3", "t4", "t5", "t6",
        "t7", "s0", "s1", "s2", "s3", "s4", "s5", "fp",
        "a0", "a1", "a2", "a3", "a4", "a5", "t8", "t9",
        "t10", "t11", "ra", "t12", "at", "gp", "sp"
    };
    static const char freg_names[31][4] = {
        "f0", "f1", "f2", "f3", "f4", "f5", "f6", "f7",
        "f8", "f9", "f10", "f11", "f12", "f13", "f14", "f15",
        "f16", "f17", "f18", "f19", "f20", "f21", "f22", "f23",
        "f24", "f25", "f26", "f27", "f28", "f29", "f30"
    };
#ifndef CONFIG_USER_ONLY
    static const char shadow_names[8][8] = {
        "pal_t7", "pal_s0", "pal_s1", "pal_s2",
        "pal_s3", "pal_s4", "pal_s5", "pal_t11"
    };
#endif

    static bool done_init = 0;
    int i;

    if (done_init) {
        return;
    }
    done_init = 1;

    cpu_env = tcg_global_reg_new_ptr(TCG_AREG0, "env");
    tcg_ctx.tcg_env = cpu_env;

    for (i = 0; i < 31; i++) {
        cpu_std_ir[i] = tcg_global_mem_new_i64(cpu_env,
                                               offsetof(CPUAlphaState, ir[i]),
                                               greg_names[i]);
    }

    for (i = 0; i < 31; i++) {
        cpu_fir[i] = tcg_global_mem_new_i64(cpu_env,
                                            offsetof(CPUAlphaState, fir[i]),
                                            freg_names[i]);
    }

#ifndef CONFIG_USER_ONLY
    memcpy(cpu_pal_ir, cpu_std_ir, sizeof(cpu_pal_ir));
    for (i = 0; i < 8; i++) {
        int r = (i == 7 ? 25 : i + 8);
        cpu_pal_ir[r] = tcg_global_mem_new_i64(cpu_env,
                                               offsetof(CPUAlphaState,
                                                        shadow[i]),
                                               shadow_names[i]);
    }
#endif

    for (i = 0; i < ARRAY_SIZE(vars); ++i) {
        const GlobalVar *v = &vars[i];
        *v->var = tcg_global_mem_new_i64(cpu_env, v->ofs, v->name);
    }
}

static TCGv load_zero(DisasContext *ctx)
{
    if (TCGV_IS_UNUSED_I64(ctx->zero)) {
        ctx->zero = tcg_const_i64(0);
    }
    return ctx->zero;
}

static TCGv dest_sink(DisasContext *ctx)
{
    if (TCGV_IS_UNUSED_I64(ctx->sink)) {
        ctx->sink = tcg_temp_new();
    }
    return ctx->sink;
}

static void free_context_temps(DisasContext *ctx)
{
    if (!TCGV_IS_UNUSED_I64(ctx->sink)) {
        tcg_gen_discard_i64(ctx->sink);
        tcg_temp_free(ctx->sink);
        TCGV_UNUSED_I64(ctx->sink);
    }
    if (!TCGV_IS_UNUSED_I64(ctx->zero)) {
        tcg_temp_free(ctx->zero);
        TCGV_UNUSED_I64(ctx->zero);
    }
    if (!TCGV_IS_UNUSED_I64(ctx->lit)) {
        tcg_temp_free(ctx->lit);
        TCGV_UNUSED_I64(ctx->lit);
    }
}

static TCGv load_gpr(DisasContext *ctx, unsigned reg)
{
    if (likely(reg < 31)) {
        return ctx->ir[reg];
    } else {
        return load_zero(ctx);
    }
}

static TCGv load_gpr_lit(DisasContext *ctx, unsigned reg,
                         uint8_t lit, bool islit)
{
    if (islit) {
        ctx->lit = tcg_const_i64(lit);
        return ctx->lit;
    } else if (likely(reg < 31)) {
        return ctx->ir[reg];
    } else {
        return load_zero(ctx);
    }
}

static TCGv dest_gpr(DisasContext *ctx, unsigned reg)
{
    if (likely(reg < 31)) {
        return ctx->ir[reg];
    } else {
        return dest_sink(ctx);
    }
}

static TCGv load_fpr(DisasContext *ctx, unsigned reg)
{
    if (likely(reg < 31)) {
        return cpu_fir[reg];
    } else {
        return load_zero(ctx);
    }
}

static TCGv dest_fpr(DisasContext *ctx, unsigned reg)
{
    if (likely(reg < 31)) {
        return cpu_fir[reg];
    } else {
        return dest_sink(ctx);
    }
}

static void gen_excp_1(int exception, int error_code)
{
    TCGv_i32 tmp1, tmp2;

    tmp1 = tcg_const_i32(exception);
    tmp2 = tcg_const_i32(error_code);
    gen_helper_excp(cpu_env, tmp1, tmp2);
    tcg_temp_free_i32(tmp2);
    tcg_temp_free_i32(tmp1);
}

static ExitStatus gen_excp(DisasContext *ctx, int exception, int error_code)
{
    tcg_gen_movi_i64(cpu_pc, ctx->pc);
    gen_excp_1(exception, error_code);
    return EXIT_NORETURN;
}

static inline ExitStatus gen_invalid(DisasContext *ctx)
{
    return gen_excp(ctx, EXCP_OPCDEC, 0);
}

static inline void gen_qemu_ldf(TCGv t0, TCGv t1, int flags)
{
    TCGv_i32 tmp32 = tcg_temp_new_i32();
    tcg_gen_qemu_ld_i32(tmp32, t1, flags, MO_LEUL);
    gen_helper_memory_to_f(t0, tmp32);
    tcg_temp_free_i32(tmp32);
}

static inline void gen_qemu_ldg(TCGv t0, TCGv t1, int flags)
{
    TCGv tmp = tcg_temp_new();
    tcg_gen_qemu_ld_i64(tmp, t1, flags, MO_LEQ);
    gen_helper_memory_to_g(t0, tmp);
    tcg_temp_free(tmp);
}

static inline void gen_qemu_lds(TCGv t0, TCGv t1, int flags)
{
    TCGv_i32 tmp32 = tcg_temp_new_i32();
    tcg_gen_qemu_ld_i32(tmp32, t1, flags, MO_LEUL);
    gen_helper_memory_to_s(t0, tmp32);
    tcg_temp_free_i32(tmp32);
}

static inline void gen_qemu_ldl_l(TCGv t0, TCGv t1, int flags)
{
    tcg_gen_qemu_ld_i64(t0, t1, flags, MO_LESL);
    tcg_gen_mov_i64(cpu_lock_addr, t1);
    tcg_gen_mov_i64(cpu_lock_value, t0);
}

static inline void gen_qemu_ldq_l(TCGv t0, TCGv t1, int flags)
{
    tcg_gen_qemu_ld_i64(t0, t1, flags, MO_LEQ);
    tcg_gen_mov_i64(cpu_lock_addr, t1);
    tcg_gen_mov_i64(cpu_lock_value, t0);
}

static inline void gen_load_mem(DisasContext *ctx,
                                void (*tcg_gen_qemu_load)(TCGv t0, TCGv t1,
                                                          int flags),
                                int ra, int rb, int32_t disp16, bool fp,
                                bool clear)
{
    TCGv tmp, addr, va;

    /* LDQ_U with ra $31 is UNOP.  Other various loads are forms of
       prefetches, which we can treat as nops.  No worries about
       missed exceptions here.  */
    if (unlikely(ra == 31)) {
        return;
    }

    tmp = tcg_temp_new();
    addr = load_gpr(ctx, rb);

    if (disp16) {
        tcg_gen_addi_i64(tmp, addr, disp16);
        addr = tmp;
    }
    if (clear) {
        tcg_gen_andi_i64(tmp, addr, ~0x7);
        addr = tmp;
    }

    va = (fp ? cpu_fir[ra] : ctx->ir[ra]);
    tcg_gen_qemu_load(va, addr, ctx->mem_idx);

    tcg_temp_free(tmp);
}

static inline void gen_qemu_stf(TCGv t0, TCGv t1, int flags)
{
    TCGv_i32 tmp32 = tcg_temp_new_i32();
    gen_helper_f_to_memory(tmp32, t0);
    tcg_gen_qemu_st_i32(tmp32, t1, flags, MO_LEUL);
    tcg_temp_free_i32(tmp32);
}

static inline void gen_qemu_stg(TCGv t0, TCGv t1, int flags)
{
    TCGv tmp = tcg_temp_new();
    gen_helper_g_to_memory(tmp, t0);
    tcg_gen_qemu_st_i64(tmp, t1, flags, MO_LEQ);
    tcg_temp_free(tmp);
}

static inline void gen_qemu_sts(TCGv t0, TCGv t1, int flags)
{
    TCGv_i32 tmp32 = tcg_temp_new_i32();
    gen_helper_s_to_memory(tmp32, t0);
    tcg_gen_qemu_st_i32(tmp32, t1, flags, MO_LEUL);
    tcg_temp_free_i32(tmp32);
}

static inline void gen_store_mem(DisasContext *ctx,
                                 void (*tcg_gen_qemu_store)(TCGv t0, TCGv t1,
                                                            int flags),
                                 int ra, int rb, int32_t disp16, bool fp,
                                 bool clear)
{
    TCGv tmp, addr, va;

    tmp = tcg_temp_new();
    addr = load_gpr(ctx, rb);

    if (disp16) {
        tcg_gen_addi_i64(tmp, addr, disp16);
        addr = tmp;
    }
    if (clear) {
        tcg_gen_andi_i64(tmp, addr, ~0x7);
        addr = tmp;
    }

    va = (fp ? load_fpr(ctx, ra) : load_gpr(ctx, ra));
    tcg_gen_qemu_store(va, addr, ctx->mem_idx);

    tcg_temp_free(tmp);
}

static ExitStatus gen_store_conditional(DisasContext *ctx, int ra, int rb,
                                        int32_t disp16, int mem_idx,
                                        TCGMemOp op)
{
    TCGLabel *lab_fail, *lab_done;
    TCGv addr, val;

    addr = tcg_temp_new_i64();
    tcg_gen_addi_i64(addr, load_gpr(ctx, rb), disp16);
    free_context_temps(ctx);

<<<<<<< HEAD
#if defined(CONFIG_USER_ONLY)
    /* ??? This is handled via a complicated version of compare-and-swap
       in the cpu_loop.  Hopefully one day we'll have a real CAS opcode
       in TCG so that this isn't necessary.  */
    return gen_excp(ctx, quad ? EXCP_STQ_C : EXCP_STL_C, ra);
#else
    /* ??? In system mode we are never multi-threaded, so CAS can be
       implemented via a non-atomic load-compare-store sequence.  */
    {
        TCGLabel *lab_fail, *lab_done;
        TCGv val;

        lab_fail = gen_new_label();
        lab_done = gen_new_label();
        tcg_gen_brcond_i64(TCG_COND_NE, addr, cpu_lock_addr, lab_fail);

        val = tcg_temp_new();
        tcg_gen_qemu_ld_i64(val, addr, ctx->mem_idx, quad ? MO_LEQ : MO_LESL);
        tcg_gen_brcond_i64(TCG_COND_NE, val, cpu_lock_value, lab_fail);

        tcg_gen_qemu_st_i64(ctx->ir[ra], addr, ctx->mem_idx,
                            quad ? MO_LEQ : MO_LEUL);
        tcg_gen_movi_i64(ctx->ir[ra], 1);
        tcg_gen_br(lab_done);

        gen_set_label(lab_fail);
        tcg_gen_movi_i64(ctx->ir[ra], 0);
=======
    lab_fail = gen_new_label();
    lab_done = gen_new_label();
    tcg_gen_brcond_i64(TCG_COND_NE, addr, cpu_lock_addr, lab_fail);
    tcg_temp_free_i64(addr);

    val = tcg_temp_new_i64();
    tcg_gen_atomic_cmpxchg_i64(val, cpu_lock_addr, cpu_lock_value,
                               load_gpr(ctx, ra), mem_idx, op);
    free_context_temps(ctx);
>>>>>>> 7124ccf8

    if (ra != 31) {
        tcg_gen_setcond_i64(TCG_COND_EQ, ctx->ir[ra], val, cpu_lock_value);
    }
    tcg_temp_free_i64(val);
    tcg_gen_br(lab_done);

    gen_set_label(lab_fail);
    if (ra != 31) {
        tcg_gen_movi_i64(ctx->ir[ra], 0);
    }

    gen_set_label(lab_done);
    tcg_gen_movi_i64(cpu_lock_addr, -1);
    return NO_EXIT;
}

static bool in_superpage(DisasContext *ctx, int64_t addr)
{
#ifndef CONFIG_USER_ONLY
    return ((ctx->tb->flags & TB_FLAGS_USER_MODE) == 0
            && addr >> TARGET_VIRT_ADDR_SPACE_BITS == -1
            && ((addr >> 41) & 3) == 2);
#else
    return false;
#endif
}

static bool use_goto_tb(DisasContext *ctx, uint64_t dest)
{
    /* Suppress goto_tb in the case of single-steping and IO.  */
    if ((ctx->tb->cflags & CF_LAST_IO)
        || ctx->singlestep_enabled || singlestep) {
        return false;
    }
#ifndef CONFIG_USER_ONLY
    /* If the destination is in the superpage, the page perms can't change.  */
    if (in_superpage(ctx, dest)) {
        return true;
    }
    /* Check for the dest on the same page as the start of the TB.  */
    return ((ctx->tb->pc ^ dest) & TARGET_PAGE_MASK) == 0;
#else
    return true;
#endif
}

static ExitStatus gen_bdirect(DisasContext *ctx, int ra, int32_t disp)
{
    uint64_t dest = ctx->pc + (disp << 2);

    if (ra != 31) {
        tcg_gen_movi_i64(ctx->ir[ra], ctx->pc);
    }

    /* Notice branch-to-next; used to initialize RA with the PC.  */
    if (disp == 0) {
        return 0;
    } else if (use_goto_tb(ctx, dest)) {
        tcg_gen_goto_tb(0);
        tcg_gen_movi_i64(cpu_pc, dest);
        tcg_gen_exit_tb((uintptr_t)ctx->tb);
        return EXIT_GOTO_TB;
    } else {
        tcg_gen_movi_i64(cpu_pc, dest);
        return EXIT_PC_UPDATED;
    }
}

static ExitStatus gen_bcond_internal(DisasContext *ctx, TCGCond cond,
                                     TCGv cmp, int32_t disp)
{
    uint64_t dest = ctx->pc + (disp << 2);
    TCGLabel *lab_true = gen_new_label();

    if (use_goto_tb(ctx, dest)) {
        tcg_gen_brcondi_i64(cond, cmp, 0, lab_true);

        tcg_gen_goto_tb(0);
        tcg_gen_movi_i64(cpu_pc, ctx->pc);
        tcg_gen_exit_tb((uintptr_t)ctx->tb);

        gen_set_label(lab_true);
        tcg_gen_goto_tb(1);
        tcg_gen_movi_i64(cpu_pc, dest);
        tcg_gen_exit_tb((uintptr_t)ctx->tb + 1);

        return EXIT_GOTO_TB;
    } else {
        TCGv_i64 z = tcg_const_i64(0);
        TCGv_i64 d = tcg_const_i64(dest);
        TCGv_i64 p = tcg_const_i64(ctx->pc);

        tcg_gen_movcond_i64(cond, cpu_pc, cmp, z, d, p);

        tcg_temp_free_i64(z);
        tcg_temp_free_i64(d);
        tcg_temp_free_i64(p);
        return EXIT_PC_UPDATED;
    }
}

static ExitStatus gen_bcond(DisasContext *ctx, TCGCond cond, int ra,
                            int32_t disp, int mask)
{
    TCGv cmp_tmp;

    if (mask) {
        cmp_tmp = tcg_temp_new();
        tcg_gen_andi_i64(cmp_tmp, load_gpr(ctx, ra), 1);
    } else {
        cmp_tmp = load_gpr(ctx, ra);
    }

    return gen_bcond_internal(ctx, cond, cmp_tmp, disp);
}

/* Fold -0.0 for comparison with COND.  */

static void gen_fold_mzero(TCGCond cond, TCGv dest, TCGv src)
{
    uint64_t mzero = 1ull << 63;

    switch (cond) {
    case TCG_COND_LE:
    case TCG_COND_GT:
        /* For <= or >, the -0.0 value directly compares the way we want.  */
        tcg_gen_mov_i64(dest, src);
        break;

    case TCG_COND_EQ:
    case TCG_COND_NE:
        /* For == or !=, we can simply mask off the sign bit and compare.  */
        tcg_gen_andi_i64(dest, src, mzero - 1);
        break;

    case TCG_COND_GE:
    case TCG_COND_LT:
        /* For >= or <, map -0.0 to +0.0 via comparison and mask.  */
        tcg_gen_setcondi_i64(TCG_COND_NE, dest, src, mzero);
        tcg_gen_neg_i64(dest, dest);
        tcg_gen_and_i64(dest, dest, src);
        break;

    default:
        abort();
    }
}

static ExitStatus gen_fbcond(DisasContext *ctx, TCGCond cond, int ra,
                             int32_t disp)
{
    TCGv cmp_tmp = tcg_temp_new();
    gen_fold_mzero(cond, cmp_tmp, load_fpr(ctx, ra));
    return gen_bcond_internal(ctx, cond, cmp_tmp, disp);
}

static void gen_fcmov(DisasContext *ctx, TCGCond cond, int ra, int rb, int rc)
{
    TCGv_i64 va, vb, z;

    z = load_zero(ctx);
    vb = load_fpr(ctx, rb);
    va = tcg_temp_new();
    gen_fold_mzero(cond, va, load_fpr(ctx, ra));

    tcg_gen_movcond_i64(cond, dest_fpr(ctx, rc), va, z, vb, load_fpr(ctx, rc));

    tcg_temp_free(va);
}

#define QUAL_RM_N       0x080   /* Round mode nearest even */
#define QUAL_RM_C       0x000   /* Round mode chopped */
#define QUAL_RM_M       0x040   /* Round mode minus infinity */
#define QUAL_RM_D       0x0c0   /* Round mode dynamic */
#define QUAL_RM_MASK    0x0c0

#define QUAL_U          0x100   /* Underflow enable (fp output) */
#define QUAL_V          0x100   /* Overflow enable (int output) */
#define QUAL_S          0x400   /* Software completion enable */
#define QUAL_I          0x200   /* Inexact detection enable */

static void gen_qual_roundmode(DisasContext *ctx, int fn11)
{
    TCGv_i32 tmp;

    fn11 &= QUAL_RM_MASK;
    if (fn11 == ctx->tb_rm) {
        return;
    }
    ctx->tb_rm = fn11;

    tmp = tcg_temp_new_i32();
    switch (fn11) {
    case QUAL_RM_N:
        tcg_gen_movi_i32(tmp, float_round_nearest_even);
        break;
    case QUAL_RM_C:
        tcg_gen_movi_i32(tmp, float_round_to_zero);
        break;
    case QUAL_RM_M:
        tcg_gen_movi_i32(tmp, float_round_down);
        break;
    case QUAL_RM_D:
        tcg_gen_ld8u_i32(tmp, cpu_env,
                         offsetof(CPUAlphaState, fpcr_dyn_round));
        break;
    }

#if defined(CONFIG_SOFTFLOAT_INLINE)
    /* ??? The "fpu/softfloat.h" interface is to call set_float_rounding_mode.
       With CONFIG_SOFTFLOAT that expands to an out-of-line call that just
       sets the one field.  */
    tcg_gen_st8_i32(tmp, cpu_env,
                    offsetof(CPUAlphaState, fp_status.float_rounding_mode));
#else
    gen_helper_setroundmode(tmp);
#endif

    tcg_temp_free_i32(tmp);
}

static void gen_qual_flushzero(DisasContext *ctx, int fn11)
{
    TCGv_i32 tmp;

    fn11 &= QUAL_U;
    if (fn11 == ctx->tb_ftz) {
        return;
    }
    ctx->tb_ftz = fn11;

    tmp = tcg_temp_new_i32();
    if (fn11) {
        /* Underflow is enabled, use the FPCR setting.  */
        tcg_gen_ld8u_i32(tmp, cpu_env,
                         offsetof(CPUAlphaState, fpcr_flush_to_zero));
    } else {
        /* Underflow is disabled, force flush-to-zero.  */
        tcg_gen_movi_i32(tmp, 1);
    }

#if defined(CONFIG_SOFTFLOAT_INLINE)
    tcg_gen_st8_i32(tmp, cpu_env,
                    offsetof(CPUAlphaState, fp_status.flush_to_zero));
#else
    gen_helper_setflushzero(tmp);
#endif

    tcg_temp_free_i32(tmp);
}

static TCGv gen_ieee_input(DisasContext *ctx, int reg, int fn11, int is_cmp)
{
    TCGv val;

    if (unlikely(reg == 31)) {
        val = load_zero(ctx);
    } else {
        val = cpu_fir[reg];
        if ((fn11 & QUAL_S) == 0) {
            if (is_cmp) {
                gen_helper_ieee_input_cmp(cpu_env, val);
            } else {
                gen_helper_ieee_input(cpu_env, val);
            }
        } else {
#ifndef CONFIG_USER_ONLY
            /* In system mode, raise exceptions for denormals like real
               hardware.  In user mode, proceed as if the OS completion
               handler is handling the denormal as per spec.  */
            gen_helper_ieee_input_s(cpu_env, val);
#endif
        }
    }
    return val;
}

static void gen_fp_exc_raise(int rc, int fn11)
{
    /* ??? We ought to be able to do something with imprecise exceptions.
       E.g. notice we're still in the trap shadow of something within the
       TB and do not generate the code to signal the exception; end the TB
       when an exception is forced to arrive, either by consumption of a
       register value or TRAPB or EXCB.  */
    TCGv_i32 reg, ign;
    uint32_t ignore = 0;

    if (!(fn11 & QUAL_U)) {
        /* Note that QUAL_U == QUAL_V, so ignore either.  */
        ignore |= FPCR_UNF | FPCR_IOV;
<<<<<<< HEAD
    }
    if (!(fn11 & QUAL_I)) {
        ignore |= FPCR_INE;
    }
=======
    }
    if (!(fn11 & QUAL_I)) {
        ignore |= FPCR_INE;
    }
>>>>>>> 7124ccf8
    ign = tcg_const_i32(ignore);

    /* ??? Pass in the regno of the destination so that the helper can
       set EXC_MASK, which contains a bitmask of destination registers
       that have caused arithmetic traps.  A simple userspace emulation
       does not require this.  We do need it for a guest kernel's entArith,
       or if we were to do something clever with imprecise exceptions.  */
    reg = tcg_const_i32(rc + 32);
    if (fn11 & QUAL_S) {
        gen_helper_fp_exc_raise_s(cpu_env, ign, reg);
    } else {
        gen_helper_fp_exc_raise(cpu_env, ign, reg);
    }

    tcg_temp_free_i32(reg);
    tcg_temp_free_i32(ign);
}

static void gen_cvtlq(TCGv vc, TCGv vb)
{
    TCGv tmp = tcg_temp_new();

    /* The arithmetic right shift here, plus the sign-extended mask below
       yields a sign-extended result without an explicit ext32s_i64.  */
    tcg_gen_sari_i64(tmp, vb, 32);
    tcg_gen_shri_i64(vc, vb, 29);
    tcg_gen_andi_i64(tmp, tmp, (int32_t)0xc0000000);
    tcg_gen_andi_i64(vc, vc, 0x3fffffff);
    tcg_gen_or_i64(vc, vc, tmp);

    tcg_temp_free(tmp);
}

static void gen_ieee_arith2(DisasContext *ctx,
                            void (*helper)(TCGv, TCGv_ptr, TCGv),
                            int rb, int rc, int fn11)
{
    TCGv vb;

    gen_qual_roundmode(ctx, fn11);
    gen_qual_flushzero(ctx, fn11);

    vb = gen_ieee_input(ctx, rb, fn11, 0);
    helper(dest_fpr(ctx, rc), cpu_env, vb);

    gen_fp_exc_raise(rc, fn11);
}

#define IEEE_ARITH2(name)                                       \
static inline void glue(gen_, name)(DisasContext *ctx,          \
                                    int rb, int rc, int fn11)   \
{                                                               \
    gen_ieee_arith2(ctx, gen_helper_##name, rb, rc, fn11);      \
}
IEEE_ARITH2(sqrts)
IEEE_ARITH2(sqrtt)
IEEE_ARITH2(cvtst)
IEEE_ARITH2(cvtts)

static void gen_cvttq(DisasContext *ctx, int rb, int rc, int fn11)
{
    TCGv vb, vc;

    /* No need to set flushzero, since we have an integer output.  */
    vb = gen_ieee_input(ctx, rb, fn11, 0);
    vc = dest_fpr(ctx, rc);

    /* Almost all integer conversions use cropped rounding;
       special case that.  */
    if ((fn11 & QUAL_RM_MASK) == QUAL_RM_C) {
        gen_helper_cvttq_c(vc, cpu_env, vb);
    } else {
        gen_qual_roundmode(ctx, fn11);
        gen_helper_cvttq(vc, cpu_env, vb);
    }
    gen_fp_exc_raise(rc, fn11);
}

static void gen_ieee_intcvt(DisasContext *ctx,
                            void (*helper)(TCGv, TCGv_ptr, TCGv),
			    int rb, int rc, int fn11)
{
    TCGv vb, vc;

    gen_qual_roundmode(ctx, fn11);
    vb = load_fpr(ctx, rb);
    vc = dest_fpr(ctx, rc);

    /* The only exception that can be raised by integer conversion
       is inexact.  Thus we only need to worry about exceptions when
       inexact handling is requested.  */
    if (fn11 & QUAL_I) {
        helper(vc, cpu_env, vb);
        gen_fp_exc_raise(rc, fn11);
    } else {
        helper(vc, cpu_env, vb);
    }
}

#define IEEE_INTCVT(name)                                       \
static inline void glue(gen_, name)(DisasContext *ctx,          \
                                    int rb, int rc, int fn11)   \
{                                                               \
    gen_ieee_intcvt(ctx, gen_helper_##name, rb, rc, fn11);      \
}
IEEE_INTCVT(cvtqs)
IEEE_INTCVT(cvtqt)

static void gen_cpy_mask(TCGv vc, TCGv va, TCGv vb, bool inv_a, uint64_t mask)
{
    TCGv vmask = tcg_const_i64(mask);
    TCGv tmp = tcg_temp_new_i64();

    if (inv_a) {
        tcg_gen_andc_i64(tmp, vmask, va);
    } else {
        tcg_gen_and_i64(tmp, va, vmask);
    }

    tcg_gen_andc_i64(vc, vb, vmask);
    tcg_gen_or_i64(vc, vc, tmp);

    tcg_temp_free(vmask);
    tcg_temp_free(tmp);
}

static void gen_ieee_arith3(DisasContext *ctx,
                            void (*helper)(TCGv, TCGv_ptr, TCGv, TCGv),
                            int ra, int rb, int rc, int fn11)
{
    TCGv va, vb, vc;

    gen_qual_roundmode(ctx, fn11);
    gen_qual_flushzero(ctx, fn11);

    va = gen_ieee_input(ctx, ra, fn11, 0);
    vb = gen_ieee_input(ctx, rb, fn11, 0);
    vc = dest_fpr(ctx, rc);
    helper(vc, cpu_env, va, vb);

    gen_fp_exc_raise(rc, fn11);
}

#define IEEE_ARITH3(name)                                               \
static inline void glue(gen_, name)(DisasContext *ctx,                  \
                                    int ra, int rb, int rc, int fn11)   \
{                                                                       \
    gen_ieee_arith3(ctx, gen_helper_##name, ra, rb, rc, fn11);          \
}
IEEE_ARITH3(adds)
IEEE_ARITH3(subs)
IEEE_ARITH3(muls)
IEEE_ARITH3(divs)
IEEE_ARITH3(addt)
IEEE_ARITH3(subt)
IEEE_ARITH3(mult)
IEEE_ARITH3(divt)

static void gen_ieee_compare(DisasContext *ctx,
                             void (*helper)(TCGv, TCGv_ptr, TCGv, TCGv),
                             int ra, int rb, int rc, int fn11)
{
    TCGv va, vb, vc;

    va = gen_ieee_input(ctx, ra, fn11, 1);
    vb = gen_ieee_input(ctx, rb, fn11, 1);
    vc = dest_fpr(ctx, rc);
    helper(vc, cpu_env, va, vb);

    gen_fp_exc_raise(rc, fn11);
}

#define IEEE_CMP3(name)                                                 \
static inline void glue(gen_, name)(DisasContext *ctx,                  \
                                    int ra, int rb, int rc, int fn11)   \
{                                                                       \
    gen_ieee_compare(ctx, gen_helper_##name, ra, rb, rc, fn11);         \
}
IEEE_CMP3(cmptun)
IEEE_CMP3(cmpteq)
IEEE_CMP3(cmptlt)
IEEE_CMP3(cmptle)

static inline uint64_t zapnot_mask(uint8_t lit)
{
    uint64_t mask = 0;
    int i;

    for (i = 0; i < 8; ++i) {
        if ((lit >> i) & 1) {
            mask |= 0xffull << (i * 8);
        }
    }
    return mask;
}

/* Implement zapnot with an immediate operand, which expands to some
   form of immediate AND.  This is a basic building block in the
   definition of many of the other byte manipulation instructions.  */
static void gen_zapnoti(TCGv dest, TCGv src, uint8_t lit)
{
    switch (lit) {
    case 0x00:
        tcg_gen_movi_i64(dest, 0);
        break;
    case 0x01:
        tcg_gen_ext8u_i64(dest, src);
        break;
    case 0x03:
        tcg_gen_ext16u_i64(dest, src);
        break;
    case 0x0f:
        tcg_gen_ext32u_i64(dest, src);
        break;
    case 0xff:
        tcg_gen_mov_i64(dest, src);
        break;
    default:
        tcg_gen_andi_i64(dest, src, zapnot_mask(lit));
        break;
    }
}

/* EXTWH, EXTLH, EXTQH */
static void gen_ext_h(DisasContext *ctx, TCGv vc, TCGv va, int rb, bool islit,
                      uint8_t lit, uint8_t byte_mask)
{
    if (islit) {
        tcg_gen_shli_i64(vc, va, (64 - lit * 8) & 0x3f);
    } else {
        TCGv tmp = tcg_temp_new();
        tcg_gen_shli_i64(tmp, load_gpr(ctx, rb), 3);
        tcg_gen_neg_i64(tmp, tmp);
        tcg_gen_andi_i64(tmp, tmp, 0x3f);
        tcg_gen_shl_i64(vc, va, tmp);
        tcg_temp_free(tmp);
    }
    gen_zapnoti(vc, vc, byte_mask);
}

/* EXTBL, EXTWL, EXTLL, EXTQL */
static void gen_ext_l(DisasContext *ctx, TCGv vc, TCGv va, int rb, bool islit,
                      uint8_t lit, uint8_t byte_mask)
{
    if (islit) {
        tcg_gen_shri_i64(vc, va, (lit & 7) * 8);
    } else {
        TCGv tmp = tcg_temp_new();
        tcg_gen_andi_i64(tmp, load_gpr(ctx, rb), 7);
        tcg_gen_shli_i64(tmp, tmp, 3);
        tcg_gen_shr_i64(vc, va, tmp);
        tcg_temp_free(tmp);
    }
    gen_zapnoti(vc, vc, byte_mask);
}

/* INSWH, INSLH, INSQH */
static void gen_ins_h(DisasContext *ctx, TCGv vc, TCGv va, int rb, bool islit,
                      uint8_t lit, uint8_t byte_mask)
{
    TCGv tmp = tcg_temp_new();

    /* The instruction description has us left-shift the byte mask and extract
       bits <15:8> and apply that zap at the end.  This is equivalent to simply
       performing the zap first and shifting afterward.  */
    gen_zapnoti(tmp, va, byte_mask);

    if (islit) {
        lit &= 7;
        if (unlikely(lit == 0)) {
            tcg_gen_movi_i64(vc, 0);
        } else {
            tcg_gen_shri_i64(vc, tmp, 64 - lit * 8);
        }
    } else {
        TCGv shift = tcg_temp_new();

        /* If (B & 7) == 0, we need to shift by 64 and leave a zero.  Do this
           portably by splitting the shift into two parts: shift_count-1 and 1.
           Arrange for the -1 by using ones-complement instead of
           twos-complement in the negation: ~(B * 8) & 63.  */

        tcg_gen_shli_i64(shift, load_gpr(ctx, rb), 3);
        tcg_gen_not_i64(shift, shift);
        tcg_gen_andi_i64(shift, shift, 0x3f);

        tcg_gen_shr_i64(vc, tmp, shift);
        tcg_gen_shri_i64(vc, vc, 1);
        tcg_temp_free(shift);
    }
    tcg_temp_free(tmp);
}

/* INSBL, INSWL, INSLL, INSQL */
static void gen_ins_l(DisasContext *ctx, TCGv vc, TCGv va, int rb, bool islit,
                      uint8_t lit, uint8_t byte_mask)
{
    TCGv tmp = tcg_temp_new();

    /* The instruction description has us left-shift the byte mask
       the same number of byte slots as the data and apply the zap
       at the end.  This is equivalent to simply performing the zap
       first and shifting afterward.  */
    gen_zapnoti(tmp, va, byte_mask);

    if (islit) {
        tcg_gen_shli_i64(vc, tmp, (lit & 7) * 8);
    } else {
        TCGv shift = tcg_temp_new();
        tcg_gen_andi_i64(shift, load_gpr(ctx, rb), 7);
        tcg_gen_shli_i64(shift, shift, 3);
        tcg_gen_shl_i64(vc, tmp, shift);
        tcg_temp_free(shift);
    }
    tcg_temp_free(tmp);
}

/* MSKWH, MSKLH, MSKQH */
static void gen_msk_h(DisasContext *ctx, TCGv vc, TCGv va, int rb, bool islit,
                      uint8_t lit, uint8_t byte_mask)
{
    if (islit) {
        gen_zapnoti(vc, va, ~((byte_mask << (lit & 7)) >> 8));
    } else {
        TCGv shift = tcg_temp_new();
        TCGv mask = tcg_temp_new();

        /* The instruction description is as above, where the byte_mask
           is shifted left, and then we extract bits <15:8>.  This can be
           emulated with a right-shift on the expanded byte mask.  This
           requires extra care because for an input <2:0> == 0 we need a
           shift of 64 bits in order to generate a zero.  This is done by
           splitting the shift into two parts, the variable shift - 1
           followed by a constant 1 shift.  The code we expand below is
           equivalent to ~(B * 8) & 63.  */

        tcg_gen_shli_i64(shift, load_gpr(ctx, rb), 3);
        tcg_gen_not_i64(shift, shift);
        tcg_gen_andi_i64(shift, shift, 0x3f);
        tcg_gen_movi_i64(mask, zapnot_mask (byte_mask));
        tcg_gen_shr_i64(mask, mask, shift);
        tcg_gen_shri_i64(mask, mask, 1);

        tcg_gen_andc_i64(vc, va, mask);

        tcg_temp_free(mask);
        tcg_temp_free(shift);
    }
}

/* MSKBL, MSKWL, MSKLL, MSKQL */
static void gen_msk_l(DisasContext *ctx, TCGv vc, TCGv va, int rb, bool islit,
                      uint8_t lit, uint8_t byte_mask)
{
    if (islit) {
        gen_zapnoti(vc, va, ~(byte_mask << (lit & 7)));
    } else {
        TCGv shift = tcg_temp_new();
        TCGv mask = tcg_temp_new();

        tcg_gen_andi_i64(shift, load_gpr(ctx, rb), 7);
        tcg_gen_shli_i64(shift, shift, 3);
        tcg_gen_movi_i64(mask, zapnot_mask(byte_mask));
        tcg_gen_shl_i64(mask, mask, shift);

        tcg_gen_andc_i64(vc, va, mask);

        tcg_temp_free(mask);
        tcg_temp_free(shift);
    }
}

static void gen_rx(DisasContext *ctx, int ra, int set)
{
    TCGv_i32 tmp;

    if (ra != 31) {
        tcg_gen_ld8u_i64(ctx->ir[ra], cpu_env,
                         offsetof(CPUAlphaState, intr_flag));
    }

    tmp = tcg_const_i32(set);
    tcg_gen_st8_i32(tmp, cpu_env, offsetof(CPUAlphaState, intr_flag));
    tcg_temp_free_i32(tmp);
}

static ExitStatus gen_call_pal(DisasContext *ctx, int palcode)
{
    /* We're emulating OSF/1 PALcode.  Many of these are trivial access
       to internal cpu registers.  */

    /* Unprivileged PAL call */
    if (palcode >= 0x80 && palcode < 0xC0) {
        switch (palcode) {
        case 0x86:
            /* IMB */
            /* No-op inside QEMU.  */
            break;
        case 0x9E:
            /* RDUNIQUE */
            tcg_gen_ld_i64(ctx->ir[IR_V0], cpu_env,
                           offsetof(CPUAlphaState, unique));
            break;
        case 0x9F:
            /* WRUNIQUE */
            tcg_gen_st_i64(ctx->ir[IR_A0], cpu_env,
                           offsetof(CPUAlphaState, unique));
            break;
        default:
            palcode &= 0xbf;
            goto do_call_pal;
        }
        return NO_EXIT;
    }

#ifndef CONFIG_USER_ONLY
    /* Privileged PAL code */
    if (palcode < 0x40 && (ctx->tb->flags & TB_FLAGS_USER_MODE) == 0) {
        switch (palcode) {
        case 0x01:
            /* CFLUSH */
            /* No-op inside QEMU.  */
            break;
        case 0x02:
            /* DRAINA */
            /* No-op inside QEMU.  */
            break;
        case 0x2D:
            /* WRVPTPTR */
            tcg_gen_st_i64(ctx->ir[IR_A0], cpu_env,
                           offsetof(CPUAlphaState, vptptr));
            break;
        case 0x31:
            /* WRVAL */
            tcg_gen_st_i64(ctx->ir[IR_A0], cpu_env,
                           offsetof(CPUAlphaState, sysval));
            break;
        case 0x32:
            /* RDVAL */
            tcg_gen_ld_i64(ctx->ir[IR_V0], cpu_env,
                           offsetof(CPUAlphaState, sysval));
            break;

        case 0x35: {
            /* SWPIPL */
            TCGv tmp;

            /* Note that we already know we're in kernel mode, so we know
               that PS only contains the 3 IPL bits.  */
            tcg_gen_ld8u_i64(ctx->ir[IR_V0], cpu_env,
                             offsetof(CPUAlphaState, ps));

            /* But make sure and store only the 3 IPL bits from the user.  */
            tmp = tcg_temp_new();
            tcg_gen_andi_i64(tmp, ctx->ir[IR_A0], PS_INT_MASK);
            tcg_gen_st8_i64(tmp, cpu_env, offsetof(CPUAlphaState, ps));
            tcg_temp_free(tmp);
            break;
        }

        case 0x36:
            /* RDPS */
            tcg_gen_ld8u_i64(ctx->ir[IR_V0], cpu_env,
                             offsetof(CPUAlphaState, ps));
            break;
        case 0x38:
            /* WRUSP */
            tcg_gen_st_i64(ctx->ir[IR_A0], cpu_env,
                           offsetof(CPUAlphaState, usp));
            break;
        case 0x3A:
            /* RDUSP */
            tcg_gen_ld_i64(ctx->ir[IR_V0], cpu_env,
                           offsetof(CPUAlphaState, usp));
            break;
        case 0x3C:
            /* WHAMI */
            tcg_gen_ld32s_i64(ctx->ir[IR_V0], cpu_env,
                -offsetof(AlphaCPU, env) + offsetof(CPUState, cpu_index));
            break;

        default:
            palcode &= 0x3f;
            goto do_call_pal;
        }
        return NO_EXIT;
    }
#endif
    return gen_invalid(ctx);

 do_call_pal:
#ifdef CONFIG_USER_ONLY
    return gen_excp(ctx, EXCP_CALL_PAL, palcode);
#else
    {
        TCGv tmp = tcg_temp_new();
        uint64_t exc_addr = ctx->pc;
        uint64_t entry = ctx->palbr;
<<<<<<< HEAD

        if (ctx->tb->flags & TB_FLAGS_PAL_MODE) {
            exc_addr |= 1;
        } else {
            tcg_gen_movi_i64(tmp, 1);
            tcg_gen_st8_i64(tmp, cpu_env, offsetof(CPUAlphaState, pal_mode));
        }

        tcg_gen_movi_i64(tmp, exc_addr);
        tcg_gen_st_i64(tmp, cpu_env, offsetof(CPUAlphaState, exc_addr));
        tcg_temp_free(tmp);

=======

        if (ctx->tb->flags & TB_FLAGS_PAL_MODE) {
            exc_addr |= 1;
        } else {
            tcg_gen_movi_i64(tmp, 1);
            tcg_gen_st8_i64(tmp, cpu_env, offsetof(CPUAlphaState, pal_mode));
        }

        tcg_gen_movi_i64(tmp, exc_addr);
        tcg_gen_st_i64(tmp, cpu_env, offsetof(CPUAlphaState, exc_addr));
        tcg_temp_free(tmp);

>>>>>>> 7124ccf8
        entry += (palcode & 0x80
                  ? 0x2000 + (palcode - 0x80) * 64
                  : 0x1000 + palcode * 64);

        /* Since the destination is running in PALmode, we don't really
           need the page permissions check.  We'll see the existence of
           the page when we create the TB, and we'll flush all TBs if
           we change the PAL base register.  */
        if (!ctx->singlestep_enabled && !(ctx->tb->cflags & CF_LAST_IO)) {
            tcg_gen_goto_tb(0);
            tcg_gen_movi_i64(cpu_pc, entry);
            tcg_gen_exit_tb((uintptr_t)ctx->tb);
            return EXIT_GOTO_TB;
        } else {
            tcg_gen_movi_i64(cpu_pc, entry);
            return EXIT_PC_UPDATED;
        }
    }
#endif
}

#ifndef CONFIG_USER_ONLY

#define PR_BYTE         0x100000
#define PR_LONG         0x200000

static int cpu_pr_data(int pr)
{
    switch (pr) {
    case  0: return offsetof(CPUAlphaState, ps) | PR_BYTE;
    case  1: return offsetof(CPUAlphaState, fen) | PR_BYTE;
    case  2: return offsetof(CPUAlphaState, pcc_ofs) | PR_LONG;
    case  3: return offsetof(CPUAlphaState, trap_arg0);
    case  4: return offsetof(CPUAlphaState, trap_arg1);
    case  5: return offsetof(CPUAlphaState, trap_arg2);
    case  6: return offsetof(CPUAlphaState, exc_addr);
    case  7: return offsetof(CPUAlphaState, palbr);
    case  8: return offsetof(CPUAlphaState, ptbr);
    case  9: return offsetof(CPUAlphaState, vptptr);
    case 10: return offsetof(CPUAlphaState, unique);
    case 11: return offsetof(CPUAlphaState, sysval);
    case 12: return offsetof(CPUAlphaState, usp);

    case 40 ... 63:
        return offsetof(CPUAlphaState, scratch[pr - 40]);

    case 251:
        return offsetof(CPUAlphaState, alarm_expire);
    }
    return 0;
}

static ExitStatus gen_mfpr(DisasContext *ctx, TCGv va, int regno)
{
    void (*helper)(TCGv);
    int data;

    switch (regno) {
    case 32 ... 39:
        /* Accessing the "non-shadow" general registers.  */
        regno = regno == 39 ? 25 : regno - 32 + 8;
        tcg_gen_mov_i64(va, cpu_std_ir[regno]);
        break;

    case 250: /* WALLTIME */
        helper = gen_helper_get_walltime;
        goto do_helper;
    case 249: /* VMTIME */
        helper = gen_helper_get_vmtime;
    do_helper:
        if (use_icount) {
            gen_io_start();
            helper(va);
            gen_io_end();
            return EXIT_PC_STALE;
        } else {
            helper(va);
        }
        break;

    default:
        /* The basic registers are data only, and unknown registers
           are read-zero, write-ignore.  */
        data = cpu_pr_data(regno);
        if (data == 0) {
            tcg_gen_movi_i64(va, 0);
        } else if (data & PR_BYTE) {
            tcg_gen_ld8u_i64(va, cpu_env, data & ~PR_BYTE);
        } else if (data & PR_LONG) {
            tcg_gen_ld32s_i64(va, cpu_env, data & ~PR_LONG);
        } else {
            tcg_gen_ld_i64(va, cpu_env, data);
        }
        break;
    }

    return NO_EXIT;
}

static ExitStatus gen_mtpr(DisasContext *ctx, TCGv vb, int regno)
{
    TCGv tmp;
    int data;

    switch (regno) {
    case 255:
        /* TBIA */
        gen_helper_tbia(cpu_env);
        break;

    case 254:
        /* TBIS */
        gen_helper_tbis(cpu_env, vb);
        break;

    case 253:
        /* WAIT */
        tmp = tcg_const_i64(1);
        tcg_gen_st32_i64(tmp, cpu_env, -offsetof(AlphaCPU, env) +
                                       offsetof(CPUState, halted));
        return gen_excp(ctx, EXCP_HLT, 0);

    case 252:
        /* HALT */
        gen_helper_halt(vb);
        return EXIT_PC_STALE;

    case 251:
        /* ALARM */
        gen_helper_set_alarm(cpu_env, vb);
        break;

    case 7:
        /* PALBR */
        tcg_gen_st_i64(vb, cpu_env, offsetof(CPUAlphaState, palbr));
        /* Changing the PAL base register implies un-chaining all of the TBs
           that ended with a CALL_PAL.  Since the base register usually only
           changes during boot, flushing everything works well.  */
        gen_helper_tb_flush(cpu_env);
        return EXIT_PC_STALE;

    case 32 ... 39:
        /* Accessing the "non-shadow" general registers.  */
        regno = regno == 39 ? 25 : regno - 32 + 8;
        tcg_gen_mov_i64(cpu_std_ir[regno], vb);
        break;

    default:
        /* The basic registers are data only, and unknown registers
           are read-zero, write-ignore.  */
        data = cpu_pr_data(regno);
        if (data != 0) {
            if (data & PR_BYTE) {
                tcg_gen_st8_i64(vb, cpu_env, data & ~PR_BYTE);
            } else if (data & PR_LONG) {
                tcg_gen_st32_i64(vb, cpu_env, data & ~PR_LONG);
            } else {
                tcg_gen_st_i64(vb, cpu_env, data);
            }
        }
        break;
    }

    return NO_EXIT;
}
#endif /* !USER_ONLY*/

#define REQUIRE_NO_LIT                          \
    do {                                        \
        if (real_islit) {                       \
            goto invalid_opc;                   \
        }                                       \
    } while (0)

#define REQUIRE_TB_FLAG(FLAG)                   \
    do {                                        \
        if ((ctx->tb->flags & (FLAG)) == 0) {   \
            goto invalid_opc;                   \
        }                                       \
    } while (0)

#define REQUIRE_REG_31(WHICH)                   \
    do {                                        \
        if (WHICH != 31) {                      \
            goto invalid_opc;                   \
        }                                       \
    } while (0)

static ExitStatus translate_one(DisasContext *ctx, uint32_t insn)
{
    int32_t disp21, disp16, disp12 __attribute__((unused));
    uint16_t fn11;
    uint8_t opc, ra, rb, rc, fpfn, fn7, lit;
    bool islit, real_islit;
    TCGv va, vb, vc, tmp, tmp2;
    TCGv_i32 t32;
    ExitStatus ret;

    /* Decode all instruction fields */
    opc = extract32(insn, 26, 6);
    ra = extract32(insn, 21, 5);
    rb = extract32(insn, 16, 5);
    rc = extract32(insn, 0, 5);
    real_islit = islit = extract32(insn, 12, 1);
    lit = extract32(insn, 13, 8);

    disp21 = sextract32(insn, 0, 21);
    disp16 = sextract32(insn, 0, 16);
    disp12 = sextract32(insn, 0, 12);

    fn11 = extract32(insn, 5, 11);
    fpfn = extract32(insn, 5, 6);
    fn7 = extract32(insn, 5, 7);

    if (rb == 31 && !islit) {
        islit = true;
        lit = 0;
    }

    ret = NO_EXIT;
    switch (opc) {
    case 0x00:
        /* CALL_PAL */
        ret = gen_call_pal(ctx, insn & 0x03ffffff);
        break;
    case 0x01:
        /* OPC01 */
        goto invalid_opc;
    case 0x02:
        /* OPC02 */
        goto invalid_opc;
    case 0x03:
        /* OPC03 */
        goto invalid_opc;
    case 0x04:
        /* OPC04 */
        goto invalid_opc;
    case 0x05:
        /* OPC05 */
        goto invalid_opc;
    case 0x06:
        /* OPC06 */
        goto invalid_opc;
    case 0x07:
        /* OPC07 */
        goto invalid_opc;

    case 0x09:
        /* LDAH */
        disp16 = (uint32_t)disp16 << 16;
        /* fall through */
    case 0x08:
        /* LDA */
        va = dest_gpr(ctx, ra);
        /* It's worth special-casing immediate loads.  */
        if (rb == 31) {
            tcg_gen_movi_i64(va, disp16);
        } else {
            tcg_gen_addi_i64(va, load_gpr(ctx, rb), disp16);
        }
        break;

    case 0x0A:
        /* LDBU */
        REQUIRE_TB_FLAG(TB_FLAGS_AMASK_BWX);
        gen_load_mem(ctx, &tcg_gen_qemu_ld8u, ra, rb, disp16, 0, 0);
        break;
    case 0x0B:
        /* LDQ_U */
        gen_load_mem(ctx, &tcg_gen_qemu_ld64, ra, rb, disp16, 0, 1);
        break;
    case 0x0C:
        /* LDWU */
        REQUIRE_TB_FLAG(TB_FLAGS_AMASK_BWX);
        gen_load_mem(ctx, &tcg_gen_qemu_ld16u, ra, rb, disp16, 0, 0);
        break;
    case 0x0D:
        /* STW */
        REQUIRE_TB_FLAG(TB_FLAGS_AMASK_BWX);
        gen_store_mem(ctx, &tcg_gen_qemu_st16, ra, rb, disp16, 0, 0);
        break;
    case 0x0E:
        /* STB */
        REQUIRE_TB_FLAG(TB_FLAGS_AMASK_BWX);
        gen_store_mem(ctx, &tcg_gen_qemu_st8, ra, rb, disp16, 0, 0);
        break;
    case 0x0F:
        /* STQ_U */
        gen_store_mem(ctx, &tcg_gen_qemu_st64, ra, rb, disp16, 0, 1);
        break;

    case 0x10:
        vc = dest_gpr(ctx, rc);
        vb = load_gpr_lit(ctx, rb, lit, islit);

        if (ra == 31) {
            if (fn7 == 0x00) {
                /* Special case ADDL as SEXTL.  */
                tcg_gen_ext32s_i64(vc, vb);
                break;
            }
            if (fn7 == 0x29) {
                /* Special case SUBQ as NEGQ.  */
                tcg_gen_neg_i64(vc, vb);
                break;
            }
        }

        va = load_gpr(ctx, ra);
        switch (fn7) {
        case 0x00:
            /* ADDL */
            tcg_gen_add_i64(vc, va, vb);
            tcg_gen_ext32s_i64(vc, vc);
            break;
        case 0x02:
            /* S4ADDL */
            tmp = tcg_temp_new();
            tcg_gen_shli_i64(tmp, va, 2);
            tcg_gen_add_i64(tmp, tmp, vb);
            tcg_gen_ext32s_i64(vc, tmp);
            tcg_temp_free(tmp);
            break;
        case 0x09:
            /* SUBL */
            tcg_gen_sub_i64(vc, va, vb);
            tcg_gen_ext32s_i64(vc, vc);
            break;
        case 0x0B:
            /* S4SUBL */
            tmp = tcg_temp_new();
            tcg_gen_shli_i64(tmp, va, 2);
            tcg_gen_sub_i64(tmp, tmp, vb);
            tcg_gen_ext32s_i64(vc, tmp);
            tcg_temp_free(tmp);
            break;
        case 0x0F:
            /* CMPBGE */
            if (ra == 31) {
                /* Special case 0 >= X as X == 0.  */
                gen_helper_cmpbe0(vc, vb);
            } else {
                gen_helper_cmpbge(vc, va, vb);
            }
            break;
        case 0x12:
            /* S8ADDL */
            tmp = tcg_temp_new();
            tcg_gen_shli_i64(tmp, va, 3);
            tcg_gen_add_i64(tmp, tmp, vb);
            tcg_gen_ext32s_i64(vc, tmp);
            tcg_temp_free(tmp);
            break;
        case 0x1B:
            /* S8SUBL */
            tmp = tcg_temp_new();
            tcg_gen_shli_i64(tmp, va, 3);
            tcg_gen_sub_i64(tmp, tmp, vb);
            tcg_gen_ext32s_i64(vc, tmp);
            tcg_temp_free(tmp);
            break;
        case 0x1D:
            /* CMPULT */
            tcg_gen_setcond_i64(TCG_COND_LTU, vc, va, vb);
            break;
        case 0x20:
            /* ADDQ */
            tcg_gen_add_i64(vc, va, vb);
            break;
        case 0x22:
            /* S4ADDQ */
            tmp = tcg_temp_new();
            tcg_gen_shli_i64(tmp, va, 2);
            tcg_gen_add_i64(vc, tmp, vb);
            tcg_temp_free(tmp);
            break;
        case 0x29:
            /* SUBQ */
            tcg_gen_sub_i64(vc, va, vb);
            break;
        case 0x2B:
            /* S4SUBQ */
            tmp = tcg_temp_new();
            tcg_gen_shli_i64(tmp, va, 2);
            tcg_gen_sub_i64(vc, tmp, vb);
            tcg_temp_free(tmp);
            break;
        case 0x2D:
            /* CMPEQ */
            tcg_gen_setcond_i64(TCG_COND_EQ, vc, va, vb);
            break;
        case 0x32:
            /* S8ADDQ */
            tmp = tcg_temp_new();
            tcg_gen_shli_i64(tmp, va, 3);
            tcg_gen_add_i64(vc, tmp, vb);
            tcg_temp_free(tmp);
            break;
        case 0x3B:
            /* S8SUBQ */
            tmp = tcg_temp_new();
            tcg_gen_shli_i64(tmp, va, 3);
            tcg_gen_sub_i64(vc, tmp, vb);
            tcg_temp_free(tmp);
            break;
        case 0x3D:
            /* CMPULE */
            tcg_gen_setcond_i64(TCG_COND_LEU, vc, va, vb);
            break;
        case 0x40:
            /* ADDL/V */
            tmp = tcg_temp_new();
            tcg_gen_ext32s_i64(tmp, va);
            tcg_gen_ext32s_i64(vc, vb);
            tcg_gen_add_i64(tmp, tmp, vc);
            tcg_gen_ext32s_i64(vc, tmp);
            gen_helper_check_overflow(cpu_env, vc, tmp);
            tcg_temp_free(tmp);
            break;
        case 0x49:
            /* SUBL/V */
            tmp = tcg_temp_new();
            tcg_gen_ext32s_i64(tmp, va);
            tcg_gen_ext32s_i64(vc, vb);
            tcg_gen_sub_i64(tmp, tmp, vc);
            tcg_gen_ext32s_i64(vc, tmp);
            gen_helper_check_overflow(cpu_env, vc, tmp);
            tcg_temp_free(tmp);
            break;
        case 0x4D:
            /* CMPLT */
            tcg_gen_setcond_i64(TCG_COND_LT, vc, va, vb);
            break;
        case 0x60:
            /* ADDQ/V */
            tmp = tcg_temp_new();
            tmp2 = tcg_temp_new();
            tcg_gen_eqv_i64(tmp, va, vb);
            tcg_gen_mov_i64(tmp2, va);
            tcg_gen_add_i64(vc, va, vb);
            tcg_gen_xor_i64(tmp2, tmp2, vc);
            tcg_gen_and_i64(tmp, tmp, tmp2);
            tcg_gen_shri_i64(tmp, tmp, 63);
            tcg_gen_movi_i64(tmp2, 0);
            gen_helper_check_overflow(cpu_env, tmp, tmp2);
            tcg_temp_free(tmp);
            tcg_temp_free(tmp2);
            break;
        case 0x69:
            /* SUBQ/V */
            tmp = tcg_temp_new();
            tmp2 = tcg_temp_new();
            tcg_gen_xor_i64(tmp, va, vb);
            tcg_gen_mov_i64(tmp2, va);
            tcg_gen_sub_i64(vc, va, vb);
            tcg_gen_xor_i64(tmp2, tmp2, vc);
            tcg_gen_and_i64(tmp, tmp, tmp2);
            tcg_gen_shri_i64(tmp, tmp, 63);
            tcg_gen_movi_i64(tmp2, 0);
            gen_helper_check_overflow(cpu_env, tmp, tmp2);
            tcg_temp_free(tmp);
            tcg_temp_free(tmp2);
            break;
        case 0x6D:
            /* CMPLE */
            tcg_gen_setcond_i64(TCG_COND_LE, vc, va, vb);
            break;
        default:
            goto invalid_opc;
        }
        break;

    case 0x11:
        if (fn7 == 0x20) {
            if (rc == 31) {
                /* Special case BIS as NOP.  */
                break;
            }
            if (ra == 31) {
                /* Special case BIS as MOV.  */
                vc = dest_gpr(ctx, rc);
                if (islit) {
                    tcg_gen_movi_i64(vc, lit);
                } else {
                    tcg_gen_mov_i64(vc, load_gpr(ctx, rb));
                }
                break;
            }
        }

        vc = dest_gpr(ctx, rc);
        vb = load_gpr_lit(ctx, rb, lit, islit);

        if (fn7 == 0x28 && ra == 31) {
            /* Special case ORNOT as NOT.  */
            tcg_gen_not_i64(vc, vb);
            break;
        }

        va = load_gpr(ctx, ra);
        switch (fn7) {
        case 0x00:
            /* AND */
            tcg_gen_and_i64(vc, va, vb);
            break;
        case 0x08:
            /* BIC */
            tcg_gen_andc_i64(vc, va, vb);
            break;
        case 0x14:
            /* CMOVLBS */
            tmp = tcg_temp_new();
            tcg_gen_andi_i64(tmp, va, 1);
            tcg_gen_movcond_i64(TCG_COND_NE, vc, tmp, load_zero(ctx),
                                vb, load_gpr(ctx, rc));
            tcg_temp_free(tmp);
            break;
        case 0x16:
            /* CMOVLBC */
            tmp = tcg_temp_new();
            tcg_gen_andi_i64(tmp, va, 1);
            tcg_gen_movcond_i64(TCG_COND_EQ, vc, tmp, load_zero(ctx),
                                vb, load_gpr(ctx, rc));
            tcg_temp_free(tmp);
            break;
        case 0x20:
            /* BIS */
            tcg_gen_or_i64(vc, va, vb);
            break;
        case 0x24:
            /* CMOVEQ */
            tcg_gen_movcond_i64(TCG_COND_EQ, vc, va, load_zero(ctx),
                                vb, load_gpr(ctx, rc));
            break;
        case 0x26:
            /* CMOVNE */
            tcg_gen_movcond_i64(TCG_COND_NE, vc, va, load_zero(ctx),
                                vb, load_gpr(ctx, rc));
            break;
        case 0x28:
            /* ORNOT */
            tcg_gen_orc_i64(vc, va, vb);
            break;
        case 0x40:
            /* XOR */
            tcg_gen_xor_i64(vc, va, vb);
            break;
        case 0x44:
            /* CMOVLT */
            tcg_gen_movcond_i64(TCG_COND_LT, vc, va, load_zero(ctx),
                                vb, load_gpr(ctx, rc));
            break;
        case 0x46:
            /* CMOVGE */
            tcg_gen_movcond_i64(TCG_COND_GE, vc, va, load_zero(ctx),
                                vb, load_gpr(ctx, rc));
            break;
        case 0x48:
            /* EQV */
            tcg_gen_eqv_i64(vc, va, vb);
            break;
        case 0x61:
            /* AMASK */
            REQUIRE_REG_31(ra);
            {
                uint64_t amask = ctx->tb->flags >> TB_FLAGS_AMASK_SHIFT;
                tcg_gen_andi_i64(vc, vb, ~amask);
            }
            break;
        case 0x64:
            /* CMOVLE */
            tcg_gen_movcond_i64(TCG_COND_LE, vc, va, load_zero(ctx),
                                vb, load_gpr(ctx, rc));
            break;
        case 0x66:
            /* CMOVGT */
            tcg_gen_movcond_i64(TCG_COND_GT, vc, va, load_zero(ctx),
                                vb, load_gpr(ctx, rc));
            break;
        case 0x6C:
            /* IMPLVER */
            REQUIRE_REG_31(ra);
            tcg_gen_movi_i64(vc, ctx->implver);
            break;
        default:
            goto invalid_opc;
        }
        break;

    case 0x12:
        vc = dest_gpr(ctx, rc);
        va = load_gpr(ctx, ra);
        switch (fn7) {
        case 0x02:
            /* MSKBL */
            gen_msk_l(ctx, vc, va, rb, islit, lit, 0x01);
            break;
        case 0x06:
            /* EXTBL */
            gen_ext_l(ctx, vc, va, rb, islit, lit, 0x01);
            break;
        case 0x0B:
            /* INSBL */
            gen_ins_l(ctx, vc, va, rb, islit, lit, 0x01);
            break;
        case 0x12:
            /* MSKWL */
            gen_msk_l(ctx, vc, va, rb, islit, lit, 0x03);
            break;
        case 0x16:
            /* EXTWL */
            gen_ext_l(ctx, vc, va, rb, islit, lit, 0x03);
            break;
        case 0x1B:
            /* INSWL */
            gen_ins_l(ctx, vc, va, rb, islit, lit, 0x03);
            break;
        case 0x22:
            /* MSKLL */
            gen_msk_l(ctx, vc, va, rb, islit, lit, 0x0f);
            break;
        case 0x26:
            /* EXTLL */
            gen_ext_l(ctx, vc, va, rb, islit, lit, 0x0f);
            break;
        case 0x2B:
            /* INSLL */
            gen_ins_l(ctx, vc, va, rb, islit, lit, 0x0f);
            break;
        case 0x30:
            /* ZAP */
            if (islit) {
                gen_zapnoti(vc, va, ~lit);
            } else {
                gen_helper_zap(vc, va, load_gpr(ctx, rb));
            }
            break;
        case 0x31:
            /* ZAPNOT */
            if (islit) {
                gen_zapnoti(vc, va, lit);
            } else {
                gen_helper_zapnot(vc, va, load_gpr(ctx, rb));
            }
            break;
        case 0x32:
            /* MSKQL */
            gen_msk_l(ctx, vc, va, rb, islit, lit, 0xff);
            break;
        case 0x34:
            /* SRL */
            if (islit) {
                tcg_gen_shri_i64(vc, va, lit & 0x3f);
            } else {
                tmp = tcg_temp_new();
                vb = load_gpr(ctx, rb);
                tcg_gen_andi_i64(tmp, vb, 0x3f);
                tcg_gen_shr_i64(vc, va, tmp);
                tcg_temp_free(tmp);
            }
            break;
        case 0x36:
            /* EXTQL */
            gen_ext_l(ctx, vc, va, rb, islit, lit, 0xff);
            break;
        case 0x39:
            /* SLL */
            if (islit) {
                tcg_gen_shli_i64(vc, va, lit & 0x3f);
            } else {
                tmp = tcg_temp_new();
                vb = load_gpr(ctx, rb);
                tcg_gen_andi_i64(tmp, vb, 0x3f);
                tcg_gen_shl_i64(vc, va, tmp);
                tcg_temp_free(tmp);
            }
            break;
        case 0x3B:
            /* INSQL */
            gen_ins_l(ctx, vc, va, rb, islit, lit, 0xff);
            break;
        case 0x3C:
            /* SRA */
            if (islit) {
                tcg_gen_sari_i64(vc, va, lit & 0x3f);
            } else {
                tmp = tcg_temp_new();
                vb = load_gpr(ctx, rb);
                tcg_gen_andi_i64(tmp, vb, 0x3f);
                tcg_gen_sar_i64(vc, va, tmp);
                tcg_temp_free(tmp);
            }
            break;
        case 0x52:
            /* MSKWH */
            gen_msk_h(ctx, vc, va, rb, islit, lit, 0x03);
            break;
        case 0x57:
            /* INSWH */
            gen_ins_h(ctx, vc, va, rb, islit, lit, 0x03);
            break;
        case 0x5A:
            /* EXTWH */
            gen_ext_h(ctx, vc, va, rb, islit, lit, 0x03);
            break;
        case 0x62:
            /* MSKLH */
            gen_msk_h(ctx, vc, va, rb, islit, lit, 0x0f);
            break;
        case 0x67:
            /* INSLH */
            gen_ins_h(ctx, vc, va, rb, islit, lit, 0x0f);
            break;
        case 0x6A:
            /* EXTLH */
            gen_ext_h(ctx, vc, va, rb, islit, lit, 0x0f);
            break;
        case 0x72:
            /* MSKQH */
            gen_msk_h(ctx, vc, va, rb, islit, lit, 0xff);
            break;
        case 0x77:
            /* INSQH */
            gen_ins_h(ctx, vc, va, rb, islit, lit, 0xff);
            break;
        case 0x7A:
            /* EXTQH */
            gen_ext_h(ctx, vc, va, rb, islit, lit, 0xff);
            break;
        default:
            goto invalid_opc;
        }
        break;

    case 0x13:
        vc = dest_gpr(ctx, rc);
        vb = load_gpr_lit(ctx, rb, lit, islit);
        va = load_gpr(ctx, ra);
        switch (fn7) {
        case 0x00:
            /* MULL */
            tcg_gen_mul_i64(vc, va, vb);
            tcg_gen_ext32s_i64(vc, vc);
            break;
        case 0x20:
            /* MULQ */
            tcg_gen_mul_i64(vc, va, vb);
            break;
        case 0x30:
            /* UMULH */
            tmp = tcg_temp_new();
            tcg_gen_mulu2_i64(tmp, vc, va, vb);
            tcg_temp_free(tmp);
            break;
        case 0x40:
            /* MULL/V */
            tmp = tcg_temp_new();
            tcg_gen_ext32s_i64(tmp, va);
            tcg_gen_ext32s_i64(vc, vb);
            tcg_gen_mul_i64(tmp, tmp, vc);
            tcg_gen_ext32s_i64(vc, tmp);
            gen_helper_check_overflow(cpu_env, vc, tmp);
            tcg_temp_free(tmp);
            break;
        case 0x60:
            /* MULQ/V */
            tmp = tcg_temp_new();
            tmp2 = tcg_temp_new();
            tcg_gen_muls2_i64(vc, tmp, va, vb);
            tcg_gen_sari_i64(tmp2, vc, 63);
            gen_helper_check_overflow(cpu_env, tmp, tmp2);
            tcg_temp_free(tmp);
            tcg_temp_free(tmp2);
            break;
        default:
            goto invalid_opc;
        }
        break;

    case 0x14:
        REQUIRE_TB_FLAG(TB_FLAGS_AMASK_FIX);
        vc = dest_fpr(ctx, rc);
        switch (fpfn) { /* fn11 & 0x3F */
        case 0x04:
            /* ITOFS */
            REQUIRE_REG_31(rb);
            t32 = tcg_temp_new_i32();
            va = load_gpr(ctx, ra);
            tcg_gen_extrl_i64_i32(t32, va);
            gen_helper_memory_to_s(vc, t32);
            tcg_temp_free_i32(t32);
            break;
        case 0x0A:
            /* SQRTF */
            REQUIRE_REG_31(ra);
            vb = load_fpr(ctx, rb);
            gen_helper_sqrtf(vc, cpu_env, vb);
            break;
        case 0x0B:
            /* SQRTS */
            REQUIRE_REG_31(ra);
            gen_sqrts(ctx, rb, rc, fn11);
            break;
        case 0x14:
            /* ITOFF */
            REQUIRE_REG_31(rb);
            t32 = tcg_temp_new_i32();
            va = load_gpr(ctx, ra);
            tcg_gen_extrl_i64_i32(t32, va);
            gen_helper_memory_to_f(vc, t32);
            tcg_temp_free_i32(t32);
            break;
        case 0x24:
            /* ITOFT */
            REQUIRE_REG_31(rb);
            va = load_gpr(ctx, ra);
            tcg_gen_mov_i64(vc, va);
            break;
        case 0x2A:
            /* SQRTG */
            REQUIRE_REG_31(ra);
            vb = load_fpr(ctx, rb);
            gen_helper_sqrtg(vc, cpu_env, vb);
            break;
        case 0x02B:
            /* SQRTT */
            REQUIRE_REG_31(ra);
            gen_sqrtt(ctx, rb, rc, fn11);
            break;
        default:
            goto invalid_opc;
        }
        break;

    case 0x15:
        /* VAX floating point */
        /* XXX: rounding mode and trap are ignored (!) */
        vc = dest_fpr(ctx, rc);
        vb = load_fpr(ctx, rb);
        va = load_fpr(ctx, ra);
        switch (fpfn) { /* fn11 & 0x3F */
        case 0x00:
            /* ADDF */
            gen_helper_addf(vc, cpu_env, va, vb);
            break;
        case 0x01:
            /* SUBF */
            gen_helper_subf(vc, cpu_env, va, vb);
            break;
        case 0x02:
            /* MULF */
            gen_helper_mulf(vc, cpu_env, va, vb);
            break;
        case 0x03:
            /* DIVF */
            gen_helper_divf(vc, cpu_env, va, vb);
            break;
        case 0x1E:
            /* CVTDG -- TODO */
            REQUIRE_REG_31(ra);
            goto invalid_opc;
        case 0x20:
            /* ADDG */
            gen_helper_addg(vc, cpu_env, va, vb);
            break;
        case 0x21:
            /* SUBG */
            gen_helper_subg(vc, cpu_env, va, vb);
            break;
        case 0x22:
            /* MULG */
            gen_helper_mulg(vc, cpu_env, va, vb);
            break;
        case 0x23:
            /* DIVG */
            gen_helper_divg(vc, cpu_env, va, vb);
            break;
        case 0x25:
            /* CMPGEQ */
            gen_helper_cmpgeq(vc, cpu_env, va, vb);
            break;
        case 0x26:
            /* CMPGLT */
            gen_helper_cmpglt(vc, cpu_env, va, vb);
            break;
        case 0x27:
            /* CMPGLE */
            gen_helper_cmpgle(vc, cpu_env, va, vb);
            break;
        case 0x2C:
            /* CVTGF */
            REQUIRE_REG_31(ra);
            gen_helper_cvtgf(vc, cpu_env, vb);
            break;
        case 0x2D:
            /* CVTGD -- TODO */
            REQUIRE_REG_31(ra);
            goto invalid_opc;
        case 0x2F:
            /* CVTGQ */
            REQUIRE_REG_31(ra);
            gen_helper_cvtgq(vc, cpu_env, vb);
            break;
        case 0x3C:
            /* CVTQF */
            REQUIRE_REG_31(ra);
            gen_helper_cvtqf(vc, cpu_env, vb);
            break;
        case 0x3E:
            /* CVTQG */
            REQUIRE_REG_31(ra);
            gen_helper_cvtqg(vc, cpu_env, vb);
            break;
        default:
            goto invalid_opc;
        }
        break;

    case 0x16:
        /* IEEE floating-point */
        switch (fpfn) { /* fn11 & 0x3F */
        case 0x00:
            /* ADDS */
            gen_adds(ctx, ra, rb, rc, fn11);
            break;
        case 0x01:
            /* SUBS */
            gen_subs(ctx, ra, rb, rc, fn11);
            break;
        case 0x02:
            /* MULS */
            gen_muls(ctx, ra, rb, rc, fn11);
            break;
        case 0x03:
            /* DIVS */
            gen_divs(ctx, ra, rb, rc, fn11);
            break;
        case 0x20:
            /* ADDT */
            gen_addt(ctx, ra, rb, rc, fn11);
            break;
        case 0x21:
            /* SUBT */
            gen_subt(ctx, ra, rb, rc, fn11);
            break;
        case 0x22:
            /* MULT */
            gen_mult(ctx, ra, rb, rc, fn11);
            break;
        case 0x23:
            /* DIVT */
            gen_divt(ctx, ra, rb, rc, fn11);
            break;
        case 0x24:
            /* CMPTUN */
            gen_cmptun(ctx, ra, rb, rc, fn11);
            break;
        case 0x25:
            /* CMPTEQ */
            gen_cmpteq(ctx, ra, rb, rc, fn11);
            break;
        case 0x26:
            /* CMPTLT */
            gen_cmptlt(ctx, ra, rb, rc, fn11);
            break;
        case 0x27:
            /* CMPTLE */
            gen_cmptle(ctx, ra, rb, rc, fn11);
            break;
        case 0x2C:
            REQUIRE_REG_31(ra);
            if (fn11 == 0x2AC || fn11 == 0x6AC) {
                /* CVTST */
                gen_cvtst(ctx, rb, rc, fn11);
            } else {
                /* CVTTS */
                gen_cvtts(ctx, rb, rc, fn11);
            }
            break;
        case 0x2F:
            /* CVTTQ */
            REQUIRE_REG_31(ra);
            gen_cvttq(ctx, rb, rc, fn11);
            break;
        case 0x3C:
            /* CVTQS */
            REQUIRE_REG_31(ra);
            gen_cvtqs(ctx, rb, rc, fn11);
            break;
        case 0x3E:
            /* CVTQT */
            REQUIRE_REG_31(ra);
            gen_cvtqt(ctx, rb, rc, fn11);
            break;
        default:
            goto invalid_opc;
        }
        break;

    case 0x17:
        switch (fn11) {
        case 0x010:
            /* CVTLQ */
            REQUIRE_REG_31(ra);
            vc = dest_fpr(ctx, rc);
            vb = load_fpr(ctx, rb);
            gen_cvtlq(vc, vb);
            break;
        case 0x020:
            /* CPYS */
            if (rc == 31) {
                /* Special case CPYS as FNOP.  */
            } else {
                vc = dest_fpr(ctx, rc);
                va = load_fpr(ctx, ra);
                if (ra == rb) {
                    /* Special case CPYS as FMOV.  */
                    tcg_gen_mov_i64(vc, va);
                } else {
                    vb = load_fpr(ctx, rb);
                    gen_cpy_mask(vc, va, vb, 0, 0x8000000000000000ULL);
                }
            }
            break;
        case 0x021:
            /* CPYSN */
            vc = dest_fpr(ctx, rc);
            vb = load_fpr(ctx, rb);
            va = load_fpr(ctx, ra);
            gen_cpy_mask(vc, va, vb, 1, 0x8000000000000000ULL);
            break;
        case 0x022:
            /* CPYSE */
            vc = dest_fpr(ctx, rc);
            vb = load_fpr(ctx, rb);
            va = load_fpr(ctx, ra);
            gen_cpy_mask(vc, va, vb, 0, 0xFFF0000000000000ULL);
            break;
        case 0x024:
            /* MT_FPCR */
            va = load_fpr(ctx, ra);
            gen_helper_store_fpcr(cpu_env, va);
            if (ctx->tb_rm == QUAL_RM_D) {
                /* Re-do the copy of the rounding mode to fp_status
                   the next time we use dynamic rounding.  */
                ctx->tb_rm = -1;
            }
            break;
        case 0x025:
            /* MF_FPCR */
            va = dest_fpr(ctx, ra);
            gen_helper_load_fpcr(va, cpu_env);
            break;
        case 0x02A:
            /* FCMOVEQ */
            gen_fcmov(ctx, TCG_COND_EQ, ra, rb, rc);
            break;
        case 0x02B:
            /* FCMOVNE */
            gen_fcmov(ctx, TCG_COND_NE, ra, rb, rc);
            break;
        case 0x02C:
            /* FCMOVLT */
            gen_fcmov(ctx, TCG_COND_LT, ra, rb, rc);
            break;
        case 0x02D:
            /* FCMOVGE */
            gen_fcmov(ctx, TCG_COND_GE, ra, rb, rc);
            break;
        case 0x02E:
            /* FCMOVLE */
            gen_fcmov(ctx, TCG_COND_LE, ra, rb, rc);
            break;
        case 0x02F:
            /* FCMOVGT */
            gen_fcmov(ctx, TCG_COND_GT, ra, rb, rc);
            break;
        case 0x030: /* CVTQL */
        case 0x130: /* CVTQL/V */
        case 0x530: /* CVTQL/SV */
            REQUIRE_REG_31(ra);
            vc = dest_fpr(ctx, rc);
            vb = load_fpr(ctx, rb);
            gen_helper_cvtql(vc, cpu_env, vb);
            gen_fp_exc_raise(rc, fn11);
            break;
        default:
            goto invalid_opc;
        }
        break;

    case 0x18:
        switch ((uint16_t)disp16) {
        case 0x0000:
            /* TRAPB */
            /* No-op.  */
            break;
        case 0x0400:
            /* EXCB */
            /* No-op.  */
            break;
        case 0x4000:
            /* MB */
            tcg_gen_mb(TCG_MO_ALL | TCG_BAR_SC);
            break;
        case 0x4400:
            /* WMB */
            tcg_gen_mb(TCG_MO_ST_ST | TCG_BAR_SC);
            break;
        case 0x8000:
            /* FETCH */
            /* No-op */
            break;
        case 0xA000:
            /* FETCH_M */
            /* No-op */
            break;
        case 0xC000:
            /* RPCC */
            va = dest_gpr(ctx, ra);
            if (ctx->tb->cflags & CF_USE_ICOUNT) {
                gen_io_start();
                gen_helper_load_pcc(va, cpu_env);
                gen_io_end();
                ret = EXIT_PC_STALE;
            } else {
                gen_helper_load_pcc(va, cpu_env);
            }
            break;
        case 0xE000:
            /* RC */
            gen_rx(ctx, ra, 0);
            break;
        case 0xE800:
            /* ECB */
            break;
        case 0xF000:
            /* RS */
            gen_rx(ctx, ra, 1);
            break;
        case 0xF800:
            /* WH64 */
            /* No-op */
            break;
        case 0xFC00:
            /* WH64EN */
            /* No-op */
            break;
        default:
            goto invalid_opc;
        }
        break;

    case 0x19:
        /* HW_MFPR (PALcode) */
#ifndef CONFIG_USER_ONLY
        REQUIRE_TB_FLAG(TB_FLAGS_PAL_MODE);
        va = dest_gpr(ctx, ra);
        ret = gen_mfpr(ctx, va, insn & 0xffff);
        break;
#else
        goto invalid_opc;
#endif

    case 0x1A:
        /* JMP, JSR, RET, JSR_COROUTINE.  These only differ by the branch
           prediction stack action, which of course we don't implement.  */
        vb = load_gpr(ctx, rb);
        tcg_gen_andi_i64(cpu_pc, vb, ~3);
        if (ra != 31) {
            tcg_gen_movi_i64(ctx->ir[ra], ctx->pc);
        }
        ret = EXIT_PC_UPDATED;
        break;

    case 0x1B:
        /* HW_LD (PALcode) */
#ifndef CONFIG_USER_ONLY
        REQUIRE_TB_FLAG(TB_FLAGS_PAL_MODE);
        {
            TCGv addr = tcg_temp_new();
            vb = load_gpr(ctx, rb);
            va = dest_gpr(ctx, ra);

            tcg_gen_addi_i64(addr, vb, disp12);
            switch ((insn >> 12) & 0xF) {
            case 0x0:
                /* Longword physical access (hw_ldl/p) */
                tcg_gen_qemu_ld_i64(va, addr, MMU_PHYS_IDX, MO_LESL);
                break;
            case 0x1:
                /* Quadword physical access (hw_ldq/p) */
                tcg_gen_qemu_ld_i64(va, addr, MMU_PHYS_IDX, MO_LEQ);
                break;
            case 0x2:
                /* Longword physical access with lock (hw_ldl_l/p) */
                gen_qemu_ldl_l(va, addr, MMU_PHYS_IDX);
                break;
            case 0x3:
                /* Quadword physical access with lock (hw_ldq_l/p) */
                gen_qemu_ldq_l(va, addr, MMU_PHYS_IDX);
                break;
            case 0x4:
                /* Longword virtual PTE fetch (hw_ldl/v) */
                goto invalid_opc;
            case 0x5:
                /* Quadword virtual PTE fetch (hw_ldq/v) */
                goto invalid_opc;
                break;
            case 0x6:
                /* Invalid */
                goto invalid_opc;
            case 0x7:
                /* Invaliid */
                goto invalid_opc;
            case 0x8:
                /* Longword virtual access (hw_ldl) */
                goto invalid_opc;
            case 0x9:
                /* Quadword virtual access (hw_ldq) */
                goto invalid_opc;
            case 0xA:
                /* Longword virtual access with protection check (hw_ldl/w) */
                tcg_gen_qemu_ld_i64(va, addr, MMU_KERNEL_IDX, MO_LESL);
                break;
            case 0xB:
                /* Quadword virtual access with protection check (hw_ldq/w) */
                tcg_gen_qemu_ld_i64(va, addr, MMU_KERNEL_IDX, MO_LEQ);
                break;
            case 0xC:
                /* Longword virtual access with alt access mode (hw_ldl/a)*/
                goto invalid_opc;
            case 0xD:
                /* Quadword virtual access with alt access mode (hw_ldq/a) */
                goto invalid_opc;
            case 0xE:
                /* Longword virtual access with alternate access mode and
                   protection checks (hw_ldl/wa) */
                tcg_gen_qemu_ld_i64(va, addr, MMU_USER_IDX, MO_LESL);
                break;
            case 0xF:
                /* Quadword virtual access with alternate access mode and
                   protection checks (hw_ldq/wa) */
                tcg_gen_qemu_ld_i64(va, addr, MMU_USER_IDX, MO_LEQ);
                break;
            }
            tcg_temp_free(addr);
            break;
        }
#else
        goto invalid_opc;
#endif

    case 0x1C:
        vc = dest_gpr(ctx, rc);
        if (fn7 == 0x70) {
            /* FTOIT */
            REQUIRE_TB_FLAG(TB_FLAGS_AMASK_FIX);
            REQUIRE_REG_31(rb);
            va = load_fpr(ctx, ra);
            tcg_gen_mov_i64(vc, va);
            break;
        } else if (fn7 == 0x78) {
            /* FTOIS */
            REQUIRE_TB_FLAG(TB_FLAGS_AMASK_FIX);
            REQUIRE_REG_31(rb);
            t32 = tcg_temp_new_i32();
            va = load_fpr(ctx, ra);
            gen_helper_s_to_memory(t32, va);
            tcg_gen_ext_i32_i64(vc, t32);
            tcg_temp_free_i32(t32);
            break;
        }

        vb = load_gpr_lit(ctx, rb, lit, islit);
        switch (fn7) {
        case 0x00:
            /* SEXTB */
            REQUIRE_TB_FLAG(TB_FLAGS_AMASK_BWX);
            REQUIRE_REG_31(ra);
            tcg_gen_ext8s_i64(vc, vb);
            break;
        case 0x01:
            /* SEXTW */
            REQUIRE_TB_FLAG(TB_FLAGS_AMASK_BWX);
            REQUIRE_REG_31(ra);
            tcg_gen_ext16s_i64(vc, vb);
            break;
        case 0x30:
            /* CTPOP */
            REQUIRE_TB_FLAG(TB_FLAGS_AMASK_CIX);
            REQUIRE_REG_31(ra);
            REQUIRE_NO_LIT;
            gen_helper_ctpop(vc, vb);
            break;
        case 0x31:
            /* PERR */
            REQUIRE_TB_FLAG(TB_FLAGS_AMASK_MVI);
            REQUIRE_NO_LIT;
            va = load_gpr(ctx, ra);
            gen_helper_perr(vc, va, vb);
            break;
        case 0x32:
            /* CTLZ */
            REQUIRE_TB_FLAG(TB_FLAGS_AMASK_CIX);
            REQUIRE_REG_31(ra);
            REQUIRE_NO_LIT;
            gen_helper_ctlz(vc, vb);
            break;
        case 0x33:
            /* CTTZ */
            REQUIRE_TB_FLAG(TB_FLAGS_AMASK_CIX);
            REQUIRE_REG_31(ra);
            REQUIRE_NO_LIT;
            gen_helper_cttz(vc, vb);
            break;
        case 0x34:
            /* UNPKBW */
            REQUIRE_TB_FLAG(TB_FLAGS_AMASK_MVI);
            REQUIRE_REG_31(ra);
            REQUIRE_NO_LIT;
            gen_helper_unpkbw(vc, vb);
            break;
        case 0x35:
            /* UNPKBL */
            REQUIRE_TB_FLAG(TB_FLAGS_AMASK_MVI);
            REQUIRE_REG_31(ra);
            REQUIRE_NO_LIT;
            gen_helper_unpkbl(vc, vb);
            break;
        case 0x36:
            /* PKWB */
            REQUIRE_TB_FLAG(TB_FLAGS_AMASK_MVI);
            REQUIRE_REG_31(ra);
            REQUIRE_NO_LIT;
            gen_helper_pkwb(vc, vb);
            break;
        case 0x37:
            /* PKLB */
            REQUIRE_TB_FLAG(TB_FLAGS_AMASK_MVI);
            REQUIRE_REG_31(ra);
            REQUIRE_NO_LIT;
            gen_helper_pklb(vc, vb);
            break;
        case 0x38:
            /* MINSB8 */
            REQUIRE_TB_FLAG(TB_FLAGS_AMASK_MVI);
            va = load_gpr(ctx, ra);
            gen_helper_minsb8(vc, va, vb);
            break;
        case 0x39:
            /* MINSW4 */
            REQUIRE_TB_FLAG(TB_FLAGS_AMASK_MVI);
            va = load_gpr(ctx, ra);
            gen_helper_minsw4(vc, va, vb);
            break;
        case 0x3A:
            /* MINUB8 */
            REQUIRE_TB_FLAG(TB_FLAGS_AMASK_MVI);
            va = load_gpr(ctx, ra);
            gen_helper_minub8(vc, va, vb);
            break;
        case 0x3B:
            /* MINUW4 */
            REQUIRE_TB_FLAG(TB_FLAGS_AMASK_MVI);
            va = load_gpr(ctx, ra);
            gen_helper_minuw4(vc, va, vb);
            break;
        case 0x3C:
            /* MAXUB8 */
            REQUIRE_TB_FLAG(TB_FLAGS_AMASK_MVI);
            va = load_gpr(ctx, ra);
            gen_helper_maxub8(vc, va, vb);
            break;
        case 0x3D:
            /* MAXUW4 */
            REQUIRE_TB_FLAG(TB_FLAGS_AMASK_MVI);
            va = load_gpr(ctx, ra);
            gen_helper_maxuw4(vc, va, vb);
            break;
        case 0x3E:
            /* MAXSB8 */
            REQUIRE_TB_FLAG(TB_FLAGS_AMASK_MVI);
            va = load_gpr(ctx, ra);
            gen_helper_maxsb8(vc, va, vb);
            break;
        case 0x3F:
            /* MAXSW4 */
            REQUIRE_TB_FLAG(TB_FLAGS_AMASK_MVI);
            va = load_gpr(ctx, ra);
            gen_helper_maxsw4(vc, va, vb);
            break;
        default:
            goto invalid_opc;
        }
        break;

    case 0x1D:
        /* HW_MTPR (PALcode) */
#ifndef CONFIG_USER_ONLY
        REQUIRE_TB_FLAG(TB_FLAGS_PAL_MODE);
        vb = load_gpr(ctx, rb);
        ret = gen_mtpr(ctx, vb, insn & 0xffff);
        break;
#else
        goto invalid_opc;
#endif

    case 0x1E:
        /* HW_RET (PALcode) */
#ifndef CONFIG_USER_ONLY
        REQUIRE_TB_FLAG(TB_FLAGS_PAL_MODE);
        if (rb == 31) {
            /* Pre-EV6 CPUs interpreted this as HW_REI, loading the return
               address from EXC_ADDR.  This turns out to be useful for our
               emulation PALcode, so continue to accept it.  */
            ctx->lit = vb = tcg_temp_new();
            tcg_gen_ld_i64(vb, cpu_env, offsetof(CPUAlphaState, exc_addr));
        } else {
            vb = load_gpr(ctx, rb);
        }
        tmp = tcg_temp_new();
        tcg_gen_movi_i64(tmp, 0);
        tcg_gen_st8_i64(tmp, cpu_env, offsetof(CPUAlphaState, intr_flag));
        tcg_gen_movi_i64(cpu_lock_addr, -1);
        tcg_gen_andi_i64(tmp, vb, 1);
        tcg_gen_st8_i64(tmp, cpu_env, offsetof(CPUAlphaState, pal_mode));
        tcg_gen_andi_i64(cpu_pc, vb, ~3);
        ret = EXIT_PC_UPDATED;
        break;
#else
        goto invalid_opc;
#endif

    case 0x1F:
        /* HW_ST (PALcode) */
#ifndef CONFIG_USER_ONLY
        REQUIRE_TB_FLAG(TB_FLAGS_PAL_MODE);
        {
            switch ((insn >> 12) & 0xF) {
            case 0x0:
                /* Longword physical access */
                va = load_gpr(ctx, ra);
                vb = load_gpr(ctx, rb);
                tmp = tcg_temp_new();
                tcg_gen_addi_i64(tmp, vb, disp12);
                tcg_gen_qemu_st_i64(va, tmp, MMU_PHYS_IDX, MO_LESL);
                tcg_temp_free(tmp);
                break;
            case 0x1:
                /* Quadword physical access */
                va = load_gpr(ctx, ra);
                vb = load_gpr(ctx, rb);
                tmp = tcg_temp_new();
                tcg_gen_addi_i64(tmp, vb, disp12);
                tcg_gen_qemu_st_i64(va, tmp, MMU_PHYS_IDX, MO_LEQ);
                tcg_temp_free(tmp);
                break;
            case 0x2:
                /* Longword physical access with lock */
                ret = gen_store_conditional(ctx, ra, rb, disp12,
                                            MMU_PHYS_IDX, MO_LESL);
                break;
            case 0x3:
                /* Quadword physical access with lock */
                ret = gen_store_conditional(ctx, ra, rb, disp12,
                                            MMU_PHYS_IDX, MO_LEQ);
                break;
            case 0x4:
                /* Longword virtual access */
                goto invalid_opc;
            case 0x5:
                /* Quadword virtual access */
                goto invalid_opc;
            case 0x6:
                /* Invalid */
                goto invalid_opc;
            case 0x7:
                /* Invalid */
                goto invalid_opc;
            case 0x8:
                /* Invalid */
                goto invalid_opc;
            case 0x9:
                /* Invalid */
                goto invalid_opc;
            case 0xA:
                /* Invalid */
                goto invalid_opc;
            case 0xB:
                /* Invalid */
                goto invalid_opc;
            case 0xC:
                /* Longword virtual access with alternate access mode */
                goto invalid_opc;
            case 0xD:
                /* Quadword virtual access with alternate access mode */
                goto invalid_opc;
            case 0xE:
                /* Invalid */
                goto invalid_opc;
            case 0xF:
                /* Invalid */
                goto invalid_opc;
            }
            break;
        }
#else
        goto invalid_opc;
#endif
    case 0x20:
        /* LDF */
        gen_load_mem(ctx, &gen_qemu_ldf, ra, rb, disp16, 1, 0);
        break;
    case 0x21:
        /* LDG */
        gen_load_mem(ctx, &gen_qemu_ldg, ra, rb, disp16, 1, 0);
        break;
    case 0x22:
        /* LDS */
        gen_load_mem(ctx, &gen_qemu_lds, ra, rb, disp16, 1, 0);
        break;
    case 0x23:
        /* LDT */
        gen_load_mem(ctx, &tcg_gen_qemu_ld64, ra, rb, disp16, 1, 0);
        break;
    case 0x24:
        /* STF */
        gen_store_mem(ctx, &gen_qemu_stf, ra, rb, disp16, 1, 0);
        break;
    case 0x25:
        /* STG */
        gen_store_mem(ctx, &gen_qemu_stg, ra, rb, disp16, 1, 0);
        break;
    case 0x26:
        /* STS */
        gen_store_mem(ctx, &gen_qemu_sts, ra, rb, disp16, 1, 0);
        break;
    case 0x27:
        /* STT */
        gen_store_mem(ctx, &tcg_gen_qemu_st64, ra, rb, disp16, 1, 0);
        break;
    case 0x28:
        /* LDL */
        gen_load_mem(ctx, &tcg_gen_qemu_ld32s, ra, rb, disp16, 0, 0);
        break;
    case 0x29:
        /* LDQ */
        gen_load_mem(ctx, &tcg_gen_qemu_ld64, ra, rb, disp16, 0, 0);
        break;
    case 0x2A:
        /* LDL_L */
        gen_load_mem(ctx, &gen_qemu_ldl_l, ra, rb, disp16, 0, 0);
        break;
    case 0x2B:
        /* LDQ_L */
        gen_load_mem(ctx, &gen_qemu_ldq_l, ra, rb, disp16, 0, 0);
        break;
    case 0x2C:
        /* STL */
        gen_store_mem(ctx, &tcg_gen_qemu_st32, ra, rb, disp16, 0, 0);
        break;
    case 0x2D:
        /* STQ */
        gen_store_mem(ctx, &tcg_gen_qemu_st64, ra, rb, disp16, 0, 0);
        break;
    case 0x2E:
        /* STL_C */
        ret = gen_store_conditional(ctx, ra, rb, disp16,
                                    ctx->mem_idx, MO_LESL);
        break;
    case 0x2F:
        /* STQ_C */
        ret = gen_store_conditional(ctx, ra, rb, disp16,
                                    ctx->mem_idx, MO_LEQ);
        break;
    case 0x30:
        /* BR */
        ret = gen_bdirect(ctx, ra, disp21);
        break;
    case 0x31: /* FBEQ */
        ret = gen_fbcond(ctx, TCG_COND_EQ, ra, disp21);
        break;
    case 0x32: /* FBLT */
        ret = gen_fbcond(ctx, TCG_COND_LT, ra, disp21);
        break;
    case 0x33: /* FBLE */
        ret = gen_fbcond(ctx, TCG_COND_LE, ra, disp21);
        break;
    case 0x34:
        /* BSR */
        ret = gen_bdirect(ctx, ra, disp21);
        break;
    case 0x35: /* FBNE */
        ret = gen_fbcond(ctx, TCG_COND_NE, ra, disp21);
        break;
    case 0x36: /* FBGE */
        ret = gen_fbcond(ctx, TCG_COND_GE, ra, disp21);
        break;
    case 0x37: /* FBGT */
        ret = gen_fbcond(ctx, TCG_COND_GT, ra, disp21);
        break;
    case 0x38:
        /* BLBC */
        ret = gen_bcond(ctx, TCG_COND_EQ, ra, disp21, 1);
        break;
    case 0x39:
        /* BEQ */
        ret = gen_bcond(ctx, TCG_COND_EQ, ra, disp21, 0);
        break;
    case 0x3A:
        /* BLT */
        ret = gen_bcond(ctx, TCG_COND_LT, ra, disp21, 0);
        break;
    case 0x3B:
        /* BLE */
        ret = gen_bcond(ctx, TCG_COND_LE, ra, disp21, 0);
        break;
    case 0x3C:
        /* BLBS */
        ret = gen_bcond(ctx, TCG_COND_NE, ra, disp21, 1);
        break;
    case 0x3D:
        /* BNE */
        ret = gen_bcond(ctx, TCG_COND_NE, ra, disp21, 0);
        break;
    case 0x3E:
        /* BGE */
        ret = gen_bcond(ctx, TCG_COND_GE, ra, disp21, 0);
        break;
    case 0x3F:
        /* BGT */
        ret = gen_bcond(ctx, TCG_COND_GT, ra, disp21, 0);
        break;
    invalid_opc:
        ret = gen_invalid(ctx);
        break;
    }

    return ret;
}

void gen_intermediate_code(CPUAlphaState *env, struct TranslationBlock *tb)
{
    AlphaCPU *cpu = alpha_env_get_cpu(env);
    CPUState *cs = CPU(cpu);
    DisasContext ctx, *ctxp = &ctx;
    target_ulong pc_start;
    target_ulong pc_mask;
    uint32_t insn;
    ExitStatus ret;
    int num_insns;
    int max_insns;

    pc_start = tb->pc;

    ctx.tb = tb;
    ctx.pc = pc_start;
    ctx.mem_idx = cpu_mmu_index(env, false);
    ctx.implver = env->implver;
    ctx.singlestep_enabled = cs->singlestep_enabled;

#ifdef CONFIG_USER_ONLY
    ctx.ir = cpu_std_ir;
#else
    ctx.palbr = env->palbr;
    ctx.ir = (tb->flags & TB_FLAGS_PAL_MODE ? cpu_pal_ir : cpu_std_ir);
#endif

    /* ??? Every TB begins with unset rounding mode, to be initialized on
       the first fp insn of the TB.  Alternately we could define a proper
       default for every TB (e.g. QUAL_RM_N or QUAL_RM_D) and make sure
       to reset the FP_STATUS to that default at the end of any TB that
       changes the default.  We could even (gasp) dynamiclly figure out
       what default would be most efficient given the running program.  */
    ctx.tb_rm = -1;
    /* Similarly for flush-to-zero.  */
    ctx.tb_ftz = -1;

    TCGV_UNUSED_I64(ctx.zero);
    TCGV_UNUSED_I64(ctx.sink);
    TCGV_UNUSED_I64(ctx.lit);

    num_insns = 0;
    max_insns = tb->cflags & CF_COUNT_MASK;
    if (max_insns == 0) {
        max_insns = CF_COUNT_MASK;
    }
    if (max_insns > TCG_MAX_INSNS) {
        max_insns = TCG_MAX_INSNS;
    }

    if (in_superpage(&ctx, pc_start)) {
        pc_mask = (1ULL << 41) - 1;
    } else {
        pc_mask = ~TARGET_PAGE_MASK;
    }

    gen_tb_start(tb);
    do {
        tcg_gen_insn_start(ctx.pc);
        num_insns++;

        if (unlikely(cpu_breakpoint_test(cs, ctx.pc, BP_ANY))) {
            ret = gen_excp(&ctx, EXCP_DEBUG, 0);
            /* The address covered by the breakpoint must be included in
               [tb->pc, tb->pc + tb->size) in order to for it to be
               properly cleared -- thus we increment the PC here so that
               the logic setting tb->size below does the right thing.  */
            ctx.pc += 4;
            break;
        }
        if (num_insns == max_insns && (tb->cflags & CF_LAST_IO)) {
            gen_io_start();
        }
        insn = cpu_ldl_code(env, ctx.pc);
<<<<<<< HEAD

        TCGV_UNUSED_I64(ctx.zero);
        TCGV_UNUSED_I64(ctx.sink);
        TCGV_UNUSED_I64(ctx.lit);
=======
>>>>>>> 7124ccf8

        ctx.pc += 4;
        ret = translate_one(ctxp, insn);
        free_context_temps(ctxp);

        /* If we reach a page boundary, are single stepping,
           or exhaust instruction count, stop generation.  */
        if (ret == NO_EXIT
            && ((ctx.pc & pc_mask) == 0
                || tcg_op_buf_full()
                || num_insns >= max_insns
                || singlestep
                || ctx.singlestep_enabled)) {
            ret = EXIT_PC_STALE;
        }
    } while (ret == NO_EXIT);

    if (tb->cflags & CF_LAST_IO) {
        gen_io_end();
    }

    switch (ret) {
    case EXIT_GOTO_TB:
    case EXIT_NORETURN:
        break;
    case EXIT_PC_STALE:
        tcg_gen_movi_i64(cpu_pc, ctx.pc);
        /* FALLTHRU */
    case EXIT_PC_UPDATED:
        if (ctx.singlestep_enabled) {
            gen_excp_1(EXCP_DEBUG, 0);
        } else {
            tcg_gen_exit_tb(0);
        }
        break;
    default:
        abort();
    }

    gen_tb_end(tb, num_insns);

    tb->size = ctx.pc - pc_start;
    tb->icount = num_insns;

#ifdef DEBUG_DISAS
    if (qemu_loglevel_mask(CPU_LOG_TB_IN_ASM)
        && qemu_log_in_addr_range(pc_start)) {
        qemu_log_lock();
        qemu_log("IN: %s\n", lookup_symbol(pc_start));
        log_target_disas(cs, pc_start, ctx.pc - pc_start, 1);
        qemu_log("\n");
        qemu_log_unlock();
    }
#endif
}

void restore_state_to_opc(CPUAlphaState *env, TranslationBlock *tb,
                          target_ulong *data)
{
    env->pc = data[0];
}<|MERGE_RESOLUTION|>--- conflicted
+++ resolved
@@ -417,35 +417,6 @@
     tcg_gen_addi_i64(addr, load_gpr(ctx, rb), disp16);
     free_context_temps(ctx);
 
-<<<<<<< HEAD
-#if defined(CONFIG_USER_ONLY)
-    /* ??? This is handled via a complicated version of compare-and-swap
-       in the cpu_loop.  Hopefully one day we'll have a real CAS opcode
-       in TCG so that this isn't necessary.  */
-    return gen_excp(ctx, quad ? EXCP_STQ_C : EXCP_STL_C, ra);
-#else
-    /* ??? In system mode we are never multi-threaded, so CAS can be
-       implemented via a non-atomic load-compare-store sequence.  */
-    {
-        TCGLabel *lab_fail, *lab_done;
-        TCGv val;
-
-        lab_fail = gen_new_label();
-        lab_done = gen_new_label();
-        tcg_gen_brcond_i64(TCG_COND_NE, addr, cpu_lock_addr, lab_fail);
-
-        val = tcg_temp_new();
-        tcg_gen_qemu_ld_i64(val, addr, ctx->mem_idx, quad ? MO_LEQ : MO_LESL);
-        tcg_gen_brcond_i64(TCG_COND_NE, val, cpu_lock_value, lab_fail);
-
-        tcg_gen_qemu_st_i64(ctx->ir[ra], addr, ctx->mem_idx,
-                            quad ? MO_LEQ : MO_LEUL);
-        tcg_gen_movi_i64(ctx->ir[ra], 1);
-        tcg_gen_br(lab_done);
-
-        gen_set_label(lab_fail);
-        tcg_gen_movi_i64(ctx->ir[ra], 0);
-=======
     lab_fail = gen_new_label();
     lab_done = gen_new_label();
     tcg_gen_brcond_i64(TCG_COND_NE, addr, cpu_lock_addr, lab_fail);
@@ -455,7 +426,6 @@
     tcg_gen_atomic_cmpxchg_i64(val, cpu_lock_addr, cpu_lock_value,
                                load_gpr(ctx, ra), mem_idx, op);
     free_context_temps(ctx);
->>>>>>> 7124ccf8
 
     if (ra != 31) {
         tcg_gen_setcond_i64(TCG_COND_EQ, ctx->ir[ra], val, cpu_lock_value);
@@ -747,17 +717,10 @@
     if (!(fn11 & QUAL_U)) {
         /* Note that QUAL_U == QUAL_V, so ignore either.  */
         ignore |= FPCR_UNF | FPCR_IOV;
-<<<<<<< HEAD
     }
     if (!(fn11 & QUAL_I)) {
         ignore |= FPCR_INE;
     }
-=======
-    }
-    if (!(fn11 & QUAL_I)) {
-        ignore |= FPCR_INE;
-    }
->>>>>>> 7124ccf8
     ign = tcg_const_i32(ignore);
 
     /* ??? Pass in the regno of the destination so that the helper can
@@ -1256,7 +1219,6 @@
         TCGv tmp = tcg_temp_new();
         uint64_t exc_addr = ctx->pc;
         uint64_t entry = ctx->palbr;
-<<<<<<< HEAD
 
         if (ctx->tb->flags & TB_FLAGS_PAL_MODE) {
             exc_addr |= 1;
@@ -1269,20 +1231,6 @@
         tcg_gen_st_i64(tmp, cpu_env, offsetof(CPUAlphaState, exc_addr));
         tcg_temp_free(tmp);
 
-=======
-
-        if (ctx->tb->flags & TB_FLAGS_PAL_MODE) {
-            exc_addr |= 1;
-        } else {
-            tcg_gen_movi_i64(tmp, 1);
-            tcg_gen_st8_i64(tmp, cpu_env, offsetof(CPUAlphaState, pal_mode));
-        }
-
-        tcg_gen_movi_i64(tmp, exc_addr);
-        tcg_gen_st_i64(tmp, cpu_env, offsetof(CPUAlphaState, exc_addr));
-        tcg_temp_free(tmp);
-
->>>>>>> 7124ccf8
         entry += (palcode & 0x80
                   ? 0x2000 + (palcode - 0x80) * 64
                   : 0x1000 + palcode * 64);
@@ -2999,13 +2947,6 @@
             gen_io_start();
         }
         insn = cpu_ldl_code(env, ctx.pc);
-<<<<<<< HEAD
-
-        TCGV_UNUSED_I64(ctx.zero);
-        TCGV_UNUSED_I64(ctx.sink);
-        TCGV_UNUSED_I64(ctx.lit);
-=======
->>>>>>> 7124ccf8
 
         ctx.pc += 4;
         ret = translate_one(ctxp, insn);
