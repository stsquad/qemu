/*
 * QEMU Alpha CPU
 *
 * Copyright (c) 2007 Jocelyn Mayer
 * Copyright (c) 2012 SUSE LINUX Products GmbH
 *
 * This library is free software; you can redistribute it and/or
 * modify it under the terms of the GNU Lesser General Public
 * License as published by the Free Software Foundation; either
 * version 2.1 of the License, or (at your option) any later version.
 *
 * This library is distributed in the hope that it will be useful,
 * but WITHOUT ANY WARRANTY; without even the implied warranty of
 * MERCHANTABILITY or FITNESS FOR A PARTICULAR PURPOSE.  See the GNU
 * Lesser General Public License for more details.
 *
 * You should have received a copy of the GNU Lesser General Public
 * License along with this library; if not, see
 * <http://www.gnu.org/licenses/lgpl-2.1.html>
 */

#include "qemu/osdep.h"
#include "qapi/error.h"
#include "cpu.h"
#include "qemu-common.h"
#include "migration/vmstate.h"
#include "exec/exec-all.h"


static void alpha_cpu_set_pc(CPUState *cs, vaddr value)
{
    AlphaCPU *cpu = ALPHA_CPU(cs);

    cpu->env.pc = value;
}

static bool alpha_cpu_has_work(CPUState *cs)
{
    /* Here we are checking to see if the CPU should wake up from HALT.
       We will have gotten into this state only for WTINT from PALmode.  */
    /* ??? I'm not sure how the IPL state works with WTINT to keep a CPU
       asleep even if (some) interrupts have been asserted.  For now,
       assume that if a CPU really wants to stay asleep, it will mask
       interrupts at the chipset level, which will prevent these bits
       from being set in the first place.  */
    return cs->interrupt_request & (CPU_INTERRUPT_HARD
                                    | CPU_INTERRUPT_TIMER
                                    | CPU_INTERRUPT_SMP
                                    | CPU_INTERRUPT_MCHK);
}

static void alpha_cpu_disas_set_info(CPUState *cpu, disassemble_info *info)
{
    info->mach = bfd_mach_alpha_ev6;
    info->print_insn = print_insn_alpha;
}

static void alpha_cpu_realizefn(DeviceState *dev, Error **errp)
{
    CPUState *cs = CPU(dev);
    AlphaCPUClass *acc = ALPHA_CPU_GET_CLASS(dev);
    Error *local_err = NULL;

    cpu_exec_realizefn(cs, &local_err);
    if (local_err != NULL) {
        error_propagate(errp, local_err);
        return;
    }

    qemu_init_vcpu(cs);

    acc->parent_realize(dev, errp);
}

/* Sort alphabetically by type name. */
static gint alpha_cpu_list_compare(gconstpointer a, gconstpointer b)
{
    ObjectClass *class_a = (ObjectClass *)a;
    ObjectClass *class_b = (ObjectClass *)b;
    const char *name_a, *name_b;

    name_a = object_class_get_name(class_a);
    name_b = object_class_get_name(class_b);
    return strcmp(name_a, name_b);
}

static void alpha_cpu_list_entry(gpointer data, gpointer user_data)
{
    ObjectClass *oc = data;
    CPUListState *s = user_data;

    (*s->cpu_fprintf)(s->file, "  %s\n",
                      object_class_get_name(oc));
}

void alpha_cpu_list(FILE *f, fprintf_function cpu_fprintf)
{
    CPUListState s = {
        .file = f,
        .cpu_fprintf = cpu_fprintf,
    };
    GSList *list;

    list = object_class_get_list(TYPE_ALPHA_CPU, false);
    list = g_slist_sort(list, alpha_cpu_list_compare);
    (*cpu_fprintf)(f, "Available CPUs:\n");
    g_slist_foreach(list, alpha_cpu_list_entry, &s);
    g_slist_free(list);
}

/* Models */

#define TYPE(model) model "-" TYPE_ALPHA_CPU

typedef struct AlphaCPUAlias {
    const char *alias;
    const char *typename;
} AlphaCPUAlias;

static const AlphaCPUAlias alpha_cpu_aliases[] = {
    { "21064",   TYPE("ev4") },
    { "21164",   TYPE("ev5") },
    { "21164a",  TYPE("ev56") },
    { "21164pc", TYPE("pca56") },
    { "21264",   TYPE("ev6") },
    { "21264a",  TYPE("ev67") },
};

static ObjectClass *alpha_cpu_class_by_name(const char *cpu_model)
{
    ObjectClass *oc = NULL;
    char *typename;
    int i;

    if (cpu_model == NULL) {
        return NULL;
    }

    oc = object_class_by_name(cpu_model);
    if (oc != NULL && object_class_dynamic_cast(oc, TYPE_ALPHA_CPU) != NULL &&
        !object_class_is_abstract(oc)) {
        return oc;
    }

    for (i = 0; i < ARRAY_SIZE(alpha_cpu_aliases); i++) {
        if (strcmp(cpu_model, alpha_cpu_aliases[i].alias) == 0) {
            oc = object_class_by_name(alpha_cpu_aliases[i].typename);
            assert(oc != NULL && !object_class_is_abstract(oc));
            return oc;
        }
    }

    typename = g_strdup_printf("%s-" TYPE_ALPHA_CPU, cpu_model);
    oc = object_class_by_name(typename);
    g_free(typename);
    if (oc != NULL && object_class_is_abstract(oc)) {
        oc = NULL;
    }
    return oc;
}

AlphaCPU *cpu_alpha_init(const char *cpu_model)
{
    AlphaCPU *cpu;
    ObjectClass *cpu_class;

    cpu_class = alpha_cpu_class_by_name(cpu_model);
    if (cpu_class == NULL) {
        /* Default to ev67; no reason not to emulate insns by default.  */
        cpu_class = object_class_by_name(TYPE("ev67"));
    }
    cpu = ALPHA_CPU(object_new(object_class_get_name(cpu_class)));

    object_property_set_bool(OBJECT(cpu), true, "realized", NULL);

    return cpu;
}

static void ev4_cpu_initfn(Object *obj)
{
    AlphaCPU *cpu = ALPHA_CPU(obj);
    CPUAlphaState *env = &cpu->env;

    env->implver = IMPLVER_2106x;
}

static const TypeInfo ev4_cpu_type_info = {
    .name = TYPE("ev4"),
    .parent = TYPE_ALPHA_CPU,
    .instance_init = ev4_cpu_initfn,
};

static void ev5_cpu_initfn(Object *obj)
{
    AlphaCPU *cpu = ALPHA_CPU(obj);
    CPUAlphaState *env = &cpu->env;

    env->implver = IMPLVER_21164;
}

static const TypeInfo ev5_cpu_type_info = {
    .name = TYPE("ev5"),
    .parent = TYPE_ALPHA_CPU,
    .instance_init = ev5_cpu_initfn,
};

static void ev56_cpu_initfn(Object *obj)
{
    AlphaCPU *cpu = ALPHA_CPU(obj);
    CPUAlphaState *env = &cpu->env;

    env->amask |= AMASK_BWX;
}

static const TypeInfo ev56_cpu_type_info = {
    .name = TYPE("ev56"),
    .parent = TYPE("ev5"),
    .instance_init = ev56_cpu_initfn,
};

static void pca56_cpu_initfn(Object *obj)
{
    AlphaCPU *cpu = ALPHA_CPU(obj);
    CPUAlphaState *env = &cpu->env;

    env->amask |= AMASK_MVI;
}

static const TypeInfo pca56_cpu_type_info = {
    .name = TYPE("pca56"),
    .parent = TYPE("ev56"),
    .instance_init = pca56_cpu_initfn,
};

static void ev6_cpu_initfn(Object *obj)
{
    AlphaCPU *cpu = ALPHA_CPU(obj);
    CPUAlphaState *env = &cpu->env;

    env->implver = IMPLVER_21264;
    env->amask = AMASK_BWX | AMASK_FIX | AMASK_MVI | AMASK_TRAP;
}

static const TypeInfo ev6_cpu_type_info = {
    .name = TYPE("ev6"),
    .parent = TYPE_ALPHA_CPU,
    .instance_init = ev6_cpu_initfn,
};

static void ev67_cpu_initfn(Object *obj)
{
    AlphaCPU *cpu = ALPHA_CPU(obj);
    CPUAlphaState *env = &cpu->env;

    env->amask |= AMASK_CIX | AMASK_PREFETCH;
}

static const TypeInfo ev67_cpu_type_info = {
    .name = TYPE("ev67"),
    .parent = TYPE("ev6"),
    .instance_init = ev67_cpu_initfn,
};

static const TypeInfo ev68_cpu_type_info = {
    .name = TYPE("ev68"),
    .parent = TYPE("ev67"),
};

static void alpha_cpu_initfn(Object *obj)
{
    CPUState *cs = CPU(obj);
    AlphaCPU *cpu = ALPHA_CPU(obj);
    CPUAlphaState *env = &cpu->env;

    cs->env_ptr = env;
<<<<<<< HEAD
    cpu_exec_init(cs, &error_abort);
=======
>>>>>>> 7124ccf8
    tlb_flush(cs, 1);

    alpha_translate_init();

#if defined(CONFIG_USER_ONLY)
    env->ps = PS_USER_MODE;
    cpu_alpha_store_fpcr(env, (FPCR_INVD | FPCR_DZED | FPCR_OVFD
                               | FPCR_UNFD | FPCR_INED | FPCR_DNOD
                               | FPCR_DYN_NORMAL));
#endif
    env->lock_addr = -1;
    env->fen = 1;
}

static void alpha_cpu_class_init(ObjectClass *oc, void *data)
{
    DeviceClass *dc = DEVICE_CLASS(oc);
    CPUClass *cc = CPU_CLASS(oc);
    AlphaCPUClass *acc = ALPHA_CPU_CLASS(oc);

    acc->parent_realize = dc->realize;
    dc->realize = alpha_cpu_realizefn;

    cc->class_by_name = alpha_cpu_class_by_name;
    cc->has_work = alpha_cpu_has_work;
    cc->do_interrupt = alpha_cpu_do_interrupt;
    cc->cpu_exec_interrupt = alpha_cpu_exec_interrupt;
    cc->dump_state = alpha_cpu_dump_state;
    cc->set_pc = alpha_cpu_set_pc;
    cc->gdb_read_register = alpha_cpu_gdb_read_register;
    cc->gdb_write_register = alpha_cpu_gdb_write_register;
#ifdef CONFIG_USER_ONLY
    cc->handle_mmu_fault = alpha_cpu_handle_mmu_fault;
#else
    cc->do_unassigned_access = alpha_cpu_unassigned_access;
    cc->do_unaligned_access = alpha_cpu_do_unaligned_access;
    cc->get_phys_page_debug = alpha_cpu_get_phys_page_debug;
    dc->vmsd = &vmstate_alpha_cpu;
#endif
    cc->disas_set_info = alpha_cpu_disas_set_info;

    cc->gdb_num_core_regs = 67;

    /*
     * Reason: alpha_cpu_initfn() calls cpu_exec_init(), which saves
     * the object in cpus -> dangling pointer after final
     * object_unref().
     */
    dc->cannot_destroy_with_object_finalize_yet = true;
}

static const TypeInfo alpha_cpu_type_info = {
    .name = TYPE_ALPHA_CPU,
    .parent = TYPE_CPU,
    .instance_size = sizeof(AlphaCPU),
    .instance_init = alpha_cpu_initfn,
    .abstract = true,
    .class_size = sizeof(AlphaCPUClass),
    .class_init = alpha_cpu_class_init,
};

static void alpha_cpu_register_types(void)
{
    type_register_static(&alpha_cpu_type_info);
    type_register_static(&ev4_cpu_type_info);
    type_register_static(&ev5_cpu_type_info);
    type_register_static(&ev56_cpu_type_info);
    type_register_static(&pca56_cpu_type_info);
    type_register_static(&ev6_cpu_type_info);
    type_register_static(&ev67_cpu_type_info);
    type_register_static(&ev68_cpu_type_info);
}

type_init(alpha_cpu_register_types)<|MERGE_RESOLUTION|>--- conflicted
+++ resolved
@@ -273,10 +273,6 @@
     CPUAlphaState *env = &cpu->env;
 
     cs->env_ptr = env;
-<<<<<<< HEAD
-    cpu_exec_init(cs, &error_abort);
-=======
->>>>>>> 7124ccf8
     tlb_flush(cs, 1);
 
     alpha_translate_init();
@@ -319,13 +315,6 @@
     cc->disas_set_info = alpha_cpu_disas_set_info;
 
     cc->gdb_num_core_regs = 67;
-
-    /*
-     * Reason: alpha_cpu_initfn() calls cpu_exec_init(), which saves
-     * the object in cpus -> dangling pointer after final
-     * object_unref().
-     */
-    dc->cannot_destroy_with_object_finalize_yet = true;
 }
 
 static const TypeInfo alpha_cpu_type_info = {
