/*
 * Block driver for Hyper-V VHDX Images
 *
 * Copyright (c) 2013 Red Hat, Inc.,
 *
 * Authors:
 *  Jeff Cody <jcody@redhat.com>
 *
 *  This is based on the "VHDX Format Specification v1.00", published 8/25/2012
 *  by Microsoft:
 *      https://www.microsoft.com/en-us/download/details.aspx?id=34750
 *
 * This file covers the functionality of the metadata log writing, parsing, and
 * replay.
 *
 * This work is licensed under the terms of the GNU LGPL, version 2 or later.
 * See the COPYING.LIB file in the top-level directory.
 *
 */
#include "qemu/osdep.h"
#include "qapi/error.h"
#include "qemu-common.h"
#include "block/block_int.h"
#include "qemu/error-report.h"
#include "qemu/module.h"
#include "qemu/bswap.h"
#include "block/vhdx.h"


typedef struct VHDXLogSequence {
    bool valid;
    uint32_t count;
    VHDXLogEntries log;
    VHDXLogEntryHeader hdr;
} VHDXLogSequence;

typedef struct VHDXLogDescEntries {
    VHDXLogEntryHeader hdr;
    VHDXLogDescriptor desc[];
} VHDXLogDescEntries;

static const MSGUID zero_guid = { 0 };

/* The log located on the disk is circular buffer containing
 * sectors of 4096 bytes each.
 *
 * It is assumed for the read/write functions below that the
 * circular buffer scheme uses a 'one sector open' to indicate
 * the buffer is full.  Given the validation methods used for each
 * sector, this method should be compatible with other methods that
 * do not waste a sector.
 */


/* Allow peeking at the hdr entry at the beginning of the current
 * read index, without advancing the read index */
static int vhdx_log_peek_hdr(BlockDriverState *bs, VHDXLogEntries *log,
                             VHDXLogEntryHeader *hdr)
{
    int ret = 0;
    uint64_t offset;
    uint32_t read;

    assert(hdr != NULL);

    /* peek is only supported on sector boundaries */
    if (log->read % VHDX_LOG_SECTOR_SIZE) {
        ret = -EFAULT;
        goto exit;
    }

    read = log->read;
    /* we are guaranteed that a) log sectors are 4096 bytes,
     * and b) the log length is a multiple of 1MB. So, there
     * is always a round number of sectors in the buffer */
    if ((read + sizeof(VHDXLogEntryHeader)) > log->length) {
        read = 0;
    }

    if (read == log->write) {
        ret = -EINVAL;
        goto exit;
    }

    offset = log->offset + read;

    ret = bdrv_pread(bs->file->bs, offset, hdr, sizeof(VHDXLogEntryHeader));
    if (ret < 0) {
        goto exit;
    }
    vhdx_log_entry_hdr_le_import(hdr);

exit:
    return ret;
}

/* Index increment for log, based on sector boundaries */
static int vhdx_log_inc_idx(uint32_t idx, uint64_t length)
{
    idx += VHDX_LOG_SECTOR_SIZE;
    /* we are guaranteed that a) log sectors are 4096 bytes,
     * and b) the log length is a multiple of 1MB. So, there
     * is always a round number of sectors in the buffer */
    return idx >= length ? 0 : idx;
}


/* Reset the log to empty */
static void vhdx_log_reset(BlockDriverState *bs, BDRVVHDXState *s)
{
    MSGUID guid = { 0 };
    s->log.read = s->log.write = 0;
    /* a log guid of 0 indicates an empty log to any parser of v0
     * VHDX logs */
    vhdx_update_headers(bs, s, false, &guid);
}

/* Reads num_sectors from the log (all log sectors are 4096 bytes),
 * into buffer 'buffer'.  Upon return, *sectors_read will contain
 * the number of sectors successfully read.
 *
 * It is assumed that 'buffer' is already allocated, and of sufficient
 * size (i.e. >= 4096*num_sectors).
 *
 * If 'peek' is true, then the tail (read) pointer for the circular buffer is
 * not modified.
 *
 * 0 is returned on success, -errno otherwise.  */
static int vhdx_log_read_sectors(BlockDriverState *bs, VHDXLogEntries *log,
                                 uint32_t *sectors_read, void *buffer,
                                 uint32_t num_sectors, bool peek)
{
    int ret = 0;
    uint64_t offset;
    uint32_t read;

    read = log->read;

    *sectors_read = 0;
    while (num_sectors) {
        if (read == log->write) {
            /* empty */
            break;
        }
        offset = log->offset + read;

        ret = bdrv_pread(bs->file->bs, offset, buffer, VHDX_LOG_SECTOR_SIZE);
        if (ret < 0) {
            goto exit;
        }
        read = vhdx_log_inc_idx(read, log->length);

        *sectors_read = *sectors_read + 1;
        num_sectors--;
    }

exit:
    if (!peek) {
        log->read = read;
    }
    return ret;
}

/* Writes num_sectors to the log (all log sectors are 4096 bytes),
 * from buffer 'buffer'.  Upon return, *sectors_written will contain
 * the number of sectors successfully written.
 *
 * It is assumed that 'buffer' is at least 4096*num_sectors large.
 *
 * 0 is returned on success, -errno otherwise */
static int vhdx_log_write_sectors(BlockDriverState *bs, VHDXLogEntries *log,
                                  uint32_t *sectors_written, void *buffer,
                                  uint32_t num_sectors)
{
    int ret = 0;
    uint64_t offset;
    uint32_t write;
    void *buffer_tmp;
    BDRVVHDXState *s = bs->opaque;

    ret = vhdx_user_visible_write(bs, s);
    if (ret < 0) {
        goto exit;
    }

    write = log->write;

    buffer_tmp = buffer;
    while (num_sectors) {

        offset = log->offset + write;
        write = vhdx_log_inc_idx(write, log->length);
        if (write == log->read) {
            /* full */
            break;
        }
<<<<<<< HEAD
        ret = bdrv_pwrite(bs->file->bs, offset, buffer_tmp,
=======
        ret = bdrv_pwrite(bs->file, offset, buffer_tmp,
>>>>>>> 7124ccf8
                          VHDX_LOG_SECTOR_SIZE);
        if (ret < 0) {
            goto exit;
        }
        buffer_tmp += VHDX_LOG_SECTOR_SIZE;

        log->write = write;
        *sectors_written = *sectors_written + 1;
        num_sectors--;
    }

exit:
    return ret;
}


/* Validates a log entry header */
static bool vhdx_log_hdr_is_valid(VHDXLogEntries *log, VHDXLogEntryHeader *hdr,
                                  BDRVVHDXState *s)
{
    int valid = false;

    if (hdr->signature != VHDX_LOG_SIGNATURE) {
        goto exit;
    }

    /* if the individual entry length is larger than the whole log
     * buffer, that is obviously invalid */
    if (log->length < hdr->entry_length) {
        goto exit;
    }

    /* length of entire entry must be in units of 4KB (log sector size) */
    if (hdr->entry_length % (VHDX_LOG_SECTOR_SIZE)) {
        goto exit;
    }

    /* per spec, sequence # must be > 0 */
    if (hdr->sequence_number == 0) {
        goto exit;
    }

    /* log entries are only valid if they match the file-wide log guid
     * found in the active header */
    if (!guid_eq(hdr->log_guid, s->headers[s->curr_header]->log_guid)) {
        goto exit;
    }

    if (hdr->descriptor_count * sizeof(VHDXLogDescriptor) > hdr->entry_length) {
        goto exit;
    }

    valid = true;

exit:
    return valid;
}

/*
 * Given a log header, this will validate that the descriptors and the
 * corresponding data sectors (if applicable)
 *
 * Validation consists of:
 *      1. Making sure the sequence numbers matches the entry header
 *      2. Verifying a valid signature ('zero' or 'desc' for descriptors)
 *      3. File offset field is a multiple of 4KB
 *      4. If a data descriptor, the corresponding data sector
 *         has its signature ('data') and matching sequence number
 *
 * @desc: the data buffer containing the descriptor
 * @hdr:  the log entry header
 *
 * Returns true if valid
 */
static bool vhdx_log_desc_is_valid(VHDXLogDescriptor *desc,
                                   VHDXLogEntryHeader *hdr)
{
    bool ret = false;

    if (desc->sequence_number != hdr->sequence_number) {
        goto exit;
    }
    if (desc->file_offset % VHDX_LOG_SECTOR_SIZE) {
        goto exit;
    }

    if (desc->signature == VHDX_LOG_ZERO_SIGNATURE) {
        if (desc->zero_length % VHDX_LOG_SECTOR_SIZE == 0) {
            /* valid */
            ret = true;
        }
    } else if (desc->signature == VHDX_LOG_DESC_SIGNATURE) {
            /* valid */
            ret = true;
    }

exit:
    return ret;
}


/* Prior to sector data for a log entry, there is the header
 * and the descriptors referenced in the header:
 *
 * [] = 4KB sector
 *
 * [ hdr, desc ][   desc   ][ ... ][ data ][ ... ]
 *
 * The first sector in a log entry has a 64 byte header, and
 * up to 126 32-byte descriptors.  If more descriptors than
 * 126 are required, then subsequent sectors can have up to 128
 * descriptors.  Each sector is 4KB.  Data follows the descriptor
 * sectors.
 *
 * This will return the number of sectors needed to encompass
 * the passed number of descriptors in desc_cnt.
 *
 * This will never return 0, even if desc_cnt is 0.
 */
static int vhdx_compute_desc_sectors(uint32_t desc_cnt)
{
    uint32_t desc_sectors;

    desc_cnt += 2; /* account for header in first sector */
    desc_sectors = desc_cnt / 128;
    if (desc_cnt % 128) {
        desc_sectors++;
    }

    return desc_sectors;
}


/* Reads the log header, and subsequent descriptors (if any).  This
 * will allocate all the space for buffer, which must be NULL when
 * passed into this function. Each descriptor will also be validated,
 * and error returned if any are invalid. */
static int vhdx_log_read_desc(BlockDriverState *bs, BDRVVHDXState *s,
                              VHDXLogEntries *log, VHDXLogDescEntries **buffer,
                              bool convert_endian)
{
    int ret = 0;
    uint32_t desc_sectors;
    uint32_t sectors_read;
    VHDXLogEntryHeader hdr;
    VHDXLogDescEntries *desc_entries = NULL;
    VHDXLogDescriptor desc;
    int i;

    assert(*buffer == NULL);

    ret = vhdx_log_peek_hdr(bs, log, &hdr);
    if (ret < 0) {
        goto exit;
    }

    if (vhdx_log_hdr_is_valid(log, &hdr, s) == false) {
        ret = -EINVAL;
        goto exit;
    }

    desc_sectors = vhdx_compute_desc_sectors(hdr.descriptor_count);
    desc_entries = qemu_try_blockalign(bs->file->bs,
                                       desc_sectors * VHDX_LOG_SECTOR_SIZE);
    if (desc_entries == NULL) {
        ret = -ENOMEM;
        goto exit;
    }

    ret = vhdx_log_read_sectors(bs, log, &sectors_read, desc_entries,
                                desc_sectors, false);
    if (ret < 0) {
        goto free_and_exit;
    }
    if (sectors_read != desc_sectors) {
        ret = -EINVAL;
        goto free_and_exit;
    }

    /* put in proper endianness, and validate each desc */
    for (i = 0; i < hdr.descriptor_count; i++) {
        desc = desc_entries->desc[i];
        vhdx_log_desc_le_import(&desc);
        if (convert_endian) {
            desc_entries->desc[i] = desc;
        }
        if (vhdx_log_desc_is_valid(&desc, &hdr) == false) {
            ret = -EINVAL;
            goto free_and_exit;
        }
    }
    if (convert_endian) {
        desc_entries->hdr = hdr;
    }

    *buffer = desc_entries;
    goto exit;

free_and_exit:
    qemu_vfree(desc_entries);
exit:
    return ret;
}


/* Flushes the descriptor described by desc to the VHDX image file.
 * If the descriptor is a data descriptor, than 'data' must be non-NULL,
 * and >= 4096 bytes (VHDX_LOG_SECTOR_SIZE), containing the data to be
 * written.
 *
 * Verification is performed to make sure the sequence numbers of a data
 * descriptor match the sequence number in the desc.
 *
 * For a zero descriptor, it may describe multiple sectors to fill with zeroes.
 * In this case, it should be noted that zeroes are written to disk, and the
 * image file is not extended as a sparse file.  */
static int vhdx_log_flush_desc(BlockDriverState *bs, VHDXLogDescriptor *desc,
                               VHDXLogDataSector *data)
{
    int ret = 0;
    uint64_t seq, file_offset;
    uint32_t offset = 0;
    void *buffer = NULL;
    uint64_t count = 1;
    int i;

    buffer = qemu_blockalign(bs, VHDX_LOG_SECTOR_SIZE);

    if (desc->signature == VHDX_LOG_DESC_SIGNATURE) {
        /* data sector */
        if (data == NULL) {
            ret = -EFAULT;
            goto exit;
        }

        /* The sequence number of the data sector must match that
         * in the descriptor */
        seq = data->sequence_high;
        seq <<= 32;
        seq |= data->sequence_low & 0xffffffff;

        if (seq != desc->sequence_number) {
            ret = -EINVAL;
            goto exit;
        }

        /* Each data sector is in total 4096 bytes, however the first
         * 8 bytes, and last 4 bytes, are located in the descriptor */
        memcpy(buffer, &desc->leading_bytes, 8);
        offset += 8;

        memcpy(buffer+offset, data->data, 4084);
        offset += 4084;

        memcpy(buffer+offset, &desc->trailing_bytes, 4);

    } else if (desc->signature == VHDX_LOG_ZERO_SIGNATURE) {
        /* write 'count' sectors of sector */
        memset(buffer, 0, VHDX_LOG_SECTOR_SIZE);
        count = desc->zero_length / VHDX_LOG_SECTOR_SIZE;
    } else {
        error_report("Invalid VHDX log descriptor entry signature 0x%" PRIx32,
                      desc->signature);
        ret = -EINVAL;
        goto exit;
    }

    file_offset = desc->file_offset;

    /* count is only > 1 if we are writing zeroes */
    for (i = 0; i < count; i++) {
        ret = bdrv_pwrite_sync(bs->file->bs, file_offset, buffer,
                               VHDX_LOG_SECTOR_SIZE);
        if (ret < 0) {
            goto exit;
        }
        file_offset += VHDX_LOG_SECTOR_SIZE;
    }

exit:
    qemu_vfree(buffer);
    return ret;
}

/* Flush the entire log (as described by 'logs') to the VHDX image
 * file, and then set the log to 'empty' status once complete.
 *
 * The log entries should be validate prior to flushing */
static int vhdx_log_flush(BlockDriverState *bs, BDRVVHDXState *s,
                          VHDXLogSequence *logs)
{
    int ret = 0;
    int i;
    uint32_t cnt, sectors_read;
    uint64_t new_file_size;
    void *data = NULL;
    VHDXLogDescEntries *desc_entries = NULL;
    VHDXLogEntryHeader hdr_tmp = { 0 };

    cnt = logs->count;

    data = qemu_blockalign(bs, VHDX_LOG_SECTOR_SIZE);

    ret = vhdx_user_visible_write(bs, s);
    if (ret < 0) {
        goto exit;
    }

    /* each iteration represents one log sequence, which may span multiple
     * sectors */
    while (cnt--) {
        ret = vhdx_log_peek_hdr(bs, &logs->log, &hdr_tmp);
        if (ret < 0) {
            goto exit;
        }
        /* if the log shows a FlushedFileOffset larger than our current file
         * size, then that means the file has been truncated / corrupted, and
         * we must refused to open it / use it */
        if (hdr_tmp.flushed_file_offset > bdrv_getlength(bs->file->bs)) {
            ret = -EINVAL;
            goto exit;
        }

        ret = vhdx_log_read_desc(bs, s, &logs->log, &desc_entries, true);
        if (ret < 0) {
            goto exit;
        }

        for (i = 0; i < desc_entries->hdr.descriptor_count; i++) {
            if (desc_entries->desc[i].signature == VHDX_LOG_DESC_SIGNATURE) {
                /* data sector, so read a sector to flush */
                ret = vhdx_log_read_sectors(bs, &logs->log, &sectors_read,
                                            data, 1, false);
                if (ret < 0) {
                    goto exit;
                }
                if (sectors_read != 1) {
                    ret = -EINVAL;
                    goto exit;
                }
                vhdx_log_data_le_import(data);
            }

            ret = vhdx_log_flush_desc(bs, &desc_entries->desc[i], data);
            if (ret < 0) {
                goto exit;
            }
        }
        if (bdrv_getlength(bs->file->bs) < desc_entries->hdr.last_file_offset) {
            new_file_size = desc_entries->hdr.last_file_offset;
            if (new_file_size % (1024*1024)) {
                /* round up to nearest 1MB boundary */
                new_file_size = ((new_file_size >> 20) + 1) << 20;
                bdrv_truncate(bs->file->bs, new_file_size);
            }
        }
        qemu_vfree(desc_entries);
        desc_entries = NULL;
    }

    bdrv_flush(bs);
    /* once the log is fully flushed, indicate that we have an empty log
     * now.  This also sets the log guid to 0, to indicate an empty log */
    vhdx_log_reset(bs, s);

exit:
    qemu_vfree(data);
    qemu_vfree(desc_entries);
    return ret;
}

static int vhdx_validate_log_entry(BlockDriverState *bs, BDRVVHDXState *s,
                                   VHDXLogEntries *log, uint64_t seq,
                                   bool *valid, VHDXLogEntryHeader *entry)
{
    int ret = 0;
    VHDXLogEntryHeader hdr;
    void *buffer = NULL;
    uint32_t i, desc_sectors, total_sectors, crc;
    uint32_t sectors_read = 0;
    VHDXLogDescEntries *desc_buffer = NULL;

    *valid = false;

    ret = vhdx_log_peek_hdr(bs, log, &hdr);
    if (ret < 0) {
        goto inc_and_exit;
    }

    if (vhdx_log_hdr_is_valid(log, &hdr, s) == false) {
        goto inc_and_exit;
    }

    if (seq > 0) {
        if (hdr.sequence_number != seq + 1) {
            goto inc_and_exit;
        }
    }

    desc_sectors = vhdx_compute_desc_sectors(hdr.descriptor_count);

    /* Read all log sectors, and calculate log checksum */

    total_sectors = hdr.entry_length / VHDX_LOG_SECTOR_SIZE;


    /* read_desc() will increment the read idx */
    ret = vhdx_log_read_desc(bs, s, log, &desc_buffer, false);
    if (ret < 0) {
        goto free_and_exit;
    }

    crc = vhdx_checksum_calc(0xffffffff, (void *)desc_buffer,
                            desc_sectors * VHDX_LOG_SECTOR_SIZE, 4);
    crc ^= 0xffffffff;

    buffer = qemu_blockalign(bs, VHDX_LOG_SECTOR_SIZE);
    if (total_sectors > desc_sectors) {
        for (i = 0; i < total_sectors - desc_sectors; i++) {
            sectors_read = 0;
            ret = vhdx_log_read_sectors(bs, log, &sectors_read, buffer,
                                        1, false);
            if (ret < 0 || sectors_read != 1) {
                goto free_and_exit;
            }
            crc = vhdx_checksum_calc(crc, buffer, VHDX_LOG_SECTOR_SIZE, -1);
            crc ^= 0xffffffff;
        }
    }
    crc ^= 0xffffffff;
    if (crc != hdr.checksum) {
        goto free_and_exit;
    }

    *valid = true;
    *entry = hdr;
    goto free_and_exit;

inc_and_exit:
    log->read = vhdx_log_inc_idx(log->read, log->length);

free_and_exit:
    qemu_vfree(buffer);
    qemu_vfree(desc_buffer);
    return ret;
}

/* Search through the log circular buffer, and find the valid, active
 * log sequence, if any exists
 * */
static int vhdx_log_search(BlockDriverState *bs, BDRVVHDXState *s,
                           VHDXLogSequence *logs)
{
    int ret = 0;
    uint32_t tail;
    bool seq_valid = false;
    VHDXLogSequence candidate = { 0 };
    VHDXLogEntryHeader hdr = { 0 };
    VHDXLogEntries curr_log;

    memcpy(&curr_log, &s->log, sizeof(VHDXLogEntries));
    curr_log.write = curr_log.length;   /* assume log is full */
    curr_log.read = 0;


    /* now we will go through the whole log sector by sector, until
     * we find a valid, active log sequence, or reach the end of the
     * log buffer */
    for (;;) {
        uint64_t curr_seq = 0;
        VHDXLogSequence current = { 0 };

        tail = curr_log.read;

        ret = vhdx_validate_log_entry(bs, s, &curr_log, curr_seq,
                                      &seq_valid, &hdr);
        if (ret < 0) {
            goto exit;
        }

        if (seq_valid) {
            current.valid     = true;
            current.log       = curr_log;
            current.log.read  = tail;
            current.log.write = curr_log.read;
            current.count     = 1;
            current.hdr       = hdr;


            for (;;) {
                ret = vhdx_validate_log_entry(bs, s, &curr_log, curr_seq,
                                              &seq_valid, &hdr);
                if (ret < 0) {
                    goto exit;
                }
                if (seq_valid == false) {
                    break;
                }
                current.log.write = curr_log.read;
                current.count++;

                curr_seq = hdr.sequence_number;
            }
        }

        if (current.valid) {
            if (candidate.valid == false ||
                current.hdr.sequence_number > candidate.hdr.sequence_number) {
                candidate = current;
            }
        }

        if (curr_log.read < tail) {
            break;
        }
    }

    *logs = candidate;

    if (candidate.valid) {
        /* this is the next sequence number, for writes */
        s->log.sequence = candidate.hdr.sequence_number + 1;
    }


exit:
    return ret;
}

/* Parse the replay log.  Per the VHDX spec, if the log is present
 * it must be replayed prior to opening the file, even read-only.
 *
 * If read-only, we must replay the log in RAM (or refuse to open
 * a dirty VHDX file read-only) */
int vhdx_parse_log(BlockDriverState *bs, BDRVVHDXState *s, bool *flushed,
                   Error **errp)
{
    int ret = 0;
    VHDXHeader *hdr;
    VHDXLogSequence logs = { 0 };

    hdr = s->headers[s->curr_header];

    *flushed = false;

    /* s->log.hdr is freed in vhdx_close() */
    if (s->log.hdr == NULL) {
        s->log.hdr = qemu_blockalign(bs, sizeof(VHDXLogEntryHeader));
    }

    s->log.offset = hdr->log_offset;
    s->log.length = hdr->log_length;

    if (s->log.offset < VHDX_LOG_MIN_SIZE ||
        s->log.offset % VHDX_LOG_MIN_SIZE) {
        ret = -EINVAL;
        goto exit;
    }

    /* per spec, only log version of 0 is supported */
    if (hdr->log_version != 0) {
        ret = -EINVAL;
        goto exit;
    }

    /* If either the log guid, or log length is zero,
     * then a replay log is not present */
    if (guid_eq(hdr->log_guid, zero_guid)) {
        goto exit;
    }

    if (hdr->log_length == 0) {
        goto exit;
    }

    if (hdr->log_length % VHDX_LOG_MIN_SIZE) {
        ret = -EINVAL;
        goto exit;
    }


    /* The log is present, we need to find if and where there is an active
     * sequence of valid entries present in the log.  */

    ret = vhdx_log_search(bs, s, &logs);
    if (ret < 0) {
        goto exit;
    }

    if (logs.valid) {
        if (bs->read_only) {
            ret = -EPERM;
            error_setg(errp,
                       "VHDX image file '%s' opened read-only, but "
                       "contains a log that needs to be replayed",
                       bs->filename);
            error_append_hint(errp,  "To replay the log, run:\n"
                              "qemu-img check -r all '%s'\n",
                              bs->filename);
            goto exit;
        }
        /* now flush the log */
        ret = vhdx_log_flush(bs, s, &logs);
        if (ret < 0) {
            goto exit;
        }
        *flushed = true;
    }


exit:
    return ret;
}



static void vhdx_log_raw_to_le_sector(VHDXLogDescriptor *desc,
                                      VHDXLogDataSector *sector, void *data,
                                      uint64_t seq)
{
    /* 8 + 4084 + 4 = 4096, 1 log sector */
    memcpy(&desc->leading_bytes, data, 8);
    data += 8;
    cpu_to_le64s(&desc->leading_bytes);
    memcpy(sector->data, data, 4084);
    data += 4084;
    memcpy(&desc->trailing_bytes, data, 4);
    cpu_to_le32s(&desc->trailing_bytes);
    data += 4;

    sector->sequence_high  = (uint32_t) (seq >> 32);
    sector->sequence_low   = (uint32_t) (seq & 0xffffffff);
    sector->data_signature = VHDX_LOG_DATA_SIGNATURE;

    vhdx_log_desc_le_export(desc);
    vhdx_log_data_le_export(sector);
}


static int vhdx_log_write(BlockDriverState *bs, BDRVVHDXState *s,
                          void *data, uint32_t length, uint64_t offset)
{
    int ret = 0;
    void *buffer = NULL;
    void *merged_sector = NULL;
    void *data_tmp, *sector_write;
    unsigned int i;
    int sector_offset;
    uint32_t desc_sectors, sectors, total_length;
    uint32_t sectors_written = 0;
    uint32_t aligned_length;
    uint32_t leading_length = 0;
    uint32_t trailing_length = 0;
    uint32_t partial_sectors = 0;
    uint32_t bytes_written = 0;
    uint64_t file_offset;
    VHDXHeader *header;
    VHDXLogEntryHeader new_hdr;
    VHDXLogDescriptor *new_desc = NULL;
    VHDXLogDataSector *data_sector = NULL;
    MSGUID new_guid = { 0 };

    header = s->headers[s->curr_header];

    /* need to have offset read data, and be on 4096 byte boundary */

    if (length > header->log_length) {
        /* no log present.  we could create a log here instead of failing */
        ret = -EINVAL;
        goto exit;
    }

    if (guid_eq(header->log_guid, zero_guid)) {
        vhdx_guid_generate(&new_guid);
        vhdx_update_headers(bs, s, false, &new_guid);
    } else {
        /* currently, we require that the log be flushed after
         * every write. */
        ret = -ENOTSUP;
        goto exit;
    }

    /* 0 is an invalid sequence number, but may also represent the first
     * log write (or a wrapped seq) */
    if (s->log.sequence == 0) {
        s->log.sequence = 1;
    }

    sector_offset = offset % VHDX_LOG_SECTOR_SIZE;
    file_offset = (offset / VHDX_LOG_SECTOR_SIZE) * VHDX_LOG_SECTOR_SIZE;

    aligned_length = length;

    /* add in the unaligned head and tail bytes */
    if (sector_offset) {
        leading_length = (VHDX_LOG_SECTOR_SIZE - sector_offset);
        leading_length = leading_length > length ? length : leading_length;
        aligned_length -= leading_length;
        partial_sectors++;
    }

    sectors = aligned_length / VHDX_LOG_SECTOR_SIZE;
    trailing_length = aligned_length - (sectors * VHDX_LOG_SECTOR_SIZE);
    if (trailing_length) {
        partial_sectors++;
    }

    sectors += partial_sectors;

    /* sectors is now how many sectors the data itself takes, not
     * including the header and descriptor metadata */

    new_hdr = (VHDXLogEntryHeader) {
                .signature           = VHDX_LOG_SIGNATURE,
                .tail                = s->log.tail,
                .sequence_number     = s->log.sequence,
                .descriptor_count    = sectors,
                .reserved            = 0,
                .flushed_file_offset = bdrv_getlength(bs->file->bs),
                .last_file_offset    = bdrv_getlength(bs->file->bs),
              };

    new_hdr.log_guid = header->log_guid;

    desc_sectors = vhdx_compute_desc_sectors(new_hdr.descriptor_count);

    total_length = (desc_sectors + sectors) * VHDX_LOG_SECTOR_SIZE;
    new_hdr.entry_length = total_length;

    vhdx_log_entry_hdr_le_export(&new_hdr);

    buffer = qemu_blockalign(bs, total_length);
    memcpy(buffer, &new_hdr, sizeof(new_hdr));

    new_desc = buffer + sizeof(new_hdr);
    data_sector = buffer + (desc_sectors * VHDX_LOG_SECTOR_SIZE);
    data_tmp = data;

    /* All log sectors are 4KB, so for any partial sectors we must
     * merge the data with preexisting data from the final file
     * destination */
    merged_sector = qemu_blockalign(bs, VHDX_LOG_SECTOR_SIZE);

    for (i = 0; i < sectors; i++) {
        new_desc->signature       = VHDX_LOG_DESC_SIGNATURE;
        new_desc->sequence_number = s->log.sequence;
        new_desc->file_offset     = file_offset;

        if (i == 0 && leading_length) {
            /* partial sector at the front of the buffer */
            ret = bdrv_pread(bs->file->bs, file_offset, merged_sector,
                             VHDX_LOG_SECTOR_SIZE);
            if (ret < 0) {
                goto exit;
            }
            memcpy(merged_sector + sector_offset, data_tmp, leading_length);
            bytes_written = leading_length;
            sector_write = merged_sector;
        } else if (i == sectors - 1 && trailing_length) {
            /* partial sector at the end of the buffer */
            ret = bdrv_pread(bs->file->bs,
                            file_offset,
                            merged_sector + trailing_length,
                            VHDX_LOG_SECTOR_SIZE - trailing_length);
            if (ret < 0) {
                goto exit;
            }
            memcpy(merged_sector, data_tmp, trailing_length);
            bytes_written = trailing_length;
            sector_write = merged_sector;
        } else {
            bytes_written = VHDX_LOG_SECTOR_SIZE;
            sector_write = data_tmp;
        }

        /* populate the raw sector data into the proper structures,
         * as well as update the descriptor, and convert to proper
         * endianness */
        vhdx_log_raw_to_le_sector(new_desc, data_sector, sector_write,
                                  s->log.sequence);

        data_tmp += bytes_written;
        data_sector++;
        new_desc++;
        file_offset += VHDX_LOG_SECTOR_SIZE;
    }

    /* checksum covers entire entry, from the log header through the
     * last data sector */
    vhdx_update_checksum(buffer, total_length,
                         offsetof(VHDXLogEntryHeader, checksum));

    /* now write to the log */
    ret = vhdx_log_write_sectors(bs, &s->log, &sectors_written, buffer,
                                 desc_sectors + sectors);
    if (ret < 0) {
        goto exit;
    }

    if (sectors_written != desc_sectors + sectors) {
        /* instead of failing, we could flush the log here */
        ret = -EINVAL;
        goto exit;
    }

    s->log.sequence++;
    /* write new tail */
    s->log.tail = s->log.write;

exit:
    qemu_vfree(buffer);
    qemu_vfree(merged_sector);
    return ret;
}

/* Perform a log write, and then immediately flush the entire log */
int vhdx_log_write_and_flush(BlockDriverState *bs, BDRVVHDXState *s,
                             void *data, uint32_t length, uint64_t offset)
{
    int ret = 0;
    VHDXLogSequence logs = { .valid = true,
                             .count = 1,
                             .hdr = { 0 } };


    /* Make sure data written (new and/or changed blocks) is stable
     * on disk, before creating log entry */
    bdrv_flush(bs);
    ret = vhdx_log_write(bs, s, data, length, offset);
    if (ret < 0) {
        goto exit;
    }
    logs.log = s->log;

    /* Make sure log is stable on disk */
    bdrv_flush(bs);
    ret = vhdx_log_flush(bs, s, &logs);
    if (ret < 0) {
        goto exit;
    }

    s->log = logs.log;

exit:
    return ret;
}
<|MERGE_RESOLUTION|>--- conflicted
+++ resolved
@@ -84,7 +84,7 @@
 
     offset = log->offset + read;
 
-    ret = bdrv_pread(bs->file->bs, offset, hdr, sizeof(VHDXLogEntryHeader));
+    ret = bdrv_pread(bs->file, offset, hdr, sizeof(VHDXLogEntryHeader));
     if (ret < 0) {
         goto exit;
     }
@@ -144,7 +144,7 @@
         }
         offset = log->offset + read;
 
-        ret = bdrv_pread(bs->file->bs, offset, buffer, VHDX_LOG_SECTOR_SIZE);
+        ret = bdrv_pread(bs->file, offset, buffer, VHDX_LOG_SECTOR_SIZE);
         if (ret < 0) {
             goto exit;
         }
@@ -194,11 +194,7 @@
             /* full */
             break;
         }
-<<<<<<< HEAD
-        ret = bdrv_pwrite(bs->file->bs, offset, buffer_tmp,
-=======
         ret = bdrv_pwrite(bs->file, offset, buffer_tmp,
->>>>>>> 7124ccf8
                           VHDX_LOG_SECTOR_SIZE);
         if (ret < 0) {
             goto exit;
@@ -470,7 +466,7 @@
 
     /* count is only > 1 if we are writing zeroes */
     for (i = 0; i < count; i++) {
-        ret = bdrv_pwrite_sync(bs->file->bs, file_offset, buffer,
+        ret = bdrv_pwrite_sync(bs->file, file_offset, buffer,
                                VHDX_LOG_SECTOR_SIZE);
         if (ret < 0) {
             goto exit;
@@ -949,7 +945,7 @@
 
         if (i == 0 && leading_length) {
             /* partial sector at the front of the buffer */
-            ret = bdrv_pread(bs->file->bs, file_offset, merged_sector,
+            ret = bdrv_pread(bs->file, file_offset, merged_sector,
                              VHDX_LOG_SECTOR_SIZE);
             if (ret < 0) {
                 goto exit;
@@ -959,7 +955,7 @@
             sector_write = merged_sector;
         } else if (i == sectors - 1 && trailing_length) {
             /* partial sector at the end of the buffer */
-            ret = bdrv_pread(bs->file->bs,
+            ret = bdrv_pread(bs->file,
                             file_offset,
                             merged_sector + trailing_length,
                             VHDX_LOG_SECTOR_SIZE - trailing_length);
