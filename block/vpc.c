/*
 * Block driver for Connectix / Microsoft Virtual PC images
 *
 * Copyright (c) 2005 Alex Beregszaszi
 * Copyright (c) 2009 Kevin Wolf <kwolf@suse.de>
 *
 * Permission is hereby granted, free of charge, to any person obtaining a copy
 * of this software and associated documentation files (the "Software"), to deal
 * in the Software without restriction, including without limitation the rights
 * to use, copy, modify, merge, publish, distribute, sublicense, and/or sell
 * copies of the Software, and to permit persons to whom the Software is
 * furnished to do so, subject to the following conditions:
 *
 * The above copyright notice and this permission notice shall be included in
 * all copies or substantial portions of the Software.
 *
 * THE SOFTWARE IS PROVIDED "AS IS", WITHOUT WARRANTY OF ANY KIND, EXPRESS OR
 * IMPLIED, INCLUDING BUT NOT LIMITED TO THE WARRANTIES OF MERCHANTABILITY,
 * FITNESS FOR A PARTICULAR PURPOSE AND NONINFRINGEMENT. IN NO EVENT SHALL
 * THE AUTHORS OR COPYRIGHT HOLDERS BE LIABLE FOR ANY CLAIM, DAMAGES OR OTHER
 * LIABILITY, WHETHER IN AN ACTION OF CONTRACT, TORT OR OTHERWISE, ARISING FROM,
 * OUT OF OR IN CONNECTION WITH THE SOFTWARE OR THE USE OR OTHER DEALINGS IN
 * THE SOFTWARE.
 */
#include "qemu/osdep.h"
#include "qapi/error.h"
#include "qemu-common.h"
#include "block/block_int.h"
#include "sysemu/block-backend.h"
#include "qemu/module.h"
#include "migration/migration.h"
#include "qemu/bswap.h"
#include "qemu/uuid.h"

/**************************************************************/

#define HEADER_SIZE 512

//#define CACHE

enum vhd_type {
    VHD_FIXED           = 2,
    VHD_DYNAMIC         = 3,
    VHD_DIFFERENCING    = 4,
};

/* Seconds since Jan 1, 2000 0:00:00 (UTC) */
#define VHD_TIMESTAMP_BASE 946684800

#define VHD_CHS_MAX_C   65535LL
#define VHD_CHS_MAX_H   16
#define VHD_CHS_MAX_S   255
<<<<<<< HEAD

#define VHD_MAX_SECTORS       0xff000000    /* 2040 GiB max image size */
#define VHD_MAX_GEOMETRY      (VHD_CHS_MAX_C * VHD_CHS_MAX_H * VHD_CHS_MAX_S)

=======

#define VHD_MAX_SECTORS       0xff000000    /* 2040 GiB max image size */
#define VHD_MAX_GEOMETRY      (VHD_CHS_MAX_C * VHD_CHS_MAX_H * VHD_CHS_MAX_S)

>>>>>>> 7124ccf8
#define VPC_OPT_FORCE_SIZE "force_size"

/* always big-endian */
typedef struct vhd_footer {
    char        creator[8]; /* "conectix" */
    uint32_t    features;
    uint32_t    version;

    /* Offset of next header structure, 0xFFFFFFFF if none */
    uint64_t    data_offset;

    /* Seconds since Jan 1, 2000 0:00:00 (UTC) */
    uint32_t    timestamp;

    char        creator_app[4]; /*  e.g., "vpc " */
    uint16_t    major;
    uint16_t    minor;
    char        creator_os[4]; /* "Wi2k" */

    uint64_t    orig_size;
    uint64_t    current_size;

    uint16_t    cyls;
    uint8_t     heads;
    uint8_t     secs_per_cyl;

    uint32_t    type;

    /* Checksum of the Hard Disk Footer ("one's complement of the sum of all
       the bytes in the footer without the checksum field") */
    uint32_t    checksum;

    /* UUID used to identify a parent hard disk (backing file) */
<<<<<<< HEAD
    uint8_t     uuid[16];
=======
    QemuUUID    uuid;
>>>>>>> 7124ccf8

    uint8_t     in_saved_state;
} QEMU_PACKED VHDFooter;

typedef struct vhd_dyndisk_header {
    char        magic[8]; /* "cxsparse" */

    /* Offset of next header structure, 0xFFFFFFFF if none */
    uint64_t    data_offset;

    /* Offset of the Block Allocation Table (BAT) */
    uint64_t    table_offset;

    uint32_t    version;
    uint32_t    max_table_entries; /* 32bit/entry */

    /* 2 MB by default, must be a power of two */
    uint32_t    block_size;

    uint32_t    checksum;
    uint8_t     parent_uuid[16];
    uint32_t    parent_timestamp;
    uint32_t    reserved;

    /* Backing file name (in UTF-16) */
    uint8_t     parent_name[512];

    struct {
        uint32_t    platform;
        uint32_t    data_space;
        uint32_t    data_length;
        uint32_t    reserved;
        uint64_t    data_offset;
    } parent_locator[8];
} QEMU_PACKED VHDDynDiskHeader;

typedef struct BDRVVPCState {
    CoMutex lock;
    uint8_t footer_buf[HEADER_SIZE];
    uint64_t free_data_block_offset;
    int max_table_entries;
    uint32_t *pagetable;
    uint64_t bat_offset;
    uint64_t last_bitmap_offset;

    uint32_t block_size;
    uint32_t bitmap_size;
    bool force_use_chs;
    bool force_use_sz;

#ifdef CACHE
    uint8_t *pageentry_u8;
    uint32_t *pageentry_u32;
    uint16_t *pageentry_u16;

    uint64_t last_bitmap;
#endif

    Error *migration_blocker;
} BDRVVPCState;

#define VPC_OPT_SIZE_CALC "force_size_calc"
static QemuOptsList vpc_runtime_opts = {
    .name = "vpc-runtime-opts",
    .head = QTAILQ_HEAD_INITIALIZER(vpc_runtime_opts.head),
    .desc = {
        {
            .name = VPC_OPT_SIZE_CALC,
            .type = QEMU_OPT_STRING,
            .help = "Force disk size calculation to use either CHS geometry, "
                    "or use the disk current_size specified in the VHD footer. "
                    "{chs, current_size}"
        },
        { /* end of list */ }
    }
};

static uint32_t vpc_checksum(uint8_t* buf, size_t size)
{
    uint32_t res = 0;
    int i;

    for (i = 0; i < size; i++)
        res += buf[i];

    return ~res;
}


static int vpc_probe(const uint8_t *buf, int buf_size, const char *filename)
{
    if (buf_size >= 8 && !strncmp((char *)buf, "conectix", 8))
	return 100;
    return 0;
}

static void vpc_parse_options(BlockDriverState *bs, QemuOpts *opts,
                              Error **errp)
{
    BDRVVPCState *s = bs->opaque;
    const char *size_calc;

    size_calc = qemu_opt_get(opts, VPC_OPT_SIZE_CALC);

    if (!size_calc) {
       /* no override, use autodetect only */
    } else if (!strcmp(size_calc, "current_size")) {
        s->force_use_sz = true;
    } else if (!strcmp(size_calc, "chs")) {
        s->force_use_chs = true;
    } else {
        error_setg(errp, "Invalid size calculation mode: '%s'", size_calc);
    }
}

static int vpc_open(BlockDriverState *bs, QDict *options, int flags,
                    Error **errp)
{
    BDRVVPCState *s = bs->opaque;
    int i;
    VHDFooter *footer;
    VHDDynDiskHeader *dyndisk_header;
    QemuOpts *opts = NULL;
    Error *local_err = NULL;
    bool use_chs;
    uint8_t buf[HEADER_SIZE];
    uint32_t checksum;
    uint64_t computed_size;
    uint64_t pagetable_size;
    int disk_type = VHD_DYNAMIC;
    int ret;

    opts = qemu_opts_create(&vpc_runtime_opts, NULL, 0, &error_abort);
    qemu_opts_absorb_qdict(opts, options, &local_err);
    if (local_err) {
        error_propagate(errp, local_err);
        ret = -EINVAL;
        goto fail;
    }

    vpc_parse_options(bs, opts, &local_err);
    if (local_err) {
        error_propagate(errp, local_err);
        ret = -EINVAL;
        goto fail;
    }

<<<<<<< HEAD
    ret = bdrv_pread(bs->file->bs, 0, s->footer_buf, HEADER_SIZE);
=======
    ret = bdrv_pread(bs->file, 0, s->footer_buf, HEADER_SIZE);
>>>>>>> 7124ccf8
    if (ret < 0) {
        error_setg(errp, "Unable to read VHD header");
        goto fail;
    }

    footer = (VHDFooter *) s->footer_buf;
    if (strncmp(footer->creator, "conectix", 8)) {
        int64_t offset = bdrv_getlength(bs->file->bs);
        if (offset < 0) {
            ret = offset;
            error_setg(errp, "Invalid file size");
            goto fail;
        } else if (offset < HEADER_SIZE) {
            ret = -EINVAL;
            error_setg(errp, "File too small for a VHD header");
            goto fail;
        }

        /* If a fixed disk, the footer is found only at the end of the file */
        ret = bdrv_pread(bs->file->bs, offset-HEADER_SIZE, s->footer_buf,
                         HEADER_SIZE);
        if (ret < 0) {
            goto fail;
        }
        if (strncmp(footer->creator, "conectix", 8)) {
            error_setg(errp, "invalid VPC image");
            ret = -EINVAL;
            goto fail;
        }
        disk_type = VHD_FIXED;
    }

    checksum = be32_to_cpu(footer->checksum);
    footer->checksum = 0;
    if (vpc_checksum(s->footer_buf, HEADER_SIZE) != checksum)
        fprintf(stderr, "block-vpc: The header checksum of '%s' is "
            "incorrect.\n", bs->filename);

    /* Write 'checksum' back to footer, or else will leave it with zero. */
    footer->checksum = cpu_to_be32(checksum);

    /* The visible size of a image in Virtual PC depends on the geometry
       rather than on the size stored in the footer (the size in the footer
       is too large usually) */
    bs->total_sectors = (int64_t)
        be16_to_cpu(footer->cyls) * footer->heads * footer->secs_per_cyl;

    /* Microsoft Virtual PC and Microsoft Hyper-V produce and read
     * VHD image sizes differently.  VPC will rely on CHS geometry,
     * while Hyper-V and disk2vhd use the size specified in the footer.
     *
     * We use a couple of approaches to try and determine the correct method:
     * look at the Creator App field, and look for images that have CHS
     * geometry that is the maximum value.
     *
     * If the CHS geometry is the maximum CHS geometry, then we assume that
     * the size is the footer->current_size to avoid truncation.  Otherwise,
     * we follow the table based on footer->creator_app:
     *
     *  Known creator apps:
     *      'vpc '  :  CHS              Virtual PC (uses disk geometry)
     *      'qemu'  :  CHS              QEMU (uses disk geometry)
     *      'qem2'  :  current_size     QEMU (uses current_size)
     *      'win '  :  current_size     Hyper-V
     *      'd2v '  :  current_size     Disk2vhd
     *      'tap\0' :  current_size     XenServer
     *      'CTXS'  :  current_size     XenConverter
     *
     *  The user can override the table values via drive options, however
     *  even with an override we will still use current_size for images
     *  that have CHS geometry of the maximum size.
     */
    use_chs = (!!strncmp(footer->creator_app, "win ", 4) &&
               !!strncmp(footer->creator_app, "qem2", 4) &&
               !!strncmp(footer->creator_app, "d2v ", 4) &&
               !!strncmp(footer->creator_app, "CTXS", 4) &&
               !!memcmp(footer->creator_app, "tap", 4)) || s->force_use_chs;

    if (!use_chs || bs->total_sectors == VHD_MAX_GEOMETRY || s->force_use_sz) {
        bs->total_sectors = be64_to_cpu(footer->current_size) /
                                        BDRV_SECTOR_SIZE;
    }

    /* Allow a maximum disk size of 2040 GiB */
    if (bs->total_sectors > VHD_MAX_SECTORS) {
        ret = -EFBIG;
        goto fail;
    }

    if (disk_type == VHD_DYNAMIC) {
        ret = bdrv_pread(bs->file->bs, be64_to_cpu(footer->data_offset), buf,
                         HEADER_SIZE);
        if (ret < 0) {
            error_setg(errp, "Error reading dynamic VHD header");
            goto fail;
        }

        dyndisk_header = (VHDDynDiskHeader *) buf;

        if (strncmp(dyndisk_header->magic, "cxsparse", 8)) {
            error_setg(errp, "Invalid header magic");
            ret = -EINVAL;
            goto fail;
        }

        s->block_size = be32_to_cpu(dyndisk_header->block_size);
        if (!is_power_of_2(s->block_size) || s->block_size < BDRV_SECTOR_SIZE) {
            error_setg(errp, "Invalid block size %" PRIu32, s->block_size);
            ret = -EINVAL;
            goto fail;
        }
        s->bitmap_size = ((s->block_size / (8 * 512)) + 511) & ~511;

        s->max_table_entries = be32_to_cpu(dyndisk_header->max_table_entries);

        if ((bs->total_sectors * 512) / s->block_size > 0xffffffffU) {
            error_setg(errp, "Too many blocks");
            ret = -EINVAL;
            goto fail;
        }

        computed_size = (uint64_t) s->max_table_entries * s->block_size;
        if (computed_size < bs->total_sectors * 512) {
            error_setg(errp, "Page table too small");
            ret = -EINVAL;
            goto fail;
        }

        if (s->max_table_entries > SIZE_MAX / 4 ||
            s->max_table_entries > (int) INT_MAX / 4) {
            error_setg(errp, "Max Table Entries too large (%" PRId32 ")",
                        s->max_table_entries);
            ret = -EINVAL;
            goto fail;
        }

        pagetable_size = (uint64_t) s->max_table_entries * 4;

        s->pagetable = qemu_try_blockalign(bs->file->bs, pagetable_size);
        if (s->pagetable == NULL) {
            error_setg(errp, "Unable to allocate memory for page table");
            ret = -ENOMEM;
            goto fail;
        }

        s->bat_offset = be64_to_cpu(dyndisk_header->table_offset);

<<<<<<< HEAD
        ret = bdrv_pread(bs->file->bs, s->bat_offset, s->pagetable,
=======
        ret = bdrv_pread(bs->file, s->bat_offset, s->pagetable,
>>>>>>> 7124ccf8
                         pagetable_size);
        if (ret < 0) {
            error_setg(errp, "Error reading pagetable");
            goto fail;
        }

        s->free_data_block_offset =
            ROUND_UP(s->bat_offset + pagetable_size, 512);

        for (i = 0; i < s->max_table_entries; i++) {
            be32_to_cpus(&s->pagetable[i]);
            if (s->pagetable[i] != 0xFFFFFFFF) {
                int64_t next = (512 * (int64_t) s->pagetable[i]) +
                    s->bitmap_size + s->block_size;

                if (next > s->free_data_block_offset) {
                    s->free_data_block_offset = next;
                }
            }
        }

        if (s->free_data_block_offset > bdrv_getlength(bs->file->bs)) {
            error_setg(errp, "block-vpc: free_data_block_offset points after "
                             "the end of file. The image has been truncated.");
            ret = -EINVAL;
            goto fail;
        }

        s->last_bitmap_offset = (int64_t) -1;

#ifdef CACHE
        s->pageentry_u8 = g_malloc(512);
        s->pageentry_u32 = s->pageentry_u8;
        s->pageentry_u16 = s->pageentry_u8;
        s->last_pagetable = -1;
#endif
    }

    qemu_co_mutex_init(&s->lock);

    /* Disable migration when VHD images are used */
    error_setg(&s->migration_blocker, "The vpc format used by node '%s' "
               "does not support live migration",
               bdrv_get_device_or_node_name(bs));
    migrate_add_blocker(s->migration_blocker);

    return 0;

fail:
    qemu_vfree(s->pagetable);
#ifdef CACHE
    g_free(s->pageentry_u8);
#endif
    return ret;
}

static int vpc_reopen_prepare(BDRVReopenState *state,
                              BlockReopenQueue *queue, Error **errp)
{
    return 0;
}

/*
 * Returns the absolute byte offset of the given sector in the image file.
 * If the sector is not allocated, -1 is returned instead.
 *
 * The parameter write must be 1 if the offset will be used for a write
 * operation (the block bitmaps is updated then), 0 otherwise.
 */
static inline int64_t get_image_offset(BlockDriverState *bs, uint64_t offset,
                                       bool write)
{
    BDRVVPCState *s = bs->opaque;
    uint64_t bitmap_offset, block_offset;
    uint32_t pagetable_index, offset_in_block;

    pagetable_index = offset / s->block_size;
    offset_in_block = offset % s->block_size;

    if (pagetable_index >= s->max_table_entries || s->pagetable[pagetable_index] == 0xffffffff)
        return -1; /* not allocated */

    bitmap_offset = 512 * (uint64_t) s->pagetable[pagetable_index];
    block_offset = bitmap_offset + s->bitmap_size + offset_in_block;

    /* We must ensure that we don't write to any sectors which are marked as
       unused in the bitmap. We get away with setting all bits in the block
       bitmap each time we write to a new block. This might cause Virtual PC to
       miss sparse read optimization, but it's not a problem in terms of
       correctness. */
    if (write && (s->last_bitmap_offset != bitmap_offset)) {
        uint8_t bitmap[s->bitmap_size];

        s->last_bitmap_offset = bitmap_offset;
        memset(bitmap, 0xff, s->bitmap_size);
<<<<<<< HEAD
        bdrv_pwrite_sync(bs->file->bs, bitmap_offset, bitmap, s->bitmap_size);
=======
        bdrv_pwrite_sync(bs->file, bitmap_offset, bitmap, s->bitmap_size);
>>>>>>> 7124ccf8
    }

    return block_offset;
}

static inline int64_t get_sector_offset(BlockDriverState *bs,
                                        int64_t sector_num, bool write)
{
    return get_image_offset(bs, sector_num * BDRV_SECTOR_SIZE, write);
}

/*
 * Writes the footer to the end of the image file. This is needed when the
 * file grows as it overwrites the old footer
 *
 * Returns 0 on success and < 0 on error
 */
static int rewrite_footer(BlockDriverState* bs)
{
    int ret;
    BDRVVPCState *s = bs->opaque;
    int64_t offset = s->free_data_block_offset;

    ret = bdrv_pwrite_sync(bs->file->bs, offset, s->footer_buf, HEADER_SIZE);
    if (ret < 0)
        return ret;

    return 0;
}

/*
 * Allocates a new block. This involves writing a new footer and updating
 * the Block Allocation Table to use the space at the old end of the image
 * file (overwriting the old footer)
 *
 * Returns the sectors' offset in the image file on success and < 0 on error
 */
static int64_t alloc_block(BlockDriverState* bs, int64_t offset)
{
    BDRVVPCState *s = bs->opaque;
    int64_t bat_offset;
    uint32_t index, bat_value;
    int ret;
    uint8_t bitmap[s->bitmap_size];

    /* Check if sector_num is valid */
<<<<<<< HEAD
    if ((sector_num < 0) || (sector_num > bs->total_sectors))
        return -1;

    /* Write entry into in-memory BAT */
    index = (sector_num * 512) / s->block_size;
    if (s->pagetable[index] != 0xFFFFFFFF)
        return -1;
=======
    if ((offset < 0) || (offset > bs->total_sectors * BDRV_SECTOR_SIZE)) {
        return -EINVAL;
    }
>>>>>>> 7124ccf8

    /* Write entry into in-memory BAT */
    index = offset / s->block_size;
    assert(s->pagetable[index] == 0xFFFFFFFF);
    s->pagetable[index] = s->free_data_block_offset / 512;

    /* Initialize the block's bitmap */
    memset(bitmap, 0xff, s->bitmap_size);
    ret = bdrv_pwrite_sync(bs->file->bs, s->free_data_block_offset, bitmap,
        s->bitmap_size);
    if (ret < 0) {
        return ret;
    }

    /* Write new footer (the old one will be overwritten) */
    s->free_data_block_offset += s->block_size + s->bitmap_size;
    ret = rewrite_footer(bs);
    if (ret < 0)
        goto fail;

    /* Write BAT entry to disk */
    bat_offset = s->bat_offset + (4 * index);
    bat_value = cpu_to_be32(s->pagetable[index]);
    ret = bdrv_pwrite_sync(bs->file->bs, bat_offset, &bat_value, 4);
    if (ret < 0)
        goto fail;

    return get_image_offset(bs, offset, false);

fail:
    s->free_data_block_offset -= (s->block_size + s->bitmap_size);
    return ret;
}

static int vpc_get_info(BlockDriverState *bs, BlockDriverInfo *bdi)
{
    BDRVVPCState *s = (BDRVVPCState *)bs->opaque;
    VHDFooter *footer = (VHDFooter *) s->footer_buf;

    if (be32_to_cpu(footer->type) != VHD_FIXED) {
        bdi->cluster_size = s->block_size;
    }

    bdi->unallocated_blocks_are_zero = true;
    return 0;
}

static int coroutine_fn
vpc_co_preadv(BlockDriverState *bs, uint64_t offset, uint64_t bytes,
              QEMUIOVector *qiov, int flags)
{
    BDRVVPCState *s = bs->opaque;
    int ret;
    int64_t image_offset;
    int64_t n_bytes;
    int64_t bytes_done = 0;
    VHDFooter *footer = (VHDFooter *) s->footer_buf;
    QEMUIOVector local_qiov;

    if (be32_to_cpu(footer->type) == VHD_FIXED) {
<<<<<<< HEAD
        return bdrv_read(bs->file->bs, sector_num, buf, nb_sectors);
=======
        return bdrv_co_preadv(bs->file, offset, bytes, qiov, 0);
>>>>>>> 7124ccf8
    }

    qemu_co_mutex_lock(&s->lock);
    qemu_iovec_init(&local_qiov, qiov->niov);

    while (bytes > 0) {
        image_offset = get_image_offset(bs, offset, false);
        n_bytes = MIN(bytes, s->block_size - (offset % s->block_size));

        if (image_offset == -1) {
            qemu_iovec_memset(qiov, bytes_done, 0, n_bytes);
        } else {
<<<<<<< HEAD
            ret = bdrv_pread(bs->file->bs, offset, buf,
                sectors * BDRV_SECTOR_SIZE);
            if (ret != sectors * BDRV_SECTOR_SIZE) {
                return -1;
=======
            qemu_iovec_reset(&local_qiov);
            qemu_iovec_concat(&local_qiov, qiov, bytes_done, n_bytes);

            ret = bdrv_co_preadv(bs->file, image_offset, n_bytes,
                                 &local_qiov, 0);
            if (ret < 0) {
                goto fail;
>>>>>>> 7124ccf8
            }
        }

        bytes -= n_bytes;
        offset += n_bytes;
        bytes_done += n_bytes;
    }

    ret = 0;
fail:
    qemu_iovec_destroy(&local_qiov);
    qemu_co_mutex_unlock(&s->lock);

    return ret;
}

static int coroutine_fn
vpc_co_pwritev(BlockDriverState *bs, uint64_t offset, uint64_t bytes,
               QEMUIOVector *qiov, int flags)
{
    BDRVVPCState *s = bs->opaque;
    int64_t image_offset;
    int64_t n_bytes;
    int64_t bytes_done = 0;
    int ret;
    VHDFooter *footer =  (VHDFooter *) s->footer_buf;
    QEMUIOVector local_qiov;

    if (be32_to_cpu(footer->type) == VHD_FIXED) {
<<<<<<< HEAD
        return bdrv_write(bs->file->bs, sector_num, buf, nb_sectors);
=======
        return bdrv_co_pwritev(bs->file, offset, bytes, qiov, 0);
>>>>>>> 7124ccf8
    }

    qemu_co_mutex_lock(&s->lock);
    qemu_iovec_init(&local_qiov, qiov->niov);

    while (bytes > 0) {
        image_offset = get_image_offset(bs, offset, true);
        n_bytes = MIN(bytes, s->block_size - (offset % s->block_size));

        if (image_offset == -1) {
            image_offset = alloc_block(bs, offset);
            if (image_offset < 0) {
                ret = image_offset;
                goto fail;
            }
        }

<<<<<<< HEAD
        ret = bdrv_pwrite(bs->file->bs, offset, buf,
                          sectors * BDRV_SECTOR_SIZE);
        if (ret != sectors * BDRV_SECTOR_SIZE) {
            return -1;
=======
        qemu_iovec_reset(&local_qiov);
        qemu_iovec_concat(&local_qiov, qiov, bytes_done, n_bytes);

        ret = bdrv_co_pwritev(bs->file, image_offset, n_bytes,
                              &local_qiov, 0);
        if (ret < 0) {
            goto fail;
>>>>>>> 7124ccf8
        }

        bytes -= n_bytes;
        offset += n_bytes;
        bytes_done += n_bytes;
    }

    ret = 0;
fail:
    qemu_iovec_destroy(&local_qiov);
    qemu_co_mutex_unlock(&s->lock);

    return ret;
}

static int64_t coroutine_fn vpc_co_get_block_status(BlockDriverState *bs,
        int64_t sector_num, int nb_sectors, int *pnum, BlockDriverState **file)
{
    BDRVVPCState *s = bs->opaque;
    VHDFooter *footer = (VHDFooter*) s->footer_buf;
    int64_t start, offset;
    bool allocated;
    int n;

    if (be32_to_cpu(footer->type) == VHD_FIXED) {
        *pnum = nb_sectors;
        *file = bs->file->bs;
        return BDRV_BLOCK_RAW | BDRV_BLOCK_OFFSET_VALID | BDRV_BLOCK_DATA |
               (sector_num << BDRV_SECTOR_BITS);
    }

    offset = get_sector_offset(bs, sector_num, 0);
    start = offset;
    allocated = (offset != -1);
    *pnum = 0;

    do {
        /* All sectors in a block are contiguous (without using the bitmap) */
        n = ROUND_UP(sector_num + 1, s->block_size / BDRV_SECTOR_SIZE)
          - sector_num;
        n = MIN(n, nb_sectors);

        *pnum += n;
        sector_num += n;
        nb_sectors -= n;
        /* *pnum can't be greater than one block for allocated
         * sectors since there is always a bitmap in between. */
        if (allocated) {
            *file = bs->file->bs;
            return BDRV_BLOCK_DATA | BDRV_BLOCK_OFFSET_VALID | start;
        }
        if (nb_sectors == 0) {
            break;
        }
        offset = get_sector_offset(bs, sector_num, 0);
    } while (offset == -1);

    return 0;
}

static int64_t coroutine_fn vpc_co_get_block_status(BlockDriverState *bs,
        int64_t sector_num, int nb_sectors, int *pnum, BlockDriverState **file)
{
    BDRVVPCState *s = bs->opaque;
    VHDFooter *footer = (VHDFooter*) s->footer_buf;
    int64_t start, offset;
    bool allocated;
    int n;

    if (be32_to_cpu(footer->type) == VHD_FIXED) {
        *pnum = nb_sectors;
        *file = bs->file->bs;
        return BDRV_BLOCK_RAW | BDRV_BLOCK_OFFSET_VALID | BDRV_BLOCK_DATA |
               (sector_num << BDRV_SECTOR_BITS);
    }

    offset = get_sector_offset(bs, sector_num, 0);
    start = offset;
    allocated = (offset != -1);
    *pnum = 0;

    do {
        /* All sectors in a block are contiguous (without using the bitmap) */
        n = ROUND_UP(sector_num + 1, s->block_size / BDRV_SECTOR_SIZE)
          - sector_num;
        n = MIN(n, nb_sectors);

        *pnum += n;
        sector_num += n;
        nb_sectors -= n;
        /* *pnum can't be greater than one block for allocated
         * sectors since there is always a bitmap in between. */
        if (allocated) {
            *file = bs->file->bs;
            return BDRV_BLOCK_DATA | BDRV_BLOCK_OFFSET_VALID | start;
        }
        if (nb_sectors == 0) {
            break;
        }
        offset = get_sector_offset(bs, sector_num, 0);
    } while (offset == -1);

    return 0;
}

/*
 * Calculates the number of cylinders, heads and sectors per cylinder
 * based on a given number of sectors. This is the algorithm described
 * in the VHD specification.
 *
 * Note that the geometry doesn't always exactly match total_sectors but
 * may round it down.
 *
 * Returns 0 on success, -EFBIG if the size is larger than 2040 GiB. Override
 * the hardware EIDE and ATA-2 limit of 16 heads (max disk size of 127 GB)
 * and instead allow up to 255 heads.
 */
static int calculate_geometry(int64_t total_sectors, uint16_t* cyls,
    uint8_t* heads, uint8_t* secs_per_cyl)
{
    uint32_t cyls_times_heads;

    total_sectors = MIN(total_sectors, VHD_MAX_GEOMETRY);

    if (total_sectors >= 65535LL * 16 * 63) {
        *secs_per_cyl = 255;
        *heads = 16;
        cyls_times_heads = total_sectors / *secs_per_cyl;
    } else {
        *secs_per_cyl = 17;
        cyls_times_heads = total_sectors / *secs_per_cyl;
        *heads = (cyls_times_heads + 1023) / 1024;

        if (*heads < 4) {
            *heads = 4;
        }

        if (cyls_times_heads >= (*heads * 1024) || *heads > 16) {
            *secs_per_cyl = 31;
            *heads = 16;
            cyls_times_heads = total_sectors / *secs_per_cyl;
        }

        if (cyls_times_heads >= (*heads * 1024)) {
            *secs_per_cyl = 63;
            *heads = 16;
            cyls_times_heads = total_sectors / *secs_per_cyl;
        }
    }

    *cyls = cyls_times_heads / *heads;

    return 0;
}

static int create_dynamic_disk(BlockBackend *blk, uint8_t *buf,
                               int64_t total_sectors)
{
    VHDDynDiskHeader *dyndisk_header =
        (VHDDynDiskHeader *) buf;
    size_t block_size, num_bat_entries;
    int i;
    int ret;
    int64_t offset = 0;

    /* Write the footer (twice: at the beginning and at the end) */
    block_size = 0x200000;
    num_bat_entries = (total_sectors + block_size / 512) / (block_size / 512);

<<<<<<< HEAD
    ret = blk_pwrite(blk, offset, buf, HEADER_SIZE);
=======
    ret = blk_pwrite(blk, offset, buf, HEADER_SIZE, 0);
>>>>>>> 7124ccf8
    if (ret < 0) {
        goto fail;
    }

    offset = 1536 + ((num_bat_entries * 4 + 511) & ~511);
<<<<<<< HEAD
    ret = blk_pwrite(blk, offset, buf, HEADER_SIZE);
=======
    ret = blk_pwrite(blk, offset, buf, HEADER_SIZE, 0);
>>>>>>> 7124ccf8
    if (ret < 0) {
        goto fail;
    }

    /* Write the initial BAT */
    offset = 3 * 512;

    memset(buf, 0xFF, 512);
    for (i = 0; i < (num_bat_entries * 4 + 511) / 512; i++) {
<<<<<<< HEAD
        ret = blk_pwrite(blk, offset, buf, 512);
=======
        ret = blk_pwrite(blk, offset, buf, 512, 0);
>>>>>>> 7124ccf8
        if (ret < 0) {
            goto fail;
        }
        offset += 512;
    }

    /* Prepare the Dynamic Disk Header */
    memset(buf, 0, 1024);

    memcpy(dyndisk_header->magic, "cxsparse", 8);

    /*
     * Note: The spec is actually wrong here for data_offset, it says
     * 0xFFFFFFFF, but MS tools expect all 64 bits to be set.
     */
    dyndisk_header->data_offset = cpu_to_be64(0xFFFFFFFFFFFFFFFFULL);
    dyndisk_header->table_offset = cpu_to_be64(3 * 512);
    dyndisk_header->version = cpu_to_be32(0x00010000);
    dyndisk_header->block_size = cpu_to_be32(block_size);
    dyndisk_header->max_table_entries = cpu_to_be32(num_bat_entries);

    dyndisk_header->checksum = cpu_to_be32(vpc_checksum(buf, 1024));

    /* Write the header */
    offset = 512;

<<<<<<< HEAD
    ret = blk_pwrite(blk, offset, buf, 1024);
=======
    ret = blk_pwrite(blk, offset, buf, 1024, 0);
>>>>>>> 7124ccf8
    if (ret < 0) {
        goto fail;
    }

 fail:
    return ret;
}

static int create_fixed_disk(BlockBackend *blk, uint8_t *buf,
                             int64_t total_size)
{
    int ret;

    /* Add footer to total size */
    total_size += HEADER_SIZE;

    ret = blk_truncate(blk, total_size);
    if (ret < 0) {
        return ret;
    }

<<<<<<< HEAD
    ret = blk_pwrite(blk, total_size - HEADER_SIZE, buf, HEADER_SIZE);
=======
    ret = blk_pwrite(blk, total_size - HEADER_SIZE, buf, HEADER_SIZE, 0);
>>>>>>> 7124ccf8
    if (ret < 0) {
        return ret;
    }

    return ret;
}

static int vpc_create(const char *filename, QemuOpts *opts, Error **errp)
{
    uint8_t buf[1024];
    VHDFooter *footer = (VHDFooter *) buf;
    char *disk_type_param;
    int i;
    uint16_t cyls = 0;
    uint8_t heads = 0;
    uint8_t secs_per_cyl = 0;
    int64_t total_sectors;
    int64_t total_size;
    int disk_type;
    int ret = -EIO;
    bool force_size;
    Error *local_err = NULL;
    BlockBackend *blk = NULL;

    /* Read out options */
    total_size = ROUND_UP(qemu_opt_get_size_del(opts, BLOCK_OPT_SIZE, 0),
                          BDRV_SECTOR_SIZE);
    disk_type_param = qemu_opt_get_del(opts, BLOCK_OPT_SUBFMT);
    if (disk_type_param) {
        if (!strcmp(disk_type_param, "dynamic")) {
            disk_type = VHD_DYNAMIC;
        } else if (!strcmp(disk_type_param, "fixed")) {
            disk_type = VHD_FIXED;
        } else {
            error_setg(errp, "Invalid disk type, %s", disk_type_param);
            ret = -EINVAL;
            goto out;
        }
    } else {
        disk_type = VHD_DYNAMIC;
    }

    force_size = qemu_opt_get_bool_del(opts, VPC_OPT_FORCE_SIZE, false);

    ret = bdrv_create_file(filename, opts, &local_err);
    if (ret < 0) {
        error_propagate(errp, local_err);
        goto out;
    }

    blk = blk_new_open(filename, NULL, NULL,
                       BDRV_O_RDWR | BDRV_O_PROTOCOL, &local_err);
    if (blk == NULL) {
        error_propagate(errp, local_err);
        ret = -EIO;
        goto out;
    }

    blk_set_allow_write_beyond_eof(blk, true);

    /*
     * Calculate matching total_size and geometry. Increase the number of
     * sectors requested until we get enough (or fail). This ensures that
     * qemu-img convert doesn't truncate images, but rather rounds up.
     *
     * If the image size can't be represented by a spec conformant CHS geometry,
     * we set the geometry to 65535 x 16 x 255 (CxHxS) sectors and use
     * the image size from the VHD footer to calculate total_sectors.
     */
    if (force_size) {
        /* This will force the use of total_size for sector count, below */
        cyls         = VHD_CHS_MAX_C;
        heads        = VHD_CHS_MAX_H;
        secs_per_cyl = VHD_CHS_MAX_S;
    } else {
        total_sectors = MIN(VHD_MAX_GEOMETRY, total_size / BDRV_SECTOR_SIZE);
        for (i = 0; total_sectors > (int64_t)cyls * heads * secs_per_cyl; i++) {
            calculate_geometry(total_sectors + i, &cyls, &heads, &secs_per_cyl);
        }
    }

    if ((int64_t)cyls * heads * secs_per_cyl == VHD_MAX_GEOMETRY) {
        total_sectors = total_size / BDRV_SECTOR_SIZE;
        /* Allow a maximum disk size of 2040 GiB */
        if (total_sectors > VHD_MAX_SECTORS) {
            error_setg(errp, "Disk size is too large, max size is 2040 GiB");
            ret = -EFBIG;
            goto out;
        }
    } else {
        total_sectors = (int64_t)cyls * heads * secs_per_cyl;
        total_size = total_sectors * BDRV_SECTOR_SIZE;
    }

    /* Prepare the Hard Disk Footer */
    memset(buf, 0, 1024);

    memcpy(footer->creator, "conectix", 8);
    if (force_size) {
        memcpy(footer->creator_app, "qem2", 4);
    } else {
        memcpy(footer->creator_app, "qemu", 4);
    }
    memcpy(footer->creator_os, "Wi2k", 4);

    footer->features = cpu_to_be32(0x02);
    footer->version = cpu_to_be32(0x00010000);
    if (disk_type == VHD_DYNAMIC) {
        footer->data_offset = cpu_to_be64(HEADER_SIZE);
    } else {
        footer->data_offset = cpu_to_be64(0xFFFFFFFFFFFFFFFFULL);
    }
    footer->timestamp = cpu_to_be32(time(NULL) - VHD_TIMESTAMP_BASE);

    /* Version of Virtual PC 2007 */
    footer->major = cpu_to_be16(0x0005);
    footer->minor = cpu_to_be16(0x0003);
    footer->orig_size = cpu_to_be64(total_size);
    footer->current_size = cpu_to_be64(total_size);
    footer->cyls = cpu_to_be16(cyls);
    footer->heads = heads;
    footer->secs_per_cyl = secs_per_cyl;

    footer->type = cpu_to_be32(disk_type);

    qemu_uuid_generate(&footer->uuid);

    footer->checksum = cpu_to_be32(vpc_checksum(buf, HEADER_SIZE));

    if (disk_type == VHD_DYNAMIC) {
        ret = create_dynamic_disk(blk, buf, total_sectors);
    } else {
        ret = create_fixed_disk(blk, buf, total_size);
    }
    if (ret < 0) {
        error_setg(errp, "Unable to create or write VHD header");
    }

out:
    blk_unref(blk);
    g_free(disk_type_param);
    return ret;
}

static int vpc_has_zero_init(BlockDriverState *bs)
{
    BDRVVPCState *s = bs->opaque;
    VHDFooter *footer =  (VHDFooter *) s->footer_buf;

    if (be32_to_cpu(footer->type) == VHD_FIXED) {
        return bdrv_has_zero_init(bs->file->bs);
    } else {
        return 1;
    }
}

static void vpc_close(BlockDriverState *bs)
{
    BDRVVPCState *s = bs->opaque;
    qemu_vfree(s->pagetable);
#ifdef CACHE
    g_free(s->pageentry_u8);
#endif

    migrate_del_blocker(s->migration_blocker);
    error_free(s->migration_blocker);
}

static QemuOptsList vpc_create_opts = {
    .name = "vpc-create-opts",
    .head = QTAILQ_HEAD_INITIALIZER(vpc_create_opts.head),
    .desc = {
        {
            .name = BLOCK_OPT_SIZE,
            .type = QEMU_OPT_SIZE,
            .help = "Virtual disk size"
        },
        {
            .name = BLOCK_OPT_SUBFMT,
            .type = QEMU_OPT_STRING,
            .help =
                "Type of virtual hard disk format. Supported formats are "
                "{dynamic (default) | fixed} "
        },
        {
            .name = VPC_OPT_FORCE_SIZE,
            .type = QEMU_OPT_BOOL,
            .help = "Force disk size calculation to use the actual size "
                    "specified, rather than using the nearest CHS-based "
                    "calculation"
        },
        { /* end of list */ }
    }
};

static BlockDriver bdrv_vpc = {
    .format_name    = "vpc",
    .instance_size  = sizeof(BDRVVPCState),

    .bdrv_probe             = vpc_probe,
    .bdrv_open              = vpc_open,
    .bdrv_close             = vpc_close,
    .bdrv_reopen_prepare    = vpc_reopen_prepare,
    .bdrv_create            = vpc_create,

<<<<<<< HEAD
    .bdrv_read                  = vpc_co_read,
    .bdrv_write                 = vpc_co_write,
=======
    .bdrv_co_preadv             = vpc_co_preadv,
    .bdrv_co_pwritev            = vpc_co_pwritev,
>>>>>>> 7124ccf8
    .bdrv_co_get_block_status   = vpc_co_get_block_status,

    .bdrv_get_info          = vpc_get_info,

    .create_opts            = &vpc_create_opts,
    .bdrv_has_zero_init     = vpc_has_zero_init,
};

static void bdrv_vpc_init(void)
{
    bdrv_register(&bdrv_vpc);
}

block_init(bdrv_vpc_init);<|MERGE_RESOLUTION|>--- conflicted
+++ resolved
@@ -50,17 +50,10 @@
 #define VHD_CHS_MAX_C   65535LL
 #define VHD_CHS_MAX_H   16
 #define VHD_CHS_MAX_S   255
-<<<<<<< HEAD
 
 #define VHD_MAX_SECTORS       0xff000000    /* 2040 GiB max image size */
 #define VHD_MAX_GEOMETRY      (VHD_CHS_MAX_C * VHD_CHS_MAX_H * VHD_CHS_MAX_S)
 
-=======
-
-#define VHD_MAX_SECTORS       0xff000000    /* 2040 GiB max image size */
-#define VHD_MAX_GEOMETRY      (VHD_CHS_MAX_C * VHD_CHS_MAX_H * VHD_CHS_MAX_S)
-
->>>>>>> 7124ccf8
 #define VPC_OPT_FORCE_SIZE "force_size"
 
 /* always big-endian */
@@ -94,11 +87,7 @@
     uint32_t    checksum;
 
     /* UUID used to identify a parent hard disk (backing file) */
-<<<<<<< HEAD
-    uint8_t     uuid[16];
-=======
     QemuUUID    uuid;
->>>>>>> 7124ccf8
 
     uint8_t     in_saved_state;
 } QEMU_PACKED VHDFooter;
@@ -246,11 +235,7 @@
         goto fail;
     }
 
-<<<<<<< HEAD
-    ret = bdrv_pread(bs->file->bs, 0, s->footer_buf, HEADER_SIZE);
-=======
     ret = bdrv_pread(bs->file, 0, s->footer_buf, HEADER_SIZE);
->>>>>>> 7124ccf8
     if (ret < 0) {
         error_setg(errp, "Unable to read VHD header");
         goto fail;
@@ -270,7 +255,7 @@
         }
 
         /* If a fixed disk, the footer is found only at the end of the file */
-        ret = bdrv_pread(bs->file->bs, offset-HEADER_SIZE, s->footer_buf,
+        ret = bdrv_pread(bs->file, offset-HEADER_SIZE, s->footer_buf,
                          HEADER_SIZE);
         if (ret < 0) {
             goto fail;
@@ -341,7 +326,7 @@
     }
 
     if (disk_type == VHD_DYNAMIC) {
-        ret = bdrv_pread(bs->file->bs, be64_to_cpu(footer->data_offset), buf,
+        ret = bdrv_pread(bs->file, be64_to_cpu(footer->data_offset), buf,
                          HEADER_SIZE);
         if (ret < 0) {
             error_setg(errp, "Error reading dynamic VHD header");
@@ -398,11 +383,7 @@
 
         s->bat_offset = be64_to_cpu(dyndisk_header->table_offset);
 
-<<<<<<< HEAD
-        ret = bdrv_pread(bs->file->bs, s->bat_offset, s->pagetable,
-=======
         ret = bdrv_pread(bs->file, s->bat_offset, s->pagetable,
->>>>>>> 7124ccf8
                          pagetable_size);
         if (ret < 0) {
             error_setg(errp, "Error reading pagetable");
@@ -498,11 +479,7 @@
 
         s->last_bitmap_offset = bitmap_offset;
         memset(bitmap, 0xff, s->bitmap_size);
-<<<<<<< HEAD
-        bdrv_pwrite_sync(bs->file->bs, bitmap_offset, bitmap, s->bitmap_size);
-=======
         bdrv_pwrite_sync(bs->file, bitmap_offset, bitmap, s->bitmap_size);
->>>>>>> 7124ccf8
     }
 
     return block_offset;
@@ -526,7 +503,7 @@
     BDRVVPCState *s = bs->opaque;
     int64_t offset = s->free_data_block_offset;
 
-    ret = bdrv_pwrite_sync(bs->file->bs, offset, s->footer_buf, HEADER_SIZE);
+    ret = bdrv_pwrite_sync(bs->file, offset, s->footer_buf, HEADER_SIZE);
     if (ret < 0)
         return ret;
 
@@ -549,19 +526,9 @@
     uint8_t bitmap[s->bitmap_size];
 
     /* Check if sector_num is valid */
-<<<<<<< HEAD
-    if ((sector_num < 0) || (sector_num > bs->total_sectors))
-        return -1;
-
-    /* Write entry into in-memory BAT */
-    index = (sector_num * 512) / s->block_size;
-    if (s->pagetable[index] != 0xFFFFFFFF)
-        return -1;
-=======
     if ((offset < 0) || (offset > bs->total_sectors * BDRV_SECTOR_SIZE)) {
         return -EINVAL;
     }
->>>>>>> 7124ccf8
 
     /* Write entry into in-memory BAT */
     index = offset / s->block_size;
@@ -570,7 +537,7 @@
 
     /* Initialize the block's bitmap */
     memset(bitmap, 0xff, s->bitmap_size);
-    ret = bdrv_pwrite_sync(bs->file->bs, s->free_data_block_offset, bitmap,
+    ret = bdrv_pwrite_sync(bs->file, s->free_data_block_offset, bitmap,
         s->bitmap_size);
     if (ret < 0) {
         return ret;
@@ -585,7 +552,7 @@
     /* Write BAT entry to disk */
     bat_offset = s->bat_offset + (4 * index);
     bat_value = cpu_to_be32(s->pagetable[index]);
-    ret = bdrv_pwrite_sync(bs->file->bs, bat_offset, &bat_value, 4);
+    ret = bdrv_pwrite_sync(bs->file, bat_offset, &bat_value, 4);
     if (ret < 0)
         goto fail;
 
@@ -622,11 +589,7 @@
     QEMUIOVector local_qiov;
 
     if (be32_to_cpu(footer->type) == VHD_FIXED) {
-<<<<<<< HEAD
-        return bdrv_read(bs->file->bs, sector_num, buf, nb_sectors);
-=======
         return bdrv_co_preadv(bs->file, offset, bytes, qiov, 0);
->>>>>>> 7124ccf8
     }
 
     qemu_co_mutex_lock(&s->lock);
@@ -639,12 +602,6 @@
         if (image_offset == -1) {
             qemu_iovec_memset(qiov, bytes_done, 0, n_bytes);
         } else {
-<<<<<<< HEAD
-            ret = bdrv_pread(bs->file->bs, offset, buf,
-                sectors * BDRV_SECTOR_SIZE);
-            if (ret != sectors * BDRV_SECTOR_SIZE) {
-                return -1;
-=======
             qemu_iovec_reset(&local_qiov);
             qemu_iovec_concat(&local_qiov, qiov, bytes_done, n_bytes);
 
@@ -652,7 +609,6 @@
                                  &local_qiov, 0);
             if (ret < 0) {
                 goto fail;
->>>>>>> 7124ccf8
             }
         }
 
@@ -682,11 +638,7 @@
     QEMUIOVector local_qiov;
 
     if (be32_to_cpu(footer->type) == VHD_FIXED) {
-<<<<<<< HEAD
-        return bdrv_write(bs->file->bs, sector_num, buf, nb_sectors);
-=======
         return bdrv_co_pwritev(bs->file, offset, bytes, qiov, 0);
->>>>>>> 7124ccf8
     }
 
     qemu_co_mutex_lock(&s->lock);
@@ -704,12 +656,6 @@
             }
         }
 
-<<<<<<< HEAD
-        ret = bdrv_pwrite(bs->file->bs, offset, buf,
-                          sectors * BDRV_SECTOR_SIZE);
-        if (ret != sectors * BDRV_SECTOR_SIZE) {
-            return -1;
-=======
         qemu_iovec_reset(&local_qiov);
         qemu_iovec_concat(&local_qiov, qiov, bytes_done, n_bytes);
 
@@ -717,7 +663,6 @@
                               &local_qiov, 0);
         if (ret < 0) {
             goto fail;
->>>>>>> 7124ccf8
         }
 
         bytes -= n_bytes;
@@ -731,51 +676,6 @@
     qemu_co_mutex_unlock(&s->lock);
 
     return ret;
-}
-
-static int64_t coroutine_fn vpc_co_get_block_status(BlockDriverState *bs,
-        int64_t sector_num, int nb_sectors, int *pnum, BlockDriverState **file)
-{
-    BDRVVPCState *s = bs->opaque;
-    VHDFooter *footer = (VHDFooter*) s->footer_buf;
-    int64_t start, offset;
-    bool allocated;
-    int n;
-
-    if (be32_to_cpu(footer->type) == VHD_FIXED) {
-        *pnum = nb_sectors;
-        *file = bs->file->bs;
-        return BDRV_BLOCK_RAW | BDRV_BLOCK_OFFSET_VALID | BDRV_BLOCK_DATA |
-               (sector_num << BDRV_SECTOR_BITS);
-    }
-
-    offset = get_sector_offset(bs, sector_num, 0);
-    start = offset;
-    allocated = (offset != -1);
-    *pnum = 0;
-
-    do {
-        /* All sectors in a block are contiguous (without using the bitmap) */
-        n = ROUND_UP(sector_num + 1, s->block_size / BDRV_SECTOR_SIZE)
-          - sector_num;
-        n = MIN(n, nb_sectors);
-
-        *pnum += n;
-        sector_num += n;
-        nb_sectors -= n;
-        /* *pnum can't be greater than one block for allocated
-         * sectors since there is always a bitmap in between. */
-        if (allocated) {
-            *file = bs->file->bs;
-            return BDRV_BLOCK_DATA | BDRV_BLOCK_OFFSET_VALID | start;
-        }
-        if (nb_sectors == 0) {
-            break;
-        }
-        offset = get_sector_offset(bs, sector_num, 0);
-    } while (offset == -1);
-
-    return 0;
 }
 
 static int64_t coroutine_fn vpc_co_get_block_status(BlockDriverState *bs,
@@ -887,21 +787,13 @@
     block_size = 0x200000;
     num_bat_entries = (total_sectors + block_size / 512) / (block_size / 512);
 
-<<<<<<< HEAD
-    ret = blk_pwrite(blk, offset, buf, HEADER_SIZE);
-=======
     ret = blk_pwrite(blk, offset, buf, HEADER_SIZE, 0);
->>>>>>> 7124ccf8
     if (ret < 0) {
         goto fail;
     }
 
     offset = 1536 + ((num_bat_entries * 4 + 511) & ~511);
-<<<<<<< HEAD
-    ret = blk_pwrite(blk, offset, buf, HEADER_SIZE);
-=======
     ret = blk_pwrite(blk, offset, buf, HEADER_SIZE, 0);
->>>>>>> 7124ccf8
     if (ret < 0) {
         goto fail;
     }
@@ -911,11 +803,7 @@
 
     memset(buf, 0xFF, 512);
     for (i = 0; i < (num_bat_entries * 4 + 511) / 512; i++) {
-<<<<<<< HEAD
-        ret = blk_pwrite(blk, offset, buf, 512);
-=======
         ret = blk_pwrite(blk, offset, buf, 512, 0);
->>>>>>> 7124ccf8
         if (ret < 0) {
             goto fail;
         }
@@ -942,11 +830,7 @@
     /* Write the header */
     offset = 512;
 
-<<<<<<< HEAD
-    ret = blk_pwrite(blk, offset, buf, 1024);
-=======
     ret = blk_pwrite(blk, offset, buf, 1024, 0);
->>>>>>> 7124ccf8
     if (ret < 0) {
         goto fail;
     }
@@ -968,11 +852,7 @@
         return ret;
     }
 
-<<<<<<< HEAD
-    ret = blk_pwrite(blk, total_size - HEADER_SIZE, buf, HEADER_SIZE);
-=======
     ret = blk_pwrite(blk, total_size - HEADER_SIZE, buf, HEADER_SIZE, 0);
->>>>>>> 7124ccf8
     if (ret < 0) {
         return ret;
     }
@@ -1178,13 +1058,8 @@
     .bdrv_reopen_prepare    = vpc_reopen_prepare,
     .bdrv_create            = vpc_create,
 
-<<<<<<< HEAD
-    .bdrv_read                  = vpc_co_read,
-    .bdrv_write                 = vpc_co_write,
-=======
     .bdrv_co_preadv             = vpc_co_preadv,
     .bdrv_co_pwritev            = vpc_co_pwritev,
->>>>>>> 7124ccf8
     .bdrv_co_get_block_status   = vpc_co_get_block_status,
 
     .bdrv_get_info          = vpc_get_info,
