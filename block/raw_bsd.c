/* BlockDriver implementation for "raw"
 *
 * Copyright (C) 2010-2016 Red Hat, Inc.
 * Copyright (C) 2010, Blue Swirl <blauwirbel@gmail.com>
 * Copyright (C) 2009, Anthony Liguori <aliguori@us.ibm.com>
 *
 * Author:
 *   Laszlo Ersek <lersek@redhat.com>
 *
 * Permission is hereby granted, free of charge, to any person obtaining a copy
 * of this software and associated documentation files (the "Software"), to
 * deal in the Software without restriction, including without limitation the
 * rights to use, copy, modify, merge, publish, distribute, sublicense, and/or
 * sell copies of the Software, and to permit persons to whom the Software is
 * furnished to do so, subject to the following conditions:
 *
 * The above copyright notice and this permission notice shall be included in
 * all copies or substantial portions of the Software.
 *
 * THE SOFTWARE IS PROVIDED "AS IS", WITHOUT WARRANTY OF ANY KIND, EXPRESS OR
 * IMPLIED, INCLUDING BUT NOT LIMITED TO THE WARRANTIES OF MERCHANTABILITY,
 * FITNESS FOR A PARTICULAR PURPOSE AND NONINFRINGEMENT. IN NO EVENT SHALL THE
 * AUTHORS OR COPYRIGHT HOLDERS BE LIABLE FOR ANY CLAIM, DAMAGES OR OTHER
 * LIABILITY, WHETHER IN AN ACTION OF CONTRACT, TORT OR OTHERWISE, ARISING
 * FROM, OUT OF OR IN CONNECTION WITH THE SOFTWARE OR THE USE OR OTHER DEALINGS
 * IN THE SOFTWARE.
 */

#include "qemu/osdep.h"
#include "block/block_int.h"
#include "qapi/error.h"
#include "qemu/option.h"

typedef struct BDRVRawState {
    uint64_t offset;
    uint64_t size;
    bool has_size;
} BDRVRawState;

static QemuOptsList raw_runtime_opts = {
    .name = "raw",
    .head = QTAILQ_HEAD_INITIALIZER(raw_runtime_opts.head),
    .desc = {
        {
            .name = "offset",
            .type = QEMU_OPT_SIZE,
            .help = "offset in the disk where the image starts",
        },
        {
            .name = "size",
            .type = QEMU_OPT_SIZE,
            .help = "virtual disk size",
        },
        { /* end of list */ }
    },
};

static QemuOptsList raw_create_opts = {
    .name = "raw-create-opts",
    .head = QTAILQ_HEAD_INITIALIZER(raw_create_opts.head),
    .desc = {
        {
            .name = BLOCK_OPT_SIZE,
            .type = QEMU_OPT_SIZE,
            .help = "Virtual disk size"
        },
        { /* end of list */ }
    }
};

static int raw_read_options(QDict *options, BlockDriverState *bs,
    BDRVRawState *s, Error **errp)
{
    Error *local_err = NULL;
    QemuOpts *opts = NULL;
    int64_t real_size = 0;
    int ret;

    real_size = bdrv_getlength(bs->file->bs);
    if (real_size < 0) {
        error_setg_errno(errp, -real_size, "Could not get image size");
        return real_size;
    }

    opts = qemu_opts_create(&raw_runtime_opts, NULL, 0, &error_abort);
    qemu_opts_absorb_qdict(opts, options, &local_err);
    if (local_err) {
        error_propagate(errp, local_err);
        ret = -EINVAL;
        goto end;
    }

    s->offset = qemu_opt_get_size(opts, "offset", 0);
    if (s->offset > real_size) {
        error_setg(errp, "Offset (%" PRIu64 ") cannot be greater than "
            "size of the containing file (%" PRId64 ")",
            s->offset, real_size);
        ret = -EINVAL;
        goto end;
    }

    if (qemu_opt_find(opts, "size") != NULL) {
        s->size = qemu_opt_get_size(opts, "size", 0);
        s->has_size = true;
    } else {
        s->has_size = false;
        s->size = real_size - s->offset;
    }

    /* Check size and offset */
    if ((real_size - s->offset) < s->size) {
        error_setg(errp, "The sum of offset (%" PRIu64 ") and size "
            "(%" PRIu64 ") has to be smaller or equal to the "
            " actual size of the containing file (%" PRId64 ")",
            s->offset, s->size, real_size);
        ret = -EINVAL;
        goto end;
    }

    /* Make sure size is multiple of BDRV_SECTOR_SIZE to prevent rounding
     * up and leaking out of the specified area. */
    if (s->has_size && !QEMU_IS_ALIGNED(s->size, BDRV_SECTOR_SIZE)) {
        error_setg(errp, "Specified size is not multiple of %llu",
            BDRV_SECTOR_SIZE);
        ret = -EINVAL;
        goto end;
    }

    ret = 0;

end:

    qemu_opts_del(opts);

    return ret;
}

static int raw_reopen_prepare(BDRVReopenState *reopen_state,
                              BlockReopenQueue *queue, Error **errp)
{
    assert(reopen_state != NULL);
    assert(reopen_state->bs != NULL);

    reopen_state->opaque = g_new0(BDRVRawState, 1);

    return raw_read_options(
        reopen_state->options,
        reopen_state->bs,
        reopen_state->opaque,
        errp);
}

static void raw_reopen_commit(BDRVReopenState *state)
{
    BDRVRawState *new_s = state->opaque;
    BDRVRawState *s = state->bs->opaque;

    memcpy(s, new_s, sizeof(BDRVRawState));

    g_free(state->opaque);
    state->opaque = NULL;
}

static void raw_reopen_abort(BDRVReopenState *state)
{
    g_free(state->opaque);
    state->opaque = NULL;
}

static int coroutine_fn raw_co_preadv(BlockDriverState *bs, uint64_t offset,
                                      uint64_t bytes, QEMUIOVector *qiov,
                                      int flags)
{
    BDRVRawState *s = bs->opaque;

    if (offset > UINT64_MAX - s->offset) {
        return -EINVAL;
    }
    offset += s->offset;

    BLKDBG_EVENT(bs->file, BLKDBG_READ_AIO);
<<<<<<< HEAD
    return bdrv_co_readv(bs->file->bs, sector_num, nb_sectors, qiov);
}

static int coroutine_fn
raw_co_writev_flags(BlockDriverState *bs, int64_t sector_num, int nb_sectors,
                    QEMUIOVector *qiov, int flags)
=======
    return bdrv_co_preadv(bs->file, offset, bytes, qiov, flags);
}

static int coroutine_fn raw_co_pwritev(BlockDriverState *bs, uint64_t offset,
                                       uint64_t bytes, QEMUIOVector *qiov,
                                       int flags)
>>>>>>> 7124ccf8
{
    BDRVRawState *s = bs->opaque;
    void *buf = NULL;
    BlockDriver *drv;
    QEMUIOVector local_qiov;
    int ret;

    if (s->has_size && (offset > s->size || bytes > (s->size - offset))) {
        /* There's not enough space for the data. Don't write anything and just
         * fail to prevent leaking out of the size specified in options. */
        return -ENOSPC;
    }

    if (offset > UINT64_MAX - s->offset) {
        ret = -EINVAL;
        goto fail;
    }

    if (bs->probed && offset < BLOCK_PROBE_BUF_SIZE && bytes) {
        /* Handling partial writes would be a pain - so we just
         * require that guests have 512-byte request alignment if
         * probing occurred */
        QEMU_BUILD_BUG_ON(BLOCK_PROBE_BUF_SIZE != 512);
        QEMU_BUILD_BUG_ON(BDRV_SECTOR_SIZE != 512);
        assert(offset == 0 && bytes >= BLOCK_PROBE_BUF_SIZE);

<<<<<<< HEAD
        if (nb_sectors == 0) {
            /* qemu_iovec_to_buf() would fail, but we want to return success
             * instead of -EINVAL in this case. */
            return 0;
        }

=======
>>>>>>> 7124ccf8
        buf = qemu_try_blockalign(bs->file->bs, 512);
        if (!buf) {
            ret = -ENOMEM;
            goto fail;
        }

        ret = qemu_iovec_to_buf(qiov, 0, buf, 512);
        if (ret != 512) {
            ret = -EINVAL;
            goto fail;
        }

        drv = bdrv_probe_all(buf, 512, NULL);
        if (drv != bs->drv) {
            ret = -EPERM;
            goto fail;
        }

        /* Use the checked buffer, a malicious guest might be overwriting its
         * original buffer in the background. */
        qemu_iovec_init(&local_qiov, qiov->niov + 1);
        qemu_iovec_add(&local_qiov, buf, 512);
        qemu_iovec_concat(&local_qiov, qiov, 512, qiov->size - 512);
        qiov = &local_qiov;
    }

    offset += s->offset;

    BLKDBG_EVENT(bs->file, BLKDBG_WRITE_AIO);
<<<<<<< HEAD
    ret = bdrv_co_do_pwritev(bs->file->bs, sector_num * BDRV_SECTOR_SIZE,
                             nb_sectors * BDRV_SECTOR_SIZE, qiov, flags);
=======
    ret = bdrv_co_pwritev(bs->file, offset, bytes, qiov, flags);
>>>>>>> 7124ccf8

fail:
    if (qiov == &local_qiov) {
        qemu_iovec_destroy(&local_qiov);
    }
    qemu_vfree(buf);
    return ret;
}

static int coroutine_fn
raw_co_writev(BlockDriverState *bs, int64_t sector_num, int nb_sectors,
              QEMUIOVector *qiov)
{
    return raw_co_writev_flags(bs, sector_num, nb_sectors, qiov, 0);
}

static int64_t coroutine_fn raw_co_get_block_status(BlockDriverState *bs,
                                            int64_t sector_num,
                                            int nb_sectors, int *pnum,
                                            BlockDriverState **file)
{
    BDRVRawState *s = bs->opaque;
    *pnum = nb_sectors;
    *file = bs->file->bs;
<<<<<<< HEAD
=======
    sector_num += s->offset / BDRV_SECTOR_SIZE;
>>>>>>> 7124ccf8
    return BDRV_BLOCK_RAW | BDRV_BLOCK_OFFSET_VALID | BDRV_BLOCK_DATA |
           (sector_num << BDRV_SECTOR_BITS);
}

static int coroutine_fn raw_co_pwrite_zeroes(BlockDriverState *bs,
                                             int64_t offset, int count,
                                             BdrvRequestFlags flags)
{
<<<<<<< HEAD
    return bdrv_co_write_zeroes(bs->file->bs, sector_num, nb_sectors, flags);
=======
    BDRVRawState *s = bs->opaque;
    if (offset > UINT64_MAX - s->offset) {
        return -EINVAL;
    }
    offset += s->offset;
    return bdrv_co_pwrite_zeroes(bs->file, offset, count, flags);
>>>>>>> 7124ccf8
}

static int coroutine_fn raw_co_pdiscard(BlockDriverState *bs,
                                        int64_t offset, int count)
{
<<<<<<< HEAD
    return bdrv_co_discard(bs->file->bs, sector_num, nb_sectors);
=======
    BDRVRawState *s = bs->opaque;
    if (offset > UINT64_MAX - s->offset) {
        return -EINVAL;
    }
    offset += s->offset;
    return bdrv_co_pdiscard(bs->file->bs, offset, count);
>>>>>>> 7124ccf8
}

static int64_t raw_getlength(BlockDriverState *bs)
{
<<<<<<< HEAD
    return bdrv_getlength(bs->file->bs);
=======
    int64_t len;
    BDRVRawState *s = bs->opaque;

    /* Update size. It should not change unless the file was externally
     * modified. */
    len = bdrv_getlength(bs->file->bs);
    if (len < 0) {
        return len;
    }

    if (len < s->offset) {
        s->size = 0;
    } else {
        if (s->has_size) {
            /* Try to honour the size */
            s->size = MIN(s->size, len - s->offset);
        } else {
            s->size = len - s->offset;
        }
    }

    return s->size;
>>>>>>> 7124ccf8
}

static int raw_get_info(BlockDriverState *bs, BlockDriverInfo *bdi)
{
    return bdrv_get_info(bs->file->bs, bdi);
}

static void raw_refresh_limits(BlockDriverState *bs, Error **errp)
{
<<<<<<< HEAD
    bs->bl = bs->file->bs->bl;
=======
    if (bs->probed) {
        /* To make it easier to protect the first sector, any probed
         * image is restricted to read-modify-write on sub-sector
         * operations. */
        bs->bl.request_alignment = BDRV_SECTOR_SIZE;
    }
>>>>>>> 7124ccf8
}

static int raw_truncate(BlockDriverState *bs, int64_t offset)
{
<<<<<<< HEAD
=======
    BDRVRawState *s = bs->opaque;

    if (s->has_size) {
        return -ENOTSUP;
    }

    if (INT64_MAX - offset < s->offset) {
        return -EINVAL;
    }

    s->size = offset;
    offset += s->offset;
>>>>>>> 7124ccf8
    return bdrv_truncate(bs->file->bs, offset);
}

static int raw_media_changed(BlockDriverState *bs)
{
    return bdrv_media_changed(bs->file->bs);
}

static void raw_eject(BlockDriverState *bs, bool eject_flag)
{
    bdrv_eject(bs->file->bs, eject_flag);
}

static void raw_lock_medium(BlockDriverState *bs, bool locked)
{
    bdrv_lock_medium(bs->file->bs, locked);
}

<<<<<<< HEAD
static BlockAIOCB *raw_aio_ioctl(BlockDriverState *bs,
                                 unsigned long int req, void *buf,
                                 BlockCompletionFunc *cb,
                                 void *opaque)
{
    return bdrv_aio_ioctl(bs->file->bs, req, buf, cb, opaque);
=======
static int raw_co_ioctl(BlockDriverState *bs, unsigned long int req, void *buf)
{
    BDRVRawState *s = bs->opaque;
    if (s->offset || s->has_size) {
        return -ENOTSUP;
    }
    return bdrv_co_ioctl(bs->file->bs, req, buf);
>>>>>>> 7124ccf8
}

static int raw_has_zero_init(BlockDriverState *bs)
{
    return bdrv_has_zero_init(bs->file->bs);
}

static int raw_create(const char *filename, QemuOpts *opts, Error **errp)
{
    return bdrv_create_file(filename, opts, errp);
}

static int raw_open(BlockDriverState *bs, QDict *options, int flags,
                    Error **errp)
{
<<<<<<< HEAD
    bs->sg = bs->file->bs->sg;
=======
    BDRVRawState *s = bs->opaque;
    int ret;

    bs->sg = bs->file->bs->sg;
    bs->supported_write_flags = BDRV_REQ_FUA &
        bs->file->bs->supported_write_flags;
    bs->supported_zero_flags = (BDRV_REQ_FUA | BDRV_REQ_MAY_UNMAP) &
        bs->file->bs->supported_zero_flags;
>>>>>>> 7124ccf8

    if (bs->probed && !bdrv_is_read_only(bs)) {
        fprintf(stderr,
                "WARNING: Image format was not specified for '%s' and probing "
                "guessed raw.\n"
                "         Automatically detecting the format is dangerous for "
                "raw images, write operations on block 0 will be restricted.\n"
                "         Specify the 'raw' format explicitly to remove the "
                "restrictions.\n",
                bs->file->bs->filename);
<<<<<<< HEAD
=======
    }

    ret = raw_read_options(options, bs, s, errp);
    if (ret < 0) {
        return ret;
    }

    if (bs->sg && (s->offset || s->has_size)) {
        error_setg(errp, "Cannot use offset/size with SCSI generic devices");
        return -EINVAL;
>>>>>>> 7124ccf8
    }

    return 0;
}

static void raw_close(BlockDriverState *bs)
{
}

static int raw_probe(const uint8_t *buf, int buf_size, const char *filename)
{
    /* smallest possible positive score so that raw is used if and only if no
     * other block driver works
     */
    return 1;
}

static int raw_probe_blocksizes(BlockDriverState *bs, BlockSizes *bsz)
{
<<<<<<< HEAD
    return bdrv_probe_blocksizes(bs->file->bs, bsz);
=======
    BDRVRawState *s = bs->opaque;
    int ret;

    ret = bdrv_probe_blocksizes(bs->file->bs, bsz);
    if (ret < 0) {
        return ret;
    }

    if (!QEMU_IS_ALIGNED(s->offset, MAX(bsz->log, bsz->phys))) {
        return -ENOTSUP;
    }

    return 0;
>>>>>>> 7124ccf8
}

static int raw_probe_geometry(BlockDriverState *bs, HDGeometry *geo)
{
<<<<<<< HEAD
=======
    BDRVRawState *s = bs->opaque;
    if (s->offset || s->has_size) {
        return -ENOTSUP;
    }
>>>>>>> 7124ccf8
    return bdrv_probe_geometry(bs->file->bs, geo);
}

BlockDriver bdrv_raw = {
    .format_name          = "raw",
    .instance_size        = sizeof(BDRVRawState),
    .bdrv_probe           = &raw_probe,
    .bdrv_reopen_prepare  = &raw_reopen_prepare,
    .bdrv_reopen_commit   = &raw_reopen_commit,
    .bdrv_reopen_abort    = &raw_reopen_abort,
    .bdrv_open            = &raw_open,
    .bdrv_close           = &raw_close,
    .bdrv_create          = &raw_create,
<<<<<<< HEAD
    .bdrv_co_readv        = &raw_co_readv,
    .bdrv_co_writev       = &raw_co_writev,
    .bdrv_co_writev_flags = &raw_co_writev_flags,
    .supported_write_flags = BDRV_REQ_FUA,
    .bdrv_co_write_zeroes = &raw_co_write_zeroes,
    .bdrv_co_discard      = &raw_co_discard,
=======
    .bdrv_co_preadv       = &raw_co_preadv,
    .bdrv_co_pwritev      = &raw_co_pwritev,
    .bdrv_co_pwrite_zeroes = &raw_co_pwrite_zeroes,
    .bdrv_co_pdiscard     = &raw_co_pdiscard,
>>>>>>> 7124ccf8
    .bdrv_co_get_block_status = &raw_co_get_block_status,
    .bdrv_truncate        = &raw_truncate,
    .bdrv_getlength       = &raw_getlength,
    .has_variable_length  = true,
    .bdrv_get_info        = &raw_get_info,
    .bdrv_refresh_limits  = &raw_refresh_limits,
    .bdrv_probe_blocksizes = &raw_probe_blocksizes,
    .bdrv_probe_geometry  = &raw_probe_geometry,
    .bdrv_media_changed   = &raw_media_changed,
    .bdrv_eject           = &raw_eject,
    .bdrv_lock_medium     = &raw_lock_medium,
<<<<<<< HEAD
    .bdrv_aio_ioctl       = &raw_aio_ioctl,
=======
    .bdrv_co_ioctl        = &raw_co_ioctl,
>>>>>>> 7124ccf8
    .create_opts          = &raw_create_opts,
    .bdrv_has_zero_init   = &raw_has_zero_init
};

static void bdrv_raw_init(void)
{
    bdrv_register(&bdrv_raw);
}

block_init(bdrv_raw_init);<|MERGE_RESOLUTION|>--- conflicted
+++ resolved
@@ -179,21 +179,12 @@
     offset += s->offset;
 
     BLKDBG_EVENT(bs->file, BLKDBG_READ_AIO);
-<<<<<<< HEAD
-    return bdrv_co_readv(bs->file->bs, sector_num, nb_sectors, qiov);
-}
-
-static int coroutine_fn
-raw_co_writev_flags(BlockDriverState *bs, int64_t sector_num, int nb_sectors,
-                    QEMUIOVector *qiov, int flags)
-=======
     return bdrv_co_preadv(bs->file, offset, bytes, qiov, flags);
 }
 
 static int coroutine_fn raw_co_pwritev(BlockDriverState *bs, uint64_t offset,
                                        uint64_t bytes, QEMUIOVector *qiov,
                                        int flags)
->>>>>>> 7124ccf8
 {
     BDRVRawState *s = bs->opaque;
     void *buf = NULL;
@@ -220,15 +211,6 @@
         QEMU_BUILD_BUG_ON(BDRV_SECTOR_SIZE != 512);
         assert(offset == 0 && bytes >= BLOCK_PROBE_BUF_SIZE);
 
-<<<<<<< HEAD
-        if (nb_sectors == 0) {
-            /* qemu_iovec_to_buf() would fail, but we want to return success
-             * instead of -EINVAL in this case. */
-            return 0;
-        }
-
-=======
->>>>>>> 7124ccf8
         buf = qemu_try_blockalign(bs->file->bs, 512);
         if (!buf) {
             ret = -ENOMEM;
@@ -258,12 +240,7 @@
     offset += s->offset;
 
     BLKDBG_EVENT(bs->file, BLKDBG_WRITE_AIO);
-<<<<<<< HEAD
-    ret = bdrv_co_do_pwritev(bs->file->bs, sector_num * BDRV_SECTOR_SIZE,
-                             nb_sectors * BDRV_SECTOR_SIZE, qiov, flags);
-=======
     ret = bdrv_co_pwritev(bs->file, offset, bytes, qiov, flags);
->>>>>>> 7124ccf8
 
 fail:
     if (qiov == &local_qiov) {
@@ -271,13 +248,6 @@
     }
     qemu_vfree(buf);
     return ret;
-}
-
-static int coroutine_fn
-raw_co_writev(BlockDriverState *bs, int64_t sector_num, int nb_sectors,
-              QEMUIOVector *qiov)
-{
-    return raw_co_writev_flags(bs, sector_num, nb_sectors, qiov, 0);
 }
 
 static int64_t coroutine_fn raw_co_get_block_status(BlockDriverState *bs,
@@ -288,10 +258,7 @@
     BDRVRawState *s = bs->opaque;
     *pnum = nb_sectors;
     *file = bs->file->bs;
-<<<<<<< HEAD
-=======
     sector_num += s->offset / BDRV_SECTOR_SIZE;
->>>>>>> 7124ccf8
     return BDRV_BLOCK_RAW | BDRV_BLOCK_OFFSET_VALID | BDRV_BLOCK_DATA |
            (sector_num << BDRV_SECTOR_BITS);
 }
@@ -300,38 +267,27 @@
                                              int64_t offset, int count,
                                              BdrvRequestFlags flags)
 {
-<<<<<<< HEAD
-    return bdrv_co_write_zeroes(bs->file->bs, sector_num, nb_sectors, flags);
-=======
     BDRVRawState *s = bs->opaque;
     if (offset > UINT64_MAX - s->offset) {
         return -EINVAL;
     }
     offset += s->offset;
     return bdrv_co_pwrite_zeroes(bs->file, offset, count, flags);
->>>>>>> 7124ccf8
 }
 
 static int coroutine_fn raw_co_pdiscard(BlockDriverState *bs,
                                         int64_t offset, int count)
 {
-<<<<<<< HEAD
-    return bdrv_co_discard(bs->file->bs, sector_num, nb_sectors);
-=======
     BDRVRawState *s = bs->opaque;
     if (offset > UINT64_MAX - s->offset) {
         return -EINVAL;
     }
     offset += s->offset;
     return bdrv_co_pdiscard(bs->file->bs, offset, count);
->>>>>>> 7124ccf8
 }
 
 static int64_t raw_getlength(BlockDriverState *bs)
 {
-<<<<<<< HEAD
-    return bdrv_getlength(bs->file->bs);
-=======
     int64_t len;
     BDRVRawState *s = bs->opaque;
 
@@ -354,7 +310,6 @@
     }
 
     return s->size;
->>>>>>> 7124ccf8
 }
 
 static int raw_get_info(BlockDriverState *bs, BlockDriverInfo *bdi)
@@ -364,22 +319,16 @@
 
 static void raw_refresh_limits(BlockDriverState *bs, Error **errp)
 {
-<<<<<<< HEAD
-    bs->bl = bs->file->bs->bl;
-=======
     if (bs->probed) {
         /* To make it easier to protect the first sector, any probed
          * image is restricted to read-modify-write on sub-sector
          * operations. */
         bs->bl.request_alignment = BDRV_SECTOR_SIZE;
     }
->>>>>>> 7124ccf8
 }
 
 static int raw_truncate(BlockDriverState *bs, int64_t offset)
 {
-<<<<<<< HEAD
-=======
     BDRVRawState *s = bs->opaque;
 
     if (s->has_size) {
@@ -392,7 +341,6 @@
 
     s->size = offset;
     offset += s->offset;
->>>>>>> 7124ccf8
     return bdrv_truncate(bs->file->bs, offset);
 }
 
@@ -411,14 +359,6 @@
     bdrv_lock_medium(bs->file->bs, locked);
 }
 
-<<<<<<< HEAD
-static BlockAIOCB *raw_aio_ioctl(BlockDriverState *bs,
-                                 unsigned long int req, void *buf,
-                                 BlockCompletionFunc *cb,
-                                 void *opaque)
-{
-    return bdrv_aio_ioctl(bs->file->bs, req, buf, cb, opaque);
-=======
 static int raw_co_ioctl(BlockDriverState *bs, unsigned long int req, void *buf)
 {
     BDRVRawState *s = bs->opaque;
@@ -426,7 +366,6 @@
         return -ENOTSUP;
     }
     return bdrv_co_ioctl(bs->file->bs, req, buf);
->>>>>>> 7124ccf8
 }
 
 static int raw_has_zero_init(BlockDriverState *bs)
@@ -442,9 +381,6 @@
 static int raw_open(BlockDriverState *bs, QDict *options, int flags,
                     Error **errp)
 {
-<<<<<<< HEAD
-    bs->sg = bs->file->bs->sg;
-=======
     BDRVRawState *s = bs->opaque;
     int ret;
 
@@ -453,7 +389,6 @@
         bs->file->bs->supported_write_flags;
     bs->supported_zero_flags = (BDRV_REQ_FUA | BDRV_REQ_MAY_UNMAP) &
         bs->file->bs->supported_zero_flags;
->>>>>>> 7124ccf8
 
     if (bs->probed && !bdrv_is_read_only(bs)) {
         fprintf(stderr,
@@ -464,8 +399,6 @@
                 "         Specify the 'raw' format explicitly to remove the "
                 "restrictions.\n",
                 bs->file->bs->filename);
-<<<<<<< HEAD
-=======
     }
 
     ret = raw_read_options(options, bs, s, errp);
@@ -476,7 +409,6 @@
     if (bs->sg && (s->offset || s->has_size)) {
         error_setg(errp, "Cannot use offset/size with SCSI generic devices");
         return -EINVAL;
->>>>>>> 7124ccf8
     }
 
     return 0;
@@ -496,9 +428,6 @@
 
 static int raw_probe_blocksizes(BlockDriverState *bs, BlockSizes *bsz)
 {
-<<<<<<< HEAD
-    return bdrv_probe_blocksizes(bs->file->bs, bsz);
-=======
     BDRVRawState *s = bs->opaque;
     int ret;
 
@@ -512,18 +441,14 @@
     }
 
     return 0;
->>>>>>> 7124ccf8
 }
 
 static int raw_probe_geometry(BlockDriverState *bs, HDGeometry *geo)
 {
-<<<<<<< HEAD
-=======
     BDRVRawState *s = bs->opaque;
     if (s->offset || s->has_size) {
         return -ENOTSUP;
     }
->>>>>>> 7124ccf8
     return bdrv_probe_geometry(bs->file->bs, geo);
 }
 
@@ -537,19 +462,10 @@
     .bdrv_open            = &raw_open,
     .bdrv_close           = &raw_close,
     .bdrv_create          = &raw_create,
-<<<<<<< HEAD
-    .bdrv_co_readv        = &raw_co_readv,
-    .bdrv_co_writev       = &raw_co_writev,
-    .bdrv_co_writev_flags = &raw_co_writev_flags,
-    .supported_write_flags = BDRV_REQ_FUA,
-    .bdrv_co_write_zeroes = &raw_co_write_zeroes,
-    .bdrv_co_discard      = &raw_co_discard,
-=======
     .bdrv_co_preadv       = &raw_co_preadv,
     .bdrv_co_pwritev      = &raw_co_pwritev,
     .bdrv_co_pwrite_zeroes = &raw_co_pwrite_zeroes,
     .bdrv_co_pdiscard     = &raw_co_pdiscard,
->>>>>>> 7124ccf8
     .bdrv_co_get_block_status = &raw_co_get_block_status,
     .bdrv_truncate        = &raw_truncate,
     .bdrv_getlength       = &raw_getlength,
@@ -561,11 +477,7 @@
     .bdrv_media_changed   = &raw_media_changed,
     .bdrv_eject           = &raw_eject,
     .bdrv_lock_medium     = &raw_lock_medium,
-<<<<<<< HEAD
-    .bdrv_aio_ioctl       = &raw_aio_ioctl,
-=======
     .bdrv_co_ioctl        = &raw_co_ioctl,
->>>>>>> 7124ccf8
     .create_opts          = &raw_create_opts,
     .bdrv_has_zero_init   = &raw_has_zero_init
 };
