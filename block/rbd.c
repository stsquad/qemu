--- conflicted
+++ resolved
@@ -289,12 +289,8 @@
             if (only_read_conf_file) {
                 ret = rados_conf_read_file(cluster, value);
                 if (ret < 0) {
-<<<<<<< HEAD
-                    error_setg(errp, "error reading conf file %s", value);
-=======
                     error_setg_errno(errp, -ret, "error reading conf file %s",
                                      value);
->>>>>>> 7124ccf8
                     break;
                 }
             }
@@ -369,23 +365,13 @@
         rados_conf_read_file(cluster, NULL);
     } else if (conf[0] != '\0' &&
                qemu_rbd_set_conf(cluster, conf, true, &local_err) < 0) {
-<<<<<<< HEAD
-        rados_shutdown(cluster);
-        error_propagate(errp, local_err);
-        return -EIO;
-=======
         error_propagate(errp, local_err);
         ret = -EIO;
         goto shutdown;
->>>>>>> 7124ccf8
     }
 
     if (conf[0] != '\0' &&
         qemu_rbd_set_conf(cluster, conf, false, &local_err) < 0) {
-<<<<<<< HEAD
-        rados_shutdown(cluster);
-=======
->>>>>>> 7124ccf8
         error_propagate(errp, local_err);
         ret = -EIO;
         goto shutdown;
@@ -396,22 +382,10 @@
         goto shutdown;
     }
 
-<<<<<<< HEAD
-    if (qemu_rbd_set_auth(cluster, secretid, errp) < 0) {
-        rados_shutdown(cluster);
-        return -EIO;
-    }
-
-    if (rados_connect(cluster) < 0) {
-        error_setg(errp, "error connecting");
-        rados_shutdown(cluster);
-        return -EIO;
-=======
     ret = rados_connect(cluster);
     if (ret < 0) {
         error_setg_errno(errp, -ret, "error connecting");
         goto shutdown;
->>>>>>> 7124ccf8
     }
 
     ret = rados_ioctx_create(cluster, pool, &io_ctx);
@@ -701,10 +675,6 @@
     acb->ret = 0;
     acb->error = 0;
     acb->s = s;
-<<<<<<< HEAD
-    acb->bh = NULL;
-=======
->>>>>>> 7124ccf8
 
     if (cmd == RBD_AIO_WRITE) {
         qemu_iovec_to_buf(acb->qiov, 0, acb->bounce, qiov->size);
