--- conflicted
+++ resolved
@@ -39,12 +39,9 @@
     int new_state;
     int align;
 
-<<<<<<< HEAD
-=======
     /* For blkdebug_refresh_filename() */
     char *config_file;
 
->>>>>>> 7124ccf8
     QLIST_HEAD(, BlkdebugRule) rules[BLKDBG__MAX];
     QSIMPLEQ_HEAD(, BlkdebugRule) active_rules;
     QLIST_HEAD(, BlkdebugSuspendedReq) suspended_reqs;
@@ -422,10 +419,6 @@
     BDRVBlkdebugState *s = bs->opaque;
     int error = rule->options.inject.error;
     struct BlkdebugAIOCB *acb;
-<<<<<<< HEAD
-    QEMUBH *bh;
-=======
->>>>>>> 7124ccf8
     bool immediately = rule->options.inject.immediately;
 
     if (rule->options.inject.once) {
@@ -464,11 +457,7 @@
         return inject_error(bs, cb, opaque, rule);
     }
 
-<<<<<<< HEAD
-    return bdrv_aio_readv(bs->file->bs, sector_num, qiov, nb_sectors,
-=======
     return bdrv_aio_readv(bs->file, sector_num, qiov, nb_sectors,
->>>>>>> 7124ccf8
                           cb, opaque);
 }
 
@@ -491,11 +480,7 @@
         return inject_error(bs, cb, opaque, rule);
     }
 
-<<<<<<< HEAD
-    return bdrv_aio_writev(bs->file->bs, sector_num, qiov, nb_sectors,
-=======
     return bdrv_aio_writev(bs->file, sector_num, qiov, nb_sectors,
->>>>>>> 7124ccf8
                            cb, opaque);
 }
 
@@ -718,12 +703,7 @@
 
     if (!force_json && bs->file->bs->exact_filename[0]) {
         snprintf(bs->exact_filename, sizeof(bs->exact_filename),
-<<<<<<< HEAD
-                 "blkdebug:%s:%s",
-                 qdict_get_try_str(options, "config") ?: "",
-=======
                  "blkdebug:%s:%s", s->config_file ?: "",
->>>>>>> 7124ccf8
                  bs->file->bs->exact_filename);
     }
 
@@ -743,8 +723,6 @@
     bs->full_open_options = opts;
 }
 
-<<<<<<< HEAD
-=======
 static void blkdebug_refresh_limits(BlockDriverState *bs, Error **errp)
 {
     BDRVBlkdebugState *s = bs->opaque;
@@ -754,7 +732,6 @@
     }
 }
 
->>>>>>> 7124ccf8
 static int blkdebug_reopen_prepare(BDRVReopenState *reopen_state,
                                    BlockReopenQueue *queue, Error **errp)
 {
