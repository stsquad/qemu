/*
 * QEMU Block driver for DMG images
 *
 * Copyright (c) 2004 Johannes E. Schindelin
 *
 * Permission is hereby granted, free of charge, to any person obtaining a copy
 * of this software and associated documentation files (the "Software"), to deal
 * in the Software without restriction, including without limitation the rights
 * to use, copy, modify, merge, publish, distribute, sublicense, and/or sell
 * copies of the Software, and to permit persons to whom the Software is
 * furnished to do so, subject to the following conditions:
 *
 * The above copyright notice and this permission notice shall be included in
 * all copies or substantial portions of the Software.
 *
 * THE SOFTWARE IS PROVIDED "AS IS", WITHOUT WARRANTY OF ANY KIND, EXPRESS OR
 * IMPLIED, INCLUDING BUT NOT LIMITED TO THE WARRANTIES OF MERCHANTABILITY,
 * FITNESS FOR A PARTICULAR PURPOSE AND NONINFRINGEMENT. IN NO EVENT SHALL
 * THE AUTHORS OR COPYRIGHT HOLDERS BE LIABLE FOR ANY CLAIM, DAMAGES OR OTHER
 * LIABILITY, WHETHER IN AN ACTION OF CONTRACT, TORT OR OTHERWISE, ARISING FROM,
 * OUT OF OR IN CONNECTION WITH THE SOFTWARE OR THE USE OR OTHER DEALINGS IN
 * THE SOFTWARE.
 */
#include "qemu/osdep.h"
#include "qapi/error.h"
#include "qemu-common.h"
#include "block/block_int.h"
#include "qemu/bswap.h"
#include "qemu/error-report.h"
#include "qemu/module.h"
<<<<<<< HEAD
#include <zlib.h>
#ifdef CONFIG_BZIP2
#include <bzlib.h>
#endif
#include <glib.h>
=======
#include "dmg.h"

int (*dmg_uncompress_bz2)(char *next_in, unsigned int avail_in,
                          char *next_out, unsigned int avail_out);
>>>>>>> 7124ccf8

enum {
    /* Limit chunk sizes to prevent unreasonable amounts of memory being used
     * or truncating when converting to 32-bit types
     */
    DMG_LENGTHS_MAX = 64 * 1024 * 1024, /* 64 MB */
    DMG_SECTORCOUNTS_MAX = DMG_LENGTHS_MAX / 512,
};

<<<<<<< HEAD
typedef struct BDRVDMGState {
    CoMutex lock;
    /* each chunk contains a certain number of sectors,
     * offsets[i] is the offset in the .dmg file,
     * lengths[i] is the length of the compressed chunk,
     * sectors[i] is the sector beginning at offsets[i],
     * sectorcounts[i] is the number of sectors in that chunk,
     * the sectors array is ordered
     * 0<=i<n_chunks */

    uint32_t n_chunks;
    uint32_t* types;
    uint64_t* offsets;
    uint64_t* lengths;
    uint64_t* sectors;
    uint64_t* sectorcounts;
    uint32_t current_chunk;
    uint8_t *compressed_chunk;
    uint8_t *uncompressed_chunk;
    z_stream zstream;
#ifdef CONFIG_BZIP2
    bz_stream bzstream;
#endif
} BDRVDMGState;

=======
>>>>>>> 7124ccf8
static int dmg_probe(const uint8_t *buf, int buf_size, const char *filename)
{
    int len;

    if (!filename) {
        return 0;
    }

    len = strlen(filename);
    if (len > 4 && !strcmp(filename + len - 4, ".dmg")) {
        return 2;
    }
    return 0;
}

static int read_uint64(BlockDriverState *bs, int64_t offset, uint64_t *result)
{
    uint64_t buffer;
    int ret;

    ret = bdrv_pread(bs->file->bs, offset, &buffer, 8);
    if (ret < 0) {
        return ret;
    }

    *result = be64_to_cpu(buffer);
    return 0;
}

static int read_uint32(BlockDriverState *bs, int64_t offset, uint32_t *result)
{
    uint32_t buffer;
    int ret;

    ret = bdrv_pread(bs->file->bs, offset, &buffer, 4);
    if (ret < 0) {
        return ret;
    }

    *result = be32_to_cpu(buffer);
    return 0;
}

static inline uint64_t buff_read_uint64(const uint8_t *buffer, int64_t offset)
{
    return be64_to_cpu(*(uint64_t *)&buffer[offset]);
}

static inline uint32_t buff_read_uint32(const uint8_t *buffer, int64_t offset)
{
    return be32_to_cpu(*(uint32_t *)&buffer[offset]);
}

/* Increase max chunk sizes, if necessary.  This function is used to calculate
 * the buffer sizes needed for compressed/uncompressed chunk I/O.
 */
static void update_max_chunk_size(BDRVDMGState *s, uint32_t chunk,
                                  uint32_t *max_compressed_size,
                                  uint32_t *max_sectors_per_chunk)
{
    uint32_t compressed_size = 0;
    uint32_t uncompressed_sectors = 0;

    switch (s->types[chunk]) {
    case 0x80000005: /* zlib compressed */
    case 0x80000006: /* bzip2 compressed */
        compressed_size = s->lengths[chunk];
        uncompressed_sectors = s->sectorcounts[chunk];
        break;
    case 1: /* copy */
        uncompressed_sectors = (s->lengths[chunk] + 511) / 512;
        break;
    case 2: /* zero */
        /* as the all-zeroes block may be large, it is treated specially: the
         * sector is not copied from a large buffer, a simple memset is used
         * instead. Therefore uncompressed_sectors does not need to be set. */
        break;
    }

    if (compressed_size > *max_compressed_size) {
        *max_compressed_size = compressed_size;
    }
    if (uncompressed_sectors > *max_sectors_per_chunk) {
        *max_sectors_per_chunk = uncompressed_sectors;
    }
}

<<<<<<< HEAD
static int64_t dmg_find_koly_offset(BlockDriverState *file_bs, Error **errp)
{
=======
static int64_t dmg_find_koly_offset(BdrvChild *file, Error **errp)
{
    BlockDriverState *file_bs = file->bs;
>>>>>>> 7124ccf8
    int64_t length;
    int64_t offset = 0;
    uint8_t buffer[515];
    int i, ret;

    /* bdrv_getlength returns a multiple of block size (512), rounded up. Since
     * dmg images can have odd sizes, try to look for the "koly" magic which
     * marks the begin of the UDIF trailer (512 bytes). This magic can be found
     * in the last 511 bytes of the second-last sector or the first 4 bytes of
     * the last sector (search space: 515 bytes) */
    length = bdrv_getlength(file_bs);
    if (length < 0) {
        error_setg_errno(errp, -length,
            "Failed to get file size while reading UDIF trailer");
        return length;
    } else if (length < 512) {
        error_setg(errp, "dmg file must be at least 512 bytes long");
        return -EINVAL;
    }
    if (length > 511 + 512) {
        offset = length - 511 - 512;
    }
    length = length < 515 ? length : 515;
<<<<<<< HEAD
    ret = bdrv_pread(file_bs, offset, buffer, length);
=======
    ret = bdrv_pread(file, offset, buffer, length);
>>>>>>> 7124ccf8
    if (ret < 0) {
        error_setg_errno(errp, -ret, "Failed while reading UDIF trailer");
        return ret;
    }
    for (i = 0; i < length - 3; i++) {
        if (buffer[i] == 'k' && buffer[i+1] == 'o' &&
            buffer[i+2] == 'l' && buffer[i+3] == 'y') {
            return offset + i;
        }
    }
    error_setg(errp, "Could not locate UDIF trailer in dmg file");
    return -EINVAL;
}

/* used when building the sector table */
typedef struct DmgHeaderState {
    /* used internally by dmg_read_mish_block to remember offsets of blocks
     * across calls */
    uint64_t data_fork_offset;
    /* exported for dmg_open */
    uint32_t max_compressed_size;
    uint32_t max_sectors_per_chunk;
} DmgHeaderState;

static bool dmg_is_known_block_type(uint32_t entry_type)
{
    switch (entry_type) {
    case 0x00000001:    /* uncompressed */
    case 0x00000002:    /* zeroes */
    case 0x80000005:    /* zlib */
<<<<<<< HEAD
#ifdef CONFIG_BZIP2
    case 0x80000006:    /* bzip2 */
#endif
        return true;
=======
        return true;
    case 0x80000006:    /* bzip2 */
        return !!dmg_uncompress_bz2;
>>>>>>> 7124ccf8
    default:
        return false;
    }
}

static int dmg_read_mish_block(BDRVDMGState *s, DmgHeaderState *ds,
                               uint8_t *buffer, uint32_t count)
{
    uint32_t type, i;
    int ret;
    size_t new_size;
    uint32_t chunk_count;
    int64_t offset = 0;
    uint64_t data_offset;
    uint64_t in_offset = ds->data_fork_offset;
    uint64_t out_offset;

    type = buff_read_uint32(buffer, offset);
    /* skip data that is not a valid MISH block (invalid magic or too small) */
    if (type != 0x6d697368 || count < 244) {
        /* assume success for now */
        return 0;
    }

    /* chunk offsets are relative to this sector number */
    out_offset = buff_read_uint64(buffer, offset + 8);

    /* location in data fork for (compressed) blob (in bytes) */
    data_offset = buff_read_uint64(buffer, offset + 0x18);
    in_offset += data_offset;

    /* move to begin of chunk entries */
    offset += 204;

    chunk_count = (count - 204) / 40;
    new_size = sizeof(uint64_t) * (s->n_chunks + chunk_count);
    s->types = g_realloc(s->types, new_size / 2);
    s->offsets = g_realloc(s->offsets, new_size);
    s->lengths = g_realloc(s->lengths, new_size);
    s->sectors = g_realloc(s->sectors, new_size);
    s->sectorcounts = g_realloc(s->sectorcounts, new_size);

    for (i = s->n_chunks; i < s->n_chunks + chunk_count; i++) {
        s->types[i] = buff_read_uint32(buffer, offset);
        if (!dmg_is_known_block_type(s->types[i])) {
            chunk_count--;
            i--;
            offset += 40;
            continue;
        }

        /* sector number */
        s->sectors[i] = buff_read_uint64(buffer, offset + 8);
        s->sectors[i] += out_offset;

        /* sector count */
        s->sectorcounts[i] = buff_read_uint64(buffer, offset + 0x10);

        /* all-zeroes sector (type 2) does not need to be "uncompressed" and can
         * therefore be unbounded. */
        if (s->types[i] != 2 && s->sectorcounts[i] > DMG_SECTORCOUNTS_MAX) {
            error_report("sector count %" PRIu64 " for chunk %" PRIu32
                         " is larger than max (%u)",
                         s->sectorcounts[i], i, DMG_SECTORCOUNTS_MAX);
            ret = -EINVAL;
            goto fail;
        }

        /* offset in (compressed) data fork */
        s->offsets[i] = buff_read_uint64(buffer, offset + 0x18);
        s->offsets[i] += in_offset;

        /* length in (compressed) data fork */
        s->lengths[i] = buff_read_uint64(buffer, offset + 0x20);

        if (s->lengths[i] > DMG_LENGTHS_MAX) {
            error_report("length %" PRIu64 " for chunk %" PRIu32
                         " is larger than max (%u)",
                         s->lengths[i], i, DMG_LENGTHS_MAX);
            ret = -EINVAL;
            goto fail;
        }

        update_max_chunk_size(s, i, &ds->max_compressed_size,
                              &ds->max_sectors_per_chunk);
        offset += 40;
    }
    s->n_chunks += chunk_count;
    return 0;

fail:
    return ret;
}

static int dmg_read_resource_fork(BlockDriverState *bs, DmgHeaderState *ds,
                                  uint64_t info_begin, uint64_t info_length)
{
    BDRVDMGState *s = bs->opaque;
    int ret;
    uint32_t count, rsrc_data_offset;
    uint8_t *buffer = NULL;
    uint64_t info_end;
    uint64_t offset;

    /* read offset from begin of resource fork (info_begin) to resource data */
    ret = read_uint32(bs, info_begin, &rsrc_data_offset);
    if (ret < 0) {
        goto fail;
    } else if (rsrc_data_offset > info_length) {
        ret = -EINVAL;
        goto fail;
    }

    /* read length of resource data */
    ret = read_uint32(bs, info_begin + 8, &count);
    if (ret < 0) {
        goto fail;
    } else if (count == 0 || rsrc_data_offset + count > info_length) {
        ret = -EINVAL;
        goto fail;
    }

    /* begin of resource data (consisting of one or more resources) */
    offset = info_begin + rsrc_data_offset;

    /* end of resource data (there is possibly a following resource map
     * which will be ignored). */
    info_end = offset + count;

    /* read offsets (mish blocks) from one or more resources in resource data */
    while (offset < info_end) {
        /* size of following resource */
        ret = read_uint32(bs, offset, &count);
        if (ret < 0) {
            goto fail;
        } else if (count == 0 || count > info_end - offset) {
            ret = -EINVAL;
            goto fail;
        }
        offset += 4;

        buffer = g_realloc(buffer, count);
<<<<<<< HEAD
        ret = bdrv_pread(bs->file->bs, offset, buffer, count);
=======
        ret = bdrv_pread(bs->file, offset, buffer, count);
>>>>>>> 7124ccf8
        if (ret < 0) {
            goto fail;
        }

        ret = dmg_read_mish_block(s, ds, buffer, count);
        if (ret < 0) {
            goto fail;
        }
        /* advance offset by size of resource */
        offset += count;
    }
    ret = 0;

fail:
    g_free(buffer);
    return ret;
}

static int dmg_read_plist_xml(BlockDriverState *bs, DmgHeaderState *ds,
                              uint64_t info_begin, uint64_t info_length)
{
    BDRVDMGState *s = bs->opaque;
    int ret;
    uint8_t *buffer = NULL;
    char *data_begin, *data_end;

    /* Have at least some length to avoid NULL for g_malloc. Attempt to set a
     * safe upper cap on the data length. A test sample had a XML length of
     * about 1 MiB. */
    if (info_length == 0 || info_length > 16 * 1024 * 1024) {
        ret = -EINVAL;
        goto fail;
    }

    buffer = g_malloc(info_length + 1);
    buffer[info_length] = '\0';
<<<<<<< HEAD
    ret = bdrv_pread(bs->file->bs, info_begin, buffer, info_length);
=======
    ret = bdrv_pread(bs->file, info_begin, buffer, info_length);
>>>>>>> 7124ccf8
    if (ret != info_length) {
        ret = -EINVAL;
        goto fail;
    }

    /* look for <data>...</data>. The data is 284 (0x11c) bytes after base64
     * decode. The actual data element has 431 (0x1af) bytes which includes tabs
     * and line feeds. */
    data_end = (char *)buffer;
    while ((data_begin = strstr(data_end, "<data>")) != NULL) {
        guchar *mish;
        gsize out_len = 0;

        data_begin += 6;
        data_end = strstr(data_begin, "</data>");
        /* malformed XML? */
        if (data_end == NULL) {
            ret = -EINVAL;
            goto fail;
        }
        *data_end++ = '\0';
        mish = g_base64_decode(data_begin, &out_len);
        ret = dmg_read_mish_block(s, ds, mish, (uint32_t)out_len);
        g_free(mish);
        if (ret < 0) {
            goto fail;
        }
    }
    ret = 0;

fail:
    g_free(buffer);
    return ret;
}

static int dmg_open(BlockDriverState *bs, QDict *options, int flags,
                    Error **errp)
{
    BDRVDMGState *s = bs->opaque;
    DmgHeaderState ds;
    uint64_t rsrc_fork_offset, rsrc_fork_length;
    uint64_t plist_xml_offset, plist_xml_length;
    int64_t offset;
    int ret;

    block_module_load_one("dmg-bz2");
    bs->read_only = true;

    s->n_chunks = 0;
    s->offsets = s->lengths = s->sectors = s->sectorcounts = NULL;
    /* used by dmg_read_mish_block to keep track of the current I/O position */
    ds.data_fork_offset = 0;
    ds.max_compressed_size = 1;
    ds.max_sectors_per_chunk = 1;

    /* locate the UDIF trailer */
<<<<<<< HEAD
    offset = dmg_find_koly_offset(bs->file->bs, errp);
=======
    offset = dmg_find_koly_offset(bs->file, errp);
>>>>>>> 7124ccf8
    if (offset < 0) {
        ret = offset;
        goto fail;
    }

    /* offset of data fork (DataForkOffset) */
    ret = read_uint64(bs, offset + 0x18, &ds.data_fork_offset);
    if (ret < 0) {
        goto fail;
    } else if (ds.data_fork_offset > offset) {
        ret = -EINVAL;
        goto fail;
    }

    /* offset of resource fork (RsrcForkOffset) */
    ret = read_uint64(bs, offset + 0x28, &rsrc_fork_offset);
    if (ret < 0) {
        goto fail;
    }
    ret = read_uint64(bs, offset + 0x30, &rsrc_fork_length);
    if (ret < 0) {
        goto fail;
    }
    if (rsrc_fork_offset >= offset ||
        rsrc_fork_length > offset - rsrc_fork_offset) {
        ret = -EINVAL;
        goto fail;
    }
    /* offset of property list (XMLOffset) */
    ret = read_uint64(bs, offset + 0xd8, &plist_xml_offset);
    if (ret < 0) {
        goto fail;
    }
    ret = read_uint64(bs, offset + 0xe0, &plist_xml_length);
    if (ret < 0) {
        goto fail;
    }
    if (plist_xml_offset >= offset ||
        plist_xml_length > offset - plist_xml_offset) {
        ret = -EINVAL;
        goto fail;
    }
    ret = read_uint64(bs, offset + 0x1ec, (uint64_t *)&bs->total_sectors);
    if (ret < 0) {
        goto fail;
    }
    if (bs->total_sectors < 0) {
        ret = -EINVAL;
        goto fail;
    }
    if (rsrc_fork_length != 0) {
        ret = dmg_read_resource_fork(bs, &ds,
                                     rsrc_fork_offset, rsrc_fork_length);
        if (ret < 0) {
            goto fail;
        }
    } else if (plist_xml_length != 0) {
        ret = dmg_read_plist_xml(bs, &ds, plist_xml_offset, plist_xml_length);
        if (ret < 0) {
            goto fail;
        }
    } else {
        ret = -EINVAL;
        goto fail;
    }

    /* initialize zlib engine */
    s->compressed_chunk = qemu_try_blockalign(bs->file->bs,
                                              ds.max_compressed_size + 1);
    s->uncompressed_chunk = qemu_try_blockalign(bs->file->bs,
                                                512 * ds.max_sectors_per_chunk);
    if (s->compressed_chunk == NULL || s->uncompressed_chunk == NULL) {
        ret = -ENOMEM;
        goto fail;
    }

    if (inflateInit(&s->zstream) != Z_OK) {
        ret = -EINVAL;
        goto fail;
    }

    s->current_chunk = s->n_chunks;

    qemu_co_mutex_init(&s->lock);
    return 0;

fail:
    g_free(s->types);
    g_free(s->offsets);
    g_free(s->lengths);
    g_free(s->sectors);
    g_free(s->sectorcounts);
    qemu_vfree(s->compressed_chunk);
    qemu_vfree(s->uncompressed_chunk);
    return ret;
}

static void dmg_refresh_limits(BlockDriverState *bs, Error **errp)
{
    bs->bl.request_alignment = BDRV_SECTOR_SIZE; /* No sub-sector I/O */
}

static inline int is_sector_in_chunk(BDRVDMGState* s,
                uint32_t chunk_num, uint64_t sector_num)
{
    if (chunk_num >= s->n_chunks || s->sectors[chunk_num] > sector_num ||
            s->sectors[chunk_num] + s->sectorcounts[chunk_num] <= sector_num) {
        return 0;
    } else {
        return -1;
    }
}

static inline uint32_t search_chunk(BDRVDMGState *s, uint64_t sector_num)
{
    /* binary search */
    uint32_t chunk1 = 0, chunk2 = s->n_chunks, chunk3;
    while (chunk1 != chunk2) {
        chunk3 = (chunk1 + chunk2) / 2;
        if (s->sectors[chunk3] > sector_num) {
            chunk2 = chunk3;
        } else if (s->sectors[chunk3] + s->sectorcounts[chunk3] > sector_num) {
            return chunk3;
        } else {
            chunk1 = chunk3;
        }
    }
    return s->n_chunks; /* error */
}

static inline int dmg_read_chunk(BlockDriverState *bs, uint64_t sector_num)
{
    BDRVDMGState *s = bs->opaque;

    if (!is_sector_in_chunk(s, s->current_chunk, sector_num)) {
        int ret;
        uint32_t chunk = search_chunk(s, sector_num);
#ifdef CONFIG_BZIP2
        uint64_t total_out;
#endif

        if (chunk >= s->n_chunks) {
            return -1;
        }

        s->current_chunk = s->n_chunks;
        switch (s->types[chunk]) { /* block entry type */
        case 0x80000005: { /* zlib compressed */
            /* we need to buffer, because only the chunk as whole can be
             * inflated. */
            ret = bdrv_pread(bs->file->bs, s->offsets[chunk],
                             s->compressed_chunk, s->lengths[chunk]);
            if (ret != s->lengths[chunk]) {
                return -1;
            }

            s->zstream.next_in = s->compressed_chunk;
            s->zstream.avail_in = s->lengths[chunk];
            s->zstream.next_out = s->uncompressed_chunk;
            s->zstream.avail_out = 512 * s->sectorcounts[chunk];
            ret = inflateReset(&s->zstream);
            if (ret != Z_OK) {
                return -1;
            }
            ret = inflate(&s->zstream, Z_FINISH);
            if (ret != Z_STREAM_END ||
                s->zstream.total_out != 512 * s->sectorcounts[chunk]) {
                return -1;
            }
            break; }
<<<<<<< HEAD
#ifdef CONFIG_BZIP2
        case 0x80000006: /* bzip2 compressed */
            /* we need to buffer, because only the chunk as whole can be
             * inflated. */
            ret = bdrv_pread(bs->file->bs, s->offsets[chunk],
=======
        case 0x80000006: /* bzip2 compressed */
            if (!dmg_uncompress_bz2) {
                break;
            }
            /* we need to buffer, because only the chunk as whole can be
             * inflated. */
            ret = bdrv_pread(bs->file, s->offsets[chunk],
>>>>>>> 7124ccf8
                             s->compressed_chunk, s->lengths[chunk]);
            if (ret != s->lengths[chunk]) {
                return -1;
            }

<<<<<<< HEAD
            ret = BZ2_bzDecompressInit(&s->bzstream, 0, 0);
            if (ret != BZ_OK) {
                return -1;
            }
            s->bzstream.next_in = (char *)s->compressed_chunk;
            s->bzstream.avail_in = (unsigned int) s->lengths[chunk];
            s->bzstream.next_out = (char *)s->uncompressed_chunk;
            s->bzstream.avail_out = (unsigned int) 512 * s->sectorcounts[chunk];
            ret = BZ2_bzDecompress(&s->bzstream);
            total_out = ((uint64_t)s->bzstream.total_out_hi32 << 32) +
                        s->bzstream.total_out_lo32;
            BZ2_bzDecompressEnd(&s->bzstream);
            if (ret != BZ_STREAM_END ||
                total_out != 512 * s->sectorcounts[chunk]) {
                return -1;
            }
            break;
#endif /* CONFIG_BZIP2 */
=======
            ret = dmg_uncompress_bz2((char *)s->compressed_chunk,
                                     (unsigned int) s->lengths[chunk],
                                     (char *)s->uncompressed_chunk,
                                     (unsigned int)
                                         (512 * s->sectorcounts[chunk]));
            if (ret < 0) {
                return ret;
            }
            break;
>>>>>>> 7124ccf8
        case 1: /* copy */
            ret = bdrv_pread(bs->file->bs, s->offsets[chunk],
                             s->uncompressed_chunk, s->lengths[chunk]);
            if (ret != s->lengths[chunk]) {
                return -1;
            }
            break;
        case 2: /* zero */
            /* see dmg_read, it is treated specially. No buffer needs to be
             * pre-filled, the zeroes can be set directly. */
            break;
        }
        s->current_chunk = chunk;
    }
    return 0;
}

static int coroutine_fn
dmg_co_preadv(BlockDriverState *bs, uint64_t offset, uint64_t bytes,
              QEMUIOVector *qiov, int flags)
{
    BDRVDMGState *s = bs->opaque;
    uint64_t sector_num = offset >> BDRV_SECTOR_BITS;
    int nb_sectors = bytes >> BDRV_SECTOR_BITS;
    int ret, i;

    assert((offset & (BDRV_SECTOR_SIZE - 1)) == 0);
    assert((bytes & (BDRV_SECTOR_SIZE - 1)) == 0);

    qemu_co_mutex_lock(&s->lock);

    for (i = 0; i < nb_sectors; i++) {
        uint32_t sector_offset_in_chunk;
        void *data;

        if (dmg_read_chunk(bs, sector_num + i) != 0) {
            ret = -EIO;
            goto fail;
        }
        /* Special case: current chunk is all zeroes. Do not perform a memcpy as
         * s->uncompressed_chunk may be too small to cover the large all-zeroes
         * section. dmg_read_chunk is called to find s->current_chunk */
        if (s->types[s->current_chunk] == 2) { /* all zeroes block entry */
            qemu_iovec_memset(qiov, i * 512, 0, 512);
            continue;
        }
        /* Special case: current chunk is all zeroes. Do not perform a memcpy as
         * s->uncompressed_chunk may be too small to cover the large all-zeroes
         * section. dmg_read_chunk is called to find s->current_chunk */
        if (s->types[s->current_chunk] == 2) { /* all zeroes block entry */
            memset(buf + i * 512, 0, 512);
            continue;
        }
        sector_offset_in_chunk = sector_num + i - s->sectors[s->current_chunk];
        data = s->uncompressed_chunk + sector_offset_in_chunk * 512;
        qemu_iovec_from_buf(qiov, i * 512, data, 512);
    }

    ret = 0;
fail:
    qemu_co_mutex_unlock(&s->lock);
    return ret;
}

static void dmg_close(BlockDriverState *bs)
{
    BDRVDMGState *s = bs->opaque;

    g_free(s->types);
    g_free(s->offsets);
    g_free(s->lengths);
    g_free(s->sectors);
    g_free(s->sectorcounts);
    qemu_vfree(s->compressed_chunk);
    qemu_vfree(s->uncompressed_chunk);

    inflateEnd(&s->zstream);
}

static BlockDriver bdrv_dmg = {
    .format_name    = "dmg",
    .instance_size  = sizeof(BDRVDMGState),
    .bdrv_probe     = dmg_probe,
    .bdrv_open      = dmg_open,
    .bdrv_refresh_limits = dmg_refresh_limits,
    .bdrv_co_preadv = dmg_co_preadv,
    .bdrv_close     = dmg_close,
};

static void bdrv_dmg_init(void)
{
    bdrv_register(&bdrv_dmg);
}

block_init(bdrv_dmg_init);<|MERGE_RESOLUTION|>--- conflicted
+++ resolved
@@ -28,18 +28,10 @@
 #include "qemu/bswap.h"
 #include "qemu/error-report.h"
 #include "qemu/module.h"
-<<<<<<< HEAD
-#include <zlib.h>
-#ifdef CONFIG_BZIP2
-#include <bzlib.h>
-#endif
-#include <glib.h>
-=======
 #include "dmg.h"
 
 int (*dmg_uncompress_bz2)(char *next_in, unsigned int avail_in,
                           char *next_out, unsigned int avail_out);
->>>>>>> 7124ccf8
 
 enum {
     /* Limit chunk sizes to prevent unreasonable amounts of memory being used
@@ -49,34 +41,6 @@
     DMG_SECTORCOUNTS_MAX = DMG_LENGTHS_MAX / 512,
 };
 
-<<<<<<< HEAD
-typedef struct BDRVDMGState {
-    CoMutex lock;
-    /* each chunk contains a certain number of sectors,
-     * offsets[i] is the offset in the .dmg file,
-     * lengths[i] is the length of the compressed chunk,
-     * sectors[i] is the sector beginning at offsets[i],
-     * sectorcounts[i] is the number of sectors in that chunk,
-     * the sectors array is ordered
-     * 0<=i<n_chunks */
-
-    uint32_t n_chunks;
-    uint32_t* types;
-    uint64_t* offsets;
-    uint64_t* lengths;
-    uint64_t* sectors;
-    uint64_t* sectorcounts;
-    uint32_t current_chunk;
-    uint8_t *compressed_chunk;
-    uint8_t *uncompressed_chunk;
-    z_stream zstream;
-#ifdef CONFIG_BZIP2
-    bz_stream bzstream;
-#endif
-} BDRVDMGState;
-
-=======
->>>>>>> 7124ccf8
 static int dmg_probe(const uint8_t *buf, int buf_size, const char *filename)
 {
     int len;
@@ -97,7 +61,7 @@
     uint64_t buffer;
     int ret;
 
-    ret = bdrv_pread(bs->file->bs, offset, &buffer, 8);
+    ret = bdrv_pread(bs->file, offset, &buffer, 8);
     if (ret < 0) {
         return ret;
     }
@@ -111,7 +75,7 @@
     uint32_t buffer;
     int ret;
 
-    ret = bdrv_pread(bs->file->bs, offset, &buffer, 4);
+    ret = bdrv_pread(bs->file, offset, &buffer, 4);
     if (ret < 0) {
         return ret;
     }
@@ -164,14 +128,9 @@
     }
 }
 
-<<<<<<< HEAD
-static int64_t dmg_find_koly_offset(BlockDriverState *file_bs, Error **errp)
-{
-=======
 static int64_t dmg_find_koly_offset(BdrvChild *file, Error **errp)
 {
     BlockDriverState *file_bs = file->bs;
->>>>>>> 7124ccf8
     int64_t length;
     int64_t offset = 0;
     uint8_t buffer[515];
@@ -195,11 +154,7 @@
         offset = length - 511 - 512;
     }
     length = length < 515 ? length : 515;
-<<<<<<< HEAD
-    ret = bdrv_pread(file_bs, offset, buffer, length);
-=======
     ret = bdrv_pread(file, offset, buffer, length);
->>>>>>> 7124ccf8
     if (ret < 0) {
         error_setg_errno(errp, -ret, "Failed while reading UDIF trailer");
         return ret;
@@ -230,16 +185,9 @@
     case 0x00000001:    /* uncompressed */
     case 0x00000002:    /* zeroes */
     case 0x80000005:    /* zlib */
-<<<<<<< HEAD
-#ifdef CONFIG_BZIP2
-    case 0x80000006:    /* bzip2 */
-#endif
-        return true;
-=======
         return true;
     case 0x80000006:    /* bzip2 */
         return !!dmg_uncompress_bz2;
->>>>>>> 7124ccf8
     default:
         return false;
     }
@@ -382,11 +330,7 @@
         offset += 4;
 
         buffer = g_realloc(buffer, count);
-<<<<<<< HEAD
-        ret = bdrv_pread(bs->file->bs, offset, buffer, count);
-=======
         ret = bdrv_pread(bs->file, offset, buffer, count);
->>>>>>> 7124ccf8
         if (ret < 0) {
             goto fail;
         }
@@ -423,11 +367,7 @@
 
     buffer = g_malloc(info_length + 1);
     buffer[info_length] = '\0';
-<<<<<<< HEAD
-    ret = bdrv_pread(bs->file->bs, info_begin, buffer, info_length);
-=======
     ret = bdrv_pread(bs->file, info_begin, buffer, info_length);
->>>>>>> 7124ccf8
     if (ret != info_length) {
         ret = -EINVAL;
         goto fail;
@@ -484,11 +424,7 @@
     ds.max_sectors_per_chunk = 1;
 
     /* locate the UDIF trailer */
-<<<<<<< HEAD
-    offset = dmg_find_koly_offset(bs->file->bs, errp);
-=======
     offset = dmg_find_koly_offset(bs->file, errp);
->>>>>>> 7124ccf8
     if (offset < 0) {
         ret = offset;
         goto fail;
@@ -626,9 +562,6 @@
     if (!is_sector_in_chunk(s, s->current_chunk, sector_num)) {
         int ret;
         uint32_t chunk = search_chunk(s, sector_num);
-#ifdef CONFIG_BZIP2
-        uint64_t total_out;
-#endif
 
         if (chunk >= s->n_chunks) {
             return -1;
@@ -639,7 +572,7 @@
         case 0x80000005: { /* zlib compressed */
             /* we need to buffer, because only the chunk as whole can be
              * inflated. */
-            ret = bdrv_pread(bs->file->bs, s->offsets[chunk],
+            ret = bdrv_pread(bs->file, s->offsets[chunk],
                              s->compressed_chunk, s->lengths[chunk]);
             if (ret != s->lengths[chunk]) {
                 return -1;
@@ -659,13 +592,6 @@
                 return -1;
             }
             break; }
-<<<<<<< HEAD
-#ifdef CONFIG_BZIP2
-        case 0x80000006: /* bzip2 compressed */
-            /* we need to buffer, because only the chunk as whole can be
-             * inflated. */
-            ret = bdrv_pread(bs->file->bs, s->offsets[chunk],
-=======
         case 0x80000006: /* bzip2 compressed */
             if (!dmg_uncompress_bz2) {
                 break;
@@ -673,32 +599,11 @@
             /* we need to buffer, because only the chunk as whole can be
              * inflated. */
             ret = bdrv_pread(bs->file, s->offsets[chunk],
->>>>>>> 7124ccf8
                              s->compressed_chunk, s->lengths[chunk]);
             if (ret != s->lengths[chunk]) {
                 return -1;
             }
 
-<<<<<<< HEAD
-            ret = BZ2_bzDecompressInit(&s->bzstream, 0, 0);
-            if (ret != BZ_OK) {
-                return -1;
-            }
-            s->bzstream.next_in = (char *)s->compressed_chunk;
-            s->bzstream.avail_in = (unsigned int) s->lengths[chunk];
-            s->bzstream.next_out = (char *)s->uncompressed_chunk;
-            s->bzstream.avail_out = (unsigned int) 512 * s->sectorcounts[chunk];
-            ret = BZ2_bzDecompress(&s->bzstream);
-            total_out = ((uint64_t)s->bzstream.total_out_hi32 << 32) +
-                        s->bzstream.total_out_lo32;
-            BZ2_bzDecompressEnd(&s->bzstream);
-            if (ret != BZ_STREAM_END ||
-                total_out != 512 * s->sectorcounts[chunk]) {
-                return -1;
-            }
-            break;
-#endif /* CONFIG_BZIP2 */
-=======
             ret = dmg_uncompress_bz2((char *)s->compressed_chunk,
                                      (unsigned int) s->lengths[chunk],
                                      (char *)s->uncompressed_chunk,
@@ -708,9 +613,8 @@
                 return ret;
             }
             break;
->>>>>>> 7124ccf8
         case 1: /* copy */
-            ret = bdrv_pread(bs->file->bs, s->offsets[chunk],
+            ret = bdrv_pread(bs->file, s->offsets[chunk],
                              s->uncompressed_chunk, s->lengths[chunk]);
             if (ret != s->lengths[chunk]) {
                 return -1;
@@ -755,13 +659,6 @@
             qemu_iovec_memset(qiov, i * 512, 0, 512);
             continue;
         }
-        /* Special case: current chunk is all zeroes. Do not perform a memcpy as
-         * s->uncompressed_chunk may be too small to cover the large all-zeroes
-         * section. dmg_read_chunk is called to find s->current_chunk */
-        if (s->types[s->current_chunk] == 2) { /* all zeroes block entry */
-            memset(buf + i * 512, 0, 512);
-            continue;
-        }
         sector_offset_in_chunk = sector_num + i - s->sectors[s->current_chunk];
         data = s->uncompressed_chunk + sector_offset_in_chunk * 512;
         qemu_iovec_from_buf(qiov, i * 512, data, 512);
