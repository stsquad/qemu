--- conflicted
+++ resolved
@@ -17,17 +17,10 @@
 
 #define MAX_NBD_REQUESTS    16
 
-<<<<<<< HEAD
-typedef struct NbdClientSession {
-    QIOChannelSocket *sioc; /* The master data channel */
-    QIOChannel *ioc; /* The current I/O channel which may differ (eg TLS) */
-    uint32_t nbdflags;
-=======
 typedef struct NBDClientSession {
     QIOChannelSocket *sioc; /* The master data channel */
     QIOChannel *ioc; /* The current I/O channel which may differ (eg TLS) */
     uint16_t nbdflags;
->>>>>>> 7124ccf8
     off_t size;
 
     CoMutex send_mutex;
@@ -39,15 +32,9 @@
     NBDReply reply;
 
     bool is_unix;
-<<<<<<< HEAD
-} NbdClientSession;
-
-NbdClientSession *nbd_get_client_session(BlockDriverState *bs);
-=======
 } NBDClientSession;
 
 NBDClientSession *nbd_get_client_session(BlockDriverState *bs);
->>>>>>> 7124ccf8
 
 int nbd_client_init(BlockDriverState *bs,
                     QIOChannelSocket *sock,
@@ -57,15 +44,6 @@
                     Error **errp);
 void nbd_client_close(BlockDriverState *bs);
 
-<<<<<<< HEAD
-int nbd_client_co_discard(BlockDriverState *bs, int64_t sector_num,
-                          int nb_sectors);
-int nbd_client_co_flush(BlockDriverState *bs);
-int nbd_client_co_writev(BlockDriverState *bs, int64_t sector_num,
-                         int nb_sectors, QEMUIOVector *qiov, int *flags);
-int nbd_client_co_readv(BlockDriverState *bs, int64_t sector_num,
-                        int nb_sectors, QEMUIOVector *qiov);
-=======
 int nbd_client_co_pdiscard(BlockDriverState *bs, int64_t offset, int count);
 int nbd_client_co_flush(BlockDriverState *bs);
 int nbd_client_co_pwritev(BlockDriverState *bs, uint64_t offset,
@@ -74,7 +52,6 @@
                                 int count, BdrvRequestFlags flags);
 int nbd_client_co_preadv(BlockDriverState *bs, uint64_t offset,
                          uint64_t bytes, QEMUIOVector *qiov, int flags);
->>>>>>> 7124ccf8
 
 void nbd_client_detach_aio_context(BlockDriverState *bs);
 void nbd_client_attach_aio_context(BlockDriverState *bs,
