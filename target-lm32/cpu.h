/*
 *  LatticeMico32 virtual CPU header.
 *
 *  Copyright (c) 2010 Michael Walle <michael@walle.cc>
 *
 * This library is free software; you can redistribute it and/or
 * modify it under the terms of the GNU Lesser General Public
 * License as published by the Free Software Foundation; either
 * version 2 of the License, or (at your option) any later version.
 *
 * This library is distributed in the hope that it will be useful,
 * but WITHOUT ANY WARRANTY; without even the implied warranty of
 * MERCHANTABILITY or FITNESS FOR A PARTICULAR PURPOSE.  See the GNU
 * Lesser General Public License for more details.
 *
 * You should have received a copy of the GNU Lesser General Public
 * License along with this library; if not, see <http://www.gnu.org/licenses/>.
 */

#ifndef LM32_CPU_H
#define LM32_CPU_H

#define TARGET_LONG_BITS 32

#define CPUArchState struct CPULM32State

#include "qemu-common.h"
#include "cpu-qom.h"
#include "exec/cpu-defs.h"
struct CPULM32State;
typedef struct CPULM32State CPULM32State;

#define NB_MMU_MODES 1
#define TARGET_PAGE_BITS 12
static inline int cpu_mmu_index(CPULM32State *env, bool ifetch)
{
    return 0;
}

#define TARGET_PHYS_ADDR_SPACE_BITS 32
#define TARGET_VIRT_ADDR_SPACE_BITS 32

/* Exceptions indices */
enum {
    EXCP_RESET = 0,
    EXCP_BREAKPOINT,
    EXCP_INSN_BUS_ERROR,
    EXCP_WATCHPOINT,
    EXCP_DATA_BUS_ERROR,
    EXCP_DIVIDE_BY_ZERO,
    EXCP_IRQ,
    EXCP_SYSTEMCALL
};

/* Registers */
enum {
    R_R0 = 0, R_R1, R_R2, R_R3, R_R4, R_R5, R_R6, R_R7, R_R8, R_R9, R_R10,
    R_R11, R_R12, R_R13, R_R14, R_R15, R_R16, R_R17, R_R18, R_R19, R_R20,
    R_R21, R_R22, R_R23, R_R24, R_R25, R_R26, R_R27, R_R28, R_R29, R_R30,
    R_R31
};

/* Register aliases */
enum {
    R_GP = R_R26,
    R_FP = R_R27,
    R_SP = R_R28,
    R_RA = R_R29,
    R_EA = R_R30,
    R_BA = R_R31
};

/* IE flags */
enum {
    IE_IE  = (1<<0),
    IE_EIE = (1<<1),
    IE_BIE = (1<<2),
};

/* DC flags */
enum {
    DC_SS  = (1<<0),
    DC_RE  = (1<<1),
    DC_C0  = (1<<2),
    DC_C1  = (1<<3),
    DC_C2  = (1<<4),
    DC_C3  = (1<<5),
};

/* CFG mask */
enum {
    CFG_M         = (1<<0),
    CFG_D         = (1<<1),
    CFG_S         = (1<<2),
    CFG_U         = (1<<3),
    CFG_X         = (1<<4),
    CFG_CC        = (1<<5),
    CFG_IC        = (1<<6),
    CFG_DC        = (1<<7),
    CFG_G         = (1<<8),
    CFG_H         = (1<<9),
    CFG_R         = (1<<10),
    CFG_J         = (1<<11),
    CFG_INT_SHIFT = 12,
    CFG_BP_SHIFT  = 18,
    CFG_WP_SHIFT  = 22,
    CFG_REV_SHIFT = 26,
};

/* CSRs */
enum {
    CSR_IE   = 0x00,
    CSR_IM   = 0x01,
    CSR_IP   = 0x02,
    CSR_ICC  = 0x03,
    CSR_DCC  = 0x04,
    CSR_CC   = 0x05,
    CSR_CFG  = 0x06,
    CSR_EBA  = 0x07,
    CSR_DC   = 0x08,
    CSR_DEBA = 0x09,
    CSR_JTX  = 0x0e,
    CSR_JRX  = 0x0f,
    CSR_BP0  = 0x10,
    CSR_BP1  = 0x11,
    CSR_BP2  = 0x12,
    CSR_BP3  = 0x13,
    CSR_WP0  = 0x18,
    CSR_WP1  = 0x19,
    CSR_WP2  = 0x1a,
    CSR_WP3  = 0x1b,
};

enum {
    LM32_FEATURE_MULTIPLY     =  1,
    LM32_FEATURE_DIVIDE       =  2,
    LM32_FEATURE_SHIFT        =  4,
    LM32_FEATURE_SIGN_EXTEND  =  8,
    LM32_FEATURE_I_CACHE      = 16,
    LM32_FEATURE_D_CACHE      = 32,
    LM32_FEATURE_CYCLE_COUNT  = 64,
};

enum {
    LM32_FLAG_IGNORE_MSB = 1,
};

struct CPULM32State {
    /* general registers */
    uint32_t regs[32];

    /* special registers */
    uint32_t pc;        /* program counter */
    uint32_t ie;        /* interrupt enable */
    uint32_t icc;       /* instruction cache control */
    uint32_t dcc;       /* data cache control */
    uint32_t cc;        /* cycle counter */
    uint32_t cfg;       /* configuration */

    /* debug registers */
    uint32_t dc;        /* debug control */
    uint32_t bp[4];     /* breakpoints */
    uint32_t wp[4];     /* watchpoints */

    struct CPUBreakpoint *cpu_breakpoint[4];
    struct CPUWatchpoint *cpu_watchpoint[4];

    CPU_COMMON

    /* Fields from here on are preserved across CPU reset. */
    uint32_t eba;       /* exception base address */
    uint32_t deba;      /* debug exception base address */

    /* interrupt controller handle for callbacks */
    DeviceState *pic_state;
    /* JTAG UART handle for callbacks */
    DeviceState *juart_state;

    /* processor core features */
    uint32_t flags;

};

/**
 * LM32CPU:
 * @env: #CPULM32State
 *
 * A LatticeMico32 CPU.
 */
struct LM32CPU {
    /*< private >*/
    CPUState parent_obj;
    /*< public >*/

    CPULM32State env;

    uint32_t revision;
    uint8_t num_interrupts;
    uint8_t num_breakpoints;
    uint8_t num_watchpoints;
    uint32_t features;
};

static inline LM32CPU *lm32_env_get_cpu(CPULM32State *env)
{
    return container_of(env, LM32CPU, env);
}

#define ENV_GET_CPU(e) CPU(lm32_env_get_cpu(e))

#define ENV_OFFSET offsetof(LM32CPU, env)

#ifndef CONFIG_USER_ONLY
extern const struct VMStateDescription vmstate_lm32_cpu;
#endif

void lm32_cpu_do_interrupt(CPUState *cpu);
bool lm32_cpu_exec_interrupt(CPUState *cs, int int_req);
void lm32_cpu_dump_state(CPUState *cpu, FILE *f, fprintf_function cpu_fprintf,
                         int flags);
hwaddr lm32_cpu_get_phys_page_debug(CPUState *cpu, vaddr addr);
int lm32_cpu_gdb_read_register(CPUState *cpu, uint8_t *buf, int reg);
int lm32_cpu_gdb_write_register(CPUState *cpu, uint8_t *buf, int reg);

typedef enum {
    LM32_WP_DISABLED = 0,
    LM32_WP_READ,
    LM32_WP_WRITE,
    LM32_WP_READ_WRITE,
} lm32_wp_t;

static inline lm32_wp_t lm32_wp_type(uint32_t dc, int idx)
{
    assert(idx < 4);
    return (dc >> (idx+1)*2) & 0x3;
}

LM32CPU *cpu_lm32_init(const char *cpu_model);
<<<<<<< HEAD
int cpu_lm32_exec(CPUState *cpu);
=======
>>>>>>> 7124ccf8
/* you can call this signal handler from your SIGBUS and SIGSEGV
   signal handlers to inform the virtual CPU of exceptions. non zero
   is returned if the signal was handled by the virtual CPU.  */
int cpu_lm32_signal_handler(int host_signum, void *pinfo,
                          void *puc);
void lm32_cpu_list(FILE *f, fprintf_function cpu_fprintf);
void lm32_translate_init(void);
void cpu_lm32_set_phys_msb_ignore(CPULM32State *env, int value);
void QEMU_NORETURN raise_exception(CPULM32State *env, int index);
void lm32_debug_excp_handler(CPUState *cs);
void lm32_breakpoint_insert(CPULM32State *env, int index, target_ulong address);
void lm32_breakpoint_remove(CPULM32State *env, int index);
void lm32_watchpoint_insert(CPULM32State *env, int index, target_ulong address,
        lm32_wp_t wp_type);
void lm32_watchpoint_remove(CPULM32State *env, int index);
bool lm32_cpu_do_semihosting(CPUState *cs);

#define cpu_init(cpu_model) CPU(cpu_lm32_init(cpu_model))

#define cpu_list lm32_cpu_list
<<<<<<< HEAD
#define cpu_exec cpu_lm32_exec
=======
>>>>>>> 7124ccf8
#define cpu_signal_handler cpu_lm32_signal_handler

int lm32_cpu_handle_mmu_fault(CPUState *cpu, vaddr address, int rw,
                              int mmu_idx);

#include "exec/cpu-all.h"

static inline void cpu_get_tb_cpu_state(CPULM32State *env, target_ulong *pc,
                                        target_ulong *cs_base, uint32_t *flags)
{
    *pc = env->pc;
    *cs_base = 0;
    *flags = 0;
}

#endif<|MERGE_RESOLUTION|>--- conflicted
+++ resolved
@@ -236,10 +236,6 @@
 }
 
 LM32CPU *cpu_lm32_init(const char *cpu_model);
-<<<<<<< HEAD
-int cpu_lm32_exec(CPUState *cpu);
-=======
->>>>>>> 7124ccf8
 /* you can call this signal handler from your SIGBUS and SIGSEGV
    signal handlers to inform the virtual CPU of exceptions. non zero
    is returned if the signal was handled by the virtual CPU.  */
@@ -260,10 +256,6 @@
 #define cpu_init(cpu_model) CPU(cpu_lm32_init(cpu_model))
 
 #define cpu_list lm32_cpu_list
-<<<<<<< HEAD
-#define cpu_exec cpu_lm32_exec
-=======
->>>>>>> 7124ccf8
 #define cpu_signal_handler cpu_lm32_signal_handler
 
 int lm32_cpu_handle_mmu_fault(CPUState *cpu, vaddr address, int rw,
