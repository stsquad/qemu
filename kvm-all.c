/*
 * QEMU KVM support
 *
 * Copyright IBM, Corp. 2008
 *           Red Hat, Inc. 2008
 *
 * Authors:
 *  Anthony Liguori   <aliguori@us.ibm.com>
 *  Glauber Costa     <gcosta@redhat.com>
 *
 * This work is licensed under the terms of the GNU GPL, version 2 or later.
 * See the COPYING file in the top-level directory.
 *
 */

#include <sys/types.h>
#include <sys/ioctl.h>
#include <sys/mman.h>
#include <stdarg.h>

#include <linux/kvm.h>

#include "qemu-common.h"
#include "qemu-barrier.h"
#include "sysemu.h"
#include "hw/hw.h"
#include "gdbstub.h"
#include "kvm.h"
#include "bswap.h"

/* This check must be after config-host.h is included */
#ifdef CONFIG_EVENTFD
#include <sys/eventfd.h>
#endif

/* KVM uses PAGE_SIZE in it's definition of COALESCED_MMIO_MAX */
#define PAGE_SIZE TARGET_PAGE_SIZE

//#define DEBUG_KVM

#ifdef DEBUG_KVM
#define DPRINTF(fmt, ...) \
    do { fprintf(stderr, fmt, ## __VA_ARGS__); } while (0)
#else
#define DPRINTF(fmt, ...) \
    do { } while (0)
#endif

#ifdef OBSOLETE_KVM_IMPL

typedef struct KVMSlot
{
    target_phys_addr_t start_addr;
    ram_addr_t memory_size;
    ram_addr_t phys_offset;
    int slot;
    int flags;
} KVMSlot;

typedef struct kvm_dirty_log KVMDirtyLog;

struct KVMState
{
    KVMSlot slots[32];
    int fd;
    int vmfd;
    int coalesced_mmio;
    struct kvm_coalesced_mmio_ring *coalesced_mmio_ring;
    int broken_set_mem_region;
    int migration_log;
    int vcpu_events;
    int robust_singlestep;
    int debugregs;
#ifdef KVM_CAP_SET_GUEST_DEBUG
    struct kvm_sw_breakpoint_head kvm_sw_breakpoints;
#endif
    int irqchip_in_kernel;
    int pit_in_kernel;
    int xsave, xcrs;
    int many_ioeventfds;
};

static KVMState *kvm_state;

<<<<<<< HEAD
#endif
=======
static const KVMCapabilityInfo kvm_required_capabilites[] = {
    KVM_CAP_INFO(USER_MEMORY),
    KVM_CAP_INFO(DESTROY_MEMORY_REGION_WORKS),
    KVM_CAP_LAST_INFO
};
>>>>>>> 94a8d39a

static KVMSlot *kvm_alloc_slot(KVMState *s)
{
    int i;

    for (i = 0; i < ARRAY_SIZE(s->slots); i++) {
        /* KVM private memory slots */
        if (i >= 8 && i < 12) {
            continue;
        }
        if (s->slots[i].memory_size == 0) {
            return &s->slots[i];
        }
    }

    fprintf(stderr, "%s: no free slot available\n", __func__);
    abort();
}

static KVMSlot *kvm_lookup_matching_slot(KVMState *s,
                                         target_phys_addr_t start_addr,
                                         target_phys_addr_t end_addr)
{
    int i;

    for (i = 0; i < ARRAY_SIZE(s->slots); i++) {
        KVMSlot *mem = &s->slots[i];

        if (start_addr == mem->start_addr &&
            end_addr == mem->start_addr + mem->memory_size) {
            return mem;
        }
    }

    return NULL;
}

/*
 * Find overlapping slot with lowest start address
 */
static KVMSlot *kvm_lookup_overlapping_slot(KVMState *s,
                                            target_phys_addr_t start_addr,
                                            target_phys_addr_t end_addr)
{
    KVMSlot *found = NULL;
    int i;

    for (i = 0; i < ARRAY_SIZE(s->slots); i++) {
        KVMSlot *mem = &s->slots[i];

        if (mem->memory_size == 0 ||
            (found && found->start_addr < mem->start_addr)) {
            continue;
        }

        if (end_addr > mem->start_addr &&
            start_addr < mem->start_addr + mem->memory_size) {
            found = mem;
        }
    }

    return found;
}

int kvm_physical_memory_addr_from_ram(KVMState *s, ram_addr_t ram_addr,
                                      target_phys_addr_t *phys_addr)
{
    int i;

    for (i = 0; i < ARRAY_SIZE(s->slots); i++) {
        KVMSlot *mem = &s->slots[i];

        if (ram_addr >= mem->phys_offset &&
            ram_addr < mem->phys_offset + mem->memory_size) {
            *phys_addr = mem->start_addr + (ram_addr - mem->phys_offset);
            return 1;
        }
    }

    return 0;
}

static int kvm_set_user_memory_region(KVMState *s, KVMSlot *slot)
{
    struct kvm_userspace_memory_region mem;

    mem.slot = slot->slot;
    mem.guest_phys_addr = slot->start_addr;
    mem.memory_size = slot->memory_size;
    mem.userspace_addr = (unsigned long)qemu_safe_ram_ptr(slot->phys_offset);
    mem.flags = slot->flags;
    if (s->migration_log) {
        mem.flags |= KVM_MEM_LOG_DIRTY_PAGES;
    }
    return kvm_vm_ioctl(s, KVM_SET_USER_MEMORY_REGION, &mem);
}

#ifdef OBSOLETE_KVM_IMPL
static void kvm_reset_vcpu(void *opaque)
{
    CPUState *env = opaque;

    kvm_arch_reset_vcpu(env);
}
#endif

int kvm_irqchip_in_kernel(void)
{
    return kvm_state->irqchip_in_kernel;
}

int kvm_pit_in_kernel(void)
{
    return kvm_state->pit_in_kernel;
}


#ifdef OBSOLETE_KVM_IMPL
int kvm_init_vcpu(CPUState *env)
{
    KVMState *s = kvm_state;
    long mmap_size;
    int ret;

    DPRINTF("kvm_init_vcpu\n");

    ret = kvm_vm_ioctl(s, KVM_CREATE_VCPU, env->cpu_index);
    if (ret < 0) {
        DPRINTF("kvm_create_vcpu failed\n");
        goto err;
    }

    env->kvm_fd = ret;
    env->kvm_state = s;

    mmap_size = kvm_ioctl(s, KVM_GET_VCPU_MMAP_SIZE, 0);
    if (mmap_size < 0) {
        DPRINTF("KVM_GET_VCPU_MMAP_SIZE failed\n");
        goto err;
    }

    env->kvm_run = mmap(NULL, mmap_size, PROT_READ | PROT_WRITE, MAP_SHARED,
                        env->kvm_fd, 0);
    if (env->kvm_run == MAP_FAILED) {
        ret = -errno;
        DPRINTF("mmap'ing vcpu state failed\n");
        goto err;
    }

    if (s->coalesced_mmio && !s->coalesced_mmio_ring) {
        s->coalesced_mmio_ring =
            (void *)env->kvm_run + s->coalesced_mmio * PAGE_SIZE;
    }

    ret = kvm_arch_init_vcpu(env);
    if (ret == 0) {
        qemu_register_reset(kvm_reset_vcpu, env);
        kvm_arch_reset_vcpu(env);
    }
err:
    return ret;
}
#endif

/*
 * dirty pages logging control
 */
static int kvm_dirty_pages_log_change(target_phys_addr_t phys_addr,
                                      ram_addr_t size, int flags, int mask)
{
    KVMState *s = kvm_state;
    KVMSlot *mem = kvm_lookup_matching_slot(s, phys_addr, phys_addr + size);
    int old_flags;

    if (mem == NULL)  {
            fprintf(stderr, "BUG: %s: invalid parameters " TARGET_FMT_plx "-"
                    TARGET_FMT_plx "\n", __func__, phys_addr,
                    (target_phys_addr_t)(phys_addr + size - 1));
            return -EINVAL;
    }

    old_flags = mem->flags;

    flags = (mem->flags & ~mask) | flags;
    mem->flags = flags;

    /* If nothing changed effectively, no need to issue ioctl */
    if (s->migration_log) {
        flags |= KVM_MEM_LOG_DIRTY_PAGES;
    }
    if (flags == old_flags) {
            return 0;
    }

    return kvm_set_user_memory_region(s, mem);
}

int kvm_log_start(target_phys_addr_t phys_addr, ram_addr_t size)
{
    return kvm_dirty_pages_log_change(phys_addr, size, KVM_MEM_LOG_DIRTY_PAGES,
                                      KVM_MEM_LOG_DIRTY_PAGES);
}

int kvm_log_stop(target_phys_addr_t phys_addr, ram_addr_t size)
{
    return kvm_dirty_pages_log_change(phys_addr, size, 0,
                                      KVM_MEM_LOG_DIRTY_PAGES);
}

static int kvm_set_migration_log(int enable)
{
    KVMState *s = kvm_state;
    KVMSlot *mem;
    int i, err;

    s->migration_log = enable;

    for (i = 0; i < ARRAY_SIZE(s->slots); i++) {
        mem = &s->slots[i];

        if (!mem->memory_size) {
            continue;
        }
        if (!!(mem->flags & KVM_MEM_LOG_DIRTY_PAGES) == enable) {
            continue;
        }
        err = kvm_set_user_memory_region(s, mem);
        if (err) {
            return err;
        }
    }
    return 0;
}

/* get kvm's dirty pages bitmap and update qemu's */
static int kvm_get_dirty_pages_log_range(unsigned long start_addr,
                                         unsigned long *bitmap,
                                         unsigned long offset,
                                         unsigned long mem_size)
{
    unsigned int i, j;
    unsigned long page_number, addr, addr1, c;
    ram_addr_t ram_addr;
    unsigned int len = ((mem_size / TARGET_PAGE_SIZE) + HOST_LONG_BITS - 1) /
        HOST_LONG_BITS;

    /*
     * bitmap-traveling is faster than memory-traveling (for addr...)
     * especially when most of the memory is not dirty.
     */
    for (i = 0; i < len; i++) {
        if (bitmap[i] != 0) {
            c = leul_to_cpu(bitmap[i]);
            do {
                j = ffsl(c) - 1;
                c &= ~(1ul << j);
                page_number = i * HOST_LONG_BITS + j;
                addr1 = page_number * TARGET_PAGE_SIZE;
                addr = offset + addr1;
                ram_addr = cpu_get_physical_page_desc(addr);
                cpu_physical_memory_set_dirty(ram_addr);
            } while (c != 0);
        }
    }
    return 0;
}

#define ALIGN(x, y)  (((x)+(y)-1) & ~((y)-1))

/**
 * kvm_physical_sync_dirty_bitmap - Grab dirty bitmap from kernel space
 * This function updates qemu's dirty bitmap using cpu_physical_memory_set_dirty().
 * This means all bits are set to dirty.
 *
 * @start_add: start of logged region.
 * @end_addr: end of logged region.
 */
static int kvm_physical_sync_dirty_bitmap(target_phys_addr_t start_addr,
                                          target_phys_addr_t end_addr)
{
    KVMState *s = kvm_state;
    unsigned long size, allocated_size = 0;
    KVMDirtyLog d;
    KVMSlot *mem;
    int ret = 0;

    d.dirty_bitmap = NULL;
    while (start_addr < end_addr) {
        mem = kvm_lookup_overlapping_slot(s, start_addr, end_addr);
        if (mem == NULL) {
            break;
        }

        size = ALIGN(((mem->memory_size) >> TARGET_PAGE_BITS), HOST_LONG_BITS) / 8;
        if (!d.dirty_bitmap) {
            d.dirty_bitmap = qemu_malloc(size);
        } else if (size > allocated_size) {
            d.dirty_bitmap = qemu_realloc(d.dirty_bitmap, size);
        }
        allocated_size = size;
        memset(d.dirty_bitmap, 0, allocated_size);

        d.slot = mem->slot;

        if (kvm_vm_ioctl(s, KVM_GET_DIRTY_LOG, &d) == -1) {
            DPRINTF("ioctl failed %d\n", errno);
            ret = -1;
            break;
        }

        kvm_get_dirty_pages_log_range(mem->start_addr, d.dirty_bitmap,
                                      mem->start_addr, mem->memory_size);
        start_addr = mem->start_addr + mem->memory_size;
    }
    qemu_free(d.dirty_bitmap);

    return ret;
}

int kvm_coalesce_mmio_region(target_phys_addr_t start, ram_addr_t size)
{
    int ret = -ENOSYS;
    KVMState *s = kvm_state;

    if (s->coalesced_mmio) {
        struct kvm_coalesced_mmio_zone zone;

        zone.addr = start;
        zone.size = size;

        ret = kvm_vm_ioctl(s, KVM_REGISTER_COALESCED_MMIO, &zone);
    }

    return ret;
}

int kvm_uncoalesce_mmio_region(target_phys_addr_t start, ram_addr_t size)
{
    int ret = -ENOSYS;
    KVMState *s = kvm_state;

    if (s->coalesced_mmio) {
        struct kvm_coalesced_mmio_zone zone;

        zone.addr = start;
        zone.size = size;

        ret = kvm_vm_ioctl(s, KVM_UNREGISTER_COALESCED_MMIO, &zone);
    }

    return ret;
}

int kvm_check_extension(KVMState *s, unsigned int extension)
{
    int ret;

    ret = kvm_ioctl(s, KVM_CHECK_EXTENSION, extension);
    if (ret < 0) {
        ret = 0;
    }

    return ret;
}

static int kvm_check_many_ioeventfds(void)
{
    /* Older kernels have a 6 device limit on the KVM io bus.  Find out so we
     * can avoid creating too many ioeventfds.
     */
#ifdef CONFIG_EVENTFD
    int ioeventfds[7];
    int i, ret = 0;
    for (i = 0; i < ARRAY_SIZE(ioeventfds); i++) {
        ioeventfds[i] = eventfd(0, EFD_CLOEXEC);
        if (ioeventfds[i] < 0) {
            break;
        }
        ret = kvm_set_ioeventfd_pio_word(ioeventfds[i], 0, i, true);
        if (ret < 0) {
            close(ioeventfds[i]);
            break;
        }
    }

    /* Decide whether many devices are supported or not */
    ret = i == ARRAY_SIZE(ioeventfds);

    while (i-- > 0) {
        kvm_set_ioeventfd_pio_word(ioeventfds[i], 0, i, false);
        close(ioeventfds[i]);
    }
    return ret;
#else
    return 0;
#endif
}

static const KVMCapabilityInfo *
kvm_check_extension_list(KVMState *s, const KVMCapabilityInfo *list)
{
    while (list->name) {
        if (!kvm_check_extension(s, list->value)) {
            return list;
        }
        list++;
    }
    return NULL;
}

static void kvm_set_phys_mem(target_phys_addr_t start_addr, ram_addr_t size,
                             ram_addr_t phys_offset)
{
    KVMState *s = kvm_state;
    ram_addr_t flags = phys_offset & ~TARGET_PAGE_MASK;
    KVMSlot *mem, old;
    int err;

    /* kvm works in page size chunks, but the function may be called
       with sub-page size and unaligned start address. */
    size = TARGET_PAGE_ALIGN(size);
    start_addr = TARGET_PAGE_ALIGN(start_addr);

    /* KVM does not support read-only slots */
    phys_offset &= ~IO_MEM_ROM;

    while (1) {
        mem = kvm_lookup_overlapping_slot(s, start_addr, start_addr + size);
        if (!mem) {
            break;
        }

        if (flags < IO_MEM_UNASSIGNED && start_addr >= mem->start_addr &&
            (start_addr + size <= mem->start_addr + mem->memory_size) &&
            (phys_offset - start_addr == mem->phys_offset - mem->start_addr)) {
            /* The new slot fits into the existing one and comes with
             * identical parameters - nothing to be done. */
            return;
        }

        old = *mem;

        /* unregister the overlapping slot */
        mem->memory_size = 0;
        err = kvm_set_user_memory_region(s, mem);
        if (err) {
            fprintf(stderr, "%s: error unregistering overlapping slot: %s\n",
                    __func__, strerror(-err));
            abort();
        }

        /* Workaround for older KVM versions: we can't join slots, even not by
         * unregistering the previous ones and then registering the larger
         * slot. We have to maintain the existing fragmentation. Sigh.
         *
         * This workaround assumes that the new slot starts at the same
         * address as the first existing one. If not or if some overlapping
         * slot comes around later, we will fail (not seen in practice so far)
         * - and actually require a recent KVM version. */
        if (s->broken_set_mem_region &&
            old.start_addr == start_addr && old.memory_size < size &&
            flags < IO_MEM_UNASSIGNED) {
            mem = kvm_alloc_slot(s);
            mem->memory_size = old.memory_size;
            mem->start_addr = old.start_addr;
            mem->phys_offset = old.phys_offset;
            mem->flags = 0;

            err = kvm_set_user_memory_region(s, mem);
            if (err) {
                fprintf(stderr, "%s: error updating slot: %s\n", __func__,
                        strerror(-err));
                abort();
            }

            start_addr += old.memory_size;
            phys_offset += old.memory_size;
            size -= old.memory_size;
            continue;
        }

        /* register prefix slot */
        if (old.start_addr < start_addr) {
            mem = kvm_alloc_slot(s);
            mem->memory_size = start_addr - old.start_addr;
            mem->start_addr = old.start_addr;
            mem->phys_offset = old.phys_offset;
            mem->flags = 0;

            err = kvm_set_user_memory_region(s, mem);
            if (err) {
                fprintf(stderr, "%s: error registering prefix slot: %s\n",
                        __func__, strerror(-err));
                abort();
            }
        }

        /* register suffix slot */
        if (old.start_addr + old.memory_size > start_addr + size) {
            ram_addr_t size_delta;

            mem = kvm_alloc_slot(s);
            mem->start_addr = start_addr + size;
            size_delta = mem->start_addr - old.start_addr;
            mem->memory_size = old.memory_size - size_delta;
            mem->phys_offset = old.phys_offset + size_delta;
            mem->flags = 0;

            err = kvm_set_user_memory_region(s, mem);
            if (err) {
                fprintf(stderr, "%s: error registering suffix slot: %s\n",
                        __func__, strerror(-err));
                abort();
            }
        }
    }

    /* in case the KVM bug workaround already "consumed" the new slot */
    if (!size) {
        return;
    }
    /* KVM does not need to know about this memory */
    if (flags >= IO_MEM_UNASSIGNED) {
        return;
    }
    mem = kvm_alloc_slot(s);
    mem->memory_size = size;
    mem->start_addr = start_addr;
    mem->phys_offset = phys_offset;
    mem->flags = 0;

    err = kvm_set_user_memory_region(s, mem);
    if (err) {
        fprintf(stderr, "%s: error registering slot: %s\n", __func__,
                strerror(-err));
        abort();
    }
}

static void kvm_client_set_memory(struct CPUPhysMemoryClient *client,
                                  target_phys_addr_t start_addr,
                                  ram_addr_t size, ram_addr_t phys_offset)
{
    kvm_set_phys_mem(start_addr, size, phys_offset);
}

static int kvm_client_sync_dirty_bitmap(struct CPUPhysMemoryClient *client,
                                        target_phys_addr_t start_addr,
                                        target_phys_addr_t end_addr)
{
    return kvm_physical_sync_dirty_bitmap(start_addr, end_addr);
}

static int kvm_client_migration_log(struct CPUPhysMemoryClient *client,
                                    int enable)
{
    return kvm_set_migration_log(enable);
}

static CPUPhysMemoryClient kvm_cpu_phys_memory_client = {
    .set_memory = kvm_client_set_memory,
    .sync_dirty_bitmap = kvm_client_sync_dirty_bitmap,
    .migration_log = kvm_client_migration_log,
};

void kvm_cpu_register_phys_memory_client(void)
{
    cpu_register_phys_memory_client(&kvm_cpu_phys_memory_client);
}

#ifdef OBSOLETE_KVM_IMPL

int kvm_init(void)
{
    static const char upgrade_note[] =
        "Please upgrade to at least kernel 2.6.29 or recent kvm-kmod\n"
        "(see http://sourceforge.net/projects/kvm).\n";
    KVMState *s;
    const KVMCapabilityInfo *missing_cap;
    int ret;
    int i;

    s = qemu_mallocz(sizeof(KVMState));

#ifdef KVM_CAP_SET_GUEST_DEBUG
    QTAILQ_INIT(&s->kvm_sw_breakpoints);
#endif
    for (i = 0; i < ARRAY_SIZE(s->slots); i++) {
        s->slots[i].slot = i;
    }
    s->vmfd = -1;
    s->fd = qemu_open("/dev/kvm", O_RDWR);
    if (s->fd == -1) {
        fprintf(stderr, "Could not access KVM kernel module: %m\n");
        ret = -errno;
        goto err;
    }

    ret = kvm_ioctl(s, KVM_GET_API_VERSION, 0);
    if (ret < KVM_API_VERSION) {
        if (ret > 0) {
            ret = -EINVAL;
        }
        fprintf(stderr, "kvm version too old\n");
        goto err;
    }

    if (ret > KVM_API_VERSION) {
        ret = -EINVAL;
        fprintf(stderr, "kvm version not supported\n");
        goto err;
    }

    s->vmfd = kvm_ioctl(s, KVM_CREATE_VM, 0);
    if (s->vmfd < 0) {
#ifdef TARGET_S390X
        fprintf(stderr, "Please add the 'switch_amode' kernel parameter to "
                        "your host kernel command line\n");
#endif
        goto err;
    }

    missing_cap = kvm_check_extension_list(s, kvm_required_capabilites);
    if (!missing_cap) {
        missing_cap =
            kvm_check_extension_list(s, kvm_arch_required_capabilities);
    }
    if (missing_cap) {
        ret = -EINVAL;
        fprintf(stderr, "kvm does not support %s\n%s",
                missing_cap->name, upgrade_note);
        goto err;
    }

    s->coalesced_mmio = kvm_check_extension(s, KVM_CAP_COALESCED_MMIO);

    s->broken_set_mem_region = 1;
#ifdef KVM_CAP_JOIN_MEMORY_REGIONS_WORKS
    ret = kvm_check_extension(s, KVM_CAP_JOIN_MEMORY_REGIONS_WORKS);
    if (ret > 0) {
        s->broken_set_mem_region = 0;
    }
#endif

    s->vcpu_events = 0;
#ifdef KVM_CAP_VCPU_EVENTS
    s->vcpu_events = kvm_check_extension(s, KVM_CAP_VCPU_EVENTS);
#endif

    s->robust_singlestep = 0;
#ifdef KVM_CAP_X86_ROBUST_SINGLESTEP
    s->robust_singlestep =
        kvm_check_extension(s, KVM_CAP_X86_ROBUST_SINGLESTEP);
#endif

    s->debugregs = 0;
#ifdef KVM_CAP_DEBUGREGS
    s->debugregs = kvm_check_extension(s, KVM_CAP_DEBUGREGS);
#endif

    s->xsave = 0;
#ifdef KVM_CAP_XSAVE
    s->xsave = kvm_check_extension(s, KVM_CAP_XSAVE);
#endif

    s->xcrs = 0;
#ifdef KVM_CAP_XCRS
    s->xcrs = kvm_check_extension(s, KVM_CAP_XCRS);
#endif

    ret = kvm_arch_init(s);
    if (ret < 0) {
        goto err;
    }

    kvm_state = s;
    cpu_register_phys_memory_client(&kvm_cpu_phys_memory_client);

    s->many_ioeventfds = kvm_check_many_ioeventfds();

    return 0;

err:
    if (s) {
        if (s->vmfd != -1) {
            close(s->vmfd);
        }
        if (s->fd != -1) {
            close(s->fd);
        }
    }
    qemu_free(s);

    return ret;
}
#endif

static int kvm_handle_io(uint16_t port, void *data, int direction, int size,
                         uint32_t count)
{
    int i;
    uint8_t *ptr = data;

    for (i = 0; i < count; i++) {
        if (direction == KVM_EXIT_IO_IN) {
            switch (size) {
            case 1:
                stb_p(ptr, cpu_inb(port));
                break;
            case 2:
                stw_p(ptr, cpu_inw(port));
                break;
            case 4:
                stl_p(ptr, cpu_inl(port));
                break;
            }
        } else {
            switch (size) {
            case 1:
                cpu_outb(port, ldub_p(ptr));
                break;
            case 2:
                cpu_outw(port, lduw_p(ptr));
                break;
            case 4:
                cpu_outl(port, ldl_p(ptr));
                break;
            }
        }

        ptr += size;
    }

    return 1;
}

#ifdef KVM_CAP_INTERNAL_ERROR_DATA
static int kvm_handle_internal_error(CPUState *env, struct kvm_run *run)
{
    fprintf(stderr, "KVM internal error.");
    if (kvm_check_extension(kvm_state, KVM_CAP_INTERNAL_ERROR_DATA)) {
        int i;

        fprintf(stderr, " Suberror: %d\n", run->internal.suberror);
        for (i = 0; i < run->internal.ndata; ++i) {
            fprintf(stderr, "extra data[%d]: %"PRIx64"\n",
                    i, (uint64_t)run->internal.data[i]);
        }
    } else {
        fprintf(stderr, "\n");
    }
    if (run->internal.suberror == KVM_INTERNAL_ERROR_EMULATION) {
        fprintf(stderr, "emulation failure\n");
        if (!kvm_arch_stop_on_emulation_error(env)) {
            cpu_dump_state(env, stderr, fprintf, CPU_DUMP_CODE);
            return 0;
        }
    }
    /* FIXME: Should trigger a qmp message to let management know
     * something went wrong.
     */
    return -1;
}
#endif

void kvm_flush_coalesced_mmio_buffer(void)
{
    KVMState *s = kvm_state;
    if (s->coalesced_mmio_ring) {
        struct kvm_coalesced_mmio_ring *ring = s->coalesced_mmio_ring;
        while (ring->first != ring->last) {
            struct kvm_coalesced_mmio *ent;

            ent = &ring->coalesced_mmio[ring->first];

            cpu_physical_memory_write(ent->phys_addr, ent->data, ent->len);
            smp_wmb();
            ring->first = (ring->first + 1) % KVM_COALESCED_MMIO_MAX;
        }
    }
}

#ifdef OBSOLETE_KVM_IMPL

static void do_kvm_cpu_synchronize_state(void *_env)
{
    CPUState *env = _env;

    if (!env->kvm_vcpu_dirty) {
        kvm_arch_get_registers(env);
        env->kvm_vcpu_dirty = 1;
    }
}

void kvm_cpu_synchronize_state(CPUState *env)
{
    if (!env->kvm_vcpu_dirty) {
        run_on_cpu(env, do_kvm_cpu_synchronize_state, env);
    }
}

void kvm_cpu_synchronize_post_reset(CPUState *env)
{
    kvm_arch_put_registers(env, KVM_PUT_RESET_STATE);
    env->kvm_vcpu_dirty = 0;
}

void kvm_cpu_synchronize_post_init(CPUState *env)
{
    kvm_arch_put_registers(env, KVM_PUT_FULL_STATE);
    env->kvm_vcpu_dirty = 0;
}

int kvm_cpu_exec(CPUState *env)
{
    struct kvm_run *run = env->kvm_run;
    int ret;

    DPRINTF("kvm_cpu_exec()\n");

    do {
#ifndef CONFIG_IOTHREAD
        if (env->exit_request) {
            DPRINTF("interrupt exit requested\n");
            ret = 0;
            break;
        }
#endif

        if (kvm_arch_process_irqchip_events(env)) {
            ret = 0;
            break;
        }

        if (env->kvm_vcpu_dirty) {
            kvm_arch_put_registers(env, KVM_PUT_RUNTIME_STATE);
            env->kvm_vcpu_dirty = 0;
        }

        kvm_arch_pre_run(env, run);
        cpu_single_env = NULL;
        qemu_mutex_unlock_iothread();
        ret = kvm_vcpu_ioctl(env, KVM_RUN, 0);
        qemu_mutex_lock_iothread();
        cpu_single_env = env;
        kvm_arch_post_run(env, run);

        if (ret == -EINTR || ret == -EAGAIN) {
            cpu_exit(env);
            DPRINTF("io window exit\n");
            ret = 0;
            break;
        }

        if (ret < 0) {
            DPRINTF("kvm run failed %s\n", strerror(-ret));
            abort();
        }

        kvm_flush_coalesced_mmio_buffer();

        ret = 0; /* exit loop */
        switch (run->exit_reason) {
        case KVM_EXIT_IO:
            DPRINTF("handle_io\n");
            ret = kvm_handle_io(run->io.port,
                                (uint8_t *)run + run->io.data_offset,
                                run->io.direction,
                                run->io.size,
                                run->io.count);
            break;
        case KVM_EXIT_MMIO:
            DPRINTF("handle_mmio\n");
            cpu_physical_memory_rw(run->mmio.phys_addr,
                                   run->mmio.data,
                                   run->mmio.len,
                                   run->mmio.is_write);
            ret = 1;
            break;
        case KVM_EXIT_IRQ_WINDOW_OPEN:
            DPRINTF("irq_window_open\n");
            break;
        case KVM_EXIT_SHUTDOWN:
            DPRINTF("shutdown\n");
            qemu_system_reset_request();
            ret = 1;
            break;
        case KVM_EXIT_UNKNOWN:
            fprintf(stderr, "KVM: unknown exit, hardware reason %" PRIx64 "\n",
                    (uint64_t)run->hw.hardware_exit_reason);
            ret = -1;
            break;
#ifdef KVM_CAP_INTERNAL_ERROR_DATA
        case KVM_EXIT_INTERNAL_ERROR:
            ret = kvm_handle_internal_error(env, run);
            break;
#endif
        case KVM_EXIT_DEBUG:
            DPRINTF("kvm_exit_debug\n");
#ifdef KVM_CAP_SET_GUEST_DEBUG
            if (kvm_arch_debug(&run->debug.arch)) {
                env->exception_index = EXCP_DEBUG;
                return 0;
            }
            /* re-enter, this exception was guest-internal */
            ret = 1;
#endif /* KVM_CAP_SET_GUEST_DEBUG */
            break;
        default:
            DPRINTF("kvm_arch_handle_exit\n");
            ret = kvm_arch_handle_exit(env, run);
            break;
        }
    } while (ret > 0);

    if (ret < 0) {
        cpu_dump_state(env, stderr, fprintf, CPU_DUMP_CODE);
        vm_stop(0);
        env->exit_request = 1;
    }
    if (env->exit_request) {
        env->exit_request = 0;
        env->exception_index = EXCP_INTERRUPT;
    }

    return ret;
}

#endif
int kvm_ioctl(KVMState *s, int type, ...)
{
    int ret;
    void *arg;
    va_list ap;

    va_start(ap, type);
    arg = va_arg(ap, void *);
    va_end(ap);

    ret = ioctl(s->fd, type, arg);
    if (ret == -1) {
        ret = -errno;
    }
    return ret;
}

int kvm_vm_ioctl(KVMState *s, int type, ...)
{
    int ret;
    void *arg;
    va_list ap;

    va_start(ap, type);
    arg = va_arg(ap, void *);
    va_end(ap);

    ret = ioctl(s->vmfd, type, arg);
    if (ret == -1) {
        ret = -errno;
    }
    return ret;
}

int kvm_vcpu_ioctl(CPUState *env, int type, ...)
{
    int ret;
    void *arg;
    va_list ap;

    va_start(ap, type);
    arg = va_arg(ap, void *);
    va_end(ap);

    ret = ioctl(env->kvm_fd, type, arg);
    if (ret == -1) {
        ret = -errno;
    }
    return ret;
}

int kvm_has_sync_mmu(void)
{
    return kvm_check_extension(kvm_state, KVM_CAP_SYNC_MMU);
}

int kvm_has_vcpu_events(void)
{
    return kvm_state->vcpu_events;
}

int kvm_has_robust_singlestep(void)
{
    return kvm_state->robust_singlestep;
}

int kvm_has_debugregs(void)
{
    return kvm_state->debugregs;
}

int kvm_has_xsave(void)
{
    return kvm_state->xsave;
}

int kvm_has_xcrs(void)
{
    return kvm_state->xcrs;
}

int kvm_has_many_ioeventfds(void)
{
    if (!kvm_enabled()) {
        return 0;
    }
    return kvm_state->many_ioeventfds;
}

void kvm_setup_guest_memory(void *start, size_t size)
{
    if (!kvm_has_sync_mmu()) {
        int ret = qemu_madvise(start, size, QEMU_MADV_DONTFORK);

        if (ret) {
            perror("qemu_madvise");
            fprintf(stderr,
                    "Need MADV_DONTFORK in absence of synchronous KVM MMU\n");
            exit(1);
        }
    }
}

#ifdef KVM_CAP_SET_GUEST_DEBUG
#ifndef OBSOLETE_KVM_IMPL
#define run_on_cpu on_vcpu
#endif /* !OBSOLETE_KVM_IMPL */

struct kvm_sw_breakpoint *kvm_find_sw_breakpoint(CPUState *env,
                                                 target_ulong pc)
{
    struct kvm_sw_breakpoint *bp;

    QTAILQ_FOREACH(bp, &env->kvm_state->kvm_sw_breakpoints, entry) {
        if (bp->pc == pc) {
            return bp;
        }
    }
    return NULL;
}

int kvm_sw_breakpoints_active(CPUState *env)
{
    return !QTAILQ_EMPTY(&env->kvm_state->kvm_sw_breakpoints);
}

struct kvm_set_guest_debug_data {
    struct kvm_guest_debug dbg;
    CPUState *env;
    int err;
};

static void kvm_invoke_set_guest_debug(void *data)
{
    struct kvm_set_guest_debug_data *dbg_data = data;
    CPUState *env = dbg_data->env;

    dbg_data->err = kvm_vcpu_ioctl(env, KVM_SET_GUEST_DEBUG, &dbg_data->dbg);
}

int kvm_update_guest_debug(CPUState *env, unsigned long reinject_trap)
{
    struct kvm_set_guest_debug_data data;

    data.dbg.control = reinject_trap;

    if (env->singlestep_enabled) {
        data.dbg.control |= KVM_GUESTDBG_ENABLE | KVM_GUESTDBG_SINGLESTEP;
    }
    kvm_arch_update_guest_debug(env, &data.dbg);
    data.env = env;

    run_on_cpu(env, kvm_invoke_set_guest_debug, &data);
    return data.err;
}

int kvm_insert_breakpoint(CPUState *current_env, target_ulong addr,
                          target_ulong len, int type)
{
    struct kvm_sw_breakpoint *bp;
    CPUState *env;
    int err;

    if (type == GDB_BREAKPOINT_SW) {
        bp = kvm_find_sw_breakpoint(current_env, addr);
        if (bp) {
            bp->use_count++;
            return 0;
        }

        bp = qemu_malloc(sizeof(struct kvm_sw_breakpoint));
        if (!bp) {
            return -ENOMEM;
        }

        bp->pc = addr;
        bp->use_count = 1;
        err = kvm_arch_insert_sw_breakpoint(current_env, bp);
        if (err) {
            free(bp);
            return err;
        }

        QTAILQ_INSERT_HEAD(&current_env->kvm_state->kvm_sw_breakpoints,
                          bp, entry);
    } else {
        err = kvm_arch_insert_hw_breakpoint(addr, len, type);
        if (err) {
            return err;
        }
    }

    for (env = first_cpu; env != NULL; env = env->next_cpu) {
        err = kvm_update_guest_debug(env, 0);
        if (err) {
            return err;
        }
    }
    return 0;
}

int kvm_remove_breakpoint(CPUState *current_env, target_ulong addr,
                          target_ulong len, int type)
{
    struct kvm_sw_breakpoint *bp;
    CPUState *env;
    int err;

    if (type == GDB_BREAKPOINT_SW) {
        bp = kvm_find_sw_breakpoint(current_env, addr);
        if (!bp) {
            return -ENOENT;
        }

        if (bp->use_count > 1) {
            bp->use_count--;
            return 0;
        }

        err = kvm_arch_remove_sw_breakpoint(current_env, bp);
        if (err) {
            return err;
        }

        QTAILQ_REMOVE(&current_env->kvm_state->kvm_sw_breakpoints, bp, entry);
        qemu_free(bp);
    } else {
        err = kvm_arch_remove_hw_breakpoint(addr, len, type);
        if (err) {
            return err;
        }
    }

    for (env = first_cpu; env != NULL; env = env->next_cpu) {
        err = kvm_update_guest_debug(env, 0);
        if (err) {
            return err;
        }
    }
    return 0;
}

void kvm_remove_all_breakpoints(CPUState *current_env)
{
    struct kvm_sw_breakpoint *bp, *next;
    KVMState *s = current_env->kvm_state;
    CPUState *env;

    QTAILQ_FOREACH_SAFE(bp, &s->kvm_sw_breakpoints, entry, next) {
        if (kvm_arch_remove_sw_breakpoint(current_env, bp) != 0) {
            /* Try harder to find a CPU that currently sees the breakpoint. */
            for (env = first_cpu; env != NULL; env = env->next_cpu) {
                if (kvm_arch_remove_sw_breakpoint(env, bp) == 0) {
                    break;
                }
            }
        }
    }
    kvm_arch_remove_all_hw_breakpoints();

    for (env = first_cpu; env != NULL; env = env->next_cpu) {
        kvm_update_guest_debug(env, 0);
    }
}

#else /* !KVM_CAP_SET_GUEST_DEBUG */

int kvm_update_guest_debug(CPUState *env, unsigned long reinject_trap)
{
    return -EINVAL;
}

int kvm_insert_breakpoint(CPUState *current_env, target_ulong addr,
                          target_ulong len, int type)
{
    return -EINVAL;
}

int kvm_remove_breakpoint(CPUState *current_env, target_ulong addr,
                          target_ulong len, int type)
{
    return -EINVAL;
}

void kvm_remove_all_breakpoints(CPUState *current_env)
{
}
#endif /* !KVM_CAP_SET_GUEST_DEBUG */

int kvm_set_signal_mask(CPUState *env, const sigset_t *sigset)
{
    struct kvm_signal_mask *sigmask;
    int r;

    if (!sigset) {
        return kvm_vcpu_ioctl(env, KVM_SET_SIGNAL_MASK, NULL);
    }

    sigmask = qemu_malloc(sizeof(*sigmask) + sizeof(*sigset));

    sigmask->len = 8;
    memcpy(sigmask->sigset, sigset, sizeof(*sigset));
    r = kvm_vcpu_ioctl(env, KVM_SET_SIGNAL_MASK, sigmask);
    free(sigmask);

    return r;
}

int kvm_set_ioeventfd_mmio_long(int fd, uint32_t addr, uint32_t val, bool assign)
{
#ifdef KVM_IOEVENTFD
    int ret;
    struct kvm_ioeventfd iofd;

    iofd.datamatch = val;
    iofd.addr = addr;
    iofd.len = 4;
    iofd.flags = KVM_IOEVENTFD_FLAG_DATAMATCH;
    iofd.fd = fd;

    if (!kvm_enabled()) {
        return -ENOSYS;
    }

    if (!assign) {
        iofd.flags |= KVM_IOEVENTFD_FLAG_DEASSIGN;
    }

    ret = kvm_vm_ioctl(kvm_state, KVM_IOEVENTFD, &iofd);

    if (ret < 0) {
        return -errno;
    }

    return 0;
#else
    return -ENOSYS;
#endif
}

int kvm_set_ioeventfd_pio_word(int fd, uint16_t addr, uint16_t val, bool assign)
{
#ifdef KVM_IOEVENTFD
    struct kvm_ioeventfd kick = {
        .datamatch = val,
        .addr = addr,
        .len = 2,
        .flags = KVM_IOEVENTFD_FLAG_DATAMATCH | KVM_IOEVENTFD_FLAG_PIO,
        .fd = fd,
    };
    int r;
    if (!kvm_enabled()) {
        return -ENOSYS;
    }
    if (!assign) {
        kick.flags |= KVM_IOEVENTFD_FLAG_DEASSIGN;
    }
    r = kvm_vm_ioctl(kvm_state, KVM_IOEVENTFD, &kick);
    if (r < 0) {
        return r;
    }
    return 0;
#else
    return -ENOSYS;
#endif
}

#if defined(KVM_IRQFD)
int kvm_set_irqfd(int gsi, int fd, bool assigned)
{
    struct kvm_irqfd irqfd = {
        .fd = fd,
        .gsi = gsi,
        .flags = assigned ? 0 : KVM_IRQFD_FLAG_DEASSIGN,
    };
    int r;
    if (!kvm_enabled() || !kvm_irqchip_in_kernel())
        return -ENOSYS;

    r = kvm_vm_ioctl(kvm_state, KVM_IRQFD, &irqfd);
    if (r < 0)
        return r;
    return 0;
}
#endif

#undef PAGE_SIZE
#include "qemu-kvm.c"<|MERGE_RESOLUTION|>--- conflicted
+++ resolved
@@ -82,15 +82,14 @@
 
 static KVMState *kvm_state;
 
-<<<<<<< HEAD
-#endif
-=======
+
 static const KVMCapabilityInfo kvm_required_capabilites[] = {
     KVM_CAP_INFO(USER_MEMORY),
     KVM_CAP_INFO(DESTROY_MEMORY_REGION_WORKS),
     KVM_CAP_LAST_INFO
 };
->>>>>>> 94a8d39a
+
+#endif
 
 static KVMSlot *kvm_alloc_slot(KVMState *s)
 {
@@ -489,6 +488,7 @@
 #endif
 }
 
+#ifdef OBSOLETE_KVM_IMPL
 static const KVMCapabilityInfo *
 kvm_check_extension_list(KVMState *s, const KVMCapabilityInfo *list)
 {
@@ -500,6 +500,7 @@
     }
     return NULL;
 }
+#endif
 
 static void kvm_set_phys_mem(target_phys_addr_t start_addr, ram_addr_t size,
                              ram_addr_t phys_offset)
