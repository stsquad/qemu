/*
 * QEMU System Emulator
 *
 * Copyright (c) 2003-2008 Fabrice Bellard
 *
 * Permission is hereby granted, free of charge, to any person obtaining a copy
 * of this software and associated documentation files (the "Software"), to deal
 * in the Software without restriction, including without limitation the rights
 * to use, copy, modify, merge, publish, distribute, sublicense, and/or sell
 * copies of the Software, and to permit persons to whom the Software is
 * furnished to do so, subject to the following conditions:
 *
 * The above copyright notice and this permission notice shall be included in
 * all copies or substantial portions of the Software.
 *
 * THE SOFTWARE IS PROVIDED "AS IS", WITHOUT WARRANTY OF ANY KIND, EXPRESS OR
 * IMPLIED, INCLUDING BUT NOT LIMITED TO THE WARRANTIES OF MERCHANTABILITY,
 * FITNESS FOR A PARTICULAR PURPOSE AND NONINFRINGEMENT. IN NO EVENT SHALL
 * THE AUTHORS OR COPYRIGHT HOLDERS BE LIABLE FOR ANY CLAIM, DAMAGES OR OTHER
 * LIABILITY, WHETHER IN AN ACTION OF CONTRACT, TORT OR OTHERWISE, ARISING FROM,
 * OUT OF OR IN CONNECTION WITH THE SOFTWARE OR THE USE OR OTHER DEALINGS IN
 * THE SOFTWARE.
 */

#include "sysemu.h"
#include "net.h"
#include "monitor.h"
#include "console.h"
#include "error.h"
#include "qmp-commands.h"

static QTAILQ_HEAD(, QEMUPutKBDEntry) kbd_handlers =
    QTAILQ_HEAD_INITIALIZER(kbd_handlers);
static QTAILQ_HEAD(, QEMUPutLEDEntry) led_handlers = QTAILQ_HEAD_INITIALIZER(led_handlers);
static QTAILQ_HEAD(, QEMUPutMouseEntry) mouse_handlers =
    QTAILQ_HEAD_INITIALIZER(mouse_handlers);
static NotifierList mouse_mode_notifiers = 
    NOTIFIER_LIST_INITIALIZER(mouse_mode_notifiers);

void qemu_add_kbd_event_handler(QEMUPutKBDEvent *func, void *opaque)
{
    QEMUPutKBDEntry *s;

    if (func != NULL) {
        s = g_malloc0(sizeof(QEMUPutKBDEntry));

        s->put_kbd_event = func;
        s->opaque = opaque;

        QTAILQ_INSERT_TAIL(&kbd_handlers, s, next);
    }
}

void qemu_remove_kbd_event_handler(QEMUPutKBDEvent *func, void *opaque)
{
    QEMUPutKBDEntry *cursor, *cursor_next;
    if (func != NULL) {
        QTAILQ_FOREACH_SAFE(cursor, &kbd_handlers, next, cursor_next) {
            if (cursor->put_kbd_event == func && cursor->opaque == opaque) {
                QTAILQ_REMOVE(&kbd_handlers, cursor, next);
            }
        }
    }
}

static void check_mode_change(void)
{
    static int current_is_absolute, current_has_absolute;
    int is_absolute;
    int has_absolute;

    is_absolute = kbd_mouse_is_absolute();
    has_absolute = kbd_mouse_has_absolute();

    if (is_absolute != current_is_absolute ||
        has_absolute != current_has_absolute) {
        notifier_list_notify(&mouse_mode_notifiers, NULL);
    }

    current_is_absolute = is_absolute;
    current_has_absolute = has_absolute;
}

QEMUPutMouseEntry *qemu_add_mouse_event_handler(QEMUPutMouseEvent *func,
                                                void *opaque, int absolute,
                                                const char *name)
{
    QEMUPutMouseEntry *s;
    static int mouse_index = 0;

    s = g_malloc0(sizeof(QEMUPutMouseEntry));

    s->qemu_put_mouse_event = func;
    s->qemu_put_mouse_event_opaque = opaque;
    s->qemu_put_mouse_event_absolute = absolute;
    s->qemu_put_mouse_event_name = g_strdup(name);
    s->index = mouse_index++;

    QTAILQ_INSERT_TAIL(&mouse_handlers, s, node);

    check_mode_change();

    return s;
}

void qemu_activate_mouse_event_handler(QEMUPutMouseEntry *entry)
{
    QTAILQ_REMOVE(&mouse_handlers, entry, node);
    QTAILQ_INSERT_HEAD(&mouse_handlers, entry, node);

    check_mode_change();
}

void qemu_remove_mouse_event_handler(QEMUPutMouseEntry *entry)
{
    QTAILQ_REMOVE(&mouse_handlers, entry, node);

    g_free(entry->qemu_put_mouse_event_name);
    g_free(entry);

    check_mode_change();
}

QEMUPutLEDEntry *qemu_add_led_event_handler(QEMUPutLEDEvent *func,
                                            void *opaque)
{
    QEMUPutLEDEntry *s;

    s = g_malloc0(sizeof(QEMUPutLEDEntry));

    s->put_led = func;
    s->opaque = opaque;
    QTAILQ_INSERT_TAIL(&led_handlers, s, next);
    return s;
}

void qemu_remove_led_event_handler(QEMUPutLEDEntry *entry)
{
    if (entry == NULL)
        return;
    QTAILQ_REMOVE(&led_handlers, entry, next);
    g_free(entry);
}

void kbd_put_keycode(int keycode)
{
<<<<<<< HEAD
    QEMUPutKBDEntry *cursor;
    QTAILQ_FOREACH(cursor, &kbd_handlers, next) {
        cursor->put_kbd_event(cursor->opaque, keycode);
=======
    if (!runstate_is_running()) {
        return;
    }
    if (qemu_put_kbd_event) {
        qemu_put_kbd_event(qemu_put_kbd_event_opaque, keycode);
>>>>>>> b4bd0b16
    }
}

void kbd_put_ledstate(int ledstate)
{
    QEMUPutLEDEntry *cursor;

    QTAILQ_FOREACH(cursor, &led_handlers, next) {
        cursor->put_led(cursor->opaque, ledstate);
    }
}

void kbd_mouse_event(int dx, int dy, int dz, int buttons_state)
{
    QEMUPutMouseEntry *entry;
    QEMUPutMouseEvent *mouse_event;
    void *mouse_event_opaque;
    int width, height;

    if (!runstate_is_running()) {
        return;
    }
    if (QTAILQ_EMPTY(&mouse_handlers)) {
        return;
    }

    entry = QTAILQ_FIRST(&mouse_handlers);

    mouse_event = entry->qemu_put_mouse_event;
    mouse_event_opaque = entry->qemu_put_mouse_event_opaque;

    if (mouse_event) {
        if (entry->qemu_put_mouse_event_absolute) {
            width = 0x7fff;
            height = 0x7fff;
        } else {
            width = graphic_width - 1;
            height = graphic_height - 1;
        }

        switch (graphic_rotate) {
        case 0:
            mouse_event(mouse_event_opaque,
                        dx, dy, dz, buttons_state);
            break;
        case 90:
            mouse_event(mouse_event_opaque,
                        width - dy, dx, dz, buttons_state);
            break;
        case 180:
            mouse_event(mouse_event_opaque,
                        width - dx, height - dy, dz, buttons_state);
            break;
        case 270:
            mouse_event(mouse_event_opaque,
                        dy, height - dx, dz, buttons_state);
            break;
        }
    }
}

int kbd_mouse_is_absolute(void)
{
    if (QTAILQ_EMPTY(&mouse_handlers)) {
        return 0;
    }

    return QTAILQ_FIRST(&mouse_handlers)->qemu_put_mouse_event_absolute;
}

int kbd_mouse_has_absolute(void)
{
    QEMUPutMouseEntry *entry;

    QTAILQ_FOREACH(entry, &mouse_handlers, node) {
        if (entry->qemu_put_mouse_event_absolute) {
            return 1;
        }
    }

    return 0;
}

MouseInfoList *qmp_query_mice(Error **errp)
{
    MouseInfoList *mice_list = NULL;
    QEMUPutMouseEntry *cursor;
    bool current = true;

    QTAILQ_FOREACH(cursor, &mouse_handlers, node) {
        MouseInfoList *info = g_malloc0(sizeof(*info));
        info->value = g_malloc0(sizeof(*info->value));
        info->value->name = g_strdup(cursor->qemu_put_mouse_event_name);
        info->value->index = cursor->index;
        info->value->absolute = !!cursor->qemu_put_mouse_event_absolute;
        info->value->current = current;

        current = false;

        info->next = mice_list;
        mice_list = info;
    }

    return mice_list;
}

void do_mouse_set(Monitor *mon, const QDict *qdict)
{
    QEMUPutMouseEntry *cursor;
    int index = qdict_get_int(qdict, "index");
    int found = 0;

    if (QTAILQ_EMPTY(&mouse_handlers)) {
        monitor_printf(mon, "No mouse devices connected\n");
        return;
    }

    QTAILQ_FOREACH(cursor, &mouse_handlers, node) {
        if (cursor->index == index) {
            found = 1;
            qemu_activate_mouse_event_handler(cursor);
            break;
        }
    }

    if (!found) {
        monitor_printf(mon, "Mouse at given index not found\n");
    }

    check_mode_change();
}

void qemu_add_mouse_mode_change_notifier(Notifier *notify)
{
    notifier_list_add(&mouse_mode_notifiers, notify);
}

void qemu_remove_mouse_mode_change_notifier(Notifier *notify)
{
    notifier_remove(notify);
}<|MERGE_RESOLUTION|>--- conflicted
+++ resolved
@@ -144,17 +144,12 @@
 
 void kbd_put_keycode(int keycode)
 {
-<<<<<<< HEAD
     QEMUPutKBDEntry *cursor;
+    if (!runstate_is_running()) {
+        return;
+    }
     QTAILQ_FOREACH(cursor, &kbd_handlers, next) {
         cursor->put_kbd_event(cursor->opaque, keycode);
-=======
-    if (!runstate_is_running()) {
-        return;
-    }
-    if (qemu_put_kbd_event) {
-        qemu_put_kbd_event(qemu_put_kbd_event_opaque, keycode);
->>>>>>> b4bd0b16
     }
 }
 
