/*
 * Copyright (c) 1995 Danny Gasparovski.
 *
 * Please read the file COPYRIGHT for the
 * terms and conditions of the copyright.
 */

#include "qemu/osdep.h"
#include "qemu-common.h"
#include "slirp.h"
#include "ip_icmp.h"
#ifdef __sun__
#include <sys/filio.h>
#endif

static void sofcantrcvmore(struct socket *so);
static void sofcantsendmore(struct socket *so);

struct socket *solookup(struct socket **last, struct socket *head,
        struct sockaddr_storage *lhost, struct sockaddr_storage *fhost)
{
    struct socket *so = *last;

    /* Optimisation */
    if (so != head && sockaddr_equal(&(so->lhost.ss), lhost)
            && (!fhost || sockaddr_equal(&so->fhost.ss, fhost))) {
        return so;
    }

    for (so = head->so_next; so != head; so = so->so_next) {
        if (sockaddr_equal(&(so->lhost.ss), lhost)
                && (!fhost || sockaddr_equal(&so->fhost.ss, fhost))) {
            *last = so;
            return so;
        }
    }

    return (struct socket *)NULL;
}

/*
 * Create a new socket, initialise the fields
 * It is the responsibility of the caller to
 * insque() it into the correct linked-list
 */
struct socket *
socreate(Slirp *slirp)
{
  struct socket *so;

  so = (struct socket *)malloc(sizeof(struct socket));
  if(so) {
    memset(so, 0, sizeof(struct socket));
    so->so_state = SS_NOFDREF;
    so->s = -1;
    so->slirp = slirp;
    so->pollfds_idx = -1;
  }
  return(so);
}

/*
 * remque and free a socket, clobber cache
 */
void
sofree(struct socket *so)
{
  Slirp *slirp = so->slirp;
  struct mbuf *ifm;

  for (ifm = (struct mbuf *) slirp->if_fastq.qh_link;
       (struct quehead *) ifm != &slirp->if_fastq;
       ifm = ifm->ifq_next) {
    if (ifm->ifq_so == so) {
      ifm->ifq_so = NULL;
    }
  }

  for (ifm = (struct mbuf *) slirp->if_batchq.qh_link;
       (struct quehead *) ifm != &slirp->if_batchq;
       ifm = ifm->ifq_next) {
    if (ifm->ifq_so == so) {
      ifm->ifq_so = NULL;
    }
  }

  if (so->so_emu==EMU_RSH && so->extra) {
	sofree(so->extra);
	so->extra=NULL;
  }
  if (so == slirp->tcp_last_so) {
      slirp->tcp_last_so = &slirp->tcb;
  } else if (so == slirp->udp_last_so) {
      slirp->udp_last_so = &slirp->udb;
  } else if (so == slirp->icmp_last_so) {
      slirp->icmp_last_so = &slirp->icmp;
  }
  m_free(so->so_m);

  if(so->so_next && so->so_prev)
    remque(so);  /* crashes if so is not in a queue */

  free(so);
}

size_t sopreprbuf(struct socket *so, struct iovec *iov, int *np)
{
	int n, lss, total;
	struct sbuf *sb = &so->so_snd;
	int len = sb->sb_datalen - sb->sb_cc;
	int mss = so->so_tcpcb->t_maxseg;

	DEBUG_CALL("sopreprbuf");
	DEBUG_ARG("so = %p", so);

	if (len <= 0)
		return 0;

	iov[0].iov_base = sb->sb_wptr;
        iov[1].iov_base = NULL;
        iov[1].iov_len = 0;
	if (sb->sb_wptr < sb->sb_rptr) {
		iov[0].iov_len = sb->sb_rptr - sb->sb_wptr;
		/* Should never succeed, but... */
		if (iov[0].iov_len > len)
		   iov[0].iov_len = len;
		if (iov[0].iov_len > mss)
		   iov[0].iov_len -= iov[0].iov_len%mss;
		n = 1;
	} else {
		iov[0].iov_len = (sb->sb_data + sb->sb_datalen) - sb->sb_wptr;
		/* Should never succeed, but... */
		if (iov[0].iov_len > len) iov[0].iov_len = len;
		len -= iov[0].iov_len;
		if (len) {
			iov[1].iov_base = sb->sb_data;
			iov[1].iov_len = sb->sb_rptr - sb->sb_data;
			if(iov[1].iov_len > len)
			   iov[1].iov_len = len;
			total = iov[0].iov_len + iov[1].iov_len;
			if (total > mss) {
				lss = total%mss;
				if (iov[1].iov_len > lss) {
					iov[1].iov_len -= lss;
					n = 2;
				} else {
					lss -= iov[1].iov_len;
					iov[0].iov_len -= lss;
					n = 1;
				}
			} else
				n = 2;
		} else {
			if (iov[0].iov_len > mss)
			   iov[0].iov_len -= iov[0].iov_len%mss;
			n = 1;
		}
	}
	if (np)
		*np = n;

	return iov[0].iov_len + (n - 1) * iov[1].iov_len;
}

/*
 * Read from so's socket into sb_snd, updating all relevant sbuf fields
 * NOTE: This will only be called if it is select()ed for reading, so
 * a read() of 0 (or less) means it's disconnected
 */
int
soread(struct socket *so)
{
	int n, nn;
	struct sbuf *sb = &so->so_snd;
	struct iovec iov[2];

	DEBUG_CALL("soread");
	DEBUG_ARG("so = %p", so);

	/*
	 * No need to check if there's enough room to read.
	 * soread wouldn't have been called if there weren't
	 */
	sopreprbuf(so, iov, &n);

#ifdef HAVE_READV
	nn = readv(so->s, (struct iovec *)iov, n);
	DEBUG_MISC((dfd, " ... read nn = %d bytes\n", nn));
#else
	nn = qemu_recv(so->s, iov[0].iov_base, iov[0].iov_len,0);
#endif
	if (nn <= 0) {
		if (nn < 0 && (errno == EINTR || errno == EAGAIN))
			return 0;
		else {
			int err;
			socklen_t slen = sizeof err;

			err = errno;
			if (nn == 0) {
				getsockopt(so->s, SOL_SOCKET, SO_ERROR,
					   &err, &slen);
			}

			DEBUG_MISC((dfd, " --- soread() disconnected, nn = %d, errno = %d-%s\n", nn, errno,strerror(errno)));
			sofcantrcvmore(so);

			if (err == ECONNRESET || err == ECONNREFUSED
			    || err == ENOTCONN || err == EPIPE) {
				tcp_drop(sototcpcb(so), err);
			} else {
				tcp_sockclosed(sototcpcb(so));
			}
			return -1;
		}
	}

#ifndef HAVE_READV
	/*
	 * If there was no error, try and read the second time round
	 * We read again if n = 2 (ie, there's another part of the buffer)
	 * and we read as much as we could in the first read
	 * We don't test for <= 0 this time, because there legitimately
	 * might not be any more data (since the socket is non-blocking),
	 * a close will be detected on next iteration.
	 * A return of -1 won't (shouldn't) happen, since it didn't happen above
	 */
	if (n == 2 && nn == iov[0].iov_len) {
            int ret;
            ret = qemu_recv(so->s, iov[1].iov_base, iov[1].iov_len,0);
            if (ret > 0)
                nn += ret;
        }

	DEBUG_MISC((dfd, " ... read nn = %d bytes\n", nn));
#endif

	/* Update fields */
	sb->sb_cc += nn;
	sb->sb_wptr += nn;
	if (sb->sb_wptr >= (sb->sb_data + sb->sb_datalen))
		sb->sb_wptr -= sb->sb_datalen;
	return nn;
}

int soreadbuf(struct socket *so, const char *buf, int size)
{
    int n, nn, copy = size;
	struct sbuf *sb = &so->so_snd;
	struct iovec iov[2];

	DEBUG_CALL("soreadbuf");
	DEBUG_ARG("so = %p", so);

	/*
	 * No need to check if there's enough room to read.
	 * soread wouldn't have been called if there weren't
	 */
	if (sopreprbuf(so, iov, &n) < size)
        goto err;

    nn = MIN(iov[0].iov_len, copy);
    memcpy(iov[0].iov_base, buf, nn);

    copy -= nn;
    buf += nn;

    if (copy == 0)
        goto done;

    memcpy(iov[1].iov_base, buf, copy);

done:
    /* Update fields */
	sb->sb_cc += size;
	sb->sb_wptr += size;
	if (sb->sb_wptr >= (sb->sb_data + sb->sb_datalen))
		sb->sb_wptr -= sb->sb_datalen;
    return size;
err:

    sofcantrcvmore(so);
    tcp_sockclosed(sototcpcb(so));
    fprintf(stderr, "soreadbuf buffer to small");
    return -1;
}

/*
 * Get urgent data
 *
 * When the socket is created, we set it SO_OOBINLINE,
 * so when OOB data arrives, we soread() it and everything
 * in the send buffer is sent as urgent data
 */
int
sorecvoob(struct socket *so)
{
	struct tcpcb *tp = sototcpcb(so);
	int ret;

	DEBUG_CALL("sorecvoob");
	DEBUG_ARG("so = %p", so);

	/*
	 * We take a guess at how much urgent data has arrived.
	 * In most situations, when urgent data arrives, the next
	 * read() should get all the urgent data.  This guess will
	 * be wrong however if more data arrives just after the
	 * urgent data, or the read() doesn't return all the
	 * urgent data.
	 */
	ret = soread(so);
	if (ret > 0) {
	    tp->snd_up = tp->snd_una + so->so_snd.sb_cc;
	    tp->t_force = 1;
	    tcp_output(tp);
	    tp->t_force = 0;
	}

	return ret;
}

/*
 * Send urgent data
 * There's a lot duplicated code here, but...
 */
int
sosendoob(struct socket *so)
{
	struct sbuf *sb = &so->so_rcv;
	char buff[2048]; /* XXX Shouldn't be sending more oob data than this */

	int n, len;

	DEBUG_CALL("sosendoob");
	DEBUG_ARG("so = %p", so);
	DEBUG_ARG("sb->sb_cc = %d", sb->sb_cc);

	if (so->so_urgc > 2048)
	   so->so_urgc = 2048; /* XXXX */

	if (sb->sb_rptr < sb->sb_wptr) {
		/* We can send it directly */
		n = slirp_send(so, sb->sb_rptr, so->so_urgc, (MSG_OOB)); /* |MSG_DONTWAIT)); */
		so->so_urgc -= n;

		DEBUG_MISC((dfd, " --- sent %d bytes urgent data, %d urgent bytes left\n", n, so->so_urgc));
	} else {
		/*
		 * Since there's no sendv or sendtov like writev,
		 * we must copy all data to a linear buffer then
		 * send it all
		 */
		len = (sb->sb_data + sb->sb_datalen) - sb->sb_rptr;
		if (len > so->so_urgc) len = so->so_urgc;
		memcpy(buff, sb->sb_rptr, len);
		so->so_urgc -= len;
		if (so->so_urgc) {
			n = sb->sb_wptr - sb->sb_data;
			if (n > so->so_urgc) n = so->so_urgc;
			memcpy((buff + len), sb->sb_data, n);
			so->so_urgc -= n;
			len += n;
		}
		n = slirp_send(so, buff, len, (MSG_OOB)); /* |MSG_DONTWAIT)); */
#ifdef DEBUG
		if (n != len)
		   DEBUG_ERROR((dfd, "Didn't send all data urgently XXXXX\n"));
#endif
		DEBUG_MISC((dfd, " ---2 sent %d bytes urgent data, %d urgent bytes left\n", n, so->so_urgc));
	}

	sb->sb_cc -= n;
	sb->sb_rptr += n;
	if (sb->sb_rptr >= (sb->sb_data + sb->sb_datalen))
		sb->sb_rptr -= sb->sb_datalen;

	return n;
}

/*
 * Write data from so_rcv to so's socket,
 * updating all sbuf field as necessary
 */
int
sowrite(struct socket *so)
{
	int  n,nn;
	struct sbuf *sb = &so->so_rcv;
	int len = sb->sb_cc;
	struct iovec iov[2];

	DEBUG_CALL("sowrite");
	DEBUG_ARG("so = %p", so);

	if (so->so_urgc) {
		sosendoob(so);
		if (sb->sb_cc == 0)
			return 0;
	}

	/*
	 * No need to check if there's something to write,
	 * sowrite wouldn't have been called otherwise
	 */

	iov[0].iov_base = sb->sb_rptr;
        iov[1].iov_base = NULL;
        iov[1].iov_len = 0;
	if (sb->sb_rptr < sb->sb_wptr) {
		iov[0].iov_len = sb->sb_wptr - sb->sb_rptr;
		/* Should never succeed, but... */
		if (iov[0].iov_len > len) iov[0].iov_len = len;
		n = 1;
	} else {
		iov[0].iov_len = (sb->sb_data + sb->sb_datalen) - sb->sb_rptr;
		if (iov[0].iov_len > len) iov[0].iov_len = len;
		len -= iov[0].iov_len;
		if (len) {
			iov[1].iov_base = sb->sb_data;
			iov[1].iov_len = sb->sb_wptr - sb->sb_data;
			if (iov[1].iov_len > len) iov[1].iov_len = len;
			n = 2;
		} else
			n = 1;
	}
	/* Check if there's urgent data to send, and if so, send it */

#ifdef HAVE_READV
	nn = writev(so->s, (const struct iovec *)iov, n);

	DEBUG_MISC((dfd, "  ... wrote nn = %d bytes\n", nn));
#else
	nn = slirp_send(so, iov[0].iov_base, iov[0].iov_len,0);
#endif
	/* This should never happen, but people tell me it does *shrug* */
	if (nn < 0 && (errno == EAGAIN || errno == EINTR))
		return 0;

	if (nn <= 0) {
		DEBUG_MISC((dfd, " --- sowrite disconnected, so->so_state = %x, errno = %d\n",
			so->so_state, errno));
		sofcantsendmore(so);
		tcp_sockclosed(sototcpcb(so));
		return -1;
	}

#ifndef HAVE_READV
	if (n == 2 && nn == iov[0].iov_len) {
            int ret;
            ret = slirp_send(so, iov[1].iov_base, iov[1].iov_len,0);
            if (ret > 0)
                nn += ret;
        }
        DEBUG_MISC((dfd, "  ... wrote nn = %d bytes\n", nn));
#endif

	/* Update sbuf */
	sb->sb_cc -= nn;
	sb->sb_rptr += nn;
	if (sb->sb_rptr >= (sb->sb_data + sb->sb_datalen))
		sb->sb_rptr -= sb->sb_datalen;

	/*
	 * If in DRAIN mode, and there's no more data, set
	 * it CANTSENDMORE
	 */
	if ((so->so_state & SS_FWDRAIN) && sb->sb_cc == 0)
		sofcantsendmore(so);

	return nn;
}

/*
 * recvfrom() a UDP socket
 */
void
sorecvfrom(struct socket *so)
{
	struct sockaddr_storage addr;
	struct sockaddr_storage saddr, daddr;
	socklen_t addrlen = sizeof(struct sockaddr_storage);

	DEBUG_CALL("sorecvfrom");
	DEBUG_ARG("so = %p", so);

	if (so->so_type == IPPROTO_ICMP) {   /* This is a "ping" reply */
	  char buff[256];
	  int len;

	  len = recvfrom(so->s, buff, 256, 0,
			 (struct sockaddr *)&addr, &addrlen);
	  /* XXX Check if reply is "correct"? */

	  if(len == -1 || len == 0) {
	    u_char code=ICMP_UNREACH_PORT;

	    if(errno == EHOSTUNREACH) code=ICMP_UNREACH_HOST;
	    else if(errno == ENETUNREACH) code=ICMP_UNREACH_NET;

	    DEBUG_MISC((dfd," udp icmp rx errno = %d-%s\n",
			errno,strerror(errno)));
	    icmp_send_error(so->so_m, ICMP_UNREACH, code, 0, strerror(errno));
	  } else {
	    icmp_reflect(so->so_m);
            so->so_m = NULL; /* Don't m_free() it again! */
	  }
	  /* No need for this socket anymore, udp_detach it */
	  udp_detach(so);
	} else {                            	/* A "normal" UDP packet */
	  struct mbuf *m;
          int len;
#ifdef _WIN32
          unsigned long n;
#else
          int n;
#endif

	  m = m_get(so->slirp);
	  if (!m) {
	      return;
	  }
	  switch (so->so_ffamily) {
	  case AF_INET:
	      m->m_data += IF_MAXLINKHDR + sizeof(struct udpiphdr);
	      break;
	  case AF_INET6:
	      m->m_data += IF_MAXLINKHDR + sizeof(struct ip6)
	                                 + sizeof(struct udphdr);
	      break;
	  default:
	      g_assert_not_reached();
	      break;
	  }

	  /*
	   * XXX Shouldn't FIONREAD packets destined for port 53,
	   * but I don't know the max packet size for DNS lookups
	   */
	  len = M_FREEROOM(m);
	  /* if (so->so_fport != htons(53)) { */
	  ioctlsocket(so->s, FIONREAD, &n);

	  if (n > len) {
	    n = (m->m_data - m->m_dat) + m->m_len + n + 1;
	    m_inc(m, n);
	    len = M_FREEROOM(m);
	  }
	  /* } */

	  m->m_len = recvfrom(so->s, m->m_data, len, 0,
			      (struct sockaddr *)&addr, &addrlen);
	  DEBUG_MISC((dfd, " did recvfrom %d, errno = %d-%s\n",
		      m->m_len, errno,strerror(errno)));
	  if(m->m_len<0) {
	    /* Report error as ICMP */
	    switch (so->so_lfamily) {
	    uint8_t code;
	    case AF_INET:
	      code = ICMP_UNREACH_PORT;

	      if (errno == EHOSTUNREACH) {
		code = ICMP_UNREACH_HOST;
	      } else if (errno == ENETUNREACH) {
		code = ICMP_UNREACH_NET;
	      }

	      DEBUG_MISC((dfd, " rx error, tx icmp ICMP_UNREACH:%i\n", code));
	      icmp_send_error(so->so_m, ICMP_UNREACH, code, 0, strerror(errno));
	      break;
	    case AF_INET6:
	      code = ICMP6_UNREACH_PORT;

	      if (errno == EHOSTUNREACH) {
		code = ICMP6_UNREACH_ADDRESS;
	      } else if (errno == ENETUNREACH) {
		code = ICMP6_UNREACH_NO_ROUTE;
	      }

	      DEBUG_MISC((dfd, " rx error, tx icmp6 ICMP_UNREACH:%i\n", code));
	      icmp6_send_error(so->so_m, ICMP6_UNREACH, code);
	      break;
	    default:
	      g_assert_not_reached();
	      break;
	    }
	    m_free(m);
	  } else {
	  /*
	   * Hack: domain name lookup will be used the most for UDP,
	   * and since they'll only be used once there's no need
	   * for the 4 minute (or whatever) timeout... So we time them
	   * out much quicker (10 seconds  for now...)
	   */
	    if (so->so_expire) {
	      if (so->so_fport == htons(53))
		so->so_expire = curtime + SO_EXPIREFAST;
	      else
		so->so_expire = curtime + SO_EXPIRE;
	    }

	    /*
	     * If this packet was destined for CTL_ADDR,
	     * make it look like that's where it came from
	     */
	    saddr = addr;
	    sotranslate_in(so, &saddr);
	    daddr = so->lhost.ss;

	    switch (so->so_ffamily) {
	    case AF_INET:
	        udp_output(so, m, (struct sockaddr_in *) &saddr,
	                   (struct sockaddr_in *) &daddr,
	                   so->so_iptos);
	        break;
	    case AF_INET6:
	        udp6_output(so, m, (struct sockaddr_in6 *) &saddr,
	                    (struct sockaddr_in6 *) &daddr);
	        break;
	    default:
	        g_assert_not_reached();
	        break;
	    }
	  } /* rx error */
	} /* if ping packet */
}

/*
 * sendto() a socket
 */
int
sosendto(struct socket *so, struct mbuf *m)
{
	int ret;
	struct sockaddr_storage addr;

	DEBUG_CALL("sosendto");
	DEBUG_ARG("so = %p", so);
	DEBUG_ARG("m = %p", m);

	addr = so->fhost.ss;
	DEBUG_CALL(" sendto()ing)");
	sotranslate_out(so, &addr);

	/* Don't care what port we get */
	ret = sendto(so->s, m->m_data, m->m_len, 0,
<<<<<<< HEAD
		     (struct sockaddr *)&addr, sizeof(addr));
=======
		     (struct sockaddr *)&addr, sockaddr_size(&addr));
>>>>>>> 7124ccf8
	if (ret < 0)
		return -1;

	/*
	 * Kill the socket if there's no reply in 4 minutes,
	 * but only if it's an expirable socket
	 */
	if (so->so_expire)
		so->so_expire = curtime + SO_EXPIRE;
	so->so_state &= SS_PERSISTENT_MASK;
	so->so_state |= SS_ISFCONNECTED; /* So that it gets select()ed */
	return 0;
}

/*
 * Listen for incoming TCP connections
 */
struct socket *
tcp_listen(Slirp *slirp, uint32_t haddr, u_int hport, uint32_t laddr,
           u_int lport, int flags)
{
	struct sockaddr_in addr;
	struct socket *so;
	int s, opt = 1;
	socklen_t addrlen = sizeof(addr);
	memset(&addr, 0, addrlen);

	DEBUG_CALL("tcp_listen");
	DEBUG_ARG("haddr = %x", haddr);
	DEBUG_ARG("hport = %d", hport);
	DEBUG_ARG("laddr = %x", laddr);
	DEBUG_ARG("lport = %d", lport);
	DEBUG_ARG("flags = %x", flags);

	so = socreate(slirp);
	if (!so) {
	  return NULL;
	}

	/* Don't tcp_attach... we don't need so_snd nor so_rcv */
	if ((so->so_tcpcb = tcp_newtcpcb(so)) == NULL) {
		free(so);
		return NULL;
	}
	insque(so, &slirp->tcb);

	/*
	 * SS_FACCEPTONCE sockets must time out.
	 */
	if (flags & SS_FACCEPTONCE)
	   so->so_tcpcb->t_timer[TCPT_KEEP] = TCPTV_KEEP_INIT*2;

	so->so_state &= SS_PERSISTENT_MASK;
	so->so_state |= (SS_FACCEPTCONN | flags);
	so->so_lfamily = AF_INET;
	so->so_lport = lport; /* Kept in network format */
	so->so_laddr.s_addr = laddr; /* Ditto */

	addr.sin_family = AF_INET;
	addr.sin_addr.s_addr = haddr;
	addr.sin_port = hport;

	if (((s = qemu_socket(AF_INET,SOCK_STREAM,0)) < 0) ||
	    (socket_set_fast_reuse(s) < 0) ||
	    (bind(s,(struct sockaddr *)&addr, sizeof(addr)) < 0) ||
	    (listen(s,1) < 0)) {
		int tmperrno = errno; /* Don't clobber the real reason we failed */

		close(s);
		sofree(so);
		/* Restore the real errno */
#ifdef _WIN32
		WSASetLastError(tmperrno);
#else
		errno = tmperrno;
#endif
		return NULL;
	}
	qemu_setsockopt(s, SOL_SOCKET, SO_OOBINLINE, &opt, sizeof(int));

	getsockname(s,(struct sockaddr *)&addr,&addrlen);
	so->so_ffamily = AF_INET;
	so->so_fport = addr.sin_port;
	if (addr.sin_addr.s_addr == 0 || addr.sin_addr.s_addr == loopback_addr.s_addr)
	   so->so_faddr = slirp->vhost_addr;
	else
	   so->so_faddr = addr.sin_addr;

	so->s = s;
	return so;
}

/*
 * Various session state calls
 * XXX Should be #define's
 * The socket state stuff needs work, these often get call 2 or 3
 * times each when only 1 was needed
 */
void
soisfconnecting(struct socket *so)
{
	so->so_state &= ~(SS_NOFDREF|SS_ISFCONNECTED|SS_FCANTRCVMORE|
			  SS_FCANTSENDMORE|SS_FWDRAIN);
	so->so_state |= SS_ISFCONNECTING; /* Clobber other states */
}

void
soisfconnected(struct socket *so)
{
	so->so_state &= ~(SS_ISFCONNECTING|SS_FWDRAIN|SS_NOFDREF);
	so->so_state |= SS_ISFCONNECTED; /* Clobber other states */
}

static void
sofcantrcvmore(struct socket *so)
{
	if ((so->so_state & SS_NOFDREF) == 0) {
		shutdown(so->s,0);
	}
	so->so_state &= ~(SS_ISFCONNECTING);
	if (so->so_state & SS_FCANTSENDMORE) {
	   so->so_state &= SS_PERSISTENT_MASK;
	   so->so_state |= SS_NOFDREF; /* Don't select it */
	} else {
	   so->so_state |= SS_FCANTRCVMORE;
	}
}

static void
sofcantsendmore(struct socket *so)
{
	if ((so->so_state & SS_NOFDREF) == 0) {
            shutdown(so->s,1);           /* send FIN to fhost */
	}
	so->so_state &= ~(SS_ISFCONNECTING);
	if (so->so_state & SS_FCANTRCVMORE) {
	   so->so_state &= SS_PERSISTENT_MASK;
	   so->so_state |= SS_NOFDREF; /* as above */
	} else {
	   so->so_state |= SS_FCANTSENDMORE;
	}
}

/*
 * Set write drain mode
 * Set CANTSENDMORE once all data has been write()n
 */
void
sofwdrain(struct socket *so)
{
	if (so->so_rcv.sb_cc)
		so->so_state |= SS_FWDRAIN;
	else
		sofcantsendmore(so);
}

/*
 * Translate addr in host addr when it is a virtual address
 */
void sotranslate_out(struct socket *so, struct sockaddr_storage *addr)
{
    Slirp *slirp = so->slirp;
    struct sockaddr_in *sin = (struct sockaddr_in *)addr;
    struct sockaddr_in6 *sin6 = (struct sockaddr_in6 *)addr;

    switch (addr->ss_family) {
    case AF_INET:
        if ((so->so_faddr.s_addr & slirp->vnetwork_mask.s_addr) ==
                slirp->vnetwork_addr.s_addr) {
            /* It's an alias */
            if (so->so_faddr.s_addr == slirp->vnameserver_addr.s_addr) {
                if (get_dns_addr(&sin->sin_addr) < 0) {
                    sin->sin_addr = loopback_addr;
                }
            } else {
                sin->sin_addr = loopback_addr;
            }
        }

        DEBUG_MISC((dfd, " addr.sin_port=%d, "
            "addr.sin_addr.s_addr=%.16s\n",
            ntohs(sin->sin_port), inet_ntoa(sin->sin_addr)));
        break;

    case AF_INET6:
        if (in6_equal_net(&so->so_faddr6, &slirp->vprefix_addr6,
                    slirp->vprefix_len)) {
            if (in6_equal(&so->so_faddr6, &slirp->vnameserver_addr6)) {
<<<<<<< HEAD
                /*if (get_dns_addr(&addr) < 0) {*/ /* TODO */
                    sin6->sin6_addr = in6addr_loopback;
                /*}*/
=======
                uint32_t scope_id;
                if (get_dns6_addr(&sin6->sin6_addr, &scope_id) >= 0) {
                    sin6->sin6_scope_id = scope_id;
                } else {
                    sin6->sin6_addr = in6addr_loopback;
                }
>>>>>>> 7124ccf8
            } else {
                sin6->sin6_addr = in6addr_loopback;
            }
        }
        break;

    default:
        break;
    }
}

void sotranslate_in(struct socket *so, struct sockaddr_storage *addr)
{
    Slirp *slirp = so->slirp;
    struct sockaddr_in *sin = (struct sockaddr_in *)addr;
    struct sockaddr_in6 *sin6 = (struct sockaddr_in6 *)addr;

    switch (addr->ss_family) {
    case AF_INET:
        if ((so->so_faddr.s_addr & slirp->vnetwork_mask.s_addr) ==
            slirp->vnetwork_addr.s_addr) {
            uint32_t inv_mask = ~slirp->vnetwork_mask.s_addr;

            if ((so->so_faddr.s_addr & inv_mask) == inv_mask) {
                sin->sin_addr = slirp->vhost_addr;
            } else if (sin->sin_addr.s_addr == loopback_addr.s_addr ||
                       so->so_faddr.s_addr != slirp->vhost_addr.s_addr) {
                sin->sin_addr = so->so_faddr;
            }
        }
        break;

    case AF_INET6:
        if (in6_equal_net(&so->so_faddr6, &slirp->vprefix_addr6,
                    slirp->vprefix_len)) {
            if (in6_equal(&sin6->sin6_addr, &in6addr_loopback)
                    || !in6_equal(&so->so_faddr6, &slirp->vhost_addr6)) {
                sin6->sin6_addr = so->so_faddr6;
            }
        }
        break;

    default:
        break;
    }
}

/*
 * Translate connections from localhost to the real hostname
 */
void sotranslate_accept(struct socket *so)
{
    Slirp *slirp = so->slirp;

    switch (so->so_ffamily) {
    case AF_INET:
        if (so->so_faddr.s_addr == INADDR_ANY ||
            (so->so_faddr.s_addr & loopback_mask) ==
            (loopback_addr.s_addr & loopback_mask)) {
           so->so_faddr = slirp->vhost_addr;
        }
        break;

   case AF_INET6:
        if (in6_equal(&so->so_faddr6, &in6addr_any) ||
                in6_equal(&so->so_faddr6, &in6addr_loopback)) {
           so->so_faddr6 = slirp->vhost_addr6;
        }
        break;

    default:
        break;
    }
}<|MERGE_RESOLUTION|>--- conflicted
+++ resolved
@@ -644,11 +644,7 @@
 
 	/* Don't care what port we get */
 	ret = sendto(so->s, m->m_data, m->m_len, 0,
-<<<<<<< HEAD
-		     (struct sockaddr *)&addr, sizeof(addr));
-=======
 		     (struct sockaddr *)&addr, sockaddr_size(&addr));
->>>>>>> 7124ccf8
 	if (ret < 0)
 		return -1;
 
@@ -837,18 +833,12 @@
         if (in6_equal_net(&so->so_faddr6, &slirp->vprefix_addr6,
                     slirp->vprefix_len)) {
             if (in6_equal(&so->so_faddr6, &slirp->vnameserver_addr6)) {
-<<<<<<< HEAD
-                /*if (get_dns_addr(&addr) < 0) {*/ /* TODO */
-                    sin6->sin6_addr = in6addr_loopback;
-                /*}*/
-=======
                 uint32_t scope_id;
                 if (get_dns6_addr(&sin6->sin6_addr, &scope_id) >= 0) {
                     sin6->sin6_scope_id = scope_id;
                 } else {
                     sin6->sin6_addr = in6addr_loopback;
                 }
->>>>>>> 7124ccf8
             } else {
                 sin6->sin6_addr = in6addr_loopback;
             }
