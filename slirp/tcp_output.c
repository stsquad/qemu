--- conflicted
+++ resolved
@@ -39,11 +39,7 @@
  */
 
 #include "qemu/osdep.h"
-<<<<<<< HEAD
-#include <slirp.h>
-=======
 #include "slirp.h"
->>>>>>> 7124ccf8
 
 static const u_char  tcp_outflags[TCP_NSTATES] = {
 	TH_RST|TH_ACK, 0,      TH_SYN,        TH_SYN|TH_ACK,
