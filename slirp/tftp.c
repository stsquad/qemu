--- conflicted
+++ resolved
@@ -23,11 +23,7 @@
  */
 
 #include "qemu/osdep.h"
-<<<<<<< HEAD
-#include <slirp.h>
-=======
 #include "slirp.h"
->>>>>>> 7124ccf8
 #include "qemu-common.h"
 #include "qemu/cutils.h"
 
@@ -212,11 +208,6 @@
     goto out;
   }
 
-<<<<<<< HEAD
-  memset(m->m_data, 0, m->m_size);
-
-=======
->>>>>>> 7124ccf8
   tp = tftp_prep_mbuf_data(spt, m);
 
   tp->tp_op = htons(TFTP_ERROR);
@@ -244,11 +235,6 @@
     return;
   }
 
-<<<<<<< HEAD
-  memset(m->m_data, 0, m->m_size);
-
-=======
->>>>>>> 7124ccf8
   tp = tftp_prep_mbuf_data(spt, m);
 
   tp->tp_op = htons(TFTP_DATA);
