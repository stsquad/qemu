--- conflicted
+++ resolved
@@ -122,8 +122,6 @@
     return 0;
 }
 
-<<<<<<< HEAD
-=======
 static inline socklen_t sockaddr_size(struct sockaddr_storage *a)
 {
     switch (a->ss_family) {
@@ -136,7 +134,6 @@
     }
 }
 
->>>>>>> 7124ccf8
 struct socket *solookup(struct socket **, struct socket *,
         struct sockaddr_storage *, struct sockaddr_storage *);
 struct socket *socreate(Slirp *);
@@ -161,8 +158,4 @@
 void sotranslate_accept(struct socket *);
 
 
-<<<<<<< HEAD
-#endif /* _SOCKET_H_ */
-=======
-#endif /* SLIRP_SOCKET_H */
->>>>>>> 7124ccf8
+#endif /* SLIRP_SOCKET_H */