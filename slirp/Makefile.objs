common-obj-y = cksum.o if.o ip_icmp.o ip6_icmp.o ip6_input.o ip6_output.o \
<<<<<<< HEAD
               ip_input.o ip_output.o dnssearch.o
=======
               ip_input.o ip_output.o dnssearch.o dhcpv6.o
>>>>>>> 7124ccf8
common-obj-y += slirp.o mbuf.o misc.o sbuf.o socket.o tcp_input.o tcp_output.o
common-obj-y += tcp_subr.o tcp_timer.o udp.o udp6.o bootp.o tftp.o arp_table.o \
                ndp_table.o<|MERGE_RESOLUTION|>--- conflicted
+++ resolved
@@ -1,9 +1,5 @@
 common-obj-y = cksum.o if.o ip_icmp.o ip6_icmp.o ip6_input.o ip6_output.o \
-<<<<<<< HEAD
-               ip_input.o ip_output.o dnssearch.o
-=======
                ip_input.o ip_output.o dnssearch.o dhcpv6.o
->>>>>>> 7124ccf8
 common-obj-y += slirp.o mbuf.o misc.o sbuf.o socket.o tcp_input.o tcp_output.o
 common-obj-y += tcp_subr.o tcp_timer.o udp.o udp6.o bootp.o tftp.o arp_table.o \
                 ndp_table.o