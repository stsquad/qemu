--- conflicted
+++ resolved
@@ -327,22 +327,12 @@
 obj-m68k-y = an5206.o mcf5206.o mcf_uart.o mcf_intc.o mcf5208.o mcf_fec.o
 obj-m68k-y += m68k-semi.o dummy_m68k.o
 
-<<<<<<< HEAD
-ifdef CONFIG_COCOA
-COCOA_LIBS=-F/System/Library/Frameworks -framework Cocoa -framework IOKit
-endif
-
-# profiling code
-ifdef TARGET_GPROF
-main.o vl.o: QEMU_CFLAGS+=-p
-endif
 ifeq ($(TARGET_ARCH), ia64)
 firmware.o: firmware.c
 	$(CC) $(HELPER_CFLAGS) $(CPPFLAGS) $(BASE_CFLAGS) -c -o $@ $<
 endif
-=======
+
 main.o vl.o: QEMU_CFLAGS+=$(GPROF_CFLAGS)
->>>>>>> f622d8a3
 
 vl.o: QEMU_CFLAGS+=$(SDL_CFLAGS)
 
