--- conflicted
+++ resolved
@@ -26,18 +26,14 @@
 
 kvm.o kvm-all.o: QEMU_CFLAGS+=$(KVM_CFLAGS)
 
-<<<<<<< HEAD
 CFLAGS += $(KVM_CFLAGS)
 
-all: $(PROGS)
-=======
 config-target.h: config-target.h-timestamp
 config-target.h-timestamp: config-target.mak
 
 all: config-target.h
 	$(call quiet-command, $(MAKE) $(PROGS),)
 
->>>>>>> 91880d96
 # Dummy command so that make thinks it has done something
 	@true
 
