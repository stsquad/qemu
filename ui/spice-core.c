--- conflicted
+++ resolved
@@ -833,17 +833,11 @@
                          "incompatible with -spice port/tls-port");
             exit(1);
         }
-<<<<<<< HEAD
-        if (egl_rendernode_init() == 0) {
-            display_opengl = 1;
-        }
-=======
         if (egl_rendernode_init() != 0) {
             error_report("Failed to initialize EGL render node for SPICE GL");
             exit(1);
         }
         display_opengl = 1;
->>>>>>> 7124ccf8
     }
 #endif
 }
