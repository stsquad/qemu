--- conflicted
+++ resolved
@@ -143,14 +143,11 @@
 {
     SocketAddress *addr = NULL;
 
-<<<<<<< HEAD
-=======
     if (!ioc) {
         error_setg(errp, "No listener socket available");
         return;
     }
 
->>>>>>> 7124ccf8
     addr = qio_channel_socket_get_local_address(ioc, errp);
     if (!addr) {
         return;
@@ -227,11 +224,7 @@
     VncServerInfo *info;
     Error *err = NULL;
 
-<<<<<<< HEAD
-    info = g_malloc(sizeof(*info));
-=======
     info = g_malloc0(sizeof(*info));
->>>>>>> 7124ccf8
     vnc_init_basic_info_from_server_addr(vd->lsock,
                                          qapi_VncServerInfo_base(info), &err);
     info->has_auth = true;
@@ -378,11 +371,7 @@
     VncDisplay *vd = vnc_display_find(NULL);
     SocketAddress *addr = NULL;
 
-<<<<<<< HEAD
-    if (vd == NULL || !vd->enabled) {
-=======
     if (vd == NULL || !vd->lsock) {
->>>>>>> 7124ccf8
         info->enabled = false;
     } else {
         info->enabled = true;
@@ -703,11 +692,8 @@
 
 static void vnc_update_server_surface(VncDisplay *vd)
 {
-<<<<<<< HEAD
-=======
     int width, height;
 
->>>>>>> 7124ccf8
     qemu_pixman_image_unref(vd->server);
     vd->server = NULL;
 
@@ -715,12 +701,6 @@
         return;
     }
 
-<<<<<<< HEAD
-    vd->server = pixman_image_create_bits(VNC_SERVER_FB_FORMAT,
-                                          vnc_width(vd),
-                                          vnc_height(vd),
-                                          NULL, 0);
-=======
     width = vnc_width(vd);
     height = vnc_height(vd);
     vd->server = pixman_image_create_bits(VNC_SERVER_FB_FORMAT,
@@ -730,7 +710,6 @@
     memset(vd->guest.dirty, 0x00, sizeof(vd->guest.dirty));
     vnc_set_area_dirty(vd->guest.dirty, vd, 0, 0,
                        width, height);
->>>>>>> 7124ccf8
 }
 
 static void vnc_dpy_switch(DisplayChangeListener *dcl,
@@ -749,14 +728,6 @@
     qemu_pixman_image_unref(vd->guest.fb);
     vd->guest.fb = pixman_image_ref(surface->image);
     vd->guest.format = surface->format;
-<<<<<<< HEAD
-    width = vnc_width(vd);
-    height = vnc_height(vd);
-    memset(vd->guest.dirty, 0x00, sizeof(vd->guest.dirty));
-    vnc_set_area_dirty(vd->guest.dirty, vd, 0, 0,
-                       width, height);
-=======
->>>>>>> 7124ccf8
 
     QTAILQ_FOREACH(vs, &vd->clients, next) {
         vnc_colordepth(vs);
@@ -766,12 +737,8 @@
         }
         memset(vs->dirty, 0x00, sizeof(vs->dirty));
         vnc_set_area_dirty(vs->dirty, vd, 0, 0,
-<<<<<<< HEAD
-                           width, height);
-=======
                            vnc_width(vd),
                            vnc_height(vd));
->>>>>>> 7124ccf8
     }
 }
 
@@ -887,7 +854,6 @@
             encode_raw = true;
             break;
     }
-<<<<<<< HEAD
 
     /* If the client has the same pixel format as our internal buffer and
      * a RAW encoding would need less space fall back to RAW encoding to
@@ -896,112 +862,6 @@
         12 + h * w * VNC_SERVER_FB_BYTES <= (vs->output.offset - saved_offs)) {
         vs->output.offset = saved_offs;
         encode_raw = true;
-    }
-
-    if (encode_raw) {
-        vnc_framebuffer_update(vs, x, y, w, h, VNC_ENCODING_RAW);
-        n = vnc_raw_send_framebuffer_update(vs, x, y, w, h);
-    }
-
-    return n;
-}
-
-static void vnc_copy(VncState *vs, int src_x, int src_y, int dst_x, int dst_y, int w, int h)
-{
-    /* send bitblit op to the vnc client */
-    vnc_lock_output(vs);
-    vnc_write_u8(vs, VNC_MSG_SERVER_FRAMEBUFFER_UPDATE);
-    vnc_write_u8(vs, 0);
-    vnc_write_u16(vs, 1); /* number of rects */
-    vnc_framebuffer_update(vs, dst_x, dst_y, w, h, VNC_ENCODING_COPYRECT);
-    vnc_write_u16(vs, src_x);
-    vnc_write_u16(vs, src_y);
-    vnc_unlock_output(vs);
-    vnc_flush(vs);
-}
-
-static void vnc_dpy_copy(DisplayChangeListener *dcl,
-                         int src_x, int src_y,
-                         int dst_x, int dst_y, int w, int h)
-{
-    VncDisplay *vd = container_of(dcl, VncDisplay, dcl);
-    VncState *vs, *vn;
-    uint8_t *src_row;
-    uint8_t *dst_row;
-    int i, x, y, pitch, inc, w_lim, s;
-    int cmp_bytes;
-
-    if (!vd->server) {
-        /* no client connected */
-        return;
-    }
-
-    vnc_refresh_server_surface(vd);
-    QTAILQ_FOREACH_SAFE(vs, &vd->clients, next, vn) {
-        if (vnc_has_feature(vs, VNC_FEATURE_COPYRECT)) {
-            vs->force_update = 1;
-            vnc_update_client(vs, 1, true);
-            /* vs might be free()ed here */
-        }
-    }
-
-    /* do bitblit op on the local surface too */
-    pitch = vnc_server_fb_stride(vd);
-    src_row = vnc_server_fb_ptr(vd, src_x, src_y);
-    dst_row = vnc_server_fb_ptr(vd, dst_x, dst_y);
-    y = dst_y;
-    inc = 1;
-    if (dst_y > src_y) {
-        /* copy backwards */
-        src_row += pitch * (h-1);
-        dst_row += pitch * (h-1);
-        pitch = -pitch;
-        y = dst_y + h - 1;
-        inc = -1;
-    }
-    w_lim = w - (VNC_DIRTY_PIXELS_PER_BIT - (dst_x % VNC_DIRTY_PIXELS_PER_BIT));
-    if (w_lim < 0) {
-        w_lim = w;
-    } else {
-        w_lim = w - (w_lim % VNC_DIRTY_PIXELS_PER_BIT);
-    }
-    for (i = 0; i < h; i++) {
-        for (x = 0; x <= w_lim;
-                x += s, src_row += cmp_bytes, dst_row += cmp_bytes) {
-            if (x == w_lim) {
-                if ((s = w - w_lim) == 0)
-                    break;
-            } else if (!x) {
-                s = (VNC_DIRTY_PIXELS_PER_BIT -
-                    (dst_x % VNC_DIRTY_PIXELS_PER_BIT));
-                s = MIN(s, w_lim);
-            } else {
-                s = VNC_DIRTY_PIXELS_PER_BIT;
-            }
-            cmp_bytes = s * VNC_SERVER_FB_BYTES;
-            if (memcmp(src_row, dst_row, cmp_bytes) == 0)
-                continue;
-            memmove(dst_row, src_row, cmp_bytes);
-            QTAILQ_FOREACH(vs, &vd->clients, next) {
-                if (!vnc_has_feature(vs, VNC_FEATURE_COPYRECT)) {
-                    set_bit(((x + dst_x) / VNC_DIRTY_PIXELS_PER_BIT),
-                            vs->dirty[y]);
-                }
-            }
-        }
-        src_row += pitch - w * VNC_SERVER_FB_BYTES;
-        dst_row += pitch - w * VNC_SERVER_FB_BYTES;
-        y += inc;
-=======
-
-    /* If the client has the same pixel format as our internal buffer and
-     * a RAW encoding would need less space fall back to RAW encoding to
-     * save bandwidth and processing power in the client. */
-    if (!encode_raw && vs->write_pixels == vnc_write_pixels_copy &&
-        12 + h * w * VNC_SERVER_FB_BYTES <= (vs->output.offset - saved_offs)) {
-        vs->output.offset = saved_offs;
-        encode_raw = true;
->>>>>>> 7124ccf8
     }
 
     if (encode_raw) {
@@ -1082,11 +942,7 @@
     }
 
     vs->has_dirty += has_dirty;
-<<<<<<< HEAD
-    if (vs->need_update && vs->ioc != NULL) {
-=======
     if (vs->need_update && !vs->disconnecting) {
->>>>>>> 7124ccf8
         VncDisplay *vd = vs->vd;
         VncJob *job;
         int y;
@@ -1269,10 +1125,6 @@
 
     if (vs->mouse_mode_notifier.notify != NULL) {
         qemu_remove_mouse_mode_change_notifier(&vs->mouse_mode_notifier);
-        if (QTAILQ_EMPTY(&vs->vd->clients)) {
-            /* last client gone */
-            vnc_update_server_surface(vs->vd);
-        }
     }
     QTAILQ_REMOVE(&vs->vd->clients, vs, next);
     if (QTAILQ_EMPTY(&vs->vd->clients)) {
@@ -1307,14 +1159,6 @@
     if (ret <= 0) {
         if (ret == 0) {
             VNC_DEBUG("Closing down client sock: EOF\n");
-<<<<<<< HEAD
-        } else if (ret != QIO_CHANNEL_ERR_BLOCK) {
-            VNC_DEBUG("Closing down client sock: ret %d (%s)\n",
-                      ret, errp ? error_get_pretty(*errp) : "Unknown");
-        }
-
-        vnc_disconnect_start(vs);
-=======
             vnc_disconnect_start(vs);
         } else if (ret != QIO_CHANNEL_ERR_BLOCK) {
             VNC_DEBUG("Closing down client sock: ret %d (%s)\n",
@@ -1322,7 +1166,6 @@
             vnc_disconnect_start(vs);
         }
 
->>>>>>> 7124ccf8
         if (errp) {
             error_free(*errp);
             *errp = NULL;
@@ -1513,11 +1356,7 @@
  * SASL SSF layers are enabled (thus requiring decryption calls)
  * Returns 0 on success, -1 if client disconnected
  */
-<<<<<<< HEAD
-static void vnc_client_read(VncState *vs)
-=======
 static int vnc_client_read(VncState *vs)
->>>>>>> 7124ccf8
 {
     ssize_t ret;
 
@@ -1530,14 +1369,9 @@
     if (!ret) {
         if (vs->disconnecting) {
             vnc_disconnect_finish(vs);
-<<<<<<< HEAD
-        }
-        return;
-=======
             return -1;
         }
         return 0;
->>>>>>> 7124ccf8
     }
 
     while (vs->read_handler && vs->input.offset >= vs->read_handler_expect) {
@@ -1574,22 +1408,6 @@
     return TRUE;
 }
 
-<<<<<<< HEAD
-gboolean vnc_client_io(QIOChannel *ioc G_GNUC_UNUSED,
-                       GIOCondition condition, void *opaque)
-{
-    VncState *vs = opaque;
-    if (condition & G_IO_IN) {
-        vnc_client_read(vs);
-    }
-    if (condition & G_IO_OUT) {
-        vnc_client_write(vs);
-    }
-    return TRUE;
-}
-
-=======
->>>>>>> 7124ccf8
 
 void vnc_write(VncState *vs, const void *data, size_t len)
 {
@@ -3066,10 +2884,7 @@
                         bool skipauth, bool websocket)
 {
     VncState *vs = g_new0(VncState, 1);
-<<<<<<< HEAD
-=======
     bool first_client = QTAILQ_EMPTY(&vd->clients);
->>>>>>> 7124ccf8
     int i;
 
     vs->sioc = sioc;
@@ -3121,11 +2936,7 @@
     qio_channel_set_blocking(vs->ioc, false, NULL);
     if (websocket) {
         vs->websocket = 1;
-<<<<<<< HEAD
-        if (vd->ws_tls) {
-=======
         if (vd->tlscreds) {
->>>>>>> 7124ccf8
             vs->ioc_tag = qio_channel_add_watch(
                 vs->ioc, G_IO_IN, vncws_tls_handshake_io, vs, NULL);
         } else {
@@ -3141,9 +2952,26 @@
     vnc_qmp_event(vs, QAPI_EVENT_VNC_CONNECTED);
     vnc_set_share_mode(vs, VNC_SHARE_MODE_CONNECTING);
 
-<<<<<<< HEAD
+    vs->last_x = -1;
+    vs->last_y = -1;
+
+    vs->as.freq = 44100;
+    vs->as.nchannels = 2;
+    vs->as.fmt = AUD_FMT_S16;
+    vs->as.endianness = 0;
+
+    qemu_mutex_init(&vs->output_mutex);
+    vs->bh = qemu_bh_new(vnc_jobs_bh, vs);
+
+    QTAILQ_INSERT_TAIL(&vd->clients, vs, next);
+    if (first_client) {
+        vnc_update_server_surface(vd);
+    }
+
+    graphic_hw_update(vd->dcl.con);
+
     if (!vs->websocket) {
-        vnc_init_state(vs);
+        vnc_start_protocol(vs);
     }
 
     if (vd->num_connecting > vd->connections_limit) {
@@ -3156,46 +2984,6 @@
     }
 }
 
-void vnc_init_state(VncState *vs)
-{
-    vs->initialized = true;
-    VncDisplay *vd = vs->vd;
-    bool first_client = QTAILQ_EMPTY(&vd->clients);
-
-=======
->>>>>>> 7124ccf8
-    vs->last_x = -1;
-    vs->last_y = -1;
-
-    vs->as.freq = 44100;
-    vs->as.nchannels = 2;
-    vs->as.fmt = AUD_FMT_S16;
-    vs->as.endianness = 0;
-
-    qemu_mutex_init(&vs->output_mutex);
-    vs->bh = qemu_bh_new(vnc_jobs_bh, vs);
-
-    QTAILQ_INSERT_TAIL(&vd->clients, vs, next);
-    if (first_client) {
-        vnc_update_server_surface(vd);
-    }
-
-    graphic_hw_update(vd->dcl.con);
-
-    if (!vs->websocket) {
-        vnc_start_protocol(vs);
-    }
-
-    if (vd->num_connecting > vd->connections_limit) {
-        QTAILQ_FOREACH(vs, &vd->clients, next) {
-            if (vs->share_mode == VNC_SHARE_MODE_CONNECTING) {
-                vnc_disconnect_start(vs);
-                return;
-            }
-        }
-    }
-}
-
 void vnc_start_protocol(VncState *vs)
 {
     vnc_write(vs, "RFB 003.008\n", 12);
@@ -3212,19 +3000,6 @@
                               GIOCondition condition,
                               void *opaque)
 {
-<<<<<<< HEAD
-    VncDisplay *vs = opaque;
-    QIOChannelSocket *sioc = NULL;
-    Error *err = NULL;
-
-    /* Catch-up */
-    graphic_hw_update(vs->dcl.con);
-    sioc = qio_channel_socket_accept(QIO_CHANNEL_SOCKET(ioc), &err);
-    if (sioc != NULL) {
-        qio_channel_set_delay(QIO_CHANNEL(sioc), false);
-        vnc_connect(vs, sioc, false,
-                    ioc != QIO_CHANNEL(vs->lsock));
-=======
     VncDisplay *vd = opaque;
     QIOChannelSocket *sioc = NULL;
     Error *err = NULL;
@@ -3237,13 +3012,11 @@
         qio_channel_set_delay(QIO_CHANNEL(sioc), false);
         vnc_connect(vd, sioc, false,
                     ioc != QIO_CHANNEL(vd->lsock));
->>>>>>> 7124ccf8
         object_unref(OBJECT(sioc));
     } else {
         /* client probably closed connection before we got there */
         error_free(err);
     }
-<<<<<<< HEAD
 
     return TRUE;
 }
@@ -3251,16 +3024,6 @@
 static const DisplayChangeListenerOps dcl_ops = {
     .dpy_name             = "vnc",
     .dpy_refresh          = vnc_refresh,
-    .dpy_gfx_copy         = vnc_dpy_copy,
-=======
-
-    return TRUE;
-}
-
-static const DisplayChangeListenerOps dcl_ops = {
-    .dpy_name             = "vnc",
-    .dpy_refresh          = vnc_refresh,
->>>>>>> 7124ccf8
     .dpy_gfx_update       = vnc_dpy_update,
     .dpy_gfx_switch       = vnc_dpy_switch,
     .dpy_gfx_check_format = qemu_pixman_check_format,
@@ -3270,26 +3033,15 @@
 
 void vnc_display_init(const char *id)
 {
-<<<<<<< HEAD
-    VncDisplay *vs;
-=======
     VncDisplay *vd;
->>>>>>> 7124ccf8
 
     if (vnc_display_find(id) != NULL) {
         return;
     }
-<<<<<<< HEAD
-    vs = g_malloc0(sizeof(*vs));
-
-    vs->id = strdup(id);
-    QTAILQ_INSERT_TAIL(&vnc_displays, vs, next);
-=======
     vd = g_malloc0(sizeof(*vd));
 
     vd->id = strdup(id);
     QTAILQ_INSERT_TAIL(&vnc_displays, vd, next);
->>>>>>> 7124ccf8
 
     QTAILQ_INIT(&vd->clients);
     vd->expires = TIME_MAX;
@@ -3316,37 +3068,6 @@
 }
 
 
-<<<<<<< HEAD
-static void vnc_display_close(VncDisplay *vs)
-{
-    if (!vs)
-        return;
-    vs->enabled = false;
-    vs->is_unix = false;
-    if (vs->lsock != NULL) {
-        if (vs->lsock_tag) {
-            g_source_remove(vs->lsock_tag);
-        }
-        object_unref(OBJECT(vs->lsock));
-        vs->lsock = NULL;
-    }
-    vs->ws_enabled = false;
-    if (vs->lwebsock != NULL) {
-        if (vs->lwebsock_tag) {
-            g_source_remove(vs->lwebsock_tag);
-        }
-        object_unref(OBJECT(vs->lwebsock));
-        vs->lwebsock = NULL;
-    }
-    vs->auth = VNC_AUTH_INVALID;
-    vs->subauth = VNC_AUTH_INVALID;
-    if (vs->tlscreds) {
-        object_unparent(OBJECT(vs->tlscreds));
-        vs->tlscreds = NULL;
-    }
-    g_free(vs->tlsaclname);
-    vs->tlsaclname = NULL;
-=======
 static void vnc_display_close(VncDisplay *vd)
 {
     if (!vd) {
@@ -3375,16 +3096,11 @@
     }
     g_free(vd->tlsaclname);
     vd->tlsaclname = NULL;
->>>>>>> 7124ccf8
 }
 
 int vnc_display_password(const char *id, const char *password)
 {
-<<<<<<< HEAD
-    VncDisplay *vs = vnc_display_find(id);
-=======
     VncDisplay *vd = vnc_display_find(id);
->>>>>>> 7124ccf8
 
     if (!vd) {
         return -EINVAL;
@@ -3403,11 +3119,7 @@
 
 int vnc_display_pw_expire(const char *id, time_t expires)
 {
-<<<<<<< HEAD
-    VncDisplay *vs = vnc_display_find(id);
-=======
     VncDisplay *vd = vnc_display_find(id);
->>>>>>> 7124ccf8
 
     if (!vd) {
         return -EINVAL;
@@ -3417,25 +3129,6 @@
     return 0;
 }
 
-<<<<<<< HEAD
-char *vnc_display_local_addr(const char *id)
-{
-    VncDisplay *vs = vnc_display_find(id);
-    SocketAddress *addr;
-    char *ret;
-    Error *err = NULL;
-
-    assert(vs);
-
-    addr = qio_channel_socket_get_local_address(vs->lsock, &err);
-    if (!addr) {
-        return NULL;
-    }
-
-    if (addr->type != SOCKET_ADDRESS_KIND_INET) {
-        qapi_free_SocketAddress(addr);
-        return NULL;
-=======
 static void vnc_display_print_local_addr(VncDisplay *vd)
 {
     SocketAddress *addr;
@@ -3809,224 +3502,8 @@
     } else {
         error_setg(errp, "no vnc port specified");
         goto fail;
->>>>>>> 7124ccf8
-    }
-    ret = g_strdup_printf("%s;%s", addr->u.inet.data->host,
-                          addr->u.inet.data->port);
-    qapi_free_SocketAddress(addr);
-
-<<<<<<< HEAD
-    return ret;
-}
-
-static QemuOptsList qemu_vnc_opts = {
-    .name = "vnc",
-    .head = QTAILQ_HEAD_INITIALIZER(qemu_vnc_opts.head),
-    .implied_opt_name = "vnc",
-    .desc = {
-        {
-            .name = "vnc",
-            .type = QEMU_OPT_STRING,
-        },{
-            .name = "websocket",
-            .type = QEMU_OPT_STRING,
-        },{
-            .name = "tls-creds",
-            .type = QEMU_OPT_STRING,
-        },{
-            /* Deprecated in favour of tls-creds */
-            .name = "x509",
-            .type = QEMU_OPT_STRING,
-        },{
-            .name = "share",
-            .type = QEMU_OPT_STRING,
-        },{
-            .name = "display",
-            .type = QEMU_OPT_STRING,
-        },{
-            .name = "head",
-            .type = QEMU_OPT_NUMBER,
-        },{
-            .name = "connections",
-            .type = QEMU_OPT_NUMBER,
-        },{
-            .name = "to",
-            .type = QEMU_OPT_NUMBER,
-        },{
-            .name = "ipv4",
-            .type = QEMU_OPT_BOOL,
-        },{
-            .name = "ipv6",
-            .type = QEMU_OPT_BOOL,
-        },{
-            .name = "password",
-            .type = QEMU_OPT_BOOL,
-        },{
-            .name = "reverse",
-            .type = QEMU_OPT_BOOL,
-        },{
-            .name = "lock-key-sync",
-            .type = QEMU_OPT_BOOL,
-        },{
-            .name = "sasl",
-            .type = QEMU_OPT_BOOL,
-        },{
-            /* Deprecated in favour of tls-creds */
-            .name = "tls",
-            .type = QEMU_OPT_BOOL,
-        },{
-            /* Deprecated in favour of tls-creds */
-            .name = "x509verify",
-            .type = QEMU_OPT_STRING,
-        },{
-            .name = "acl",
-            .type = QEMU_OPT_BOOL,
-        },{
-            .name = "lossy",
-            .type = QEMU_OPT_BOOL,
-        },{
-            .name = "non-adaptive",
-            .type = QEMU_OPT_BOOL,
-        },
-        { /* end of list */ }
-    },
-};
-
-
-static int
-vnc_display_setup_auth(VncDisplay *vs,
-                       bool password,
-                       bool sasl,
-                       bool websocket,
-                       Error **errp)
-{
-    /*
-     * We have a choice of 3 authentication options
-     *
-     *   1. none
-     *   2. vnc
-     *   3. sasl
-     *
-     * The channel can be run in 2 modes
-     *
-     *   1. clear
-     *   2. tls
-     *
-     * And TLS can use 2 types of credentials
-     *
-     *   1. anon
-     *   2. x509
-     *
-     * We thus have 9 possible logical combinations
-     *
-     *   1. clear + none
-     *   2. clear + vnc
-     *   3. clear + sasl
-     *   4. tls + anon + none
-     *   5. tls + anon + vnc
-     *   6. tls + anon + sasl
-     *   7. tls + x509 + none
-     *   8. tls + x509 + vnc
-     *   9. tls + x509 + sasl
-     *
-     * These need to be mapped into the VNC auth schemes
-     * in an appropriate manner. In regular VNC, all the
-     * TLS options get mapped into VNC_AUTH_VENCRYPT
-     * sub-auth types.
-     *
-     * In websockets, the https:// protocol already provides
-     * TLS support, so there is no need to make use of the
-     * VeNCrypt extension. Furthermore, websockets browser
-     * clients could not use VeNCrypt even if they wanted to,
-     * as they cannot control when the TLS handshake takes
-     * place. Thus there is no option but to rely on https://,
-     * meaning combinations 4->6 and 7->9 will be mapped to
-     * VNC auth schemes in the same way as combos 1->3.
-     *
-     * Regardless of fact that we have a different mapping to
-     * VNC auth mechs for plain VNC vs websockets VNC, the end
-     * result has the same security characteristics.
-     */
-    if (password) {
-        if (vs->tlscreds) {
-            vs->auth = VNC_AUTH_VENCRYPT;
-            if (websocket) {
-                vs->ws_tls = true;
-            }
-            if (object_dynamic_cast(OBJECT(vs->tlscreds),
-                                    TYPE_QCRYPTO_TLS_CREDS_X509)) {
-                VNC_DEBUG("Initializing VNC server with x509 password auth\n");
-                vs->subauth = VNC_AUTH_VENCRYPT_X509VNC;
-            } else if (object_dynamic_cast(OBJECT(vs->tlscreds),
-                                           TYPE_QCRYPTO_TLS_CREDS_ANON)) {
-                VNC_DEBUG("Initializing VNC server with TLS password auth\n");
-                vs->subauth = VNC_AUTH_VENCRYPT_TLSVNC;
-            } else {
-                error_setg(errp,
-                           "Unsupported TLS cred type %s",
-                           object_get_typename(OBJECT(vs->tlscreds)));
-                return -1;
-            }
-        } else {
-            VNC_DEBUG("Initializing VNC server with password auth\n");
-            vs->auth = VNC_AUTH_VNC;
-            vs->subauth = VNC_AUTH_INVALID;
-        }
-        if (websocket) {
-            vs->ws_auth = VNC_AUTH_VNC;
-        } else {
-            vs->ws_auth = VNC_AUTH_INVALID;
-        }
-    } else if (sasl) {
-        if (vs->tlscreds) {
-            vs->auth = VNC_AUTH_VENCRYPT;
-            if (websocket) {
-                vs->ws_tls = true;
-            }
-            if (object_dynamic_cast(OBJECT(vs->tlscreds),
-                                    TYPE_QCRYPTO_TLS_CREDS_X509)) {
-                VNC_DEBUG("Initializing VNC server with x509 SASL auth\n");
-                vs->subauth = VNC_AUTH_VENCRYPT_X509SASL;
-            } else if (object_dynamic_cast(OBJECT(vs->tlscreds),
-                                           TYPE_QCRYPTO_TLS_CREDS_ANON)) {
-                VNC_DEBUG("Initializing VNC server with TLS SASL auth\n");
-                vs->subauth = VNC_AUTH_VENCRYPT_TLSSASL;
-            } else {
-                error_setg(errp,
-                           "Unsupported TLS cred type %s",
-                           object_get_typename(OBJECT(vs->tlscreds)));
-                return -1;
-            }
-        } else {
-            VNC_DEBUG("Initializing VNC server with SASL auth\n");
-            vs->auth = VNC_AUTH_SASL;
-            vs->subauth = VNC_AUTH_INVALID;
-        }
-        if (websocket) {
-            vs->ws_auth = VNC_AUTH_SASL;
-        } else {
-            vs->ws_auth = VNC_AUTH_INVALID;
-        }
-    } else {
-        if (vs->tlscreds) {
-            vs->auth = VNC_AUTH_VENCRYPT;
-            if (websocket) {
-                vs->ws_tls = true;
-            }
-            if (object_dynamic_cast(OBJECT(vs->tlscreds),
-                                    TYPE_QCRYPTO_TLS_CREDS_X509)) {
-                VNC_DEBUG("Initializing VNC server with x509 no auth\n");
-                vs->subauth = VNC_AUTH_VENCRYPT_X509NONE;
-            } else if (object_dynamic_cast(OBJECT(vs->tlscreds),
-                                           TYPE_QCRYPTO_TLS_CREDS_ANON)) {
-                VNC_DEBUG("Initializing VNC server with TLS no auth\n");
-                vs->subauth = VNC_AUTH_VENCRYPT_TLSNONE;
-            } else {
-                error_setg(errp,
-                           "Unsupported TLS cred type %s",
-                           object_get_typename(OBJECT(vs->tlscreds)));
-                return -1;
-=======
+    }
+
     password = qemu_opt_get_bool(opts, "password", false);
     if (password) {
         if (fips_get_state()) {
@@ -4111,7 +3588,6 @@
                                                     errp);
             if (!vd->tlscreds) {
                 goto fail;
->>>>>>> 7124ccf8
             }
         }
     }
@@ -4126,323 +3602,6 @@
         } else if (strcmp(share, "force-shared") == 0) {
             vd->share_policy = VNC_SHARE_POLICY_FORCE_SHARED;
         } else {
-<<<<<<< HEAD
-            VNC_DEBUG("Initializing VNC server with no auth\n");
-            vs->auth = VNC_AUTH_NONE;
-            vs->subauth = VNC_AUTH_INVALID;
-        }
-        if (websocket) {
-            vs->ws_auth = VNC_AUTH_NONE;
-        } else {
-            vs->ws_auth = VNC_AUTH_INVALID;
-        }
-    }
-    return 0;
-}
-
-
-/*
- * Handle back compat with old CLI syntax by creating some
- * suitable QCryptoTLSCreds objects
- */
-static QCryptoTLSCreds *
-vnc_display_create_creds(bool x509,
-                         bool x509verify,
-                         const char *dir,
-                         const char *id,
-                         Error **errp)
-{
-    gchar *credsid = g_strdup_printf("tlsvnc%s", id);
-    Object *parent = object_get_objects_root();
-    Object *creds;
-    Error *err = NULL;
-
-    if (x509) {
-        creds = object_new_with_props(TYPE_QCRYPTO_TLS_CREDS_X509,
-                                      parent,
-                                      credsid,
-                                      &err,
-                                      "endpoint", "server",
-                                      "dir", dir,
-                                      "verify-peer", x509verify ? "yes" : "no",
-                                      NULL);
-    } else {
-        creds = object_new_with_props(TYPE_QCRYPTO_TLS_CREDS_ANON,
-                                      parent,
-                                      credsid,
-                                      &err,
-                                      "endpoint", "server",
-                                      NULL);
-    }
-
-    g_free(credsid);
-
-    if (err) {
-        error_propagate(errp, err);
-        return NULL;
-    }
-
-    return QCRYPTO_TLS_CREDS(creds);
-}
-
-
-void vnc_display_open(const char *id, Error **errp)
-{
-    VncDisplay *vs = vnc_display_find(id);
-    QemuOpts *opts = qemu_opts_find(&qemu_vnc_opts, id);
-    SocketAddress *saddr = NULL, *wsaddr = NULL;
-    const char *share, *device_id;
-    QemuConsole *con;
-    bool password = false;
-    bool reverse = false;
-    const char *vnc;
-    char *h;
-    const char *credid;
-    bool sasl = false;
-#ifdef CONFIG_VNC_SASL
-    int saslErr;
-#endif
-    int acl = 0;
-    int lock_key_sync = 1;
-
-    if (!vs) {
-        error_setg(errp, "VNC display not active");
-        return;
-    }
-    vnc_display_close(vs);
-
-    if (!opts) {
-        return;
-    }
-    vnc = qemu_opt_get(opts, "vnc");
-    if (!vnc || strcmp(vnc, "none") == 0) {
-        return;
-    }
-
-    h = strrchr(vnc, ':');
-    if (h) {
-        size_t hlen = h - vnc;
-
-        const char *websocket = qemu_opt_get(opts, "websocket");
-        int to = qemu_opt_get_number(opts, "to", 0);
-        bool has_ipv4 = qemu_opt_get(opts, "ipv4");
-        bool has_ipv6 = qemu_opt_get(opts, "ipv6");
-        bool ipv4 = qemu_opt_get_bool(opts, "ipv4", false);
-        bool ipv6 = qemu_opt_get_bool(opts, "ipv6", false);
-
-        saddr = g_new0(SocketAddress, 1);
-        if (websocket) {
-            if (!qcrypto_hash_supports(QCRYPTO_HASH_ALG_SHA1)) {
-                error_setg(errp,
-                           "SHA1 hash support is required for websockets");
-                goto fail;
-            }
-
-            wsaddr = g_new0(SocketAddress, 1);
-            vs->ws_enabled = true;
-        }
-
-        if (strncmp(vnc, "unix:", 5) == 0) {
-            saddr->type = SOCKET_ADDRESS_KIND_UNIX;
-            saddr->u.q_unix.data = g_new0(UnixSocketAddress, 1);
-            saddr->u.q_unix.data->path = g_strdup(vnc + 5);
-
-            if (vs->ws_enabled) {
-                error_setg(errp, "UNIX sockets not supported with websock");
-                goto fail;
-            }
-        } else {
-            unsigned long long baseport;
-            InetSocketAddress *inet;
-            saddr->type = SOCKET_ADDRESS_KIND_INET;
-            inet = saddr->u.inet.data = g_new0(InetSocketAddress, 1);
-            if (vnc[0] == '[' && vnc[hlen - 1] == ']') {
-                inet->host = g_strndup(vnc + 1, hlen - 2);
-            } else {
-                inet->host = g_strndup(vnc, hlen);
-            }
-            if (parse_uint_full(h + 1, &baseport, 10) < 0) {
-                error_setg(errp, "can't convert to a number: %s", h + 1);
-                goto fail;
-            }
-            if (baseport > 65535 ||
-                baseport + 5900 > 65535) {
-                error_setg(errp, "port %s out of range", h + 1);
-                goto fail;
-            }
-            inet->port = g_strdup_printf(
-                "%d", (int)baseport + 5900);
-
-            if (to) {
-                inet->has_to = true;
-                inet->to = to + 5900;
-            }
-            inet->ipv4 = ipv4;
-            inet->has_ipv4 = has_ipv4;
-            inet->ipv6 = ipv6;
-            inet->has_ipv6 = has_ipv6;
-
-            if (vs->ws_enabled) {
-                wsaddr->type = SOCKET_ADDRESS_KIND_INET;
-                inet = wsaddr->u.inet.data = g_new0(InetSocketAddress, 1);
-                inet->host = g_strdup(saddr->u.inet.data->host);
-                inet->port = g_strdup(websocket);
-
-                if (to) {
-                    inet->has_to = true;
-                    inet->to = to;
-                }
-                inet->ipv4 = ipv4;
-                inet->has_ipv4 = has_ipv4;
-                inet->ipv6 = ipv6;
-                inet->has_ipv6 = has_ipv6;
-            }
-        }
-    } else {
-        error_setg(errp, "no vnc port specified");
-        goto fail;
-    }
-
-    password = qemu_opt_get_bool(opts, "password", false);
-    if (password) {
-        if (fips_get_state()) {
-            error_setg(errp,
-                       "VNC password auth disabled due to FIPS mode, "
-                       "consider using the VeNCrypt or SASL authentication "
-                       "methods as an alternative");
-            goto fail;
-        }
-        if (!qcrypto_cipher_supports(
-                QCRYPTO_CIPHER_ALG_DES_RFB)) {
-            error_setg(errp,
-                       "Cipher backend does not support DES RFB algorithm");
-            goto fail;
-        }
-    }
-
-    reverse = qemu_opt_get_bool(opts, "reverse", false);
-    lock_key_sync = qemu_opt_get_bool(opts, "lock-key-sync", true);
-    sasl = qemu_opt_get_bool(opts, "sasl", false);
-#ifndef CONFIG_VNC_SASL
-    if (sasl) {
-        error_setg(errp, "VNC SASL auth requires cyrus-sasl support");
-        goto fail;
-    }
-#endif /* CONFIG_VNC_SASL */
-    credid = qemu_opt_get(opts, "tls-creds");
-    if (credid) {
-        Object *creds;
-        if (qemu_opt_get(opts, "tls") ||
-            qemu_opt_get(opts, "x509") ||
-            qemu_opt_get(opts, "x509verify")) {
-            error_setg(errp,
-                       "'tls-creds' parameter is mutually exclusive with "
-                       "'tls', 'x509' and 'x509verify' parameters");
-            goto fail;
-        }
-
-        creds = object_resolve_path_component(
-            object_get_objects_root(), credid);
-        if (!creds) {
-            error_setg(errp, "No TLS credentials with id '%s'",
-                       credid);
-            goto fail;
-        }
-        vs->tlscreds = (QCryptoTLSCreds *)
-            object_dynamic_cast(creds,
-                                TYPE_QCRYPTO_TLS_CREDS);
-        if (!vs->tlscreds) {
-            error_setg(errp, "Object with id '%s' is not TLS credentials",
-                       credid);
-            goto fail;
-        }
-        object_ref(OBJECT(vs->tlscreds));
-
-        if (vs->tlscreds->endpoint != QCRYPTO_TLS_CREDS_ENDPOINT_SERVER) {
-            error_setg(errp,
-                       "Expecting TLS credentials with a server endpoint");
-            goto fail;
-        }
-    } else {
-        const char *path;
-        bool tls = false, x509 = false, x509verify = false;
-        tls  = qemu_opt_get_bool(opts, "tls", false);
-        if (tls) {
-            path = qemu_opt_get(opts, "x509");
-
-            if (path) {
-                x509 = true;
-            } else {
-                path = qemu_opt_get(opts, "x509verify");
-                if (path) {
-                    x509 = true;
-                    x509verify = true;
-                }
-            }
-            vs->tlscreds = vnc_display_create_creds(x509,
-                                                    x509verify,
-                                                    path,
-                                                    vs->id,
-                                                    errp);
-            if (!vs->tlscreds) {
-                goto fail;
-            }
-        }
-    }
-    acl = qemu_opt_get_bool(opts, "acl", false);
-
-    share = qemu_opt_get(opts, "share");
-    if (share) {
-        if (strcmp(share, "ignore") == 0) {
-            vs->share_policy = VNC_SHARE_POLICY_IGNORE;
-        } else if (strcmp(share, "allow-exclusive") == 0) {
-            vs->share_policy = VNC_SHARE_POLICY_ALLOW_EXCLUSIVE;
-        } else if (strcmp(share, "force-shared") == 0) {
-            vs->share_policy = VNC_SHARE_POLICY_FORCE_SHARED;
-        } else {
-            error_setg(errp, "unknown vnc share= option");
-            goto fail;
-        }
-    } else {
-        vs->share_policy = VNC_SHARE_POLICY_ALLOW_EXCLUSIVE;
-    }
-    vs->connections_limit = qemu_opt_get_number(opts, "connections", 32);
-
-#ifdef CONFIG_VNC_JPEG
-    vs->lossy = qemu_opt_get_bool(opts, "lossy", false);
-#endif
-    vs->non_adaptive = qemu_opt_get_bool(opts, "non-adaptive", false);
-    /* adaptive updates are only used with tight encoding and
-     * if lossy updates are enabled so we can disable all the
-     * calculations otherwise */
-    if (!vs->lossy) {
-        vs->non_adaptive = true;
-    }
-
-    if (acl) {
-        if (strcmp(vs->id, "default") == 0) {
-            vs->tlsaclname = g_strdup("vnc.x509dname");
-        } else {
-            vs->tlsaclname = g_strdup_printf("vnc.%s.x509dname", vs->id);
-        }
-        qemu_acl_init(vs->tlsaclname);
-    }
-#ifdef CONFIG_VNC_SASL
-    if (acl && sasl) {
-        char *aclname;
-
-        if (strcmp(vs->id, "default") == 0) {
-            aclname = g_strdup("vnc.username");
-        } else {
-            aclname = g_strdup_printf("vnc.%s.username", vs->id);
-        }
-        vs->sasl.acl = qemu_acl_init(aclname);
-        g_free(aclname);
-    }
-#endif
-
-    if (vnc_display_setup_auth(vs, password, sasl, vs->ws_enabled, errp) < 0) {
-=======
             error_setg(errp, "unknown vnc share= option");
             goto fail;
         }
@@ -4493,7 +3652,6 @@
     if (vnc_display_setup_auth(&vd->ws_auth, &vd->ws_subauth,
                                vd->tlscreds, password,
                                sasl, true, errp) < 0) {
->>>>>>> 7124ccf8
         goto fail;
     }
 
@@ -4527,58 +3685,9 @@
         register_displaychangelistener(&vd->dcl);
     }
 
-    device_id = qemu_opt_get(opts, "display");
-    if (device_id) {
-        int head = qemu_opt_get_number(opts, "head", 0);
-        Error *err = NULL;
-
-        con = qemu_console_lookup_by_device_name(device_id, head, &err);
-        if (err) {
-            error_propagate(errp, err);
-            goto fail;
-        }
-    } else {
-        con = NULL;
-    }
-
-    if (con != vs->dcl.con) {
-        unregister_displaychangelistener(&vs->dcl);
-        vs->dcl.con = con;
-        register_displaychangelistener(&vs->dcl);
-    }
-
     if (reverse) {
         /* connect to viewer */
         QIOChannelSocket *sioc = NULL;
-<<<<<<< HEAD
-        vs->lsock = NULL;
-        vs->lwebsock = NULL;
-        if (vs->ws_enabled) {
-            error_setg(errp, "Cannot use websockets in reverse mode");
-            goto fail;
-        }
-        vs->is_unix = saddr->type == SOCKET_ADDRESS_KIND_UNIX;
-        sioc = qio_channel_socket_new();
-        if (qio_channel_socket_connect_sync(sioc, saddr, errp) < 0) {
-            goto fail;
-        }
-        vnc_connect(vs, sioc, false, false);
-        object_unref(OBJECT(sioc));
-    } else {
-        vs->lsock = qio_channel_socket_new();
-        if (qio_channel_socket_listen_sync(vs->lsock, saddr, errp) < 0) {
-            goto fail;
-        }
-        vs->is_unix = saddr->type == SOCKET_ADDRESS_KIND_UNIX;
-        vs->enabled = true;
-
-        if (vs->ws_enabled) {
-            vs->lwebsock = qio_channel_socket_new();
-            if (qio_channel_socket_listen_sync(vs->lwebsock,
-                                               wsaddr, errp) < 0) {
-                object_unref(OBJECT(vs->lsock));
-                vs->lsock = NULL;
-=======
         vd->lsock = NULL;
         vd->lwebsock = NULL;
         if (ws_enabled) {
@@ -4608,23 +3717,10 @@
                                                wsaddr, errp) < 0) {
                 object_unref(OBJECT(vd->lsock));
                 vd->lsock = NULL;
->>>>>>> 7124ccf8
                 goto fail;
             }
         }
 
-<<<<<<< HEAD
-        vs->lsock_tag = qio_channel_add_watch(
-            QIO_CHANNEL(vs->lsock),
-            G_IO_IN, vnc_listen_io, vs, NULL);
-        if (vs->ws_enabled) {
-            vs->lwebsock_tag = qio_channel_add_watch(
-                QIO_CHANNEL(vs->lwebsock),
-                G_IO_IN, vnc_listen_io, vs, NULL);
-        }
-    }
-
-=======
         vd->lsock_tag = qio_channel_add_watch(
             QIO_CHANNEL(vd->lsock),
             G_IO_IN, vnc_listen_io, vd, NULL);
@@ -4639,7 +3735,6 @@
         vnc_display_print_local_addr(vd);
     }
 
->>>>>>> 7124ccf8
     qapi_free_SocketAddress(saddr);
     qapi_free_SocketAddress(wsaddr);
     return;
@@ -4647,34 +3742,22 @@
 fail:
     qapi_free_SocketAddress(saddr);
     qapi_free_SocketAddress(wsaddr);
-<<<<<<< HEAD
-    vs->enabled = false;
-    vs->ws_enabled = false;
-=======
     ws_enabled = false;
->>>>>>> 7124ccf8
 }
 
 void vnc_display_add_client(const char *id, int csock, bool skipauth)
 {
-<<<<<<< HEAD
-    VncDisplay *vs = vnc_display_find(id);
-    QIOChannelSocket *sioc;
-
-    if (!vs) {
-=======
     VncDisplay *vd = vnc_display_find(id);
     QIOChannelSocket *sioc;
 
     if (!vd) {
->>>>>>> 7124ccf8
         return;
     }
 
     sioc = qio_channel_socket_new_fd(csock, NULL);
     if (sioc) {
-<<<<<<< HEAD
-        vnc_connect(vs, sioc, skipauth, false);
+        qio_channel_set_name(QIO_CHANNEL(sioc), "vnc-server");
+        vnc_connect(vd, sioc, skipauth, false);
         object_unref(OBJECT(sioc));
     }
 }
@@ -4702,37 +3785,6 @@
         return NULL;
     }
 
-=======
-        qio_channel_set_name(QIO_CHANNEL(sioc), "vnc-server");
-        vnc_connect(vd, sioc, skipauth, false);
-        object_unref(OBJECT(sioc));
-    }
-}
-
-static void vnc_auto_assign_id(QemuOptsList *olist, QemuOpts *opts)
-{
-    int i = 2;
-    char *id;
-
-    id = g_strdup("default");
-    while (qemu_opts_find(olist, id)) {
-        g_free(id);
-        id = g_strdup_printf("vnc%d", i++);
-    }
-    qemu_opts_set_id(opts, id);
-}
-
-QemuOpts *vnc_parse(const char *str, Error **errp)
-{
-    QemuOptsList *olist = qemu_find_opts("vnc");
-    QemuOpts *opts = qemu_opts_parse(olist, str, true, errp);
-    const char *id;
-
-    if (!opts) {
-        return NULL;
-    }
-
->>>>>>> 7124ccf8
     id = qemu_opts_id(opts);
     if (!id) {
         /* auto-assign id if not present */
