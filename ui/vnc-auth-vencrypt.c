/*
 * QEMU VNC display driver: VeNCrypt authentication setup
 *
 * Copyright (C) 2006 Anthony Liguori <anthony@codemonkey.ws>
 * Copyright (C) 2006 Fabrice Bellard
 * Copyright (C) 2009 Red Hat, Inc
 *
 * Permission is hereby granted, free of charge, to any person obtaining a copy
 * of this software and associated documentation files (the "Software"), to deal
 * in the Software without restriction, including without limitation the rights
 * to use, copy, modify, merge, publish, distribute, sublicense, and/or sell
 * copies of the Software, and to permit persons to whom the Software is
 * furnished to do so, subject to the following conditions:
 *
 * The above copyright notice and this permission notice shall be included in
 * all copies or substantial portions of the Software.
 *
 * THE SOFTWARE IS PROVIDED "AS IS", WITHOUT WARRANTY OF ANY KIND, EXPRESS OR
 * IMPLIED, INCLUDING BUT NOT LIMITED TO THE WARRANTIES OF MERCHANTABILITY,
 * FITNESS FOR A PARTICULAR PURPOSE AND NONINFRINGEMENT. IN NO EVENT SHALL
 * THE AUTHORS OR COPYRIGHT HOLDERS BE LIABLE FOR ANY CLAIM, DAMAGES OR OTHER
 * LIABILITY, WHETHER IN AN ACTION OF CONTRACT, TORT OR OTHERWISE, ARISING FROM,
 * OUT OF OR IN CONNECTION WITH THE SOFTWARE OR THE USE OR OTHER DEALINGS IN
 * THE SOFTWARE.
 */

#include "qemu/osdep.h"
#include "vnc.h"
#include "qapi/error.h"
#include "qemu/main-loop.h"

static void start_auth_vencrypt_subauth(VncState *vs)
{
    switch (vs->subauth) {
    case VNC_AUTH_VENCRYPT_TLSNONE:
    case VNC_AUTH_VENCRYPT_X509NONE:
       VNC_DEBUG("Accept TLS auth none\n");
       vnc_write_u32(vs, 0); /* Accept auth completion */
       start_client_init(vs);
       break;

    case VNC_AUTH_VENCRYPT_TLSVNC:
    case VNC_AUTH_VENCRYPT_X509VNC:
       VNC_DEBUG("Start TLS auth VNC\n");
       start_auth_vnc(vs);
       break;

#ifdef CONFIG_VNC_SASL
    case VNC_AUTH_VENCRYPT_TLSSASL:
    case VNC_AUTH_VENCRYPT_X509SASL:
      VNC_DEBUG("Start TLS auth SASL\n");
      start_auth_sasl(vs);
      break;
#endif /* CONFIG_VNC_SASL */

    default: /* Should not be possible, but just in case */
       VNC_DEBUG("Reject subauth %d server bug\n", vs->auth);
       vnc_write_u8(vs, 1);
       if (vs->minor >= 8) {
           static const char err[] = "Unsupported authentication type";
           vnc_write_u32(vs, sizeof(err));
           vnc_write(vs, err, sizeof(err));
       }
       vnc_client_error(vs);
    }
}

static void vnc_tls_handshake_done(Object *source,
                                   Error *err,
                                   gpointer user_data)
{
    VncState *vs = user_data;

    if (err) {
        VNC_DEBUG("Handshake failed %s\n",
                  error_get_pretty(err));
        vnc_client_error(vs);
    } else {
        vs->ioc_tag = qio_channel_add_watch(
            vs->ioc, G_IO_IN | G_IO_OUT, vnc_client_io, vs, NULL);
        start_auth_vencrypt_subauth(vs);
    }
}


static int protocol_client_vencrypt_auth(VncState *vs, uint8_t *data, size_t len)
{
    int auth = read_u32(data, 0);

    if (auth != vs->subauth) {
        VNC_DEBUG("Rejecting auth %d\n", auth);
        vnc_write_u8(vs, 0); /* Reject auth */
        vnc_flush(vs);
        vnc_client_error(vs);
    } else {
        Error *err = NULL;
        QIOChannelTLS *tls;
        VNC_DEBUG("Accepting auth %d, setting up TLS for handshake\n", auth);
        vnc_write_u8(vs, 1); /* Accept auth */
        vnc_flush(vs);

        if (vs->ioc_tag) {
            g_source_remove(vs->ioc_tag);
            vs->ioc_tag = 0;
        }

        tls = qio_channel_tls_new_server(
            vs->ioc,
            vs->vd->tlscreds,
            vs->vd->tlsaclname,
            &err);
        if (!tls) {
            VNC_DEBUG("Failed to setup TLS %s\n", error_get_pretty(err));
            error_free(err);
            vnc_client_error(vs);
            return 0;
        }

<<<<<<< HEAD
=======
        qio_channel_set_name(QIO_CHANNEL(tls), "vnc-server-tls");
>>>>>>> 7124ccf8
        VNC_DEBUG("Start TLS VeNCrypt handshake process\n");
        object_unref(OBJECT(vs->ioc));
        vs->ioc = QIO_CHANNEL(tls);
        vs->tls = qio_channel_tls_get_session(tls);

        qio_channel_tls_handshake(tls,
                                  vnc_tls_handshake_done,
                                  vs,
                                  NULL);
    }
    return 0;
}

static int protocol_client_vencrypt_init(VncState *vs, uint8_t *data, size_t len)
{
    if (data[0] != 0 ||
        data[1] != 2) {
        VNC_DEBUG("Unsupported VeNCrypt protocol %d.%d\n", (int)data[0], (int)data[1]);
        vnc_write_u8(vs, 1); /* Reject version */
        vnc_flush(vs);
        vnc_client_error(vs);
    } else {
        VNC_DEBUG("Sending allowed auth %d\n", vs->subauth);
        vnc_write_u8(vs, 0); /* Accept version */
        vnc_write_u8(vs, 1); /* Number of sub-auths */
        vnc_write_u32(vs, vs->subauth); /* The supported auth */
        vnc_flush(vs);
        vnc_read_when(vs, protocol_client_vencrypt_auth, 4);
    }
    return 0;
}


void start_auth_vencrypt(VncState *vs)
{
    /* Send VeNCrypt version 0.2 */
    vnc_write_u8(vs, 0);
    vnc_write_u8(vs, 2);

    vnc_read_when(vs, protocol_client_vencrypt_init, 2);
}
<|MERGE_RESOLUTION|>--- conflicted
+++ resolved
@@ -116,10 +116,7 @@
             return 0;
         }
 
-<<<<<<< HEAD
-=======
         qio_channel_set_name(QIO_CHANNEL(tls), "vnc-server-tls");
->>>>>>> 7124ccf8
         VNC_DEBUG("Start TLS VeNCrypt handshake process\n");
         object_unref(OBJECT(vs->ioc));
         vs->ioc = QIO_CHANNEL(tls);
