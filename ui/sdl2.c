--- conflicted
+++ resolved
@@ -717,46 +717,7 @@
     .dpy_refresh          = sdl2_2d_refresh,
     .dpy_mouse_set        = sdl_mouse_warp,
     .dpy_cursor_define    = sdl_mouse_define,
-<<<<<<< HEAD
-=======
 };
-
-#ifdef CONFIG_OPENGL
-static const DisplayChangeListenerOps dcl_gl_ops = {
-    .dpy_name                = "sdl2-gl",
-    .dpy_gfx_update          = sdl2_gl_update,
-    .dpy_gfx_switch          = sdl2_gl_switch,
-    .dpy_gfx_check_format    = console_gl_check_format,
-    .dpy_refresh             = sdl2_gl_refresh,
-    .dpy_mouse_set           = sdl_mouse_warp,
-    .dpy_cursor_define       = sdl_mouse_define,
-
-    .dpy_gl_ctx_create       = sdl2_gl_create_context,
-    .dpy_gl_ctx_destroy      = sdl2_gl_destroy_context,
-    .dpy_gl_ctx_make_current = sdl2_gl_make_context_current,
-    .dpy_gl_ctx_get_current  = sdl2_gl_get_current_context,
-    .dpy_gl_scanout          = sdl2_gl_scanout,
-    .dpy_gl_update           = sdl2_gl_scanout_flush,
->>>>>>> 7124ccf8
-};
-#endif
-
-void sdl_display_early_init(int opengl)
-{
-    switch (opengl) {
-    case -1: /* default */
-    case 0:  /* off */
-        break;
-    case 1: /* on */
-#ifdef CONFIG_OPENGL
-        display_opengl = 1;
-#endif
-        break;
-    default:
-        g_assert_not_reached();
-        break;
-    }
-}
 
 #ifdef CONFIG_OPENGL
 static const DisplayChangeListenerOps dcl_gl_ops = {
