--- conflicted
+++ resolved
@@ -166,11 +166,13 @@
     local->features = orig->features;
     local->ds = orig->ds;
     local->vd = orig->vd;
+    local->lossy_rect = orig->lossy_rect;
     local->write_pixels = orig->write_pixels;
     local->clientds = orig->clientds;
     local->tight = orig->tight;
     local->zlib = orig->zlib;
     local->hextile = orig->hextile;
+    local->zrle = orig->zrle;
     local->output =  queue->buffer;
     local->csock = -1; /* Don't do any network work on this thread */
 
@@ -182,13 +184,10 @@
     orig->tight = local->tight;
     orig->zlib = local->zlib;
     orig->hextile = local->hextile;
-<<<<<<< HEAD
-=======
     orig->zrle = local->zrle;
     orig->lossy_rect = local->lossy_rect;
 
     queue->buffer = local->output;
->>>>>>> cc015e9a
 }
 
 static int vnc_worker_thread_loop(VncJobQueue *queue)
