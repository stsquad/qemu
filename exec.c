/*
 *  virtual page mapping and translated block handling
 *
 *  Copyright (c) 2003 Fabrice Bellard
 *
 * This library is free software; you can redistribute it and/or
 * modify it under the terms of the GNU Lesser General Public
 * License as published by the Free Software Foundation; either
 * version 2 of the License, or (at your option) any later version.
 *
 * This library is distributed in the hope that it will be useful,
 * but WITHOUT ANY WARRANTY; without even the implied warranty of
 * MERCHANTABILITY or FITNESS FOR A PARTICULAR PURPOSE.  See the GNU
 * Lesser General Public License for more details.
 *
 * You should have received a copy of the GNU Lesser General Public
 * License along with this library; if not, write to the Free Software
 * Foundation, Inc., 51 Franklin Street, Fifth Floor, Boston MA  02110-1301 USA
 */
#include "config.h"
#ifdef _WIN32
#define WIN32_LEAN_AND_MEAN
#include <windows.h>
#else
#include <sys/types.h>
#include <sys/mman.h>
#endif
#include <stdlib.h>
#include <stdio.h>
#include <stdarg.h>
#include <string.h>
#include <errno.h>
#include <unistd.h>
#include <inttypes.h>

#include "cpu.h"
#include "exec-all.h"
#include "qemu-common.h"

#if !defined(TARGET_IA64)
#include "tcg.h"
#endif
#include "qemu-kvm.h"

#include "hw/hw.h"
#include "osdep.h"
#include "kvm.h"
#if defined(CONFIG_USER_ONLY)
#include <qemu.h>
#endif

//#define DEBUG_TB_INVALIDATE
//#define DEBUG_FLUSH
//#define DEBUG_TLB
//#define DEBUG_UNASSIGNED

/* make various TB consistency checks */
//#define DEBUG_TB_CHECK
//#define DEBUG_TLB_CHECK

//#define DEBUG_IOPORT
//#define DEBUG_SUBPAGE

#if !defined(CONFIG_USER_ONLY)
/* TB consistency checks only implemented for usermode emulation.  */
#undef DEBUG_TB_CHECK
#endif

#define SMC_BITMAP_USE_THRESHOLD 10

#define MMAP_AREA_START        0x00000000
#define MMAP_AREA_END          0xa8000000

#if defined(TARGET_SPARC64)
#define TARGET_PHYS_ADDR_SPACE_BITS 41
#elif defined(TARGET_SPARC)
#define TARGET_PHYS_ADDR_SPACE_BITS 36
#elif defined(TARGET_ALPHA)
#define TARGET_PHYS_ADDR_SPACE_BITS 42
#define TARGET_VIRT_ADDR_SPACE_BITS 42
#elif defined(TARGET_PPC64)
#define TARGET_PHYS_ADDR_SPACE_BITS 42
#elif defined(TARGET_X86_64) && !defined(USE_KQEMU)
#define TARGET_PHYS_ADDR_SPACE_BITS 42
#elif defined(TARGET_I386) && !defined(USE_KQEMU)
#define TARGET_PHYS_ADDR_SPACE_BITS 36
#elif defined(TARGET_IA64)
#define TARGET_PHYS_ADDR_SPACE_BITS 36
#else
/* Note: for compatibility with kqemu, we use 32 bits for x86_64 */
#define TARGET_PHYS_ADDR_SPACE_BITS 32
#endif

static TranslationBlock *tbs;
int code_gen_max_blocks;
TranslationBlock *tb_phys_hash[CODE_GEN_PHYS_HASH_SIZE];
static int nb_tbs;
/* any access to the tbs or the page table must use this lock */
spinlock_t tb_lock = SPIN_LOCK_UNLOCKED;

#if defined(__arm__) || defined(__sparc_v9__)
/* The prologue must be reachable with a direct jump. ARM and Sparc64
 have limited branch ranges (possibly also PPC) so place it in a
 section close to code segment. */
#define code_gen_section                                \
    __attribute__((__section__(".gen_code")))           \
    __attribute__((aligned (32)))
#else
#define code_gen_section                                \
    __attribute__((aligned (32)))
#endif

uint8_t code_gen_prologue[1024] code_gen_section;
static uint8_t *code_gen_buffer;
static unsigned long code_gen_buffer_size;
/* threshold to flush the translated code buffer */
static unsigned long code_gen_buffer_max_size;
uint8_t *code_gen_ptr;

#if !defined(CONFIG_USER_ONLY)
ram_addr_t phys_ram_size;
int phys_ram_fd;
uint8_t *phys_ram_base;
uint8_t *phys_ram_dirty;
uint8_t *bios_mem;
static int in_migration;
static ram_addr_t phys_ram_alloc_offset = 0;
#endif

CPUState *first_cpu;
/* current CPU in the current thread. It is only valid inside
   cpu_exec() */
CPUState *cpu_single_env;
/* 0 = Do not count executed instructions.
   1 = Precise instruction counting.
   2 = Adaptive rate instruction counting.  */
int use_icount = 0;
/* Current instruction counter.  While executing translated code this may
   include some instructions that have not yet been executed.  */
int64_t qemu_icount;

typedef struct PageDesc {
    /* list of TBs intersecting this ram page */
    TranslationBlock *first_tb;
    /* in order to optimize self modifying code, we count the number
       of lookups we do to a given page to use a bitmap */
    unsigned int code_write_count;
    uint8_t *code_bitmap;
#if defined(CONFIG_USER_ONLY)
    unsigned long flags;
#endif
} PageDesc;

typedef struct PhysPageDesc {
    /* offset in host memory of the page + io_index in the low bits */
    ram_addr_t phys_offset;
    ram_addr_t region_offset;
} PhysPageDesc;

#define L2_BITS 10
#if defined(CONFIG_USER_ONLY) && defined(TARGET_VIRT_ADDR_SPACE_BITS)
/* XXX: this is a temporary hack for alpha target.
 *      In the future, this is to be replaced by a multi-level table
 *      to actually be able to handle the complete 64 bits address space.
 */
#define L1_BITS (TARGET_VIRT_ADDR_SPACE_BITS - L2_BITS - TARGET_PAGE_BITS)
#else
#define L1_BITS (32 - L2_BITS - TARGET_PAGE_BITS)
#endif

#define L1_SIZE (1 << L1_BITS)
#define L2_SIZE (1 << L2_BITS)

unsigned long qemu_real_host_page_size;
unsigned long qemu_host_page_bits;
unsigned long qemu_host_page_size;
unsigned long qemu_host_page_mask;

/* XXX: for system emulation, it could just be an array */
static PageDesc *l1_map[L1_SIZE];
static PhysPageDesc **l1_phys_map;

#if !defined(CONFIG_USER_ONLY)
static void io_mem_init(void);

/* io memory support */
CPUWriteMemoryFunc *io_mem_write[IO_MEM_NB_ENTRIES][4];
CPUReadMemoryFunc *io_mem_read[IO_MEM_NB_ENTRIES][4];
void *io_mem_opaque[IO_MEM_NB_ENTRIES];
static char io_mem_used[IO_MEM_NB_ENTRIES];
static int io_mem_watch;
#endif

/* log support */
static const char *logfilename = "/tmp/qemu.log";
FILE *logfile;
int loglevel;
static int log_append = 0;

/* statistics */
static int tlb_flush_count;
static int tb_flush_count;
static int tb_phys_invalidate_count;

#define SUBPAGE_IDX(addr) ((addr) & ~TARGET_PAGE_MASK)
typedef struct subpage_t {
    target_phys_addr_t base;
    CPUReadMemoryFunc **mem_read[TARGET_PAGE_SIZE][4];
    CPUWriteMemoryFunc **mem_write[TARGET_PAGE_SIZE][4];
    void *opaque[TARGET_PAGE_SIZE][2][4];
    ram_addr_t region_offset[TARGET_PAGE_SIZE][2][4];
} subpage_t;

#ifdef _WIN32
static void map_exec(void *addr, long size)
{
    DWORD old_protect;
    VirtualProtect(addr, size,
                   PAGE_EXECUTE_READWRITE, &old_protect);
    
}
#else
static void map_exec(void *addr, long size)
{
    unsigned long start, end, page_size;
    
    page_size = getpagesize();
    start = (unsigned long)addr;
    start &= ~(page_size - 1);
    
    end = (unsigned long)addr + size;
    end += page_size - 1;
    end &= ~(page_size - 1);
    
    mprotect((void *)start, end - start,
             PROT_READ | PROT_WRITE | PROT_EXEC);
}
#endif

static void page_init(void)
{
    /* NOTE: we can always suppose that qemu_host_page_size >=
       TARGET_PAGE_SIZE */
#ifdef _WIN32
    {
        SYSTEM_INFO system_info;

        GetSystemInfo(&system_info);
        qemu_real_host_page_size = system_info.dwPageSize;
    }
#else
    qemu_real_host_page_size = getpagesize();
#endif
    if (qemu_host_page_size == 0)
        qemu_host_page_size = qemu_real_host_page_size;
    if (qemu_host_page_size < TARGET_PAGE_SIZE)
        qemu_host_page_size = TARGET_PAGE_SIZE;
    qemu_host_page_bits = 0;
    while ((1 << qemu_host_page_bits) < qemu_host_page_size)
        qemu_host_page_bits++;
    qemu_host_page_mask = ~(qemu_host_page_size - 1);
    l1_phys_map = qemu_vmalloc(L1_SIZE * sizeof(void *));
    memset(l1_phys_map, 0, L1_SIZE * sizeof(void *));

#if !defined(_WIN32) && defined(CONFIG_USER_ONLY)
    {
        long long startaddr, endaddr;
        FILE *f;
        int n;

        mmap_lock();
        last_brk = (unsigned long)sbrk(0);
        f = fopen("/proc/self/maps", "r");
        if (f) {
            do {
                n = fscanf (f, "%llx-%llx %*[^\n]\n", &startaddr, &endaddr);
                if (n == 2) {
                    startaddr = MIN(startaddr,
                                    (1ULL << TARGET_PHYS_ADDR_SPACE_BITS) - 1);
                    endaddr = MIN(endaddr,
                                    (1ULL << TARGET_PHYS_ADDR_SPACE_BITS) - 1);
                    page_set_flags(startaddr & TARGET_PAGE_MASK,
                                   TARGET_PAGE_ALIGN(endaddr),
                                   PAGE_RESERVED); 
                }
            } while (!feof(f));
            fclose(f);
        }
        mmap_unlock();
    }
#endif
}

static inline PageDesc **page_l1_map(target_ulong index)
{
#if TARGET_LONG_BITS > 32
    /* Host memory outside guest VM.  For 32-bit targets we have already
       excluded high addresses.  */
    if (index > ((target_ulong)L2_SIZE * L1_SIZE))
        return NULL;
#endif
    return &l1_map[index >> L2_BITS];
}

static inline PageDesc *page_find_alloc(target_ulong index)
{
    PageDesc **lp, *p;
    lp = page_l1_map(index);
    if (!lp)
        return NULL;

    p = *lp;
    if (!p) {
        /* allocate if not found */
#if defined(CONFIG_USER_ONLY)
        size_t len = sizeof(PageDesc) * L2_SIZE;
        /* Don't use qemu_malloc because it may recurse.  */
        p = mmap(0, len, PROT_READ | PROT_WRITE,
                 MAP_PRIVATE | MAP_ANONYMOUS, -1, 0);
        *lp = p;
        if (h2g_valid(p)) {
            unsigned long addr = h2g(p);
            page_set_flags(addr & TARGET_PAGE_MASK,
                           TARGET_PAGE_ALIGN(addr + len),
                           PAGE_RESERVED); 
        }
#else
        p = qemu_mallocz(sizeof(PageDesc) * L2_SIZE);
        *lp = p;
#endif
    }
    return p + (index & (L2_SIZE - 1));
}

static inline PageDesc *page_find(target_ulong index)
{
    PageDesc **lp, *p;
    lp = page_l1_map(index);
    if (!lp)
        return NULL;

    p = *lp;
    if (!p)
        return 0;
    return p + (index & (L2_SIZE - 1));
}

static PhysPageDesc *phys_page_find_alloc(target_phys_addr_t index, int alloc)
{
    void **lp, **p;
    PhysPageDesc *pd;

    p = (void **)l1_phys_map;
#if TARGET_PHYS_ADDR_SPACE_BITS > 32

#if TARGET_PHYS_ADDR_SPACE_BITS > (32 + L1_BITS)
#error unsupported TARGET_PHYS_ADDR_SPACE_BITS
#endif
    lp = p + ((index >> (L1_BITS + L2_BITS)) & (L1_SIZE - 1));
    p = *lp;
    if (!p) {
        /* allocate if not found */
        if (!alloc)
            return NULL;
        p = qemu_vmalloc(sizeof(void *) * L1_SIZE);
        memset(p, 0, sizeof(void *) * L1_SIZE);
        *lp = p;
    }
#endif
    lp = p + ((index >> L2_BITS) & (L1_SIZE - 1));
    pd = *lp;
    if (!pd) {
        int i;
        /* allocate if not found */
        if (!alloc)
            return NULL;
        pd = qemu_vmalloc(sizeof(PhysPageDesc) * L2_SIZE);
        *lp = pd;
        for (i = 0; i < L2_SIZE; i++) {
          pd[i].phys_offset = IO_MEM_UNASSIGNED;
          pd[i].region_offset = (index + i) << TARGET_PAGE_BITS;
        }
    }
    return ((PhysPageDesc *)pd) + (index & (L2_SIZE - 1));
}

static inline PhysPageDesc *phys_page_find(target_phys_addr_t index)
{
    return phys_page_find_alloc(index, 0);
}

#if !defined(CONFIG_USER_ONLY)
static void tlb_protect_code(ram_addr_t ram_addr);
static void tlb_unprotect_code_phys(CPUState *env, ram_addr_t ram_addr,
                                    target_ulong vaddr);
#define mmap_lock() do { } while(0)
#define mmap_unlock() do { } while(0)
#endif

#define DEFAULT_CODE_GEN_BUFFER_SIZE (32 * 1024 * 1024)

#if defined(CONFIG_USER_ONLY)
/* Currently it is not recommanded to allocate big chunks of data in
   user mode. It will change when a dedicated libc will be used */
#define USE_STATIC_CODE_GEN_BUFFER
#endif

#ifdef USE_STATIC_CODE_GEN_BUFFER
static uint8_t static_code_gen_buffer[DEFAULT_CODE_GEN_BUFFER_SIZE];
#endif

static void code_gen_alloc(unsigned long tb_size)
{
    if (kvm_enabled())
        return;

#ifdef USE_STATIC_CODE_GEN_BUFFER
    code_gen_buffer = static_code_gen_buffer;
    code_gen_buffer_size = DEFAULT_CODE_GEN_BUFFER_SIZE;
    map_exec(code_gen_buffer, code_gen_buffer_size);
#else
    code_gen_buffer_size = tb_size;
    if (code_gen_buffer_size == 0) {
#if defined(CONFIG_USER_ONLY)
        /* in user mode, phys_ram_size is not meaningful */
        code_gen_buffer_size = DEFAULT_CODE_GEN_BUFFER_SIZE;
#else
        /* XXX: needs ajustments */
        code_gen_buffer_size = (unsigned long)(phys_ram_size / 4);
#endif
    }
    if (code_gen_buffer_size < MIN_CODE_GEN_BUFFER_SIZE)
        code_gen_buffer_size = MIN_CODE_GEN_BUFFER_SIZE;
    /* The code gen buffer location may have constraints depending on
       the host cpu and OS */
#if defined(__linux__) 
    {
        int flags;
        void *start = NULL;

        flags = MAP_PRIVATE | MAP_ANONYMOUS;
#if defined(__x86_64__)
        flags |= MAP_32BIT;
        /* Cannot map more than that */
        if (code_gen_buffer_size > (800 * 1024 * 1024))
            code_gen_buffer_size = (800 * 1024 * 1024);
#elif defined(__sparc_v9__)
        // Map the buffer below 2G, so we can use direct calls and branches
        flags |= MAP_FIXED;
        start = (void *) 0x60000000UL;
        if (code_gen_buffer_size > (512 * 1024 * 1024))
            code_gen_buffer_size = (512 * 1024 * 1024);
#elif defined(__arm__)
        /* Map the buffer below 32M, so we can use direct calls and branches */
        flags |= MAP_FIXED;
        start = (void *) 0x01000000UL;
        if (code_gen_buffer_size > 16 * 1024 * 1024)
            code_gen_buffer_size = 16 * 1024 * 1024;
#endif
        code_gen_buffer = mmap(start, code_gen_buffer_size,
                               PROT_WRITE | PROT_READ | PROT_EXEC,
                               flags, -1, 0);
        if (code_gen_buffer == MAP_FAILED) {
            fprintf(stderr, "Could not allocate dynamic translator buffer\n");
            exit(1);
        }
    }
#elif defined(__FreeBSD__) || defined(__DragonFly__)
    {
        int flags;
        void *addr = NULL;
        flags = MAP_PRIVATE | MAP_ANONYMOUS;
#if defined(__x86_64__)
        /* FreeBSD doesn't have MAP_32BIT, use MAP_FIXED and assume
         * 0x40000000 is free */
        flags |= MAP_FIXED;
        addr = (void *)0x40000000;
        /* Cannot map more than that */
        if (code_gen_buffer_size > (800 * 1024 * 1024))
            code_gen_buffer_size = (800 * 1024 * 1024);
#endif
        code_gen_buffer = mmap(addr, code_gen_buffer_size,
                               PROT_WRITE | PROT_READ | PROT_EXEC, 
                               flags, -1, 0);
        if (code_gen_buffer == MAP_FAILED) {
            fprintf(stderr, "Could not allocate dynamic translator buffer\n");
            exit(1);
        }
    }
#else
    code_gen_buffer = qemu_malloc(code_gen_buffer_size);
    map_exec(code_gen_buffer, code_gen_buffer_size);
#endif
#endif /* !USE_STATIC_CODE_GEN_BUFFER */
    map_exec(code_gen_prologue, sizeof(code_gen_prologue));
    code_gen_buffer_max_size = code_gen_buffer_size - 
        code_gen_max_block_size();
    code_gen_max_blocks = code_gen_buffer_size / CODE_GEN_AVG_BLOCK_SIZE;
    tbs = qemu_malloc(code_gen_max_blocks * sizeof(TranslationBlock));
}

/* Must be called before using the QEMU cpus. 'tb_size' is the size
   (in bytes) allocated to the translation buffer. Zero means default
   size. */
void cpu_exec_init_all(unsigned long tb_size)
{
    cpu_gen_init();
    code_gen_alloc(tb_size);
    code_gen_ptr = code_gen_buffer;
    page_init();
#if !defined(CONFIG_USER_ONLY)
    io_mem_init();
#endif
}

#if defined(CPU_SAVE_VERSION) && !defined(CONFIG_USER_ONLY)

#define CPU_COMMON_SAVE_VERSION 1

static void cpu_common_save(QEMUFile *f, void *opaque)
{
    CPUState *env = opaque;

    qemu_put_be32s(f, &env->halted);
    qemu_put_be32s(f, &env->interrupt_request);
}

static int cpu_common_load(QEMUFile *f, void *opaque, int version_id)
{
    CPUState *env = opaque;

    if (version_id != CPU_COMMON_SAVE_VERSION)
        return -EINVAL;

    qemu_get_be32s(f, &env->halted);
    qemu_get_be32s(f, &env->interrupt_request);
    /* 0x01 was CPU_INTERRUPT_EXIT. This line can be removed when the
       version_id is increased. */
    env->interrupt_request &= ~0x01;
    tlb_flush(env, 1);

    return 0;
}
#endif

void cpu_exec_init(CPUState *env)
{
    CPUState **penv;
    int cpu_index;

#if defined(CONFIG_USER_ONLY)
    cpu_list_lock();
#endif
    env->next_cpu = NULL;
    penv = &first_cpu;
    cpu_index = 0;
    while (*penv != NULL) {
        penv = (CPUState **)&(*penv)->next_cpu;
        cpu_index++;
    }
    env->cpu_index = cpu_index;
    TAILQ_INIT(&env->breakpoints);
    TAILQ_INIT(&env->watchpoints);
#ifdef __WIN32
    env->thread_id = GetCurrentProcessId();
#else
    env->thread_id = getpid();
#endif
    *penv = env;
#if defined(CONFIG_USER_ONLY)
    cpu_list_unlock();
#endif
#if defined(CPU_SAVE_VERSION) && !defined(CONFIG_USER_ONLY)
    register_savevm("cpu_common", cpu_index, CPU_COMMON_SAVE_VERSION,
                    cpu_common_save, cpu_common_load, env);
    register_savevm("cpu", cpu_index, CPU_SAVE_VERSION,
                    cpu_save, cpu_load, env);
#endif
}

static inline void invalidate_page_bitmap(PageDesc *p)
{
    if (p->code_bitmap) {
        qemu_free(p->code_bitmap);
        p->code_bitmap = NULL;
    }
    p->code_write_count = 0;
}

/* set to NULL all the 'first_tb' fields in all PageDescs */
static void page_flush_tb(void)
{
    int i, j;
    PageDesc *p;

    for(i = 0; i < L1_SIZE; i++) {
        p = l1_map[i];
        if (p) {
            for(j = 0; j < L2_SIZE; j++) {
                p->first_tb = NULL;
                invalidate_page_bitmap(p);
                p++;
            }
        }
    }
}

/* flush all the translation blocks */
/* XXX: tb_flush is currently not thread safe */
void tb_flush(CPUState *env1)
{
    CPUState *env;
#if defined(DEBUG_FLUSH)
    printf("qemu: flush code_size=%ld nb_tbs=%d avg_tb_size=%ld\n",
           (unsigned long)(code_gen_ptr - code_gen_buffer),
           nb_tbs, nb_tbs > 0 ?
           ((unsigned long)(code_gen_ptr - code_gen_buffer)) / nb_tbs : 0);
#endif
    if ((unsigned long)(code_gen_ptr - code_gen_buffer) > code_gen_buffer_size)
        cpu_abort(env1, "Internal error: code buffer overflow\n");

    nb_tbs = 0;

    for(env = first_cpu; env != NULL; env = env->next_cpu) {
        memset (env->tb_jmp_cache, 0, TB_JMP_CACHE_SIZE * sizeof (void *));
    }

    memset (tb_phys_hash, 0, CODE_GEN_PHYS_HASH_SIZE * sizeof (void *));
    page_flush_tb();

    code_gen_ptr = code_gen_buffer;
    /* XXX: flush processor icache at this point if cache flush is
       expensive */
    tb_flush_count++;
}

#ifdef DEBUG_TB_CHECK

static void tb_invalidate_check(target_ulong address)
{
    TranslationBlock *tb;
    int i;
    address &= TARGET_PAGE_MASK;
    for(i = 0;i < CODE_GEN_PHYS_HASH_SIZE; i++) {
        for(tb = tb_phys_hash[i]; tb != NULL; tb = tb->phys_hash_next) {
            if (!(address + TARGET_PAGE_SIZE <= tb->pc ||
                  address >= tb->pc + tb->size)) {
                printf("ERROR invalidate: address=%08lx PC=%08lx size=%04x\n",
                       address, (long)tb->pc, tb->size);
            }
        }
    }
}

/* verify that all the pages have correct rights for code */
static void tb_page_check(void)
{
    TranslationBlock *tb;
    int i, flags1, flags2;

    for(i = 0;i < CODE_GEN_PHYS_HASH_SIZE; i++) {
        for(tb = tb_phys_hash[i]; tb != NULL; tb = tb->phys_hash_next) {
            flags1 = page_get_flags(tb->pc);
            flags2 = page_get_flags(tb->pc + tb->size - 1);
            if ((flags1 & PAGE_WRITE) || (flags2 & PAGE_WRITE)) {
                printf("ERROR page flags: PC=%08lx size=%04x f1=%x f2=%x\n",
                       (long)tb->pc, tb->size, flags1, flags2);
            }
        }
    }
}

static void tb_jmp_check(TranslationBlock *tb)
{
    TranslationBlock *tb1;
    unsigned int n1;

    /* suppress any remaining jumps to this TB */
    tb1 = tb->jmp_first;
    for(;;) {
        n1 = (long)tb1 & 3;
        tb1 = (TranslationBlock *)((long)tb1 & ~3);
        if (n1 == 2)
            break;
        tb1 = tb1->jmp_next[n1];
    }
    /* check end of list */
    if (tb1 != tb) {
        printf("ERROR: jmp_list from 0x%08lx\n", (long)tb);
    }
}

#endif

/* invalidate one TB */
static inline void tb_remove(TranslationBlock **ptb, TranslationBlock *tb,
                             int next_offset)
{
    TranslationBlock *tb1;
    for(;;) {
        tb1 = *ptb;
        if (tb1 == tb) {
            *ptb = *(TranslationBlock **)((char *)tb1 + next_offset);
            break;
        }
        ptb = (TranslationBlock **)((char *)tb1 + next_offset);
    }
}

static inline void tb_page_remove(TranslationBlock **ptb, TranslationBlock *tb)
{
    TranslationBlock *tb1;
    unsigned int n1;

    for(;;) {
        tb1 = *ptb;
        n1 = (long)tb1 & 3;
        tb1 = (TranslationBlock *)((long)tb1 & ~3);
        if (tb1 == tb) {
            *ptb = tb1->page_next[n1];
            break;
        }
        ptb = &tb1->page_next[n1];
    }
}

static inline void tb_jmp_remove(TranslationBlock *tb, int n)
{
    TranslationBlock *tb1, **ptb;
    unsigned int n1;

    ptb = &tb->jmp_next[n];
    tb1 = *ptb;
    if (tb1) {
        /* find tb(n) in circular list */
        for(;;) {
            tb1 = *ptb;
            n1 = (long)tb1 & 3;
            tb1 = (TranslationBlock *)((long)tb1 & ~3);
            if (n1 == n && tb1 == tb)
                break;
            if (n1 == 2) {
                ptb = &tb1->jmp_first;
            } else {
                ptb = &tb1->jmp_next[n1];
            }
        }
        /* now we can suppress tb(n) from the list */
        *ptb = tb->jmp_next[n];

        tb->jmp_next[n] = NULL;
    }
}

/* reset the jump entry 'n' of a TB so that it is not chained to
   another TB */
static inline void tb_reset_jump(TranslationBlock *tb, int n)
{
    tb_set_jmp_target(tb, n, (unsigned long)(tb->tc_ptr + tb->tb_next_offset[n]));
}

void tb_phys_invalidate(TranslationBlock *tb, target_ulong page_addr)
{
    CPUState *env;
    PageDesc *p;
    unsigned int h, n1;
    target_phys_addr_t phys_pc;
    TranslationBlock *tb1, *tb2;

    /* remove the TB from the hash list */
    phys_pc = tb->page_addr[0] + (tb->pc & ~TARGET_PAGE_MASK);
    h = tb_phys_hash_func(phys_pc);
    tb_remove(&tb_phys_hash[h], tb,
              offsetof(TranslationBlock, phys_hash_next));

    /* remove the TB from the page list */
    if (tb->page_addr[0] != page_addr) {
        p = page_find(tb->page_addr[0] >> TARGET_PAGE_BITS);
        tb_page_remove(&p->first_tb, tb);
        invalidate_page_bitmap(p);
    }
    if (tb->page_addr[1] != -1 && tb->page_addr[1] != page_addr) {
        p = page_find(tb->page_addr[1] >> TARGET_PAGE_BITS);
        tb_page_remove(&p->first_tb, tb);
        invalidate_page_bitmap(p);
    }

    tb_invalidated_flag = 1;

    /* remove the TB from the hash list */
    h = tb_jmp_cache_hash_func(tb->pc);
    for(env = first_cpu; env != NULL; env = env->next_cpu) {
        if (env->tb_jmp_cache[h] == tb)
            env->tb_jmp_cache[h] = NULL;
    }

    /* suppress this TB from the two jump lists */
    tb_jmp_remove(tb, 0);
    tb_jmp_remove(tb, 1);

    /* suppress any remaining jumps to this TB */
    tb1 = tb->jmp_first;
    for(;;) {
        n1 = (long)tb1 & 3;
        if (n1 == 2)
            break;
        tb1 = (TranslationBlock *)((long)tb1 & ~3);
        tb2 = tb1->jmp_next[n1];
        tb_reset_jump(tb1, n1);
        tb1->jmp_next[n1] = NULL;
        tb1 = tb2;
    }
    tb->jmp_first = (TranslationBlock *)((long)tb | 2); /* fail safe */

    tb_phys_invalidate_count++;
}

static inline void set_bits(uint8_t *tab, int start, int len)
{
    int end, mask, end1;

    end = start + len;
    tab += start >> 3;
    mask = 0xff << (start & 7);
    if ((start & ~7) == (end & ~7)) {
        if (start < end) {
            mask &= ~(0xff << (end & 7));
            *tab |= mask;
        }
    } else {
        *tab++ |= mask;
        start = (start + 8) & ~7;
        end1 = end & ~7;
        while (start < end1) {
            *tab++ = 0xff;
            start += 8;
        }
        if (start < end) {
            mask = ~(0xff << (end & 7));
            *tab |= mask;
        }
    }
}

static void build_page_bitmap(PageDesc *p)
{
    int n, tb_start, tb_end;
    TranslationBlock *tb;

    p->code_bitmap = qemu_mallocz(TARGET_PAGE_SIZE / 8);

    tb = p->first_tb;
    while (tb != NULL) {
        n = (long)tb & 3;
        tb = (TranslationBlock *)((long)tb & ~3);
        /* NOTE: this is subtle as a TB may span two physical pages */
        if (n == 0) {
            /* NOTE: tb_end may be after the end of the page, but
               it is not a problem */
            tb_start = tb->pc & ~TARGET_PAGE_MASK;
            tb_end = tb_start + tb->size;
            if (tb_end > TARGET_PAGE_SIZE)
                tb_end = TARGET_PAGE_SIZE;
        } else {
            tb_start = 0;
            tb_end = ((tb->pc + tb->size) & ~TARGET_PAGE_MASK);
        }
        set_bits(p->code_bitmap, tb_start, tb_end - tb_start);
        tb = tb->page_next[n];
    }
}

TranslationBlock *tb_gen_code(CPUState *env,
                              target_ulong pc, target_ulong cs_base,
                              int flags, int cflags)
{
    TranslationBlock *tb;
    uint8_t *tc_ptr;
    target_ulong phys_pc, phys_page2, virt_page2;
    int code_gen_size;

    phys_pc = get_phys_addr_code(env, pc);
    tb = tb_alloc(pc);
    if (!tb) {
        /* flush must be done */
        tb_flush(env);
        /* cannot fail at this point */
        tb = tb_alloc(pc);
        /* Don't forget to invalidate previous TB info.  */
        tb_invalidated_flag = 1;
    }
    tc_ptr = code_gen_ptr;
    tb->tc_ptr = tc_ptr;
    tb->cs_base = cs_base;
    tb->flags = flags;
    tb->cflags = cflags;
    cpu_gen_code(env, tb, &code_gen_size);
    code_gen_ptr = (void *)(((unsigned long)code_gen_ptr + code_gen_size + CODE_GEN_ALIGN - 1) & ~(CODE_GEN_ALIGN - 1));

    /* check next page if needed */
    virt_page2 = (pc + tb->size - 1) & TARGET_PAGE_MASK;
    phys_page2 = -1;
    if ((pc & TARGET_PAGE_MASK) != virt_page2) {
        phys_page2 = get_phys_addr_code(env, virt_page2);
    }
    tb_link_phys(tb, phys_pc, phys_page2);
    return tb;
}

/* invalidate all TBs which intersect with the target physical page
   starting in range [start;end[. NOTE: start and end must refer to
   the same physical page. 'is_cpu_write_access' should be true if called
   from a real cpu write access: the virtual CPU will exit the current
   TB if code is modified inside this TB. */
void tb_invalidate_phys_page_range(target_phys_addr_t start, target_phys_addr_t end,
                                   int is_cpu_write_access)
{
    TranslationBlock *tb, *tb_next, *saved_tb;
    CPUState *env = cpu_single_env;
    target_ulong tb_start, tb_end;
    PageDesc *p;
    int n;
#ifdef TARGET_HAS_PRECISE_SMC
    int current_tb_not_found = is_cpu_write_access;
    TranslationBlock *current_tb = NULL;
    int current_tb_modified = 0;
    target_ulong current_pc = 0;
    target_ulong current_cs_base = 0;
    int current_flags = 0;
#endif /* TARGET_HAS_PRECISE_SMC */

    p = page_find(start >> TARGET_PAGE_BITS);
    if (!p)
        return;
    if (!p->code_bitmap &&
        ++p->code_write_count >= SMC_BITMAP_USE_THRESHOLD &&
        is_cpu_write_access) {
        /* build code bitmap */
        build_page_bitmap(p);
    }

    /* we remove all the TBs in the range [start, end[ */
    /* XXX: see if in some cases it could be faster to invalidate all the code */
    tb = p->first_tb;
    while (tb != NULL) {
        n = (long)tb & 3;
        tb = (TranslationBlock *)((long)tb & ~3);
        tb_next = tb->page_next[n];
        /* NOTE: this is subtle as a TB may span two physical pages */
        if (n == 0) {
            /* NOTE: tb_end may be after the end of the page, but
               it is not a problem */
            tb_start = tb->page_addr[0] + (tb->pc & ~TARGET_PAGE_MASK);
            tb_end = tb_start + tb->size;
        } else {
            tb_start = tb->page_addr[1];
            tb_end = tb_start + ((tb->pc + tb->size) & ~TARGET_PAGE_MASK);
        }
        if (!(tb_end <= start || tb_start >= end)) {
#ifdef TARGET_HAS_PRECISE_SMC
            if (current_tb_not_found) {
                current_tb_not_found = 0;
                current_tb = NULL;
                if (env->mem_io_pc) {
                    /* now we have a real cpu fault */
                    current_tb = tb_find_pc(env->mem_io_pc);
                }
            }
            if (current_tb == tb &&
                (current_tb->cflags & CF_COUNT_MASK) != 1) {
                /* If we are modifying the current TB, we must stop
                its execution. We could be more precise by checking
                that the modification is after the current PC, but it
                would require a specialized function to partially
                restore the CPU state */

                current_tb_modified = 1;
                cpu_restore_state(current_tb, env,
                                  env->mem_io_pc, NULL);
                cpu_get_tb_cpu_state(env, &current_pc, &current_cs_base,
                                     &current_flags);
            }
#endif /* TARGET_HAS_PRECISE_SMC */
            /* we need to do that to handle the case where a signal
               occurs while doing tb_phys_invalidate() */
            saved_tb = NULL;
            if (env) {
                saved_tb = env->current_tb;
                env->current_tb = NULL;
            }
            tb_phys_invalidate(tb, -1);
            if (env) {
                env->current_tb = saved_tb;
                if (env->interrupt_request && env->current_tb)
                    cpu_interrupt(env, env->interrupt_request);
            }
        }
        tb = tb_next;
    }
#if !defined(CONFIG_USER_ONLY)
    /* if no code remaining, no need to continue to use slow writes */
    if (!p->first_tb) {
        invalidate_page_bitmap(p);
        if (is_cpu_write_access) {
            tlb_unprotect_code_phys(env, start, env->mem_io_vaddr);
        }
    }
#endif
#ifdef TARGET_HAS_PRECISE_SMC
    if (current_tb_modified) {
        /* we generate a block containing just the instruction
           modifying the memory. It will ensure that it cannot modify
           itself */
        env->current_tb = NULL;
        tb_gen_code(env, current_pc, current_cs_base, current_flags, 1);
        cpu_resume_from_signal(env, NULL);
    }
#endif
}

/* len must be <= 8 and start must be a multiple of len */
static inline void tb_invalidate_phys_page_fast(target_phys_addr_t start, int len)
{
    PageDesc *p;
    int offset, b;
#if 0
    if (1) {
        qemu_log("modifying code at 0x%x size=%d EIP=%x PC=%08x\n",
                  cpu_single_env->mem_io_vaddr, len,
                  cpu_single_env->eip,
                  cpu_single_env->eip + (long)cpu_single_env->segs[R_CS].base);
    }
#endif
    p = page_find(start >> TARGET_PAGE_BITS);
    if (!p)
        return;
    if (p->code_bitmap) {
        offset = start & ~TARGET_PAGE_MASK;
        b = p->code_bitmap[offset >> 3] >> (offset & 7);
        if (b & ((1 << len) - 1))
            goto do_invalidate;
    } else {
    do_invalidate:
        tb_invalidate_phys_page_range(start, start + len, 1);
    }
}

#if !defined(CONFIG_SOFTMMU)
static void tb_invalidate_phys_page(target_phys_addr_t addr,
                                    unsigned long pc, void *puc)
{
    TranslationBlock *tb;
    PageDesc *p;
    int n;
#ifdef TARGET_HAS_PRECISE_SMC
    TranslationBlock *current_tb = NULL;
    CPUState *env = cpu_single_env;
    int current_tb_modified = 0;
    target_ulong current_pc = 0;
    target_ulong current_cs_base = 0;
    int current_flags = 0;
#endif

    addr &= TARGET_PAGE_MASK;
    p = page_find(addr >> TARGET_PAGE_BITS);
    if (!p)
        return;
    tb = p->first_tb;
#ifdef TARGET_HAS_PRECISE_SMC
    if (tb && pc != 0) {
        current_tb = tb_find_pc(pc);
    }
#endif
    while (tb != NULL) {
        n = (long)tb & 3;
        tb = (TranslationBlock *)((long)tb & ~3);
#ifdef TARGET_HAS_PRECISE_SMC
        if (current_tb == tb &&
            (current_tb->cflags & CF_COUNT_MASK) != 1) {
                /* If we are modifying the current TB, we must stop
                   its execution. We could be more precise by checking
                   that the modification is after the current PC, but it
                   would require a specialized function to partially
                   restore the CPU state */

            current_tb_modified = 1;
            cpu_restore_state(current_tb, env, pc, puc);
            cpu_get_tb_cpu_state(env, &current_pc, &current_cs_base,
                                 &current_flags);
        }
#endif /* TARGET_HAS_PRECISE_SMC */
        tb_phys_invalidate(tb, addr);
        tb = tb->page_next[n];
    }
    p->first_tb = NULL;
#ifdef TARGET_HAS_PRECISE_SMC
    if (current_tb_modified) {
        /* we generate a block containing just the instruction
           modifying the memory. It will ensure that it cannot modify
           itself */
        env->current_tb = NULL;
        tb_gen_code(env, current_pc, current_cs_base, current_flags, 1);
        cpu_resume_from_signal(env, puc);
    }
#endif
}
#endif

/* add the tb in the target page and protect it if necessary */
static inline void tb_alloc_page(TranslationBlock *tb,
                                 unsigned int n, target_ulong page_addr)
{
    PageDesc *p;
    TranslationBlock *last_first_tb;

    tb->page_addr[n] = page_addr;
    p = page_find_alloc(page_addr >> TARGET_PAGE_BITS);
    tb->page_next[n] = p->first_tb;
    last_first_tb = p->first_tb;
    p->first_tb = (TranslationBlock *)((long)tb | n);
    invalidate_page_bitmap(p);

#if defined(TARGET_HAS_SMC) || 1

#if defined(CONFIG_USER_ONLY)
    if (p->flags & PAGE_WRITE) {
        target_ulong addr;
        PageDesc *p2;
        int prot;

        /* force the host page as non writable (writes will have a
           page fault + mprotect overhead) */
        page_addr &= qemu_host_page_mask;
        prot = 0;
        for(addr = page_addr; addr < page_addr + qemu_host_page_size;
            addr += TARGET_PAGE_SIZE) {

            p2 = page_find (addr >> TARGET_PAGE_BITS);
            if (!p2)
                continue;
            prot |= p2->flags;
            p2->flags &= ~PAGE_WRITE;
            page_get_flags(addr);
          }
        mprotect(g2h(page_addr), qemu_host_page_size,
                 (prot & PAGE_BITS) & ~PAGE_WRITE);
#ifdef DEBUG_TB_INVALIDATE
        printf("protecting code page: 0x" TARGET_FMT_lx "\n",
               page_addr);
#endif
    }
#else
    /* if some code is already present, then the pages are already
       protected. So we handle the case where only the first TB is
       allocated in a physical page */
    if (!last_first_tb) {
        tlb_protect_code(page_addr);
    }
#endif

#endif /* TARGET_HAS_SMC */
}

/* Allocate a new translation block. Flush the translation buffer if
   too many translation blocks or too much generated code. */
TranslationBlock *tb_alloc(target_ulong pc)
{
    TranslationBlock *tb;

    if (nb_tbs >= code_gen_max_blocks ||
        (code_gen_ptr - code_gen_buffer) >= code_gen_buffer_max_size)
        return NULL;
    tb = &tbs[nb_tbs++];
    tb->pc = pc;
    tb->cflags = 0;
    return tb;
}

void tb_free(TranslationBlock *tb)
{
    /* In practice this is mostly used for single use temporary TB
       Ignore the hard cases and just back up if this TB happens to
       be the last one generated.  */
    if (nb_tbs > 0 && tb == &tbs[nb_tbs - 1]) {
        code_gen_ptr = tb->tc_ptr;
        nb_tbs--;
    }
}

/* add a new TB and link it to the physical page tables. phys_page2 is
   (-1) to indicate that only one page contains the TB. */
void tb_link_phys(TranslationBlock *tb,
                  target_ulong phys_pc, target_ulong phys_page2)
{
    unsigned int h;
    TranslationBlock **ptb;

    /* Grab the mmap lock to stop another thread invalidating this TB
       before we are done.  */
    mmap_lock();
    /* add in the physical hash table */
    h = tb_phys_hash_func(phys_pc);
    ptb = &tb_phys_hash[h];
    tb->phys_hash_next = *ptb;
    *ptb = tb;

    /* add in the page list */
    tb_alloc_page(tb, 0, phys_pc & TARGET_PAGE_MASK);
    if (phys_page2 != -1)
        tb_alloc_page(tb, 1, phys_page2);
    else
        tb->page_addr[1] = -1;

    tb->jmp_first = (TranslationBlock *)((long)tb | 2);
    tb->jmp_next[0] = NULL;
    tb->jmp_next[1] = NULL;

    /* init original jump addresses */
    if (tb->tb_next_offset[0] != 0xffff)
        tb_reset_jump(tb, 0);
    if (tb->tb_next_offset[1] != 0xffff)
        tb_reset_jump(tb, 1);

#ifdef DEBUG_TB_CHECK
    tb_page_check();
#endif
    mmap_unlock();
}

/* find the TB 'tb' such that tb[0].tc_ptr <= tc_ptr <
   tb[1].tc_ptr. Return NULL if not found */
TranslationBlock *tb_find_pc(unsigned long tc_ptr)
{
    int m_min, m_max, m;
    unsigned long v;
    TranslationBlock *tb;

    if (nb_tbs <= 0)
        return NULL;
    if (tc_ptr < (unsigned long)code_gen_buffer ||
        tc_ptr >= (unsigned long)code_gen_ptr)
        return NULL;
    /* binary search (cf Knuth) */
    m_min = 0;
    m_max = nb_tbs - 1;
    while (m_min <= m_max) {
        m = (m_min + m_max) >> 1;
        tb = &tbs[m];
        v = (unsigned long)tb->tc_ptr;
        if (v == tc_ptr)
            return tb;
        else if (tc_ptr < v) {
            m_max = m - 1;
        } else {
            m_min = m + 1;
        }
    }
    return &tbs[m_max];
}

static void tb_reset_jump_recursive(TranslationBlock *tb);

static inline void tb_reset_jump_recursive2(TranslationBlock *tb, int n)
{
    TranslationBlock *tb1, *tb_next, **ptb;
    unsigned int n1;

    tb1 = tb->jmp_next[n];
    if (tb1 != NULL) {
        /* find head of list */
        for(;;) {
            n1 = (long)tb1 & 3;
            tb1 = (TranslationBlock *)((long)tb1 & ~3);
            if (n1 == 2)
                break;
            tb1 = tb1->jmp_next[n1];
        }
        /* we are now sure now that tb jumps to tb1 */
        tb_next = tb1;

        /* remove tb from the jmp_first list */
        ptb = &tb_next->jmp_first;
        for(;;) {
            tb1 = *ptb;
            n1 = (long)tb1 & 3;
            tb1 = (TranslationBlock *)((long)tb1 & ~3);
            if (n1 == n && tb1 == tb)
                break;
            ptb = &tb1->jmp_next[n1];
        }
        *ptb = tb->jmp_next[n];
        tb->jmp_next[n] = NULL;

        /* suppress the jump to next tb in generated code */
        tb_reset_jump(tb, n);

        /* suppress jumps in the tb on which we could have jumped */
        tb_reset_jump_recursive(tb_next);
    }
}

static void tb_reset_jump_recursive(TranslationBlock *tb)
{
    tb_reset_jump_recursive2(tb, 0);
    tb_reset_jump_recursive2(tb, 1);
}

#if defined(TARGET_HAS_ICE)
static void breakpoint_invalidate(CPUState *env, target_ulong pc)
{
    target_phys_addr_t addr;
    target_ulong pd;
    ram_addr_t ram_addr;
    PhysPageDesc *p;

    addr = cpu_get_phys_page_debug(env, pc);
    p = phys_page_find(addr >> TARGET_PAGE_BITS);
    if (!p) {
        pd = IO_MEM_UNASSIGNED;
    } else {
        pd = p->phys_offset;
    }
    ram_addr = (pd & TARGET_PAGE_MASK) | (pc & ~TARGET_PAGE_MASK);
    tb_invalidate_phys_page_range(ram_addr, ram_addr + 1, 0);
}
#endif

/* Add a watchpoint.  */
int cpu_watchpoint_insert(CPUState *env, target_ulong addr, target_ulong len,
                          int flags, CPUWatchpoint **watchpoint)
{
    target_ulong len_mask = ~(len - 1);
    CPUWatchpoint *wp;

    /* sanity checks: allow power-of-2 lengths, deny unaligned watchpoints */
    if ((len != 1 && len != 2 && len != 4 && len != 8) || (addr & ~len_mask)) {
        fprintf(stderr, "qemu: tried to set invalid watchpoint at "
                TARGET_FMT_lx ", len=" TARGET_FMT_lu "\n", addr, len);
        return -EINVAL;
    }
    wp = qemu_malloc(sizeof(*wp));

    wp->vaddr = addr;
    wp->len_mask = len_mask;
    wp->flags = flags;

    /* keep all GDB-injected watchpoints in front */
    if (flags & BP_GDB)
        TAILQ_INSERT_HEAD(&env->watchpoints, wp, entry);
    else
        TAILQ_INSERT_TAIL(&env->watchpoints, wp, entry);

    tlb_flush_page(env, addr);

    if (watchpoint)
        *watchpoint = wp;
    return 0;
}

/* Remove a specific watchpoint.  */
int cpu_watchpoint_remove(CPUState *env, target_ulong addr, target_ulong len,
                          int flags)
{
    target_ulong len_mask = ~(len - 1);
    CPUWatchpoint *wp;

    TAILQ_FOREACH(wp, &env->watchpoints, entry) {
        if (addr == wp->vaddr && len_mask == wp->len_mask
                && flags == (wp->flags & ~BP_WATCHPOINT_HIT)) {
            cpu_watchpoint_remove_by_ref(env, wp);
            return 0;
        }
    }
    return -ENOENT;
}

/* Remove a specific watchpoint by reference.  */
void cpu_watchpoint_remove_by_ref(CPUState *env, CPUWatchpoint *watchpoint)
{
    TAILQ_REMOVE(&env->watchpoints, watchpoint, entry);

    tlb_flush_page(env, watchpoint->vaddr);

    qemu_free(watchpoint);
}

/* Remove all matching watchpoints.  */
void cpu_watchpoint_remove_all(CPUState *env, int mask)
{
    CPUWatchpoint *wp, *next;

    TAILQ_FOREACH_SAFE(wp, &env->watchpoints, entry, next) {
        if (wp->flags & mask)
            cpu_watchpoint_remove_by_ref(env, wp);
    }
}

/* Add a breakpoint.  */
int cpu_breakpoint_insert(CPUState *env, target_ulong pc, int flags,
                          CPUBreakpoint **breakpoint)
{
#if defined(TARGET_HAS_ICE)
    CPUBreakpoint *bp;

    bp = qemu_malloc(sizeof(*bp));

    bp->pc = pc;
    bp->flags = flags;

    /* keep all GDB-injected breakpoints in front */
    if (flags & BP_GDB)
        TAILQ_INSERT_HEAD(&env->breakpoints, bp, entry);
    else
        TAILQ_INSERT_TAIL(&env->breakpoints, bp, entry);

    breakpoint_invalidate(env, pc);

    if (breakpoint)
        *breakpoint = bp;
    return 0;
#else
    return -ENOSYS;
#endif
}

/* Remove a specific breakpoint.  */
int cpu_breakpoint_remove(CPUState *env, target_ulong pc, int flags)
{
#if defined(TARGET_HAS_ICE)
    CPUBreakpoint *bp;

    TAILQ_FOREACH(bp, &env->breakpoints, entry) {
        if (bp->pc == pc && bp->flags == flags) {
            cpu_breakpoint_remove_by_ref(env, bp);
            return 0;
        }
    }
    return -ENOENT;
#else
    return -ENOSYS;
#endif
}

/* Remove a specific breakpoint by reference.  */
void cpu_breakpoint_remove_by_ref(CPUState *env, CPUBreakpoint *breakpoint)
{
#if defined(TARGET_HAS_ICE)
    TAILQ_REMOVE(&env->breakpoints, breakpoint, entry);

    breakpoint_invalidate(env, breakpoint->pc);

    qemu_free(breakpoint);
#endif
}

/* Remove all matching breakpoints. */
void cpu_breakpoint_remove_all(CPUState *env, int mask)
{
#if defined(TARGET_HAS_ICE)
    CPUBreakpoint *bp, *next;

    TAILQ_FOREACH_SAFE(bp, &env->breakpoints, entry, next) {
        if (bp->flags & mask)
            cpu_breakpoint_remove_by_ref(env, bp);
    }
#endif
}

/* enable or disable single step mode. EXCP_DEBUG is returned by the
   CPU loop after each instruction */
void cpu_single_step(CPUState *env, int enabled)
{
#if defined(TARGET_HAS_ICE)
    if (env->singlestep_enabled != enabled) {
        env->singlestep_enabled = enabled;
        if (kvm_enabled())
            kvm_update_guest_debug(env, 0);
        else {
            /* must flush all the translated code to avoid inconsistancies */
            /* XXX: only flush what is necessary */
            tb_flush(env);
        }
    }
#endif
}

/* enable or disable low levels log */
void cpu_set_log(int log_flags)
{
    loglevel = log_flags;
    if (loglevel && !logfile) {
        logfile = fopen(logfilename, log_append ? "a" : "w");
        if (!logfile) {
            perror(logfilename);
            _exit(1);
        }
#if !defined(CONFIG_SOFTMMU)
        /* must avoid mmap() usage of glibc by setting a buffer "by hand" */
        {
            static char logfile_buf[4096];
            setvbuf(logfile, logfile_buf, _IOLBF, sizeof(logfile_buf));
        }
#else
        setvbuf(logfile, NULL, _IOLBF, 0);
#endif
        log_append = 1;
    }
    if (!loglevel && logfile) {
        fclose(logfile);
        logfile = NULL;
    }
}

void cpu_set_log_filename(const char *filename)
{
    logfilename = strdup(filename);
    if (logfile) {
        fclose(logfile);
        logfile = NULL;
    }
    cpu_set_log(loglevel);
}

static void cpu_unlink_tb(CPUState *env)
{
#if defined(USE_NPTL)
    /* FIXME: TB unchaining isn't SMP safe.  For now just ignore the
       problem and hope the cpu will stop of its own accord.  For userspace
       emulation this often isn't actually as bad as it sounds.  Often
       signals are used primarily to interrupt blocking syscalls.  */
#else
    TranslationBlock *tb;
    static spinlock_t interrupt_lock = SPIN_LOCK_UNLOCKED;

    tb = env->current_tb;
    /* if the cpu is currently executing code, we must unlink it and
       all the potentially executing TB */
    if (tb && !testandset(&interrupt_lock)) {
        env->current_tb = NULL;
        tb_reset_jump_recursive(tb);
        resetlock(&interrupt_lock);
    }
#endif
}

/* mask must never be zero, except for A20 change call */
void cpu_interrupt(CPUState *env, int mask)
{
    int old_mask;

    old_mask = env->interrupt_request;
    env->interrupt_request |= mask;
<<<<<<< HEAD
    if (kvm_enabled() && !qemu_kvm_irqchip_in_kernel())
	kvm_update_interrupt_request(env);
#if defined(USE_NPTL)
    /* FIXME: TB unchaining isn't SMP safe.  For now just ignore the
       problem and hope the cpu will stop of its own accord.  For userspace
       emulation this often isn't actually as bad as it sounds.  Often
       signals are used primarily to interrupt blocking syscalls.  */
#else
=======

>>>>>>> 513f789f
    if (use_icount) {
        env->icount_decr.u16.high = 0xffff;
#ifndef CONFIG_USER_ONLY
        if (!can_do_io(env)
            && (mask & ~old_mask) != 0) {
            cpu_abort(env, "Raised interrupt while not in I/O function");
        }
#endif
    } else {
        cpu_unlink_tb(env);
    }
}

void cpu_reset_interrupt(CPUState *env, int mask)
{
    env->interrupt_request &= ~mask;
}

void cpu_exit(CPUState *env)
{
    env->exit_request = 1;
    cpu_unlink_tb(env);
}

const CPULogItem cpu_log_items[] = {
    { CPU_LOG_TB_OUT_ASM, "out_asm",
      "show generated host assembly code for each compiled TB" },
    { CPU_LOG_TB_IN_ASM, "in_asm",
      "show target assembly code for each compiled TB" },
    { CPU_LOG_TB_OP, "op",
      "show micro ops for each compiled TB" },
    { CPU_LOG_TB_OP_OPT, "op_opt",
      "show micro ops "
#ifdef TARGET_I386
      "before eflags optimization and "
#endif
      "after liveness analysis" },
    { CPU_LOG_INT, "int",
      "show interrupts/exceptions in short format" },
    { CPU_LOG_EXEC, "exec",
      "show trace before each executed TB (lots of logs)" },
    { CPU_LOG_TB_CPU, "cpu",
      "show CPU state before block translation" },
#ifdef TARGET_I386
    { CPU_LOG_PCALL, "pcall",
      "show protected mode far calls/returns/exceptions" },
    { CPU_LOG_RESET, "cpu_reset",
      "show CPU state before CPU resets" },
#endif
#ifdef DEBUG_IOPORT
    { CPU_LOG_IOPORT, "ioport",
      "show all i/o ports accesses" },
#endif
    { 0, NULL, NULL },
};

static int cmp1(const char *s1, int n, const char *s2)
{
    if (strlen(s2) != n)
        return 0;
    return memcmp(s1, s2, n) == 0;
}

/* takes a comma separated list of log masks. Return 0 if error. */
int cpu_str_to_log_mask(const char *str)
{
    const CPULogItem *item;
    int mask;
    const char *p, *p1;

    p = str;
    mask = 0;
    for(;;) {
        p1 = strchr(p, ',');
        if (!p1)
            p1 = p + strlen(p);
	if(cmp1(p,p1-p,"all")) {
		for(item = cpu_log_items; item->mask != 0; item++) {
			mask |= item->mask;
		}
	} else {
        for(item = cpu_log_items; item->mask != 0; item++) {
            if (cmp1(p, p1 - p, item->name))
                goto found;
        }
        return 0;
	}
    found:
        mask |= item->mask;
        if (*p1 != ',')
            break;
        p = p1 + 1;
    }
    return mask;
}

void cpu_abort(CPUState *env, const char *fmt, ...)
{
    va_list ap;
    va_list ap2;

    va_start(ap, fmt);
    va_copy(ap2, ap);
    fprintf(stderr, "qemu: fatal: ");
    vfprintf(stderr, fmt, ap);
    fprintf(stderr, "\n");
#ifdef TARGET_I386
    cpu_dump_state(env, stderr, fprintf, X86_DUMP_FPU | X86_DUMP_CCOP);
#else
    cpu_dump_state(env, stderr, fprintf, 0);
#endif
    if (qemu_log_enabled()) {
        qemu_log("qemu: fatal: ");
        qemu_log_vprintf(fmt, ap2);
        qemu_log("\n");
#ifdef TARGET_I386
        log_cpu_state(env, X86_DUMP_FPU | X86_DUMP_CCOP);
#else
        log_cpu_state(env, 0);
#endif
        qemu_log_flush();
        qemu_log_close();
    }
    va_end(ap2);
    va_end(ap);
    abort();
}

CPUState *cpu_copy(CPUState *env)
{
    CPUState *new_env = cpu_init(env->cpu_model_str);
    CPUState *next_cpu = new_env->next_cpu;
    int cpu_index = new_env->cpu_index;
#if defined(TARGET_HAS_ICE)
    CPUBreakpoint *bp;
    CPUWatchpoint *wp;
#endif

    memcpy(new_env, env, sizeof(CPUState));

    /* Preserve chaining and index. */
    new_env->next_cpu = next_cpu;
    new_env->cpu_index = cpu_index;

    /* Clone all break/watchpoints.
       Note: Once we support ptrace with hw-debug register access, make sure
       BP_CPU break/watchpoints are handled correctly on clone. */
    TAILQ_INIT(&env->breakpoints);
    TAILQ_INIT(&env->watchpoints);
#if defined(TARGET_HAS_ICE)
    TAILQ_FOREACH(bp, &env->breakpoints, entry) {
        cpu_breakpoint_insert(new_env, bp->pc, bp->flags, NULL);
    }
    TAILQ_FOREACH(wp, &env->watchpoints, entry) {
        cpu_watchpoint_insert(new_env, wp->vaddr, (~wp->len_mask) + 1,
                              wp->flags, NULL);
    }
#endif

    return new_env;
}

#if !defined(CONFIG_USER_ONLY)

static inline void tlb_flush_jmp_cache(CPUState *env, target_ulong addr)
{
    unsigned int i;

    /* Discard jump cache entries for any tb which might potentially
       overlap the flushed page.  */
    i = tb_jmp_cache_hash_page(addr - TARGET_PAGE_SIZE);
    memset (&env->tb_jmp_cache[i], 0, 
	    TB_JMP_PAGE_SIZE * sizeof(TranslationBlock *));

    i = tb_jmp_cache_hash_page(addr);
    memset (&env->tb_jmp_cache[i], 0, 
	    TB_JMP_PAGE_SIZE * sizeof(TranslationBlock *));
}

/* NOTE: if flush_global is true, also flush global entries (not
   implemented yet) */
void tlb_flush(CPUState *env, int flush_global)
{
    int i;

#if defined(DEBUG_TLB)
    printf("tlb_flush:\n");
#endif
    /* must reset current TB so that interrupts cannot modify the
       links while we are modifying them */
    env->current_tb = NULL;

    for(i = 0; i < CPU_TLB_SIZE; i++) {
        env->tlb_table[0][i].addr_read = -1;
        env->tlb_table[0][i].addr_write = -1;
        env->tlb_table[0][i].addr_code = -1;
        env->tlb_table[1][i].addr_read = -1;
        env->tlb_table[1][i].addr_write = -1;
        env->tlb_table[1][i].addr_code = -1;
#if (NB_MMU_MODES >= 3)
        env->tlb_table[2][i].addr_read = -1;
        env->tlb_table[2][i].addr_write = -1;
        env->tlb_table[2][i].addr_code = -1;
#if (NB_MMU_MODES == 4)
        env->tlb_table[3][i].addr_read = -1;
        env->tlb_table[3][i].addr_write = -1;
        env->tlb_table[3][i].addr_code = -1;
#endif
#endif
    }

    memset (env->tb_jmp_cache, 0, TB_JMP_CACHE_SIZE * sizeof (void *));

#ifdef USE_KQEMU
    if (env->kqemu_enabled) {
        kqemu_flush(env, flush_global);
    }
#endif
    tlb_flush_count++;
}

static inline void tlb_flush_entry(CPUTLBEntry *tlb_entry, target_ulong addr)
{
    if (addr == (tlb_entry->addr_read &
                 (TARGET_PAGE_MASK | TLB_INVALID_MASK)) ||
        addr == (tlb_entry->addr_write &
                 (TARGET_PAGE_MASK | TLB_INVALID_MASK)) ||
        addr == (tlb_entry->addr_code &
                 (TARGET_PAGE_MASK | TLB_INVALID_MASK))) {
        tlb_entry->addr_read = -1;
        tlb_entry->addr_write = -1;
        tlb_entry->addr_code = -1;
    }
}

void tlb_flush_page(CPUState *env, target_ulong addr)
{
    int i;

#if defined(DEBUG_TLB)
    printf("tlb_flush_page: " TARGET_FMT_lx "\n", addr);
#endif
    /* must reset current TB so that interrupts cannot modify the
       links while we are modifying them */
    env->current_tb = NULL;

    addr &= TARGET_PAGE_MASK;
    i = (addr >> TARGET_PAGE_BITS) & (CPU_TLB_SIZE - 1);
    tlb_flush_entry(&env->tlb_table[0][i], addr);
    tlb_flush_entry(&env->tlb_table[1][i], addr);
#if (NB_MMU_MODES >= 3)
    tlb_flush_entry(&env->tlb_table[2][i], addr);
#if (NB_MMU_MODES == 4)
    tlb_flush_entry(&env->tlb_table[3][i], addr);
#endif
#endif

    tlb_flush_jmp_cache(env, addr);

#ifdef USE_KQEMU
    if (env->kqemu_enabled) {
        kqemu_flush_page(env, addr);
    }
#endif
}

/* update the TLBs so that writes to code in the virtual page 'addr'
   can be detected */
static void tlb_protect_code(ram_addr_t ram_addr)
{
    cpu_physical_memory_reset_dirty(ram_addr,
                                    ram_addr + TARGET_PAGE_SIZE,
                                    CODE_DIRTY_FLAG);
}

/* update the TLB so that writes in physical page 'phys_addr' are no longer
   tested for self modifying code */
static void tlb_unprotect_code_phys(CPUState *env, ram_addr_t ram_addr,
                                    target_ulong vaddr)
{
    phys_ram_dirty[ram_addr >> TARGET_PAGE_BITS] |= CODE_DIRTY_FLAG;
}

static inline void tlb_reset_dirty_range(CPUTLBEntry *tlb_entry,
                                         unsigned long start, unsigned long length)
{
    unsigned long addr;
    if ((tlb_entry->addr_write & ~TARGET_PAGE_MASK) == IO_MEM_RAM) {
        addr = (tlb_entry->addr_write & TARGET_PAGE_MASK) + tlb_entry->addend;
        if ((addr - start) < length) {
            tlb_entry->addr_write = (tlb_entry->addr_write & TARGET_PAGE_MASK) | TLB_NOTDIRTY;
        }
    }
}

void cpu_physical_memory_reset_dirty(ram_addr_t start, ram_addr_t end,
                                     int dirty_flags)
{
    CPUState *env;
    unsigned long length, start1;
    int i, mask, len;
    uint8_t *p;

    start &= TARGET_PAGE_MASK;
    end = TARGET_PAGE_ALIGN(end);

    length = end - start;
    if (length == 0)
        return;
    len = length >> TARGET_PAGE_BITS;
#ifdef USE_KQEMU
    /* XXX: should not depend on cpu context */
    env = first_cpu;
    if (env->kqemu_enabled) {
        ram_addr_t addr;
        addr = start;
        for(i = 0; i < len; i++) {
            kqemu_set_notdirty(env, addr);
            addr += TARGET_PAGE_SIZE;
        }
    }
#endif
    mask = ~dirty_flags;
    p = phys_ram_dirty + (start >> TARGET_PAGE_BITS);
    for(i = 0; i < len; i++)
        p[i] &= mask;

    /* we modify the TLB cache so that the dirty bit will be set again
       when accessing the range */
    start1 = start + (unsigned long)phys_ram_base;
    for(env = first_cpu; env != NULL; env = env->next_cpu) {
        for(i = 0; i < CPU_TLB_SIZE; i++)
            tlb_reset_dirty_range(&env->tlb_table[0][i], start1, length);
        for(i = 0; i < CPU_TLB_SIZE; i++)
            tlb_reset_dirty_range(&env->tlb_table[1][i], start1, length);
#if (NB_MMU_MODES >= 3)
        for(i = 0; i < CPU_TLB_SIZE; i++)
            tlb_reset_dirty_range(&env->tlb_table[2][i], start1, length);
#if (NB_MMU_MODES == 4)
        for(i = 0; i < CPU_TLB_SIZE; i++)
            tlb_reset_dirty_range(&env->tlb_table[3][i], start1, length);
#endif
#endif
    }
}

int cpu_physical_memory_set_dirty_tracking(int enable)
{
    int r=0;

    if (kvm_enabled())
        r = kvm_physical_memory_set_dirty_tracking(enable);
    in_migration = enable;
    return r;
}

int cpu_physical_memory_get_dirty_tracking(void)
{
    return in_migration;
}

void cpu_physical_sync_dirty_bitmap(target_phys_addr_t start_addr, target_phys_addr_t end_addr)
{
    if (kvm_enabled())
        kvm_physical_sync_dirty_bitmap(start_addr, end_addr);
}

static inline void tlb_update_dirty(CPUTLBEntry *tlb_entry)
{
    ram_addr_t ram_addr;

    if ((tlb_entry->addr_write & ~TARGET_PAGE_MASK) == IO_MEM_RAM) {
        ram_addr = (tlb_entry->addr_write & TARGET_PAGE_MASK) +
            tlb_entry->addend - (unsigned long)phys_ram_base;
        if (!cpu_physical_memory_is_dirty(ram_addr)) {
            tlb_entry->addr_write |= TLB_NOTDIRTY;
        }
    }
}

/* update the TLB according to the current state of the dirty bits */
void cpu_tlb_update_dirty(CPUState *env)
{
    int i;
    for(i = 0; i < CPU_TLB_SIZE; i++)
        tlb_update_dirty(&env->tlb_table[0][i]);
    for(i = 0; i < CPU_TLB_SIZE; i++)
        tlb_update_dirty(&env->tlb_table[1][i]);
#if (NB_MMU_MODES >= 3)
    for(i = 0; i < CPU_TLB_SIZE; i++)
        tlb_update_dirty(&env->tlb_table[2][i]);
#if (NB_MMU_MODES == 4)
    for(i = 0; i < CPU_TLB_SIZE; i++)
        tlb_update_dirty(&env->tlb_table[3][i]);
#endif
#endif
}

static inline void tlb_set_dirty1(CPUTLBEntry *tlb_entry, target_ulong vaddr)
{
    if (tlb_entry->addr_write == (vaddr | TLB_NOTDIRTY))
        tlb_entry->addr_write = vaddr;
}

/* update the TLB corresponding to virtual page vaddr
   so that it is no longer dirty */
static inline void tlb_set_dirty(CPUState *env, target_ulong vaddr)
{
    int i;

    vaddr &= TARGET_PAGE_MASK;
    i = (vaddr >> TARGET_PAGE_BITS) & (CPU_TLB_SIZE - 1);
    tlb_set_dirty1(&env->tlb_table[0][i], vaddr);
    tlb_set_dirty1(&env->tlb_table[1][i], vaddr);
#if (NB_MMU_MODES >= 3)
    tlb_set_dirty1(&env->tlb_table[2][i], vaddr);
#if (NB_MMU_MODES == 4)
    tlb_set_dirty1(&env->tlb_table[3][i], vaddr);
#endif
#endif
}

/* add a new TLB entry. At most one entry for a given virtual address
   is permitted. Return 0 if OK or 2 if the page could not be mapped
   (can only happen in non SOFTMMU mode for I/O pages or pages
   conflicting with the host address space). */
int tlb_set_page_exec(CPUState *env, target_ulong vaddr,
                      target_phys_addr_t paddr, int prot,
                      int mmu_idx, int is_softmmu)
{
    PhysPageDesc *p;
    unsigned long pd;
    unsigned int index;
    target_ulong address;
    target_ulong code_address;
    target_phys_addr_t addend;
    int ret;
    CPUTLBEntry *te;
    CPUWatchpoint *wp;
    target_phys_addr_t iotlb;

    p = phys_page_find(paddr >> TARGET_PAGE_BITS);
    if (!p) {
        pd = IO_MEM_UNASSIGNED;
    } else {
        pd = p->phys_offset;
    }
#if defined(DEBUG_TLB)
    printf("tlb_set_page: vaddr=" TARGET_FMT_lx " paddr=0x%08x prot=%x idx=%d smmu=%d pd=0x%08lx\n",
           vaddr, (int)paddr, prot, mmu_idx, is_softmmu, pd);
#endif

    ret = 0;
    address = vaddr;
    if ((pd & ~TARGET_PAGE_MASK) > IO_MEM_ROM && !(pd & IO_MEM_ROMD)) {
        /* IO memory case (romd handled later) */
        address |= TLB_MMIO;
    }
    addend = (unsigned long)phys_ram_base + (pd & TARGET_PAGE_MASK);
    if ((pd & ~TARGET_PAGE_MASK) <= IO_MEM_ROM) {
        /* Normal RAM.  */
        iotlb = pd & TARGET_PAGE_MASK;
        if ((pd & ~TARGET_PAGE_MASK) == IO_MEM_RAM)
            iotlb |= IO_MEM_NOTDIRTY;
        else
            iotlb |= IO_MEM_ROM;
    } else {
        /* IO handlers are currently passed a phsical address.
           It would be nice to pass an offset from the base address
           of that region.  This would avoid having to special case RAM,
           and avoid full address decoding in every device.
           We can't use the high bits of pd for this because
           IO_MEM_ROMD uses these as a ram address.  */
        iotlb = (pd & ~TARGET_PAGE_MASK);
        if (p) {
            iotlb += p->region_offset;
        } else {
            iotlb += paddr;
        }
    }

    code_address = address;
    /* Make accesses to pages with watchpoints go via the
       watchpoint trap routines.  */
    TAILQ_FOREACH(wp, &env->watchpoints, entry) {
        if (vaddr == (wp->vaddr & TARGET_PAGE_MASK)) {
            iotlb = io_mem_watch + paddr;
            /* TODO: The memory case can be optimized by not trapping
               reads of pages with a write breakpoint.  */
            address |= TLB_MMIO;
        }
    }

    index = (vaddr >> TARGET_PAGE_BITS) & (CPU_TLB_SIZE - 1);
    env->iotlb[mmu_idx][index] = iotlb - vaddr;
    te = &env->tlb_table[mmu_idx][index];
    te->addend = addend - vaddr;
    if (prot & PAGE_READ) {
        te->addr_read = address;
    } else {
        te->addr_read = -1;
    }

    if (prot & PAGE_EXEC) {
        te->addr_code = code_address;
    } else {
        te->addr_code = -1;
    }
    if (prot & PAGE_WRITE) {
        if ((pd & ~TARGET_PAGE_MASK) == IO_MEM_ROM ||
            (pd & IO_MEM_ROMD)) {
            /* Write access calls the I/O callback.  */
            te->addr_write = address | TLB_MMIO;
        } else if ((pd & ~TARGET_PAGE_MASK) == IO_MEM_RAM &&
                   !cpu_physical_memory_is_dirty(pd)) {
            te->addr_write = address | TLB_NOTDIRTY;
        } else {
            te->addr_write = address;
        }
    } else {
        te->addr_write = -1;
    }
    return ret;
}

#else

void tlb_flush(CPUState *env, int flush_global)
{
}

void tlb_flush_page(CPUState *env, target_ulong addr)
{
}

int tlb_set_page_exec(CPUState *env, target_ulong vaddr,
                      target_phys_addr_t paddr, int prot,
                      int mmu_idx, int is_softmmu)
{
    return 0;
}

/* dump memory mappings */
void page_dump(FILE *f)
{
    unsigned long start, end;
    int i, j, prot, prot1;
    PageDesc *p;

    fprintf(f, "%-8s %-8s %-8s %s\n",
            "start", "end", "size", "prot");
    start = -1;
    end = -1;
    prot = 0;
    for(i = 0; i <= L1_SIZE; i++) {
        if (i < L1_SIZE)
            p = l1_map[i];
        else
            p = NULL;
        for(j = 0;j < L2_SIZE; j++) {
            if (!p)
                prot1 = 0;
            else
                prot1 = p[j].flags;
            if (prot1 != prot) {
                end = (i << (32 - L1_BITS)) | (j << TARGET_PAGE_BITS);
                if (start != -1) {
                    fprintf(f, "%08lx-%08lx %08lx %c%c%c\n",
                            start, end, end - start,
                            prot & PAGE_READ ? 'r' : '-',
                            prot & PAGE_WRITE ? 'w' : '-',
                            prot & PAGE_EXEC ? 'x' : '-');
                }
                if (prot1 != 0)
                    start = end;
                else
                    start = -1;
                prot = prot1;
            }
            if (!p)
                break;
        }
    }
}

int page_get_flags(target_ulong address)
{
    PageDesc *p;

    p = page_find(address >> TARGET_PAGE_BITS);
    if (!p)
        return 0;
    return p->flags;
}

/* modify the flags of a page and invalidate the code if
   necessary. The flag PAGE_WRITE_ORG is positionned automatically
   depending on PAGE_WRITE */
void page_set_flags(target_ulong start, target_ulong end, int flags)
{
    PageDesc *p;
    target_ulong addr;

    /* mmap_lock should already be held.  */
    start = start & TARGET_PAGE_MASK;
    end = TARGET_PAGE_ALIGN(end);
    if (flags & PAGE_WRITE)
        flags |= PAGE_WRITE_ORG;
    for(addr = start; addr < end; addr += TARGET_PAGE_SIZE) {
        p = page_find_alloc(addr >> TARGET_PAGE_BITS);
        /* We may be called for host regions that are outside guest
           address space.  */
        if (!p)
            return;
        /* if the write protection is set, then we invalidate the code
           inside */
        if (!(p->flags & PAGE_WRITE) &&
            (flags & PAGE_WRITE) &&
            p->first_tb) {
            tb_invalidate_phys_page(addr, 0, NULL);
        }
        p->flags = flags;
    }
}

int page_check_range(target_ulong start, target_ulong len, int flags)
{
    PageDesc *p;
    target_ulong end;
    target_ulong addr;

    if (start + len < start)
        /* we've wrapped around */
        return -1;

    end = TARGET_PAGE_ALIGN(start+len); /* must do before we loose bits in the next step */
    start = start & TARGET_PAGE_MASK;

    for(addr = start; addr < end; addr += TARGET_PAGE_SIZE) {
        p = page_find(addr >> TARGET_PAGE_BITS);
        if( !p )
            return -1;
        if( !(p->flags & PAGE_VALID) )
            return -1;

        if ((flags & PAGE_READ) && !(p->flags & PAGE_READ))
            return -1;
        if (flags & PAGE_WRITE) {
            if (!(p->flags & PAGE_WRITE_ORG))
                return -1;
            /* unprotect the page if it was put read-only because it
               contains translated code */
            if (!(p->flags & PAGE_WRITE)) {
                if (!page_unprotect(addr, 0, NULL))
                    return -1;
            }
            return 0;
        }
    }
    return 0;
}

/* called from signal handler: invalidate the code and unprotect the
   page. Return TRUE if the fault was succesfully handled. */
int page_unprotect(target_ulong address, unsigned long pc, void *puc)
{
    unsigned int page_index, prot, pindex;
    PageDesc *p, *p1;
    target_ulong host_start, host_end, addr;

    /* Technically this isn't safe inside a signal handler.  However we
       know this only ever happens in a synchronous SEGV handler, so in
       practice it seems to be ok.  */
    mmap_lock();

    host_start = address & qemu_host_page_mask;
    page_index = host_start >> TARGET_PAGE_BITS;
    p1 = page_find(page_index);
    if (!p1) {
        mmap_unlock();
        return 0;
    }
    host_end = host_start + qemu_host_page_size;
    p = p1;
    prot = 0;
    for(addr = host_start;addr < host_end; addr += TARGET_PAGE_SIZE) {
        prot |= p->flags;
        p++;
    }
    /* if the page was really writable, then we change its
       protection back to writable */
    if (prot & PAGE_WRITE_ORG) {
        pindex = (address - host_start) >> TARGET_PAGE_BITS;
        if (!(p1[pindex].flags & PAGE_WRITE)) {
            mprotect((void *)g2h(host_start), qemu_host_page_size,
                     (prot & PAGE_BITS) | PAGE_WRITE);
            p1[pindex].flags |= PAGE_WRITE;
            /* and since the content will be modified, we must invalidate
               the corresponding translated code. */
            tb_invalidate_phys_page(address, pc, puc);
#ifdef DEBUG_TB_CHECK
            tb_invalidate_check(address);
#endif
            mmap_unlock();
            return 1;
        }
    }
    mmap_unlock();
    return 0;
}

static inline void tlb_set_dirty(CPUState *env,
                                 unsigned long addr, target_ulong vaddr)
{
}
#endif /* defined(CONFIG_USER_ONLY) */

#if !defined(CONFIG_USER_ONLY)

static int subpage_register (subpage_t *mmio, uint32_t start, uint32_t end,
                             ram_addr_t memory, ram_addr_t region_offset);
static void *subpage_init (target_phys_addr_t base, ram_addr_t *phys,
                           ram_addr_t orig_memory, ram_addr_t region_offset);
#define CHECK_SUBPAGE(addr, start_addr, start_addr2, end_addr, end_addr2, \
                      need_subpage)                                     \
    do {                                                                \
        if (addr > start_addr)                                          \
            start_addr2 = 0;                                            \
        else {                                                          \
            start_addr2 = start_addr & ~TARGET_PAGE_MASK;               \
            if (start_addr2 > 0)                                        \
                need_subpage = 1;                                       \
        }                                                               \
                                                                        \
        if ((start_addr + orig_size) - addr >= TARGET_PAGE_SIZE)        \
            end_addr2 = TARGET_PAGE_SIZE - 1;                           \
        else {                                                          \
            end_addr2 = (start_addr + orig_size - 1) & ~TARGET_PAGE_MASK; \
            if (end_addr2 < TARGET_PAGE_SIZE - 1)                       \
                need_subpage = 1;                                       \
        }                                                               \
    } while (0)

/* register physical memory. 'size' must be a multiple of the target
   page size. If (phys_offset & ~TARGET_PAGE_MASK) != 0, then it is an
   io memory page.  The address used when calling the IO function is
   the offset from the start of the region, plus region_offset.  Both
   start_region and regon_offset are rounded down to a page boundary
   before calculating this offset.  This should not be a problem unless
   the low bits of start_addr and region_offset differ.  */
void cpu_register_physical_memory_offset(target_phys_addr_t start_addr,
                                         ram_addr_t size,
                                         ram_addr_t phys_offset,
                                         ram_addr_t region_offset)
{
    target_phys_addr_t addr, end_addr;
    PhysPageDesc *p;
    CPUState *env;
    ram_addr_t orig_size = size;
    void *subpage;

#ifdef USE_KQEMU
    /* XXX: should not depend on cpu context */
    env = first_cpu;
    if (env->kqemu_enabled) {
        kqemu_set_phys_mem(start_addr, size, phys_offset);
    }
#endif
    if (kvm_enabled())
        kvm_set_phys_mem(start_addr, size, phys_offset);

    if (phys_offset == IO_MEM_UNASSIGNED) {
        region_offset = start_addr;
    }
    region_offset &= TARGET_PAGE_MASK;
    size = (size + TARGET_PAGE_SIZE - 1) & TARGET_PAGE_MASK;
    end_addr = start_addr + (target_phys_addr_t)size;
    for(addr = start_addr; addr != end_addr; addr += TARGET_PAGE_SIZE) {
        p = phys_page_find(addr >> TARGET_PAGE_BITS);
        if (p && p->phys_offset != IO_MEM_UNASSIGNED) {
            ram_addr_t orig_memory = p->phys_offset;
            target_phys_addr_t start_addr2, end_addr2;
            int need_subpage = 0;

            CHECK_SUBPAGE(addr, start_addr, start_addr2, end_addr, end_addr2,
                          need_subpage);
            if (need_subpage || phys_offset & IO_MEM_SUBWIDTH) {
                if (!(orig_memory & IO_MEM_SUBPAGE)) {
                    subpage = subpage_init((addr & TARGET_PAGE_MASK),
                                           &p->phys_offset, orig_memory,
                                           p->region_offset);
                } else {
                    subpage = io_mem_opaque[(orig_memory & ~TARGET_PAGE_MASK)
                                            >> IO_MEM_SHIFT];
                }
                subpage_register(subpage, start_addr2, end_addr2, phys_offset,
                                 region_offset);
                p->region_offset = 0;
            } else {
                p->phys_offset = phys_offset;
                if ((phys_offset & ~TARGET_PAGE_MASK) <= IO_MEM_ROM ||
                    (phys_offset & IO_MEM_ROMD))
                    phys_offset += TARGET_PAGE_SIZE;
            }
        } else {
            p = phys_page_find_alloc(addr >> TARGET_PAGE_BITS, 1);
            p->phys_offset = phys_offset;
            p->region_offset = region_offset;
            if ((phys_offset & ~TARGET_PAGE_MASK) <= IO_MEM_ROM ||
                (phys_offset & IO_MEM_ROMD)) {
                phys_offset += TARGET_PAGE_SIZE;
            } else {
                target_phys_addr_t start_addr2, end_addr2;
                int need_subpage = 0;

                CHECK_SUBPAGE(addr, start_addr, start_addr2, end_addr,
                              end_addr2, need_subpage);

                if (need_subpage || phys_offset & IO_MEM_SUBWIDTH) {
                    subpage = subpage_init((addr & TARGET_PAGE_MASK),
                                           &p->phys_offset, IO_MEM_UNASSIGNED,
                                           addr & TARGET_PAGE_MASK);
                    subpage_register(subpage, start_addr2, end_addr2,
                                     phys_offset, region_offset);
                    p->region_offset = 0;
                }
            }
        }
        region_offset += TARGET_PAGE_SIZE;
    }

    /* since each CPU stores ram addresses in its TLB cache, we must
       reset the modified entries */
    /* XXX: slow ! */
    for(env = first_cpu; env != NULL; env = env->next_cpu) {
        tlb_flush(env, 1);
    }
}

/* XXX: temporary until new memory mapping API */
ram_addr_t cpu_get_physical_page_desc(target_phys_addr_t addr)
{
    PhysPageDesc *p;

    p = phys_page_find(addr >> TARGET_PAGE_BITS);
    if (!p)
        return IO_MEM_UNASSIGNED;
    return p->phys_offset;
}

void qemu_register_coalesced_mmio(target_phys_addr_t addr, ram_addr_t size)
{
    if (kvm_enabled())
        kvm_coalesce_mmio_region(addr, size);
}

void qemu_unregister_coalesced_mmio(target_phys_addr_t addr, ram_addr_t size)
{
    if (kvm_enabled())
        kvm_uncoalesce_mmio_region(addr, size);
}

/* XXX: better than nothing */
ram_addr_t qemu_ram_alloc(ram_addr_t size)
{
    ram_addr_t addr;
    if ((phys_ram_alloc_offset + size) > phys_ram_size) {
        fprintf(stderr, "Not enough memory (requested_size = %" PRIu64 ", max memory = %" PRIu64 ")\n",
                (uint64_t)size, (uint64_t)phys_ram_size);
        abort();
    }
    addr = phys_ram_alloc_offset;
    phys_ram_alloc_offset = TARGET_PAGE_ALIGN(phys_ram_alloc_offset + size);
    return addr;
}

void qemu_ram_free(ram_addr_t addr)
{
}

static uint32_t unassigned_mem_readb(void *opaque, target_phys_addr_t addr)
{
#ifdef DEBUG_UNASSIGNED
    printf("Unassigned mem read " TARGET_FMT_plx "\n", addr);
#endif
#if defined(TARGET_SPARC)
    do_unassigned_access(addr, 0, 0, 0, 1);
#endif
    return 0;
}

static uint32_t unassigned_mem_readw(void *opaque, target_phys_addr_t addr)
{
#ifdef DEBUG_UNASSIGNED
    printf("Unassigned mem read " TARGET_FMT_plx "\n", addr);
#endif
#if defined(TARGET_SPARC)
    do_unassigned_access(addr, 0, 0, 0, 2);
#endif
    return 0;
}

static uint32_t unassigned_mem_readl(void *opaque, target_phys_addr_t addr)
{
#ifdef DEBUG_UNASSIGNED
    printf("Unassigned mem read " TARGET_FMT_plx "\n", addr);
#endif
#if defined(TARGET_SPARC)
    do_unassigned_access(addr, 0, 0, 0, 4);
#endif
    return 0;
}

static void unassigned_mem_writeb(void *opaque, target_phys_addr_t addr, uint32_t val)
{
#ifdef DEBUG_UNASSIGNED
    printf("Unassigned mem write " TARGET_FMT_plx " = 0x%x\n", addr, val);
#endif
#if defined(TARGET_SPARC)
    do_unassigned_access(addr, 1, 0, 0, 1);
#endif
}

static void unassigned_mem_writew(void *opaque, target_phys_addr_t addr, uint32_t val)
{
#ifdef DEBUG_UNASSIGNED
    printf("Unassigned mem write " TARGET_FMT_plx " = 0x%x\n", addr, val);
#endif
#if defined(TARGET_SPARC)
    do_unassigned_access(addr, 1, 0, 0, 2);
#endif
}

static void unassigned_mem_writel(void *opaque, target_phys_addr_t addr, uint32_t val)
{
#ifdef DEBUG_UNASSIGNED
    printf("Unassigned mem write " TARGET_FMT_plx " = 0x%x\n", addr, val);
#endif
#if defined(TARGET_SPARC)
    do_unassigned_access(addr, 1, 0, 0, 4);
#endif
}

static CPUReadMemoryFunc *unassigned_mem_read[3] = {
    unassigned_mem_readb,
    unassigned_mem_readw,
    unassigned_mem_readl,
};

static CPUWriteMemoryFunc *unassigned_mem_write[3] = {
    unassigned_mem_writeb,
    unassigned_mem_writew,
    unassigned_mem_writel,
};

static void notdirty_mem_writeb(void *opaque, target_phys_addr_t ram_addr,
                                uint32_t val)
{
    int dirty_flags;
    dirty_flags = phys_ram_dirty[ram_addr >> TARGET_PAGE_BITS];
    if (!(dirty_flags & CODE_DIRTY_FLAG)) {
#if !defined(CONFIG_USER_ONLY)
        tb_invalidate_phys_page_fast(ram_addr, 1);
        dirty_flags = phys_ram_dirty[ram_addr >> TARGET_PAGE_BITS];
#endif
    }
    stb_p(phys_ram_base + ram_addr, val);
#ifdef USE_KQEMU
    if (cpu_single_env->kqemu_enabled &&
        (dirty_flags & KQEMU_MODIFY_PAGE_MASK) != KQEMU_MODIFY_PAGE_MASK)
        kqemu_modify_page(cpu_single_env, ram_addr);
#endif
    dirty_flags |= (0xff & ~CODE_DIRTY_FLAG);
    phys_ram_dirty[ram_addr >> TARGET_PAGE_BITS] = dirty_flags;
    /* we remove the notdirty callback only if the code has been
       flushed */
    if (dirty_flags == 0xff)
        tlb_set_dirty(cpu_single_env, cpu_single_env->mem_io_vaddr);
}

static void notdirty_mem_writew(void *opaque, target_phys_addr_t ram_addr,
                                uint32_t val)
{
    int dirty_flags;
    dirty_flags = phys_ram_dirty[ram_addr >> TARGET_PAGE_BITS];
    if (!(dirty_flags & CODE_DIRTY_FLAG)) {
#if !defined(CONFIG_USER_ONLY)
        tb_invalidate_phys_page_fast(ram_addr, 2);
        dirty_flags = phys_ram_dirty[ram_addr >> TARGET_PAGE_BITS];
#endif
    }
    stw_p(phys_ram_base + ram_addr, val);
#ifdef USE_KQEMU
    if (cpu_single_env->kqemu_enabled &&
        (dirty_flags & KQEMU_MODIFY_PAGE_MASK) != KQEMU_MODIFY_PAGE_MASK)
        kqemu_modify_page(cpu_single_env, ram_addr);
#endif
    dirty_flags |= (0xff & ~CODE_DIRTY_FLAG);
    phys_ram_dirty[ram_addr >> TARGET_PAGE_BITS] = dirty_flags;
    /* we remove the notdirty callback only if the code has been
       flushed */
    if (dirty_flags == 0xff)
        tlb_set_dirty(cpu_single_env, cpu_single_env->mem_io_vaddr);
}

static void notdirty_mem_writel(void *opaque, target_phys_addr_t ram_addr,
                                uint32_t val)
{
    int dirty_flags;
    dirty_flags = phys_ram_dirty[ram_addr >> TARGET_PAGE_BITS];
    if (!(dirty_flags & CODE_DIRTY_FLAG)) {
#if !defined(CONFIG_USER_ONLY)
        tb_invalidate_phys_page_fast(ram_addr, 4);
        dirty_flags = phys_ram_dirty[ram_addr >> TARGET_PAGE_BITS];
#endif
    }
    stl_p(phys_ram_base + ram_addr, val);
#ifdef USE_KQEMU
    if (cpu_single_env->kqemu_enabled &&
        (dirty_flags & KQEMU_MODIFY_PAGE_MASK) != KQEMU_MODIFY_PAGE_MASK)
        kqemu_modify_page(cpu_single_env, ram_addr);
#endif
    dirty_flags |= (0xff & ~CODE_DIRTY_FLAG);
    phys_ram_dirty[ram_addr >> TARGET_PAGE_BITS] = dirty_flags;
    /* we remove the notdirty callback only if the code has been
       flushed */
    if (dirty_flags == 0xff)
        tlb_set_dirty(cpu_single_env, cpu_single_env->mem_io_vaddr);
}

static CPUReadMemoryFunc *error_mem_read[3] = {
    NULL, /* never used */
    NULL, /* never used */
    NULL, /* never used */
};

static CPUWriteMemoryFunc *notdirty_mem_write[3] = {
    notdirty_mem_writeb,
    notdirty_mem_writew,
    notdirty_mem_writel,
};

/* Generate a debug exception if a watchpoint has been hit.  */
static void check_watchpoint(int offset, int len_mask, int flags)
{
    CPUState *env = cpu_single_env;
    target_ulong pc, cs_base;
    TranslationBlock *tb;
    target_ulong vaddr;
    CPUWatchpoint *wp;
    int cpu_flags;

    if (env->watchpoint_hit) {
        /* We re-entered the check after replacing the TB. Now raise
         * the debug interrupt so that is will trigger after the
         * current instruction. */
        cpu_interrupt(env, CPU_INTERRUPT_DEBUG);
        return;
    }
    vaddr = (env->mem_io_vaddr & TARGET_PAGE_MASK) + offset;
    TAILQ_FOREACH(wp, &env->watchpoints, entry) {
        if ((vaddr == (wp->vaddr & len_mask) ||
             (vaddr & wp->len_mask) == wp->vaddr) && (wp->flags & flags)) {
            wp->flags |= BP_WATCHPOINT_HIT;
            if (!env->watchpoint_hit) {
                env->watchpoint_hit = wp;
                tb = tb_find_pc(env->mem_io_pc);
                if (!tb) {
                    cpu_abort(env, "check_watchpoint: could not find TB for "
                              "pc=%p", (void *)env->mem_io_pc);
                }
                cpu_restore_state(tb, env, env->mem_io_pc, NULL);
                tb_phys_invalidate(tb, -1);
                if (wp->flags & BP_STOP_BEFORE_ACCESS) {
                    env->exception_index = EXCP_DEBUG;
                } else {
                    cpu_get_tb_cpu_state(env, &pc, &cs_base, &cpu_flags);
                    tb_gen_code(env, pc, cs_base, cpu_flags, 1);
                }
                cpu_resume_from_signal(env, NULL);
            }
        } else {
            wp->flags &= ~BP_WATCHPOINT_HIT;
        }
    }
}

/* Watchpoint access routines.  Watchpoints are inserted using TLB tricks,
   so these check for a hit then pass through to the normal out-of-line
   phys routines.  */
static uint32_t watch_mem_readb(void *opaque, target_phys_addr_t addr)
{
    check_watchpoint(addr & ~TARGET_PAGE_MASK, ~0x0, BP_MEM_READ);
    return ldub_phys(addr);
}

static uint32_t watch_mem_readw(void *opaque, target_phys_addr_t addr)
{
    check_watchpoint(addr & ~TARGET_PAGE_MASK, ~0x1, BP_MEM_READ);
    return lduw_phys(addr);
}

static uint32_t watch_mem_readl(void *opaque, target_phys_addr_t addr)
{
    check_watchpoint(addr & ~TARGET_PAGE_MASK, ~0x3, BP_MEM_READ);
    return ldl_phys(addr);
}

static void watch_mem_writeb(void *opaque, target_phys_addr_t addr,
                             uint32_t val)
{
    check_watchpoint(addr & ~TARGET_PAGE_MASK, ~0x0, BP_MEM_WRITE);
    stb_phys(addr, val);
}

static void watch_mem_writew(void *opaque, target_phys_addr_t addr,
                             uint32_t val)
{
    check_watchpoint(addr & ~TARGET_PAGE_MASK, ~0x1, BP_MEM_WRITE);
    stw_phys(addr, val);
}

static void watch_mem_writel(void *opaque, target_phys_addr_t addr,
                             uint32_t val)
{
    check_watchpoint(addr & ~TARGET_PAGE_MASK, ~0x3, BP_MEM_WRITE);
    stl_phys(addr, val);
}

static CPUReadMemoryFunc *watch_mem_read[3] = {
    watch_mem_readb,
    watch_mem_readw,
    watch_mem_readl,
};

static CPUWriteMemoryFunc *watch_mem_write[3] = {
    watch_mem_writeb,
    watch_mem_writew,
    watch_mem_writel,
};

static inline uint32_t subpage_readlen (subpage_t *mmio, target_phys_addr_t addr,
                                 unsigned int len)
{
    uint32_t ret;
    unsigned int idx;

    idx = SUBPAGE_IDX(addr);
#if defined(DEBUG_SUBPAGE)
    printf("%s: subpage %p len %d addr " TARGET_FMT_plx " idx %d\n", __func__,
           mmio, len, addr, idx);
#endif
    ret = (**mmio->mem_read[idx][len])(mmio->opaque[idx][0][len],
                                       addr + mmio->region_offset[idx][0][len]);

    return ret;
}

static inline void subpage_writelen (subpage_t *mmio, target_phys_addr_t addr,
                              uint32_t value, unsigned int len)
{
    unsigned int idx;

    idx = SUBPAGE_IDX(addr);
#if defined(DEBUG_SUBPAGE)
    printf("%s: subpage %p len %d addr " TARGET_FMT_plx " idx %d value %08x\n", __func__,
           mmio, len, addr, idx, value);
#endif
    (**mmio->mem_write[idx][len])(mmio->opaque[idx][1][len],
                                  addr + mmio->region_offset[idx][1][len],
                                  value);
}

static uint32_t subpage_readb (void *opaque, target_phys_addr_t addr)
{
#if defined(DEBUG_SUBPAGE)
    printf("%s: addr " TARGET_FMT_plx "\n", __func__, addr);
#endif

    return subpage_readlen(opaque, addr, 0);
}

static void subpage_writeb (void *opaque, target_phys_addr_t addr,
                            uint32_t value)
{
#if defined(DEBUG_SUBPAGE)
    printf("%s: addr " TARGET_FMT_plx " val %08x\n", __func__, addr, value);
#endif
    subpage_writelen(opaque, addr, value, 0);
}

static uint32_t subpage_readw (void *opaque, target_phys_addr_t addr)
{
#if defined(DEBUG_SUBPAGE)
    printf("%s: addr " TARGET_FMT_plx "\n", __func__, addr);
#endif

    return subpage_readlen(opaque, addr, 1);
}

static void subpage_writew (void *opaque, target_phys_addr_t addr,
                            uint32_t value)
{
#if defined(DEBUG_SUBPAGE)
    printf("%s: addr " TARGET_FMT_plx " val %08x\n", __func__, addr, value);
#endif
    subpage_writelen(opaque, addr, value, 1);
}

static uint32_t subpage_readl (void *opaque, target_phys_addr_t addr)
{
#if defined(DEBUG_SUBPAGE)
    printf("%s: addr " TARGET_FMT_plx "\n", __func__, addr);
#endif

    return subpage_readlen(opaque, addr, 2);
}

static void subpage_writel (void *opaque,
                         target_phys_addr_t addr, uint32_t value)
{
#if defined(DEBUG_SUBPAGE)
    printf("%s: addr " TARGET_FMT_plx " val %08x\n", __func__, addr, value);
#endif
    subpage_writelen(opaque, addr, value, 2);
}

static CPUReadMemoryFunc *subpage_read[] = {
    &subpage_readb,
    &subpage_readw,
    &subpage_readl,
};

static CPUWriteMemoryFunc *subpage_write[] = {
    &subpage_writeb,
    &subpage_writew,
    &subpage_writel,
};

static int subpage_register (subpage_t *mmio, uint32_t start, uint32_t end,
                             ram_addr_t memory, ram_addr_t region_offset)
{
    int idx, eidx;
    unsigned int i;

    if (start >= TARGET_PAGE_SIZE || end >= TARGET_PAGE_SIZE)
        return -1;
    idx = SUBPAGE_IDX(start);
    eidx = SUBPAGE_IDX(end);
#if defined(DEBUG_SUBPAGE)
    printf("%s: %p start %08x end %08x idx %08x eidx %08x mem %d\n", __func__,
           mmio, start, end, idx, eidx, memory);
#endif
    memory >>= IO_MEM_SHIFT;
    for (; idx <= eidx; idx++) {
        for (i = 0; i < 4; i++) {
            if (io_mem_read[memory][i]) {
                mmio->mem_read[idx][i] = &io_mem_read[memory][i];
                mmio->opaque[idx][0][i] = io_mem_opaque[memory];
                mmio->region_offset[idx][0][i] = region_offset;
            }
            if (io_mem_write[memory][i]) {
                mmio->mem_write[idx][i] = &io_mem_write[memory][i];
                mmio->opaque[idx][1][i] = io_mem_opaque[memory];
                mmio->region_offset[idx][1][i] = region_offset;
            }
        }
    }

    return 0;
}

static void *subpage_init (target_phys_addr_t base, ram_addr_t *phys,
                           ram_addr_t orig_memory, ram_addr_t region_offset)
{
    subpage_t *mmio;
    int subpage_memory;

    mmio = qemu_mallocz(sizeof(subpage_t));

    mmio->base = base;
    subpage_memory = cpu_register_io_memory(0, subpage_read, subpage_write, mmio);
#if defined(DEBUG_SUBPAGE)
    printf("%s: %p base " TARGET_FMT_plx " len %08x %d\n", __func__,
           mmio, base, TARGET_PAGE_SIZE, subpage_memory);
#endif
    *phys = subpage_memory | IO_MEM_SUBPAGE;
    subpage_register(mmio, 0, TARGET_PAGE_SIZE - 1, orig_memory,
                         region_offset);

    return mmio;
}

static int get_free_io_mem_idx(void)
{
    int i;

    for (i = 0; i<IO_MEM_NB_ENTRIES; i++)
        if (!io_mem_used[i]) {
            io_mem_used[i] = 1;
            return i;
        }

    return -1;
}

static void io_mem_init(void)
{
    int i;

    cpu_register_io_memory(IO_MEM_ROM >> IO_MEM_SHIFT, error_mem_read, unassigned_mem_write, NULL);
    cpu_register_io_memory(IO_MEM_UNASSIGNED >> IO_MEM_SHIFT, unassigned_mem_read, unassigned_mem_write, NULL);
    cpu_register_io_memory(IO_MEM_NOTDIRTY >> IO_MEM_SHIFT, error_mem_read, notdirty_mem_write, NULL);
    for (i=0; i<5; i++)
        io_mem_used[i] = 1;

    io_mem_watch = cpu_register_io_memory(0, watch_mem_read,
                                          watch_mem_write, NULL);
    /* alloc dirty bits array */
    phys_ram_dirty = qemu_vmalloc(phys_ram_size >> TARGET_PAGE_BITS);
    memset(phys_ram_dirty, 0xff, phys_ram_size >> TARGET_PAGE_BITS);
}

/* mem_read and mem_write are arrays of functions containing the
   function to access byte (index 0), word (index 1) and dword (index
   2). Functions can be omitted with a NULL function pointer. The
   registered functions may be modified dynamically later.
   If io_index is non zero, the corresponding io zone is
   modified. If it is zero, a new io zone is allocated. The return
   value can be used with cpu_register_physical_memory(). (-1) is
   returned if error. */
int cpu_register_io_memory(int io_index,
                           CPUReadMemoryFunc **mem_read,
                           CPUWriteMemoryFunc **mem_write,
                           void *opaque)
{
    int i, subwidth = 0;

    if (io_index <= 0) {
        io_index = get_free_io_mem_idx();
        if (io_index == -1)
            return io_index;
    } else {
        if (io_index >= IO_MEM_NB_ENTRIES)
            return -1;
    }

    for(i = 0;i < 3; i++) {
        if (!mem_read[i] || !mem_write[i])
            subwidth = IO_MEM_SUBWIDTH;
        io_mem_read[io_index][i] = mem_read[i];
        io_mem_write[io_index][i] = mem_write[i];
    }
    io_mem_opaque[io_index] = opaque;
    return (io_index << IO_MEM_SHIFT) | subwidth;
}

void cpu_unregister_io_memory(int io_table_address)
{
    int i;
    int io_index = io_table_address >> IO_MEM_SHIFT;

    for (i=0;i < 3; i++) {
        io_mem_read[io_index][i] = unassigned_mem_read[i];
        io_mem_write[io_index][i] = unassigned_mem_write[i];
    }
    io_mem_opaque[io_index] = NULL;
    io_mem_used[io_index] = 0;
}

CPUWriteMemoryFunc **cpu_get_io_memory_write(int io_index)
{
    return io_mem_write[io_index >> IO_MEM_SHIFT];
}

CPUReadMemoryFunc **cpu_get_io_memory_read(int io_index)
{
    return io_mem_read[io_index >> IO_MEM_SHIFT];
}

#endif /* !defined(CONFIG_USER_ONLY) */

/* physical memory access (slow version, mainly for debug) */
#if defined(CONFIG_USER_ONLY)
void cpu_physical_memory_rw(target_phys_addr_t addr, uint8_t *buf,
                            int len, int is_write)
{
    int l, flags;
    target_ulong page;
    void * p;

    while (len > 0) {
        page = addr & TARGET_PAGE_MASK;
        l = (page + TARGET_PAGE_SIZE) - addr;
        if (l > len)
            l = len;
        flags = page_get_flags(page);
        if (!(flags & PAGE_VALID))
            return;
        if (is_write) {
            if (!(flags & PAGE_WRITE))
                return;
            /* XXX: this code should not depend on lock_user */
            if (!(p = lock_user(VERIFY_WRITE, addr, l, 0)))
                /* FIXME - should this return an error rather than just fail? */
                return;
            memcpy(p, buf, l);
            unlock_user(p, addr, l);
        } else {
            if (!(flags & PAGE_READ))
                return;
            /* XXX: this code should not depend on lock_user */
            if (!(p = lock_user(VERIFY_READ, addr, l, 1)))
                /* FIXME - should this return an error rather than just fail? */
                return;
            memcpy(buf, p, l);
            unlock_user(p, addr, 0);
        }
        len -= l;
        buf += l;
        addr += l;
    }
}

#else
void cpu_physical_memory_rw(target_phys_addr_t addr, uint8_t *buf,
                            int len, int is_write)
{
    int l, io_index;
    uint8_t *ptr;
    uint32_t val;
    target_phys_addr_t page;
    unsigned long pd;
    PhysPageDesc *p;

    while (len > 0) {
        page = addr & TARGET_PAGE_MASK;
        l = (page + TARGET_PAGE_SIZE) - addr;
        if (l > len)
            l = len;
        p = phys_page_find(page >> TARGET_PAGE_BITS);
        if (!p) {
            pd = IO_MEM_UNASSIGNED;
        } else {
            pd = p->phys_offset;
        }

        if (is_write) {
            if ((pd & ~TARGET_PAGE_MASK) != IO_MEM_RAM) {
                target_phys_addr_t addr1 = addr;
                io_index = (pd >> IO_MEM_SHIFT) & (IO_MEM_NB_ENTRIES - 1);
                if (p)
                    addr1 = (addr & ~TARGET_PAGE_MASK) + p->region_offset;
                /* XXX: could force cpu_single_env to NULL to avoid
                   potential bugs */
                if (l >= 4 && ((addr1 & 3) == 0)) {
                    /* 32 bit write access */
                    val = ldl_p(buf);
                    io_mem_write[io_index][2](io_mem_opaque[io_index], addr1, val);
                    l = 4;
                } else if (l >= 2 && ((addr1 & 1) == 0)) {
                    /* 16 bit write access */
                    val = lduw_p(buf);
                    io_mem_write[io_index][1](io_mem_opaque[io_index], addr1, val);
                    l = 2;
                } else {
                    /* 8 bit write access */
                    val = ldub_p(buf);
                    io_mem_write[io_index][0](io_mem_opaque[io_index], addr1, val);
                    l = 1;
                }
            } else {
                unsigned long addr1;
                addr1 = (pd & TARGET_PAGE_MASK) + (addr & ~TARGET_PAGE_MASK);
                /* RAM case */
                ptr = phys_ram_base + addr1;
                memcpy(ptr, buf, l);
                if (!cpu_physical_memory_is_dirty(addr1)) {
                    /* invalidate code */
                    tb_invalidate_phys_page_range(addr1, addr1 + l, 0);
                    /* set dirty bit */
                    phys_ram_dirty[addr1 >> TARGET_PAGE_BITS] |=
                        (0xff & ~CODE_DIRTY_FLAG);
                }
		/* qemu doesn't execute guest code directly, but kvm does
		   therefore fluch instruction caches */
		if (kvm_enabled())
		    flush_icache_range((unsigned long)ptr,
				       ((unsigned long)ptr)+l);
            }
        } else {
            if ((pd & ~TARGET_PAGE_MASK) > IO_MEM_ROM &&
                !(pd & IO_MEM_ROMD)) {
                target_phys_addr_t addr1 = addr;
                /* I/O case */
                io_index = (pd >> IO_MEM_SHIFT) & (IO_MEM_NB_ENTRIES - 1);
                if (p)
                    addr1 = (addr & ~TARGET_PAGE_MASK) + p->region_offset;
                if (l >= 4 && ((addr1 & 3) == 0)) {
                    /* 32 bit read access */
                    val = io_mem_read[io_index][2](io_mem_opaque[io_index], addr1);
                    stl_p(buf, val);
                    l = 4;
                } else if (l >= 2 && ((addr1 & 1) == 0)) {
                    /* 16 bit read access */
                    val = io_mem_read[io_index][1](io_mem_opaque[io_index], addr1);
                    stw_p(buf, val);
                    l = 2;
                } else {
                    /* 8 bit read access */
                    val = io_mem_read[io_index][0](io_mem_opaque[io_index], addr1);
                    stb_p(buf, val);
                    l = 1;
                }
            } else {
                /* RAM case */
                ptr = phys_ram_base + (pd & TARGET_PAGE_MASK) +
                    (addr & ~TARGET_PAGE_MASK);
                memcpy(buf, ptr, l);
            }
        }
        len -= l;
        buf += l;
        addr += l;
    }
}

/* used for ROM loading : can write in RAM and ROM */
void cpu_physical_memory_write_rom(target_phys_addr_t addr,
                                   const uint8_t *buf, int len)
{
    int l;
    uint8_t *ptr;
    target_phys_addr_t page;
    unsigned long pd;
    PhysPageDesc *p;

    while (len > 0) {
        page = addr & TARGET_PAGE_MASK;
        l = (page + TARGET_PAGE_SIZE) - addr;
        if (l > len)
            l = len;
        p = phys_page_find(page >> TARGET_PAGE_BITS);
        if (!p) {
            pd = IO_MEM_UNASSIGNED;
        } else {
            pd = p->phys_offset;
        }

        if ((pd & ~TARGET_PAGE_MASK) != IO_MEM_RAM &&
            (pd & ~TARGET_PAGE_MASK) != IO_MEM_ROM &&
            !(pd & IO_MEM_ROMD)) {
            /* do nothing */
        } else {
            unsigned long addr1;
            addr1 = (pd & TARGET_PAGE_MASK) + (addr & ~TARGET_PAGE_MASK);
            /* ROM/RAM case */
            ptr = phys_ram_base + addr1;
            memcpy(ptr, buf, l);
        }
        len -= l;
        buf += l;
        addr += l;
    }
}

typedef struct {
    void *buffer;
    target_phys_addr_t addr;
    target_phys_addr_t len;
} BounceBuffer;

static BounceBuffer bounce;

typedef struct MapClient {
    void *opaque;
    void (*callback)(void *opaque);
    LIST_ENTRY(MapClient) link;
} MapClient;

static LIST_HEAD(map_client_list, MapClient) map_client_list
    = LIST_HEAD_INITIALIZER(map_client_list);

void *cpu_register_map_client(void *opaque, void (*callback)(void *opaque))
{
    MapClient *client = qemu_malloc(sizeof(*client));

    client->opaque = opaque;
    client->callback = callback;
    LIST_INSERT_HEAD(&map_client_list, client, link);
    return client;
}

void cpu_unregister_map_client(void *_client)
{
    MapClient *client = (MapClient *)_client;

    LIST_REMOVE(client, link);
}

static void cpu_notify_map_clients(void)
{
    MapClient *client;

    while (!LIST_EMPTY(&map_client_list)) {
        client = LIST_FIRST(&map_client_list);
        client->callback(client->opaque);
        LIST_REMOVE(client, link);
    }
}

/* Map a physical memory region into a host virtual address.
 * May map a subset of the requested range, given by and returned in *plen.
 * May return NULL if resources needed to perform the mapping are exhausted.
 * Use only for reads OR writes - not for read-modify-write operations.
 * Use cpu_register_map_client() to know when retrying the map operation is
 * likely to succeed.
 */
void *cpu_physical_memory_map(target_phys_addr_t addr,
                              target_phys_addr_t *plen,
                              int is_write)
{
    target_phys_addr_t len = *plen;
    target_phys_addr_t done = 0;
    int l;
    uint8_t *ret = NULL;
    uint8_t *ptr;
    target_phys_addr_t page;
    unsigned long pd;
    PhysPageDesc *p;
    unsigned long addr1;

    while (len > 0) {
        page = addr & TARGET_PAGE_MASK;
        l = (page + TARGET_PAGE_SIZE) - addr;
        if (l > len)
            l = len;
        p = phys_page_find(page >> TARGET_PAGE_BITS);
        if (!p) {
            pd = IO_MEM_UNASSIGNED;
        } else {
            pd = p->phys_offset;
        }

        if ((pd & ~TARGET_PAGE_MASK) != IO_MEM_RAM) {
            if (done || bounce.buffer) {
                break;
            }
            bounce.buffer = qemu_memalign(TARGET_PAGE_SIZE, TARGET_PAGE_SIZE);
            bounce.addr = addr;
            bounce.len = l;
            if (!is_write) {
                cpu_physical_memory_rw(addr, bounce.buffer, l, 0);
            }
            ptr = bounce.buffer;
        } else {
            addr1 = (pd & TARGET_PAGE_MASK) + (addr & ~TARGET_PAGE_MASK);
            ptr = phys_ram_base + addr1;
        }
        if (!done) {
            ret = ptr;
        } else if (ret + done != ptr) {
            break;
        }

        len -= l;
        addr += l;
        done += l;
    }
    *plen = done;
    return ret;
}

/* Unmaps a memory region previously mapped by cpu_physical_memory_map().
 * Will also mark the memory as dirty if is_write == 1.  access_len gives
 * the amount of memory that was actually read or written by the caller.
 */
void cpu_physical_memory_unmap(void *buffer, target_phys_addr_t len,
                               int is_write, target_phys_addr_t access_len)
{
    if (buffer != bounce.buffer) {
        if (is_write) {
            unsigned long addr1 = (uint8_t *)buffer - phys_ram_base;
            while (access_len) {
                unsigned l;
                l = TARGET_PAGE_SIZE;
                if (l > access_len)
                    l = access_len;
                if (!cpu_physical_memory_is_dirty(addr1)) {
                    /* invalidate code */
                    tb_invalidate_phys_page_range(addr1, addr1 + l, 0);
                    /* set dirty bit */
                    phys_ram_dirty[addr1 >> TARGET_PAGE_BITS] |=
                        (0xff & ~CODE_DIRTY_FLAG);
                }
                addr1 += l;
                access_len -= l;
            }
        }
        return;
    }
    if (is_write) {
        cpu_physical_memory_write(bounce.addr, bounce.buffer, access_len);
    }
    qemu_free(bounce.buffer);
    bounce.buffer = NULL;
    cpu_notify_map_clients();
}

/* warning: addr must be aligned */
uint32_t ldl_phys(target_phys_addr_t addr)
{
    int io_index;
    uint8_t *ptr;
    uint32_t val;
    unsigned long pd;
    PhysPageDesc *p;

    p = phys_page_find(addr >> TARGET_PAGE_BITS);
    if (!p) {
        pd = IO_MEM_UNASSIGNED;
    } else {
        pd = p->phys_offset;
    }

    if ((pd & ~TARGET_PAGE_MASK) > IO_MEM_ROM &&
        !(pd & IO_MEM_ROMD)) {
        /* I/O case */
        io_index = (pd >> IO_MEM_SHIFT) & (IO_MEM_NB_ENTRIES - 1);
        if (p)
            addr = (addr & ~TARGET_PAGE_MASK) + p->region_offset;
        val = io_mem_read[io_index][2](io_mem_opaque[io_index], addr);
    } else {
        /* RAM case */
        ptr = phys_ram_base + (pd & TARGET_PAGE_MASK) +
            (addr & ~TARGET_PAGE_MASK);
        val = ldl_p(ptr);
    }
    return val;
}

/* warning: addr must be aligned */
uint64_t ldq_phys(target_phys_addr_t addr)
{
    int io_index;
    uint8_t *ptr;
    uint64_t val;
    unsigned long pd;
    PhysPageDesc *p;

    p = phys_page_find(addr >> TARGET_PAGE_BITS);
    if (!p) {
        pd = IO_MEM_UNASSIGNED;
    } else {
        pd = p->phys_offset;
    }

    if ((pd & ~TARGET_PAGE_MASK) > IO_MEM_ROM &&
        !(pd & IO_MEM_ROMD)) {
        /* I/O case */
        io_index = (pd >> IO_MEM_SHIFT) & (IO_MEM_NB_ENTRIES - 1);
        if (p)
            addr = (addr & ~TARGET_PAGE_MASK) + p->region_offset;
#ifdef TARGET_WORDS_BIGENDIAN
        val = (uint64_t)io_mem_read[io_index][2](io_mem_opaque[io_index], addr) << 32;
        val |= io_mem_read[io_index][2](io_mem_opaque[io_index], addr + 4);
#else
        val = io_mem_read[io_index][2](io_mem_opaque[io_index], addr);
        val |= (uint64_t)io_mem_read[io_index][2](io_mem_opaque[io_index], addr + 4) << 32;
#endif
    } else {
        /* RAM case */
        ptr = phys_ram_base + (pd & TARGET_PAGE_MASK) +
            (addr & ~TARGET_PAGE_MASK);
        val = ldq_p(ptr);
    }
    return val;
}

/* XXX: optimize */
uint32_t ldub_phys(target_phys_addr_t addr)
{
    uint8_t val;
    cpu_physical_memory_read(addr, &val, 1);
    return val;
}

/* XXX: optimize */
uint32_t lduw_phys(target_phys_addr_t addr)
{
    uint16_t val;
    cpu_physical_memory_read(addr, (uint8_t *)&val, 2);
    return tswap16(val);
}

#ifdef __GNUC__
#define likely(x) __builtin_expect(!!(x), 1)
#define unlikely(x) __builtin_expect(!!(x), 0)
#else
#define likely(x) x
#define unlikely(x) x
#endif

/* warning: addr must be aligned. The ram page is not masked as dirty
   and the code inside is not invalidated. It is useful if the dirty
   bits are used to track modified PTEs */
void stl_phys_notdirty(target_phys_addr_t addr, uint32_t val)
{
    int io_index;
    uint8_t *ptr;
    unsigned long pd;
    PhysPageDesc *p;

    p = phys_page_find(addr >> TARGET_PAGE_BITS);
    if (!p) {
        pd = IO_MEM_UNASSIGNED;
    } else {
        pd = p->phys_offset;
    }

    if ((pd & ~TARGET_PAGE_MASK) != IO_MEM_RAM) {
        io_index = (pd >> IO_MEM_SHIFT) & (IO_MEM_NB_ENTRIES - 1);
        if (p)
            addr = (addr & ~TARGET_PAGE_MASK) + p->region_offset;
        io_mem_write[io_index][2](io_mem_opaque[io_index], addr, val);
    } else {
        unsigned long addr1 = (pd & TARGET_PAGE_MASK) + (addr & ~TARGET_PAGE_MASK);
        ptr = phys_ram_base + addr1;
        stl_p(ptr, val);

        if (unlikely(in_migration)) {
            if (!cpu_physical_memory_is_dirty(addr1)) {
                /* invalidate code */
                tb_invalidate_phys_page_range(addr1, addr1 + 4, 0);
                /* set dirty bit */
                phys_ram_dirty[addr1 >> TARGET_PAGE_BITS] |=
                    (0xff & ~CODE_DIRTY_FLAG);
            }
        }
    }
}

void stq_phys_notdirty(target_phys_addr_t addr, uint64_t val)
{
    int io_index;
    uint8_t *ptr;
    unsigned long pd;
    PhysPageDesc *p;

    p = phys_page_find(addr >> TARGET_PAGE_BITS);
    if (!p) {
        pd = IO_MEM_UNASSIGNED;
    } else {
        pd = p->phys_offset;
    }

    if ((pd & ~TARGET_PAGE_MASK) != IO_MEM_RAM) {
        io_index = (pd >> IO_MEM_SHIFT) & (IO_MEM_NB_ENTRIES - 1);
        if (p)
            addr = (addr & ~TARGET_PAGE_MASK) + p->region_offset;
#ifdef TARGET_WORDS_BIGENDIAN
        io_mem_write[io_index][2](io_mem_opaque[io_index], addr, val >> 32);
        io_mem_write[io_index][2](io_mem_opaque[io_index], addr + 4, val);
#else
        io_mem_write[io_index][2](io_mem_opaque[io_index], addr, val);
        io_mem_write[io_index][2](io_mem_opaque[io_index], addr + 4, val >> 32);
#endif
    } else {
        ptr = phys_ram_base + (pd & TARGET_PAGE_MASK) +
            (addr & ~TARGET_PAGE_MASK);
        stq_p(ptr, val);
    }
}

/* warning: addr must be aligned */
void stl_phys(target_phys_addr_t addr, uint32_t val)
{
    int io_index;
    uint8_t *ptr;
    unsigned long pd;
    PhysPageDesc *p;

    p = phys_page_find(addr >> TARGET_PAGE_BITS);
    if (!p) {
        pd = IO_MEM_UNASSIGNED;
    } else {
        pd = p->phys_offset;
    }

    if ((pd & ~TARGET_PAGE_MASK) != IO_MEM_RAM) {
        io_index = (pd >> IO_MEM_SHIFT) & (IO_MEM_NB_ENTRIES - 1);
        if (p)
            addr = (addr & ~TARGET_PAGE_MASK) + p->region_offset;
        io_mem_write[io_index][2](io_mem_opaque[io_index], addr, val);
    } else {
        unsigned long addr1;
        addr1 = (pd & TARGET_PAGE_MASK) + (addr & ~TARGET_PAGE_MASK);
        /* RAM case */
        ptr = phys_ram_base + addr1;
        stl_p(ptr, val);
        if (!cpu_physical_memory_is_dirty(addr1)) {
            /* invalidate code */
            tb_invalidate_phys_page_range(addr1, addr1 + 4, 0);
            /* set dirty bit */
            phys_ram_dirty[addr1 >> TARGET_PAGE_BITS] |=
                (0xff & ~CODE_DIRTY_FLAG);
        }
    }
}

/* XXX: optimize */
void stb_phys(target_phys_addr_t addr, uint32_t val)
{
    uint8_t v = val;
    cpu_physical_memory_write(addr, &v, 1);
}

/* XXX: optimize */
void stw_phys(target_phys_addr_t addr, uint32_t val)
{
    uint16_t v = tswap16(val);
    cpu_physical_memory_write(addr, (const uint8_t *)&v, 2);
}

/* XXX: optimize */
void stq_phys(target_phys_addr_t addr, uint64_t val)
{
    val = tswap64(val);
    cpu_physical_memory_write(addr, (const uint8_t *)&val, 8);
}

#endif

/* virtual memory access for debug */
int cpu_memory_rw_debug(CPUState *env, target_ulong addr,
                        uint8_t *buf, int len, int is_write)
{
    int l;
    target_phys_addr_t phys_addr;
    target_ulong page;

    while (len > 0) {
        page = addr & TARGET_PAGE_MASK;
        phys_addr = cpu_get_phys_page_debug(env, page);
        /* if no physical page mapped, return an error */
        if (phys_addr == -1)
            return -1;
        l = (page + TARGET_PAGE_SIZE) - addr;
        if (l > len)
            l = len;
        cpu_physical_memory_rw(phys_addr + (addr & ~TARGET_PAGE_MASK),
                               buf, l, is_write);
        len -= l;
        buf += l;
        addr += l;
    }
    return 0;
}

/* in deterministic execution mode, instructions doing device I/Os
   must be at the end of the TB */
void cpu_io_recompile(CPUState *env, void *retaddr)
{
    TranslationBlock *tb;
    uint32_t n, cflags;
    target_ulong pc, cs_base;
    uint64_t flags;

    tb = tb_find_pc((unsigned long)retaddr);
    if (!tb) {
        cpu_abort(env, "cpu_io_recompile: could not find TB for pc=%p", 
                  retaddr);
    }
    n = env->icount_decr.u16.low + tb->icount;
    cpu_restore_state(tb, env, (unsigned long)retaddr, NULL);
    /* Calculate how many instructions had been executed before the fault
       occurred.  */
    n = n - env->icount_decr.u16.low;
    /* Generate a new TB ending on the I/O insn.  */
    n++;
    /* On MIPS and SH, delay slot instructions can only be restarted if
       they were already the first instruction in the TB.  If this is not
       the first instruction in a TB then re-execute the preceding
       branch.  */
#if defined(TARGET_MIPS)
    if ((env->hflags & MIPS_HFLAG_BMASK) != 0 && n > 1) {
        env->active_tc.PC -= 4;
        env->icount_decr.u16.low++;
        env->hflags &= ~MIPS_HFLAG_BMASK;
    }
#elif defined(TARGET_SH4)
    if ((env->flags & ((DELAY_SLOT | DELAY_SLOT_CONDITIONAL))) != 0
            && n > 1) {
        env->pc -= 2;
        env->icount_decr.u16.low++;
        env->flags &= ~(DELAY_SLOT | DELAY_SLOT_CONDITIONAL);
    }
#endif
    /* This should never happen.  */
    if (n > CF_COUNT_MASK)
        cpu_abort(env, "TB too big during recompile");

    cflags = n | CF_LAST_IO;
    pc = tb->pc;
    cs_base = tb->cs_base;
    flags = tb->flags;
    tb_phys_invalidate(tb, -1);
    /* FIXME: In theory this could raise an exception.  In practice
       we have already translated the block once so it's probably ok.  */
    tb_gen_code(env, pc, cs_base, flags, cflags);
    /* TODO: If env->pc != tb->pc (i.e. the faulting instruction was not
       the first in the TB) then we end up generating a whole new TB and
       repeating the fault, which is horribly inefficient.
       Better would be to execute just this insn uncached, or generate a
       second new TB.  */
    cpu_resume_from_signal(env, NULL);
}

void dump_exec_info(FILE *f,
                    int (*cpu_fprintf)(FILE *f, const char *fmt, ...))
{
    int i, target_code_size, max_target_code_size;
    int direct_jmp_count, direct_jmp2_count, cross_page;
    TranslationBlock *tb;

    target_code_size = 0;
    max_target_code_size = 0;
    cross_page = 0;
    direct_jmp_count = 0;
    direct_jmp2_count = 0;
    for(i = 0; i < nb_tbs; i++) {
        tb = &tbs[i];
        target_code_size += tb->size;
        if (tb->size > max_target_code_size)
            max_target_code_size = tb->size;
        if (tb->page_addr[1] != -1)
            cross_page++;
        if (tb->tb_next_offset[0] != 0xffff) {
            direct_jmp_count++;
            if (tb->tb_next_offset[1] != 0xffff) {
                direct_jmp2_count++;
            }
        }
    }
    /* XXX: avoid using doubles ? */
    cpu_fprintf(f, "Translation buffer state:\n");
    cpu_fprintf(f, "gen code size       %ld/%ld\n",
                code_gen_ptr - code_gen_buffer, code_gen_buffer_max_size);
    cpu_fprintf(f, "TB count            %d/%d\n", 
                nb_tbs, code_gen_max_blocks);
    cpu_fprintf(f, "TB avg target size  %d max=%d bytes\n",
                nb_tbs ? target_code_size / nb_tbs : 0,
                max_target_code_size);
    cpu_fprintf(f, "TB avg host size    %d bytes (expansion ratio: %0.1f)\n",
                nb_tbs ? (code_gen_ptr - code_gen_buffer) / nb_tbs : 0,
                target_code_size ? (double) (code_gen_ptr - code_gen_buffer) / target_code_size : 0);
    cpu_fprintf(f, "cross page TB count %d (%d%%)\n",
            cross_page,
            nb_tbs ? (cross_page * 100) / nb_tbs : 0);
    cpu_fprintf(f, "direct jump count   %d (%d%%) (2 jumps=%d %d%%)\n",
                direct_jmp_count,
                nb_tbs ? (direct_jmp_count * 100) / nb_tbs : 0,
                direct_jmp2_count,
                nb_tbs ? (direct_jmp2_count * 100) / nb_tbs : 0);
    cpu_fprintf(f, "\nStatistics:\n");
    cpu_fprintf(f, "TB flush count      %d\n", tb_flush_count);
    cpu_fprintf(f, "TB invalidate count %d\n", tb_phys_invalidate_count);
    cpu_fprintf(f, "TLB flush count     %d\n", tlb_flush_count);
    tcg_dump_info(f, cpu_fprintf);
}

#if !defined(CONFIG_USER_ONLY)

#define MMUSUFFIX _cmmu
#define GETPC() NULL
#define env cpu_single_env
#define SOFTMMU_CODE_ACCESS

#define SHIFT 0
#include "softmmu_template.h"

#define SHIFT 1
#include "softmmu_template.h"

#define SHIFT 2
#include "softmmu_template.h"

#define SHIFT 3
#include "softmmu_template.h"

#undef env

#endif<|MERGE_RESOLUTION|>--- conflicted
+++ resolved
@@ -1550,18 +1550,9 @@
 
     old_mask = env->interrupt_request;
     env->interrupt_request |= mask;
-<<<<<<< HEAD
     if (kvm_enabled() && !qemu_kvm_irqchip_in_kernel())
 	kvm_update_interrupt_request(env);
-#if defined(USE_NPTL)
-    /* FIXME: TB unchaining isn't SMP safe.  For now just ignore the
-       problem and hope the cpu will stop of its own accord.  For userspace
-       emulation this often isn't actually as bad as it sounds.  Often
-       signals are used primarily to interrupt blocking syscalls.  */
-#else
-=======
-
->>>>>>> 513f789f
+
     if (use_icount) {
         env->icount_decr.u16.high = 0xffff;
 #ifndef CONFIG_USER_ONLY
