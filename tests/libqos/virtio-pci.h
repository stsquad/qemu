--- conflicted
+++ resolved
@@ -13,26 +13,6 @@
 #include "libqos/virtio.h"
 #include "libqos/pci.h"
 
-<<<<<<< HEAD
-#define QVIRTIO_PCI_DEVICE_FEATURES         0x00
-#define QVIRTIO_PCI_GUEST_FEATURES          0x04
-#define QVIRTIO_PCI_QUEUE_ADDRESS           0x08
-#define QVIRTIO_PCI_QUEUE_SIZE              0x0C
-#define QVIRTIO_PCI_QUEUE_SELECT            0x0E
-#define QVIRTIO_PCI_QUEUE_NOTIFY            0x10
-#define QVIRTIO_PCI_DEVICE_STATUS           0x12
-#define QVIRTIO_PCI_ISR_STATUS              0x13
-#define QVIRTIO_PCI_MSIX_CONF_VECTOR        0x14
-#define QVIRTIO_PCI_MSIX_QUEUE_VECTOR       0x16
-#define QVIRTIO_PCI_DEVICE_SPECIFIC_MSIX    0x18
-#define QVIRTIO_PCI_DEVICE_SPECIFIC_NO_MSIX 0x14
-
-#define QVIRTIO_PCI_ALIGN   4096
-
-#define QVIRTIO_MSI_NO_VECTOR   0xFFFF
-
-=======
->>>>>>> 7124ccf8
 typedef struct QVirtioPCIDevice {
     QVirtioDevice vdev;
     QPCIDevice *pdev;
