/*
 * QTest testcase for VirtIO 9P
 *
 * Copyright (c) 2014 SUSE LINUX Products GmbH
 *
 * This work is licensed under the terms of the GNU GPL, version 2 or later.
 * See the COPYING file in the top-level directory.
 */

#include "qemu/osdep.h"
<<<<<<< HEAD
#include <glib.h>
#include "libqtest.h"
#include "qemu-common.h"
=======
#include "libqtest.h"
#include "qemu-common.h"
#include "libqos/libqos-pc.h"
#include "libqos/libqos-spapr.h"
#include "libqos/virtio.h"
#include "libqos/virtio-pci.h"
#include "standard-headers/linux/virtio_ids.h"
#include "standard-headers/linux/virtio_pci.h"

static const char mount_tag[] = "qtest";
static char *test_share;


static QOSState *qvirtio_9p_start(void)
{
    const char *arch = qtest_get_arch();
    const char *cmd = "-fsdev local,id=fsdev0,security_model=none,path=%s "
                      "-device virtio-9p-pci,fsdev=fsdev0,mount_tag=%s";

    test_share = g_strdup("/tmp/qtest.XXXXXX");
    g_assert_nonnull(mkdtemp(test_share));

    if (strcmp(arch, "i386") == 0 || strcmp(arch, "x86_64") == 0) {
        return qtest_pc_boot(cmd, test_share, mount_tag);
    }
    if (strcmp(arch, "ppc64") == 0) {
        return qtest_spapr_boot(cmd, test_share, mount_tag);
    }

    g_printerr("virtio-9p tests are only available on x86 or ppc64\n");
    exit(EXIT_FAILURE);
}

static void qvirtio_9p_stop(QOSState *qs)
{
    qtest_shutdown(qs);
    rmdir(test_share);
    g_free(test_share);
}
>>>>>>> 7124ccf8

static void pci_nop(void)
{
    QOSState *qs;

    qs = qvirtio_9p_start();
    qvirtio_9p_stop(qs);
}

typedef struct {
    QVirtioDevice *dev;
    QOSState *qs;
    QVirtQueue *vq;
} QVirtIO9P;

static QVirtIO9P *qvirtio_9p_pci_init(QOSState *qs)
{
    QVirtIO9P *v9p;
    QVirtioPCIDevice *dev;

    v9p = g_new0(QVirtIO9P, 1);

    v9p->qs = qs;
    dev = qvirtio_pci_device_find(v9p->qs->pcibus, VIRTIO_ID_9P);
    g_assert_nonnull(dev);
    g_assert_cmphex(dev->vdev.device_type, ==, VIRTIO_ID_9P);
    v9p->dev = (QVirtioDevice *) dev;

    qvirtio_pci_device_enable(dev);
    qvirtio_reset(v9p->dev);
    qvirtio_set_acknowledge(v9p->dev);
    qvirtio_set_driver(v9p->dev);

    v9p->vq = qvirtqueue_setup(v9p->dev, v9p->qs->alloc, 0);
    return v9p;
}

static void qvirtio_9p_pci_free(QVirtIO9P *v9p)
{
    qvirtqueue_cleanup(v9p->dev->bus, v9p->vq, v9p->qs->alloc);
    qvirtio_pci_device_disable(container_of(v9p->dev, QVirtioPCIDevice, vdev));
    g_free(v9p->dev);
    g_free(v9p);
}

static void pci_basic_config(void)
{
    QVirtIO9P *v9p;
    size_t tag_len;
    char *tag;
    int i;
    QOSState *qs;

    qs = qvirtio_9p_start();
    v9p = qvirtio_9p_pci_init(qs);

    tag_len = qvirtio_config_readw(v9p->dev, 0);
    g_assert_cmpint(tag_len, ==, strlen(mount_tag));

    tag = g_malloc(tag_len);
    for (i = 0; i < tag_len; i++) {
        tag[i] = qvirtio_config_readb(v9p->dev, i + 2);
    }
    g_assert_cmpmem(tag, tag_len, mount_tag, tag_len);
    g_free(tag);

    qvirtio_9p_pci_free(v9p);
    qvirtio_9p_stop(qs);
}

int main(int argc, char **argv)
{
    g_test_init(&argc, &argv, NULL);
    qtest_add_func("/virtio/9p/pci/nop", pci_nop);
    qtest_add_func("/virtio/9p/pci/basic/configuration", pci_basic_config);

    return g_test_run();
}<|MERGE_RESOLUTION|>--- conflicted
+++ resolved
@@ -8,11 +8,6 @@
  */
 
 #include "qemu/osdep.h"
-<<<<<<< HEAD
-#include <glib.h>
-#include "libqtest.h"
-#include "qemu-common.h"
-=======
 #include "libqtest.h"
 #include "qemu-common.h"
 #include "libqos/libqos-pc.h"
@@ -52,7 +47,6 @@
     rmdir(test_share);
     g_free(test_share);
 }
->>>>>>> 7124ccf8
 
 static void pci_nop(void)
 {
