enum QType ['none', 'qnull', 'qint', 'qstring', 'qdict', 'qlist', 'qfloat', 'qbool']
    prefix QTYPE
command eins None -> None
<<<<<<< HEAD
   gen=True success_response=True
object q_empty
command zwei None -> None
   gen=True success_response=True
=======
   gen=True success_response=True boxed=False
object q_empty
command zwei None -> None
   gen=True success_response=True boxed=False
>>>>>>> 7124ccf8
<|MERGE_RESOLUTION|>--- conflicted
+++ resolved
@@ -1,14 +1,7 @@
 enum QType ['none', 'qnull', 'qint', 'qstring', 'qdict', 'qlist', 'qfloat', 'qbool']
     prefix QTYPE
 command eins None -> None
-<<<<<<< HEAD
-   gen=True success_response=True
-object q_empty
-command zwei None -> None
-   gen=True success_response=True
-=======
    gen=True success_response=True boxed=False
 object q_empty
 command zwei None -> None
-   gen=True success_response=True boxed=False
->>>>>>> 7124ccf8
+   gen=True success_response=True boxed=False