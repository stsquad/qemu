# *-*- Mode: Python -*-*

# This file is a stress test of supported qapi constructs that must
# parse and compile correctly.

{ 'struct': 'TestStruct',
  'data': { 'integer': 'int', 'boolean': 'bool', 'string': 'str' } }

# for testing enums
{ 'struct': 'NestedEnumsOne',
  'data': { 'enum1': 'EnumOne',   # Intentional forward reference
            '*enum2': 'EnumOne', 'enum3': 'EnumOne', '*enum4': 'EnumOne' } }

# An empty enum, although unusual, is currently acceptable
{ 'enum': 'MyEnum', 'data': [ ] }

# Likewise for an empty struct, including an empty base
{ 'struct': 'Empty1', 'data': { } }
{ 'struct': 'Empty2', 'base': 'Empty1', 'data': { } }

{ 'command': 'user_def_cmd0', 'data': 'Empty2', 'returns': 'Empty2' }

# for testing override of default naming heuristic
{ 'enum': 'QEnumTwo',
  'prefix': 'QENUM_TWO',
  'data': [ 'value1', 'value2' ] }

# for testing nested structs
{ 'struct': 'UserDefOne',
  'base': 'UserDefZero',        # intentional forward reference
  'data': { 'string': 'str',
            '*enum1': 'EnumOne' } }   # intentional forward reference

{ 'enum': 'EnumOne',
  'data': [ 'value1', 'value2', 'value3' ] }

{ 'struct': 'UserDefZero',
  'data': { 'integer': 'int' } }

{ 'struct': 'UserDefTwoDictDict',
  'data': { 'userdef': 'UserDefOne', 'string': 'str' } }

{ 'struct': 'UserDefTwoDict',
  'data': { 'string1': 'str',
            'dict2': 'UserDefTwoDictDict',
            '*dict3': 'UserDefTwoDictDict' } }

{ 'struct': 'UserDefTwo',
  'data': { 'string0': 'str',
            'dict1': 'UserDefTwoDict' } }

# dummy struct to force generation of array types not otherwise mentioned
{ 'struct': 'ForceArrays',
  'data': { 'unused1':['UserDefOne'], 'unused2':['UserDefTwo'],
            'unused3':['TestStruct'] } }

# for testing unions
# Among other things, test that a name collision between branches does
# not cause any problems (since only one branch can be in use at a time),
# by intentionally using two branches that both have a C member 'a_b'
{ 'struct': 'UserDefA',
  'data': { 'boolean': 'bool', '*a_b': 'int' } }

{ 'struct': 'UserDefB',
  'data': { 'intb': 'int', '*a-b': 'bool' } }

{ 'union': 'UserDefFlatUnion',
  'base': 'UserDefUnionBase',   # intentional forward reference
  'discriminator': 'enum1',
  'data': { 'value1' : 'UserDefA',
            'value2' : 'UserDefB',
            'value3' : 'UserDefB' } }

{ 'struct': 'UserDefUnionBase',
  'base': 'UserDefZero',
  'data': { 'string': 'str', 'enum1': 'EnumOne' } }

# this variant of UserDefFlatUnion defaults to a union that uses members with
# allocated types to test corner cases in the cleanup/dealloc visitor
{ 'union': 'UserDefFlatUnion2',
  'base': { '*integer': 'int', 'string': 'str', 'enum1': 'QEnumTwo' },
  'discriminator': 'enum1',
  'data': { 'value1' : 'UserDefC', # intentional forward reference
            'value2' : 'UserDefB' } }

{ 'struct': 'WrapAlternate',
  'data': { 'alt': 'UserDefAlternate' } }
{ 'alternate': 'UserDefAlternate',
  'data': { 'udfu': 'UserDefFlatUnion', 's': 'str', 'i': 'int' } }

{ 'struct': 'UserDefC',
  'data': { 'string1': 'str', 'string2': 'str' } }

# for testing use of 'number' within alternates
{ 'alternate': 'AltStrBool', 'data': { 's': 'str', 'b': 'bool' } }
{ 'alternate': 'AltStrNum', 'data': { 's': 'str', 'n': 'number' } }
{ 'alternate': 'AltNumStr', 'data': { 'n': 'number', 's': 'str' } }
{ 'alternate': 'AltStrInt', 'data': { 's': 'str', 'i': 'int' } }
{ 'alternate': 'AltIntNum', 'data': { 'i': 'int', 'n': 'number' } }
{ 'alternate': 'AltNumInt', 'data': { 'n': 'number', 'i': 'int' } }

# for testing native lists
{ 'union': 'UserDefNativeListUnion',
  'data': { 'integer': ['int'],
            's8': ['int8'],
            's16': ['int16'],
            's32': ['int32'],
            's64': ['int64'],
            'u8': ['uint8'],
            'u16': ['uint16'],
            'u32': ['uint32'],
            'u64': ['uint64'],
            'number': ['number'],
            'boolean': ['bool'],
            'string': ['str'],
            'sizes': ['size'],
            'any': ['any'] } }

# testing commands
{ 'command': 'user_def_cmd', 'data': {} }
{ 'command': 'user_def_cmd1', 'data': {'ud1a': 'UserDefOne'} }
{ 'command': 'user_def_cmd2',
  'data': {'ud1a': 'UserDefOne', '*ud1b': 'UserDefOne'},
  'returns': 'UserDefTwo' }

# Returning a non-dictionary requires a name from the whitelist
{ 'command': 'guest-get-time', 'data': {'a': 'int', '*b': 'int' },
  'returns': 'int' }
{ 'command': 'guest-sync', 'data': { 'arg': 'any' }, 'returns': 'any' }
<<<<<<< HEAD
=======
{ 'command': 'boxed-struct', 'boxed': true, 'data': 'UserDefZero' }
{ 'command': 'boxed-union', 'data': 'UserDefNativeListUnion', 'boxed': true }
>>>>>>> 7124ccf8

# For testing integer range flattening in opts-visitor. The following schema
# corresponds to the option format:
#
# -userdef i64=3-6,i64=-5--1,u64=2,u16=1,u16=7-12
#
# For simplicity, this example doesn't use [type=]discriminator nor optargs
# specific to discriminator values.
{ 'struct': 'UserDefOptions',
  'data': {
    '*i64' : [ 'int'    ],
    '*u64' : [ 'uint64' ],
    '*u16' : [ 'uint16' ],
    '*i64x':   'int'     ,
    '*u64x':   'uint64'  } }

# testing event
{ 'struct': 'EventStructOne',
  'data': { 'struct1': 'UserDefOne', 'string': 'str', '*enum2': 'EnumOne' } }

{ 'event': 'EVENT_A' }
{ 'event': 'EVENT_B',
  'data': { } }
{ 'event': 'EVENT_C',
  'data': { '*a': 'int', '*b': 'UserDefOne', 'c': 'str' } }
{ 'event': 'EVENT_D',
  'data': { 'a' : 'EventStructOne', 'b' : 'str', '*c': 'str', '*enum3': 'EnumOne' } }
<<<<<<< HEAD
=======
{ 'event': 'EVENT_E', 'boxed': true, 'data': 'UserDefZero' }
{ 'event': 'EVENT_F', 'boxed': true, 'data': 'UserDefAlternate' }
>>>>>>> 7124ccf8

# test that we correctly compile downstream extensions, as well as munge
# ticklish names
{ 'enum': '__org.qemu_x-Enum', 'data': [ '__org.qemu_x-value' ] }
{ 'struct': '__org.qemu_x-Base',
  'data': { '__org.qemu_x-member1': '__org.qemu_x-Enum' } }
{ 'struct': '__org.qemu_x-Struct', 'base': '__org.qemu_x-Base',
  'data': { '__org.qemu_x-member2': 'str', '*wchar-t': 'int' } }
{ 'union': '__org.qemu_x-Union1', 'data': { '__org.qemu_x-branch': 'str' } }
{ 'struct': '__org.qemu_x-Struct2',
  'data': { 'array': ['__org.qemu_x-Union1'] } }
{ 'union': '__org.qemu_x-Union2', 'base': '__org.qemu_x-Base',
  'discriminator': '__org.qemu_x-member1',
  'data': { '__org.qemu_x-value': '__org.qemu_x-Struct2' } }
{ 'alternate': '__org.qemu_x-Alt',
  'data': { '__org.qemu_x-branch': 'str', 'b': '__org.qemu_x-Base' } }
{ 'event': '__ORG.QEMU_X-EVENT', 'data': '__org.qemu_x-Struct' }
{ 'command': '__org.qemu_x-command',
  'data': { 'a': ['__org.qemu_x-Enum'], 'b': ['__org.qemu_x-Struct'],
            'c': '__org.qemu_x-Union2', 'd': '__org.qemu_x-Alt' },
  'returns': '__org.qemu_x-Union1' }<|MERGE_RESOLUTION|>--- conflicted
+++ resolved
@@ -127,11 +127,8 @@
 { 'command': 'guest-get-time', 'data': {'a': 'int', '*b': 'int' },
   'returns': 'int' }
 { 'command': 'guest-sync', 'data': { 'arg': 'any' }, 'returns': 'any' }
-<<<<<<< HEAD
-=======
 { 'command': 'boxed-struct', 'boxed': true, 'data': 'UserDefZero' }
 { 'command': 'boxed-union', 'data': 'UserDefNativeListUnion', 'boxed': true }
->>>>>>> 7124ccf8
 
 # For testing integer range flattening in opts-visitor. The following schema
 # corresponds to the option format:
@@ -159,11 +156,8 @@
   'data': { '*a': 'int', '*b': 'UserDefOne', 'c': 'str' } }
 { 'event': 'EVENT_D',
   'data': { 'a' : 'EventStructOne', 'b' : 'str', '*c': 'str', '*enum3': 'EnumOne' } }
-<<<<<<< HEAD
-=======
 { 'event': 'EVENT_E', 'boxed': true, 'data': 'UserDefZero' }
 { 'event': 'EVENT_F', 'boxed': true, 'data': 'UserDefAlternate' }
->>>>>>> 7124ccf8
 
 # test that we correctly compile downstream extensions, as well as munge
 # ticklish names
