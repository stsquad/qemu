/*
 * QTest testcase for QOM
 *
 * Copyright (c) 2013 SUSE LINUX Products GmbH
 *
 * This work is licensed under the terms of the GNU GPL, version 2 or later.
 * See the COPYING file in the top-level directory.
 */

#include "qemu/osdep.h"
<<<<<<< HEAD
#include <glib.h>
=======
>>>>>>> 7124ccf8

#include "qemu-common.h"
#include "qemu/cutils.h"
#include "libqtest.h"
#include "qapi/qmp/types.h"

static const char *blacklist_x86[] = {
    "xenfv", "xenpv", NULL
};

static const struct {
    const char *arch;
    const char **machine;
} blacklists[] = {
    { "i386", blacklist_x86 },
    { "x86_64", blacklist_x86 },
};

static bool is_blacklisted(const char *arch, const char *mach)
{
    int i;
    const char **p;

    for (i = 0; i < ARRAY_SIZE(blacklists); i++) {
        if (!strcmp(blacklists[i].arch, arch)) {
            for (p = blacklists[i].machine; *p; p++) {
                if (!strcmp(*p, mach)) {
                    return true;
                }
            }
        }
    }
    return false;
}

static void test_properties(const char *path, bool recurse)
{
    char *child_path;
    QDict *response, *tuple, *tmp;
    QList *list;
    QListEntry *entry;

    g_test_message("Obtaining properties of %s", path);
    response = qmp("{ 'execute': 'qom-list',"
                   "  'arguments': { 'path': %s } }", path);
    g_assert(response);

    if (!recurse) {
        QDECREF(response);
        return;
    }

    g_assert(qdict_haskey(response, "return"));
    list = qobject_to_qlist(qdict_get(response, "return"));
    QLIST_FOREACH_ENTRY(list, entry) {
        tuple = qobject_to_qdict(qlist_entry_obj(entry));
        bool is_child = strstart(qdict_get_str(tuple, "type"), "child<", NULL);
        bool is_link = strstart(qdict_get_str(tuple, "type"), "link<", NULL);

        if (is_child || is_link) {
            child_path = g_strdup_printf("%s/%s",
                                         path, qdict_get_str(tuple, "name"));
            test_properties(child_path, is_child);
            g_free(child_path);
        } else {
            const char *prop = qdict_get_str(tuple, "name");
            g_test_message("Testing property %s.%s", path, prop);
            tmp = qmp("{ 'execute': 'qom-get',"
                      "  'arguments': { 'path': %s,"
                      "                 'property': %s } }",
                      path, prop);
            /* qom-get may fail but should not, e.g., segfault. */
            g_assert(tmp);
            QDECREF(tmp);
        }
    }
    QDECREF(response);
}

static void test_machine(gconstpointer data)
{
    const char *machine = data;
    char *args;
    QDict *response;

    args = g_strdup_printf("-machine %s", machine);
    qtest_start(args);

    test_properties("/machine", true);

    response = qmp("{ 'execute': 'quit' }");
    g_assert(qdict_haskey(response, "return"));
    QDECREF(response);

    qtest_end();
    g_free(args);
    g_free((void *)machine);
}

static void add_machine_test_cases(void)
{
    const char *arch = qtest_get_arch();
    QDict *response, *minfo;
    QList *list;
    const QListEntry *p;
    QObject *qobj;
    QString *qstr;
    const char *mname;

    qtest_start("-machine none");
    response = qmp("{ 'execute': 'query-machines' }");
    g_assert(response);
    list = qdict_get_qlist(response, "return");
    g_assert(list);

    for (p = qlist_first(list); p; p = qlist_next(p)) {
        minfo = qobject_to_qdict(qlist_entry_obj(p));
        g_assert(minfo);
        qobj = qdict_get(minfo, "name");
        g_assert(qobj);
        qstr = qobject_to_qstring(qobj);
        g_assert(qstr);
        mname = qstring_get_str(qstr);
        if (!is_blacklisted(arch, mname)) {
<<<<<<< HEAD
            path = g_strdup_printf("qom/%s", mname);
            qtest_add_data_func(path, g_strdup(mname), test_machine);
=======
            char *path = g_strdup_printf("qom/%s", mname);
            qtest_add_data_func(path, g_strdup(mname), test_machine);
            g_free(path);
>>>>>>> 7124ccf8
        }
    }

    qtest_end();
    QDECREF(response);
}

int main(int argc, char **argv)
{
    g_test_init(&argc, &argv, NULL);

    add_machine_test_cases();

    return g_test_run();
}<|MERGE_RESOLUTION|>--- conflicted
+++ resolved
@@ -8,10 +8,6 @@
  */
 
 #include "qemu/osdep.h"
-<<<<<<< HEAD
-#include <glib.h>
-=======
->>>>>>> 7124ccf8
 
 #include "qemu-common.h"
 #include "qemu/cutils.h"
@@ -136,14 +132,9 @@
         g_assert(qstr);
         mname = qstring_get_str(qstr);
         if (!is_blacklisted(arch, mname)) {
-<<<<<<< HEAD
-            path = g_strdup_printf("qom/%s", mname);
-            qtest_add_data_func(path, g_strdup(mname), test_machine);
-=======
             char *path = g_strdup_printf("qom/%s", mname);
             qtest_add_data_func(path, g_strdup(mname), test_machine);
             g_free(path);
->>>>>>> 7124ccf8
         }
     }
 
