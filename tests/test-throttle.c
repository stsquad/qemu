--- conflicted
+++ resolved
@@ -13,20 +13,13 @@
  */
 
 #include "qemu/osdep.h"
-<<<<<<< HEAD
-#include <glib.h>
-=======
->>>>>>> 7124ccf8
 #include <math.h>
 #include "block/aio.h"
 #include "qapi/error.h"
 #include "qemu/throttle.h"
 #include "qemu/error-report.h"
 #include "block/throttle-groups.h"
-<<<<<<< HEAD
-=======
 #include "sysemu/block-backend.h"
->>>>>>> 7124ccf8
 
 static AioContext     *ctx;
 static LeakyBucket    bkt;
@@ -401,11 +394,6 @@
         cfg.buckets[i].max = 0;
         cfg.buckets[i].avg = 100;
         g_assert(throttle_is_valid(&cfg, NULL));
-<<<<<<< HEAD
-    }
-}
-
-=======
 
         cfg.buckets[i].max = 30;
         cfg.buckets[i].avg = 100;
@@ -425,7 +413,6 @@
     g_assert(!throttle_is_valid(&cfg, NULL));
 }
 
->>>>>>> 7124ccf8
 static void test_have_timer(void)
 {
     /* zero structures */
@@ -603,29 +590,6 @@
 static void test_groups(void)
 {
     ThrottleConfig cfg1, cfg2;
-<<<<<<< HEAD
-    BlockDriverState *bdrv1, *bdrv2, *bdrv3;
-
-    bdrv1 = bdrv_new();
-    bdrv2 = bdrv_new();
-    bdrv3 = bdrv_new();
-
-    g_assert(bdrv1->throttle_state == NULL);
-    g_assert(bdrv2->throttle_state == NULL);
-    g_assert(bdrv3->throttle_state == NULL);
-
-    throttle_group_register_bs(bdrv1, "bar");
-    throttle_group_register_bs(bdrv2, "foo");
-    throttle_group_register_bs(bdrv3, "bar");
-
-    g_assert(bdrv1->throttle_state != NULL);
-    g_assert(bdrv2->throttle_state != NULL);
-    g_assert(bdrv3->throttle_state != NULL);
-
-    g_assert(!strcmp(throttle_group_get_name(bdrv1), "bar"));
-    g_assert(!strcmp(throttle_group_get_name(bdrv2), "foo"));
-    g_assert(bdrv1->throttle_state == bdrv3->throttle_state);
-=======
     BlockBackend *blk1, *blk2, *blk3;
     BlockBackendPublic *blkp1, *blkp2, *blkp3;
 
@@ -652,7 +616,6 @@
     g_assert(!strcmp(throttle_group_get_name(blk1), "bar"));
     g_assert(!strcmp(throttle_group_get_name(blk2), "foo"));
     g_assert(blkp1->throttle_state == blkp3->throttle_state);
->>>>>>> 7124ccf8
 
     /* Setting the config of a group member affects the whole group */
     throttle_config_init(&cfg1);
@@ -660,38 +623,16 @@
     cfg1.buckets[THROTTLE_BPS_WRITE].avg = 285000;
     cfg1.buckets[THROTTLE_OPS_READ].avg  = 20000;
     cfg1.buckets[THROTTLE_OPS_WRITE].avg = 12000;
-<<<<<<< HEAD
-    throttle_group_config(bdrv1, &cfg1);
-
-    throttle_group_get_config(bdrv1, &cfg1);
-    throttle_group_get_config(bdrv3, &cfg2);
-=======
     throttle_group_config(blk1, &cfg1);
 
     throttle_group_get_config(blk1, &cfg1);
     throttle_group_get_config(blk3, &cfg2);
->>>>>>> 7124ccf8
     g_assert(!memcmp(&cfg1, &cfg2, sizeof(cfg1)));
 
     cfg2.buckets[THROTTLE_BPS_READ].avg  = 4547;
     cfg2.buckets[THROTTLE_BPS_WRITE].avg = 1349;
     cfg2.buckets[THROTTLE_OPS_READ].avg  = 123;
     cfg2.buckets[THROTTLE_OPS_WRITE].avg = 86;
-<<<<<<< HEAD
-    throttle_group_config(bdrv3, &cfg1);
-
-    throttle_group_get_config(bdrv1, &cfg1);
-    throttle_group_get_config(bdrv3, &cfg2);
-    g_assert(!memcmp(&cfg1, &cfg2, sizeof(cfg1)));
-
-    throttle_group_unregister_bs(bdrv1);
-    throttle_group_unregister_bs(bdrv2);
-    throttle_group_unregister_bs(bdrv3);
-
-    g_assert(bdrv1->throttle_state == NULL);
-    g_assert(bdrv2->throttle_state == NULL);
-    g_assert(bdrv3->throttle_state == NULL);
-=======
     throttle_group_config(blk3, &cfg1);
 
     throttle_group_get_config(blk1, &cfg1);
@@ -705,7 +646,6 @@
     g_assert(blkp1->throttle_state == NULL);
     g_assert(blkp2->throttle_state == NULL);
     g_assert(blkp3->throttle_state == NULL);
->>>>>>> 7124ccf8
 }
 
 int main(int argc, char **argv)
@@ -728,11 +668,8 @@
     g_test_add_func("/throttle/config/conflicting", test_conflicting_config);
     g_test_add_func("/throttle/config/is_valid",    test_is_valid);
     g_test_add_func("/throttle/config/max",         test_max_is_missing_limit);
-<<<<<<< HEAD
-=======
     g_test_add_func("/throttle/config/iops_size",
                     test_iops_size_is_missing_limit);
->>>>>>> 7124ccf8
     g_test_add_func("/throttle/config_functions",   test_config_functions);
     g_test_add_func("/throttle/accounting",         test_accounting);
     g_test_add_func("/throttle/groups",             test_groups);
