--- conflicted
+++ resolved
@@ -26,10 +26,6 @@
  */
 
 #include "qemu/osdep.h"
-<<<<<<< HEAD
-#include <glib.h>
-=======
->>>>>>> 7124ccf8
 
 #include "qemu/cutils.h"
 
@@ -382,11 +378,7 @@
 
 static void test_qemu_strtol_max(void)
 {
-<<<<<<< HEAD
-    const char *str = g_strdup_printf("%ld", LONG_MAX);
-=======
     char *str = g_strdup_printf("%ld", LONG_MAX);
->>>>>>> 7124ccf8
     char f = 'X';
     const char *endptr = &f;
     long res = 999;
@@ -397,10 +389,7 @@
     g_assert_cmpint(err, ==, 0);
     g_assert_cmpint(res, ==, LONG_MAX);
     g_assert(endptr == str + strlen(str));
-<<<<<<< HEAD
-=======
     g_free(str);
->>>>>>> 7124ccf8
 }
 
 static void test_qemu_strtol_overflow(void)
@@ -509,11 +498,7 @@
 
 static void test_qemu_strtol_full_max(void)
 {
-<<<<<<< HEAD
-    const char *str = g_strdup_printf("%ld", LONG_MAX);
-=======
     char *str = g_strdup_printf("%ld", LONG_MAX);
->>>>>>> 7124ccf8
     long res;
     int err;
 
@@ -521,10 +506,7 @@
 
     g_assert_cmpint(err, ==, 0);
     g_assert_cmpint(res, ==, LONG_MAX);
-<<<<<<< HEAD
-=======
     g_free(str);
->>>>>>> 7124ccf8
 }
 
 static void test_qemu_strtoul_correct(void)
@@ -682,11 +664,7 @@
 
 static void test_qemu_strtoul_max(void)
 {
-<<<<<<< HEAD
-    const char *str = g_strdup_printf("%lu", ULONG_MAX);
-=======
     char *str = g_strdup_printf("%lu", ULONG_MAX);
->>>>>>> 7124ccf8
     char f = 'X';
     const char *endptr = &f;
     unsigned long res = 999;
@@ -697,10 +675,7 @@
     g_assert_cmpint(err, ==, 0);
     g_assert_cmpint(res, ==, ULONG_MAX);
     g_assert(endptr == str + strlen(str));
-<<<<<<< HEAD
-=======
     g_free(str);
->>>>>>> 7124ccf8
 }
 
 static void test_qemu_strtoul_overflow(void)
@@ -804,11 +779,7 @@
 
 static void test_qemu_strtoul_full_max(void)
 {
-<<<<<<< HEAD
-    const char *str = g_strdup_printf("%lu", ULONG_MAX);
-=======
     char *str = g_strdup_printf("%lu", ULONG_MAX);
->>>>>>> 7124ccf8
     unsigned long res = 999;
     int err;
 
@@ -816,10 +787,7 @@
 
     g_assert_cmpint(err, ==, 0);
     g_assert_cmpint(res, ==, ULONG_MAX);
-<<<<<<< HEAD
-=======
     g_free(str);
->>>>>>> 7124ccf8
 }
 
 static void test_qemu_strtoll_correct(void)
@@ -977,11 +945,7 @@
 
 static void test_qemu_strtoll_max(void)
 {
-<<<<<<< HEAD
-    const char *str = g_strdup_printf("%lld", LLONG_MAX);
-=======
     char *str = g_strdup_printf("%lld", LLONG_MAX);
->>>>>>> 7124ccf8
     char f = 'X';
     const char *endptr = &f;
     int64_t res = 999;
@@ -992,10 +956,7 @@
     g_assert_cmpint(err, ==, 0);
     g_assert_cmpint(res, ==, LLONG_MAX);
     g_assert(endptr == str + strlen(str));
-<<<<<<< HEAD
-=======
     g_free(str);
->>>>>>> 7124ccf8
 }
 
 static void test_qemu_strtoll_overflow(void)
@@ -1102,11 +1063,7 @@
 static void test_qemu_strtoll_full_max(void)
 {
 
-<<<<<<< HEAD
-    const char *str = g_strdup_printf("%lld", LLONG_MAX);
-=======
     char *str = g_strdup_printf("%lld", LLONG_MAX);
->>>>>>> 7124ccf8
     int64_t res;
     int err;
 
@@ -1114,10 +1071,7 @@
 
     g_assert_cmpint(err, ==, 0);
     g_assert_cmpint(res, ==, LLONG_MAX);
-<<<<<<< HEAD
-=======
     g_free(str);
->>>>>>> 7124ccf8
 }
 
 static void test_qemu_strtoull_correct(void)
@@ -1275,11 +1229,7 @@
 
 static void test_qemu_strtoull_max(void)
 {
-<<<<<<< HEAD
-    const char *str = g_strdup_printf("%llu", ULLONG_MAX);
-=======
     char *str = g_strdup_printf("%llu", ULLONG_MAX);
->>>>>>> 7124ccf8
     char f = 'X';
     const char *endptr = &f;
     uint64_t res = 999;
@@ -1290,10 +1240,7 @@
     g_assert_cmpint(err, ==, 0);
     g_assert_cmpint(res, ==, ULLONG_MAX);
     g_assert(endptr == str + strlen(str));
-<<<<<<< HEAD
-=======
     g_free(str);
->>>>>>> 7124ccf8
 }
 
 static void test_qemu_strtoull_overflow(void)
@@ -1399,11 +1346,7 @@
 
 static void test_qemu_strtoull_full_max(void)
 {
-<<<<<<< HEAD
-    const char *str = g_strdup_printf("%lld", ULLONG_MAX);
-=======
     char *str = g_strdup_printf("%lld", ULLONG_MAX);
->>>>>>> 7124ccf8
     uint64_t res = 999;
     int err;
 
@@ -1411,10 +1354,7 @@
 
     g_assert_cmpint(err, ==, 0);
     g_assert_cmpint(res, ==, ULLONG_MAX);
-<<<<<<< HEAD
-=======
     g_free(str);
->>>>>>> 7124ccf8
 }
 
 static void test_qemu_strtosz_simple(void)
