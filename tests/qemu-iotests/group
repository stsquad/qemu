#
# QA groups control file
# Defines test groups
# - do not start group names with a digit
#

#
# test-group association ... one line per test
#
001 rw auto quick
002 rw auto quick
003 rw auto
004 rw auto quick
005 img auto quick
# 006 was removed, do not reuse
007 snapshot auto
008 rw auto quick
009 rw auto quick
010 rw auto quick
011 rw auto quick
012 auto quick
013 rw auto
014 rw auto
015 rw snapshot auto
# 016 was removed, do not reuse
017 rw backing auto quick
018 rw backing auto quick
019 rw backing auto quick
020 rw backing auto quick
021 io auto quick
022 rw snapshot auto
023 rw auto
024 rw backing auto quick
025 rw auto quick
026 rw blkdbg auto
027 rw auto quick
028 rw backing auto quick
029 rw auto quick
030 rw auto backing
031 rw auto quick
032 rw auto quick
033 rw auto quick
034 rw auto backing quick
035 rw auto quick
036 rw auto quick
037 rw auto backing quick
038 rw auto backing quick
039 rw auto quick
040 rw auto
041 rw auto backing
042 rw auto quick
043 rw auto backing
044 rw auto
045 rw auto quick
046 rw auto aio quick
047 rw auto quick
048 img auto quick
049 rw auto
050 rw auto backing quick
051 rw auto
052 rw auto backing quick
053 rw auto quick
054 rw auto quick
055 rw auto
056 rw auto backing
057 rw auto
058 rw auto quick
059 rw auto quick
060 rw auto quick
061 rw auto
062 rw auto quick
063 rw auto quick
064 rw auto quick
065 rw auto quick
066 rw auto quick
067 rw auto quick
068 rw auto quick
069 rw auto quick
070 rw auto quick
071 rw auto quick
072 rw auto quick
073 rw auto quick
074 rw auto quick
075 rw auto quick
076 auto
077 rw auto quick
078 rw auto quick
079 rw auto
080 rw auto
081 rw auto quick
082 rw auto quick
083 rw auto
084 img auto quick
085 rw auto
086 rw auto quick
087 rw auto quick
088 rw auto quick
089 rw auto quick
090 rw auto quick
091 rw auto
092 rw auto quick
093 auto
094 rw auto quick
095 rw auto quick
096 rw auto quick
097 rw auto backing
098 rw auto backing quick
099 rw auto quick
100 rw auto quick
101 rw auto quick
102 rw auto quick
103 rw auto quick
104 rw auto
105 rw auto quick
107 rw auto quick
108 rw auto quick
109 rw auto
110 rw auto backing quick
111 rw auto quick
112 rw auto
113 rw auto quick
114 rw auto quick
115 rw auto
116 rw auto quick
117 rw auto
118 rw auto
119 rw auto quick
120 rw auto quick
121 rw auto
122 rw auto
123 rw auto quick
124 rw auto backing
128 rw auto quick
129 rw auto quick
130 rw auto quick
131 rw auto quick
132 rw auto quick
133 auto quick
134 rw auto quick
135 rw auto
136 rw auto
137 rw auto
138 rw auto quick
139 rw auto quick
<<<<<<< HEAD
144 rw auto quick
=======
140 rw auto quick
141 rw auto quick
142 auto
143 auto quick
144 rw auto quick
145 auto quick
146 auto quick
148 rw auto quick
149 rw auto sudo
150 rw auto quick
152 rw auto quick
>>>>>>> bfc766d3
<|MERGE_RESOLUTION|>--- conflicted
+++ resolved
@@ -142,9 +142,6 @@
 137 rw auto
 138 rw auto quick
 139 rw auto quick
-<<<<<<< HEAD
-144 rw auto quick
-=======
 140 rw auto quick
 141 rw auto quick
 142 auto
@@ -155,5 +152,4 @@
 148 rw auto quick
 149 rw auto sudo
 150 rw auto quick
-152 rw auto quick
->>>>>>> bfc766d3
+152 rw auto quick