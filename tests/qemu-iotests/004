--- conflicted
+++ resolved
@@ -37,11 +37,7 @@
 . ./common.rc
 . ./common.filter
 
-<<<<<<< HEAD
-_supported_fmt raw qcow qcow2 qed vdi vmdk vhdx
-=======
 _supported_fmt raw qcow qcow2 qed vdi vmdk vhdx luks
->>>>>>> 7124ccf8
 _supported_proto generic
 _supported_os Linux
 
