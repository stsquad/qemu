/*
 * QTest testcase for VirtIO SCSI
 *
 * Copyright (c) 2014 SUSE LINUX Products GmbH
 * Copyright (c) 2015 Red Hat Inc.
 *
 * This work is licensed under the terms of the GNU GPL, version 2 or later.
 * See the COPYING file in the top-level directory.
 */

#include "qemu/osdep.h"
<<<<<<< HEAD
#include <glib.h>
#include "libqtest.h"
#include "block/scsi.h"
#include "libqos/virtio.h"
#include "libqos/virtio-pci.h"
#include "libqos/pci-pc.h"
#include "libqos/malloc.h"
#include "libqos/malloc-pc.h"
#include "libqos/malloc-generic.h"
=======
#include "libqtest.h"
#include "block/scsi.h"
#include "libqos/libqos-pc.h"
#include "libqos/libqos-spapr.h"
#include "libqos/virtio.h"
#include "libqos/virtio-pci.h"
#include "standard-headers/linux/virtio_ids.h"
#include "standard-headers/linux/virtio_pci.h"
#include "standard-headers/linux/virtio_scsi.h"
>>>>>>> 7124ccf8

#define PCI_SLOT                0x02
#define PCI_FN                  0x00
#define QVIRTIO_SCSI_TIMEOUT_US (1 * 1000 * 1000)
<<<<<<< HEAD
#define CDB_SIZE 32
=======
>>>>>>> 7124ccf8

#define MAX_NUM_QUEUES 64

typedef struct {
    QVirtioDevice *dev;
<<<<<<< HEAD
    QGuestAllocator *alloc;
    QPCIBus *bus;
=======
    QOSState *qs;
>>>>>>> 7124ccf8
    int num_queues;
    QVirtQueue *vq[MAX_NUM_QUEUES + 2];
} QVirtIOSCSI;

<<<<<<< HEAD
typedef struct {
    uint8_t lun[8];
    int64_t tag;
    uint8_t task_attr;
    uint8_t prio;
    uint8_t crn;
    uint8_t cdb[CDB_SIZE];
} QEMU_PACKED QVirtIOSCSICmdReq;

typedef struct {
    uint32_t sense_len;
    uint32_t resid;
    uint16_t status_qualifier;
    uint8_t status;
    uint8_t response;
    uint8_t sense[96];
} QEMU_PACKED QVirtIOSCSICmdResp;

static void qvirtio_scsi_start(const char *extra_opts)
{
    char *cmdline;

    cmdline = g_strdup_printf(
                "-drive id=drv0,if=none,file=/dev/null,format=raw "
                "-device virtio-scsi-pci,id=vs0 "
                "-device scsi-hd,bus=vs0.0,drive=drv0 %s",
                extra_opts ? : "");
    qtest_start(cmdline);
    g_free(cmdline);
}

static void qvirtio_scsi_stop(void)
{
    qtest_end();
=======
static QOSState *qvirtio_scsi_start(const char *extra_opts)
{
    const char *arch = qtest_get_arch();
    const char *cmd = "-drive id=drv0,if=none,file=/dev/null,format=raw "
                      "-device virtio-scsi-pci,id=vs0 "
                      "-device scsi-hd,bus=vs0.0,drive=drv0 %s";

    if (strcmp(arch, "i386") == 0 || strcmp(arch, "x86_64") == 0) {
        return qtest_pc_boot(cmd, extra_opts ? : "");
    }
    if (strcmp(arch, "ppc64") == 0) {
        return qtest_spapr_boot(cmd, extra_opts ? : "");
    }

    g_printerr("virtio-scsi tests are only available on x86 or ppc64\n");
    exit(EXIT_FAILURE);
}

static void qvirtio_scsi_stop(QOSState *qs)
{
    qtest_shutdown(qs);
>>>>>>> 7124ccf8
}

static void qvirtio_scsi_pci_free(QVirtIOSCSI *vs)
{
    int i;

    for (i = 0; i < vs->num_queues + 2; i++) {
<<<<<<< HEAD
        guest_free(vs->alloc, vs->vq[i]->desc);
    }
    pc_alloc_uninit(vs->alloc);
    qvirtio_pci_device_disable(container_of(vs->dev, QVirtioPCIDevice, vdev));
    g_free(vs->dev);
    qpci_free_pc(vs->bus);
=======
        qvirtqueue_cleanup(vs->dev->bus, vs->vq[i], vs->qs->alloc);
    }
    qvirtio_pci_device_disable(container_of(vs->dev, QVirtioPCIDevice, vdev));
    g_free(vs->dev);
    qvirtio_scsi_stop(vs->qs);
    g_free(vs);
>>>>>>> 7124ccf8
}

static uint64_t qvirtio_scsi_alloc(QVirtIOSCSI *vs, size_t alloc_size,
                                   const void *data)
{
    uint64_t addr;

<<<<<<< HEAD
    addr = guest_alloc(vs->alloc, alloc_size);
=======
    addr = guest_alloc(vs->qs->alloc, alloc_size);
>>>>>>> 7124ccf8
    if (data) {
        memwrite(addr, data, alloc_size);
    }

    return addr;
}

static uint8_t virtio_scsi_do_command(QVirtIOSCSI *vs, const uint8_t *cdb,
                                      const uint8_t *data_in,
                                      size_t data_in_len,
                                      uint8_t *data_out, size_t data_out_len,
<<<<<<< HEAD
                                      QVirtIOSCSICmdResp *resp_out)
{
    QVirtQueue *vq;
    QVirtIOSCSICmdReq req = { { 0 } };
    QVirtIOSCSICmdResp resp = { .response = 0xff, .status = 0xff };
=======
                                      struct virtio_scsi_cmd_resp *resp_out)
{
    QVirtQueue *vq;
    struct virtio_scsi_cmd_req req = { { 0 } };
    struct virtio_scsi_cmd_resp resp = { .response = 0xff, .status = 0xff };
>>>>>>> 7124ccf8
    uint64_t req_addr, resp_addr, data_in_addr = 0, data_out_addr = 0;
    uint8_t response;
    uint32_t free_head;

    vq = vs->vq[2];

    req.lun[0] = 1; /* Select LUN */
    req.lun[1] = 1; /* Select target 1 */
<<<<<<< HEAD
    memcpy(req.cdb, cdb, CDB_SIZE);
=======
    memcpy(req.cdb, cdb, VIRTIO_SCSI_CDB_SIZE);
>>>>>>> 7124ccf8

    /* XXX: Fix endian if any multi-byte field in req/resp is used */

    /* Add request header */
    req_addr = qvirtio_scsi_alloc(vs, sizeof(req), &req);
    free_head = qvirtqueue_add(vq, req_addr, sizeof(req), false, true);

    if (data_out_len) {
        data_out_addr = qvirtio_scsi_alloc(vs, data_out_len, data_out);
        qvirtqueue_add(vq, data_out_addr, data_out_len, false, true);
    }

    /* Add response header */
    resp_addr = qvirtio_scsi_alloc(vs, sizeof(resp), &resp);
    qvirtqueue_add(vq, resp_addr, sizeof(resp), true, !!data_in_len);

    if (data_in_len) {
        data_in_addr = qvirtio_scsi_alloc(vs, data_in_len, data_in);
        qvirtqueue_add(vq, data_in_addr, data_in_len, true, false);
    }

<<<<<<< HEAD
    qvirtqueue_kick(&qvirtio_pci, vs->dev, vq, free_head);
    qvirtio_wait_queue_isr(&qvirtio_pci, vs->dev, vq, QVIRTIO_SCSI_TIMEOUT_US);

    response = readb(resp_addr + offsetof(QVirtIOSCSICmdResp, response));
=======
    qvirtqueue_kick(vs->dev, vq, free_head);
    qvirtio_wait_queue_isr(vs->dev, vq, QVIRTIO_SCSI_TIMEOUT_US);

    response = readb(resp_addr +
                     offsetof(struct virtio_scsi_cmd_resp, response));
>>>>>>> 7124ccf8

    if (resp_out) {
        memread(resp_addr, resp_out, sizeof(*resp_out));
    }

<<<<<<< HEAD
    guest_free(vs->alloc, req_addr);
    guest_free(vs->alloc, resp_addr);
    guest_free(vs->alloc, data_in_addr);
    guest_free(vs->alloc, data_out_addr);
=======
    guest_free(vs->qs->alloc, req_addr);
    guest_free(vs->qs->alloc, resp_addr);
    guest_free(vs->qs->alloc, data_in_addr);
    guest_free(vs->qs->alloc, data_out_addr);
>>>>>>> 7124ccf8
    return response;
}

static QVirtIOSCSI *qvirtio_scsi_pci_init(int slot)
{
<<<<<<< HEAD
    const uint8_t test_unit_ready_cdb[CDB_SIZE] = {};
    QVirtIOSCSI *vs;
    QVirtioPCIDevice *dev;
    QVirtIOSCSICmdResp resp;
    void *addr;
    int i;

    vs = g_new0(QVirtIOSCSI, 1);
    vs->alloc = pc_alloc_init();
    vs->bus = qpci_init_pc();

    dev = qvirtio_pci_device_find(vs->bus, QVIRTIO_SCSI_DEVICE_ID);
    vs->dev = (QVirtioDevice *)dev;
    g_assert(dev != NULL);
    g_assert_cmphex(vs->dev->device_type, ==, QVIRTIO_SCSI_DEVICE_ID);

    qvirtio_pci_device_enable(dev);
    qvirtio_reset(&qvirtio_pci, vs->dev);
    qvirtio_set_acknowledge(&qvirtio_pci, vs->dev);
    qvirtio_set_driver(&qvirtio_pci, vs->dev);

    addr = dev->addr + QVIRTIO_PCI_DEVICE_SPECIFIC_NO_MSIX;
    vs->num_queues = qvirtio_config_readl(&qvirtio_pci, vs->dev,
                                          (uint64_t)(uintptr_t)addr);
=======
    const uint8_t test_unit_ready_cdb[VIRTIO_SCSI_CDB_SIZE] = {};
    QVirtIOSCSI *vs;
    QVirtioPCIDevice *dev;
    struct virtio_scsi_cmd_resp resp;
    int i;

    vs = g_new0(QVirtIOSCSI, 1);

    vs->qs = qvirtio_scsi_start("-drive file=blkdebug::null-co://,"
                                "if=none,id=dr1,format=raw,file.align=4k "
                                "-device scsi-disk,drive=dr1,lun=0,scsi-id=1");
    dev = qvirtio_pci_device_find(vs->qs->pcibus, VIRTIO_ID_SCSI);
    vs->dev = (QVirtioDevice *)dev;
    g_assert(dev != NULL);
    g_assert_cmphex(vs->dev->device_type, ==, VIRTIO_ID_SCSI);

    qvirtio_pci_device_enable(dev);
    qvirtio_reset(vs->dev);
    qvirtio_set_acknowledge(vs->dev);
    qvirtio_set_driver(vs->dev);

    vs->num_queues = qvirtio_config_readl(vs->dev, 0);
>>>>>>> 7124ccf8

    g_assert_cmpint(vs->num_queues, <, MAX_NUM_QUEUES);

    for (i = 0; i < vs->num_queues + 2; i++) {
<<<<<<< HEAD
        vs->vq[i] = qvirtqueue_setup(&qvirtio_pci, vs->dev, vs->alloc, i);
=======
        vs->vq[i] = qvirtqueue_setup(vs->dev, vs->qs->alloc, i);
>>>>>>> 7124ccf8
    }

    /* Clear the POWER ON OCCURRED unit attention */
    g_assert_cmpint(virtio_scsi_do_command(vs, test_unit_ready_cdb,
                                           NULL, 0, NULL, 0, &resp),
                    ==, 0);
    g_assert_cmpint(resp.status, ==, CHECK_CONDITION);
    g_assert_cmpint(resp.sense[0], ==, 0x70); /* Fixed format sense buffer */
    g_assert_cmpint(resp.sense[2], ==, UNIT_ATTENTION);
    g_assert_cmpint(resp.sense[12], ==, 0x29); /* POWER ON */
    g_assert_cmpint(resp.sense[13], ==, 0x00);

    return vs;
}

/* Tests only initialization so far. TODO: Replace with functional tests */
static void pci_nop(void)
{
<<<<<<< HEAD
    qvirtio_scsi_start(NULL);
    qvirtio_scsi_stop();
=======
    QOSState *qs;

    qs = qvirtio_scsi_start(NULL);
    qvirtio_scsi_stop(qs);
>>>>>>> 7124ccf8
}

static void hotplug(void)
{
    QDict *response;
    QOSState *qs;

<<<<<<< HEAD
    qvirtio_scsi_start("-drive id=drv1,if=none,file=/dev/null,format=raw");
=======
    qs = qvirtio_scsi_start("-drive id=drv1,if=none,file=/dev/null,format=raw");
>>>>>>> 7124ccf8
    response = qmp("{\"execute\": \"device_add\","
                   " \"arguments\": {"
                   "   \"driver\": \"scsi-hd\","
                   "   \"id\": \"scsi-hd\","
                   "   \"drive\": \"drv1\""
                   "}}");

    g_assert(response);
    g_assert(!qdict_haskey(response, "error"));
    QDECREF(response);

    response = qmp("{\"execute\": \"device_del\","
                   " \"arguments\": {"
                   "   \"id\": \"scsi-hd\""
                   "}}");

    g_assert(response);
    g_assert(!qdict_haskey(response, "error"));
    g_assert(qdict_haskey(response, "event"));
    g_assert(!strcmp(qdict_get_str(response, "event"), "DEVICE_DELETED"));
    QDECREF(response);
<<<<<<< HEAD
    qvirtio_scsi_stop();
}

/* Test WRITE SAME with the lba not aligned */
static void test_unaligned_write_same(void)
{
    QVirtIOSCSI *vs;
    uint8_t buf1[512] = { 0 };
    uint8_t buf2[512] = { 1 };
    const uint8_t write_same_cdb_1[CDB_SIZE] = { 0x41, 0x00, 0x00, 0x00, 0x00,
                                               0x01, 0x00, 0x00, 0x02, 0x00 };
    const uint8_t write_same_cdb_2[CDB_SIZE] = { 0x41, 0x00, 0x00, 0x00, 0x00,
                                               0x01, 0x00, 0x33, 0x00, 0x00 };

    qvirtio_scsi_start("-drive file=blkdebug::null-co://,if=none,id=dr1"
                       ",format=raw,file.align=4k "
                       "-device scsi-disk,drive=dr1,lun=0,scsi-id=1");
    vs = qvirtio_scsi_pci_init(PCI_SLOT);

    g_assert_cmphex(0, ==,
        virtio_scsi_do_command(vs, write_same_cdb_1, NULL, 0, buf1, 512, NULL));

    g_assert_cmphex(0, ==,
        virtio_scsi_do_command(vs, write_same_cdb_2, NULL, 0, buf2, 512, NULL));

    qvirtio_scsi_pci_free(vs);
    qvirtio_scsi_stop();
=======
    qvirtio_scsi_stop(qs);
>>>>>>> 7124ccf8
}

/* Test WRITE SAME with the lba not aligned */
static void test_unaligned_write_same(void)
{
    QVirtIOSCSI *vs;
    uint8_t buf1[512] = { 0 };
    uint8_t buf2[512] = { 1 };
    const uint8_t write_same_cdb_1[VIRTIO_SCSI_CDB_SIZE] = {
        0x41, 0x00, 0x00, 0x00, 0x00, 0x01, 0x00, 0x00, 0x02, 0x00
    };
    const uint8_t write_same_cdb_2[VIRTIO_SCSI_CDB_SIZE] = {
        0x41, 0x00, 0x00, 0x00, 0x00, 0x01, 0x00, 0x33, 0x00, 0x00
    };

    vs = qvirtio_scsi_pci_init(PCI_SLOT);

    g_assert_cmphex(0, ==,
        virtio_scsi_do_command(vs, write_same_cdb_1, NULL, 0, buf1, 512, NULL));

    g_assert_cmphex(0, ==,
        virtio_scsi_do_command(vs, write_same_cdb_2, NULL, 0, buf2, 512, NULL));

    qvirtio_scsi_pci_free(vs);
}

int main(int argc, char **argv)
{
    g_test_init(&argc, &argv, NULL);
    qtest_add_func("/virtio/scsi/pci/nop", pci_nop);
    qtest_add_func("/virtio/scsi/pci/hotplug", hotplug);
    qtest_add_func("/virtio/scsi/pci/scsi-disk/unaligned-write-same",
                   test_unaligned_write_same);

<<<<<<< HEAD
    ret = g_test_run();

    return ret;
=======
    return g_test_run();
>>>>>>> 7124ccf8
}<|MERGE_RESOLUTION|>--- conflicted
+++ resolved
@@ -9,17 +9,6 @@
  */
 
 #include "qemu/osdep.h"
-<<<<<<< HEAD
-#include <glib.h>
-#include "libqtest.h"
-#include "block/scsi.h"
-#include "libqos/virtio.h"
-#include "libqos/virtio-pci.h"
-#include "libqos/pci-pc.h"
-#include "libqos/malloc.h"
-#include "libqos/malloc-pc.h"
-#include "libqos/malloc-generic.h"
-=======
 #include "libqtest.h"
 #include "block/scsi.h"
 #include "libqos/libqos-pc.h"
@@ -29,66 +18,20 @@
 #include "standard-headers/linux/virtio_ids.h"
 #include "standard-headers/linux/virtio_pci.h"
 #include "standard-headers/linux/virtio_scsi.h"
->>>>>>> 7124ccf8
 
 #define PCI_SLOT                0x02
 #define PCI_FN                  0x00
 #define QVIRTIO_SCSI_TIMEOUT_US (1 * 1000 * 1000)
-<<<<<<< HEAD
-#define CDB_SIZE 32
-=======
->>>>>>> 7124ccf8
 
 #define MAX_NUM_QUEUES 64
 
 typedef struct {
     QVirtioDevice *dev;
-<<<<<<< HEAD
-    QGuestAllocator *alloc;
-    QPCIBus *bus;
-=======
     QOSState *qs;
->>>>>>> 7124ccf8
     int num_queues;
     QVirtQueue *vq[MAX_NUM_QUEUES + 2];
 } QVirtIOSCSI;
 
-<<<<<<< HEAD
-typedef struct {
-    uint8_t lun[8];
-    int64_t tag;
-    uint8_t task_attr;
-    uint8_t prio;
-    uint8_t crn;
-    uint8_t cdb[CDB_SIZE];
-} QEMU_PACKED QVirtIOSCSICmdReq;
-
-typedef struct {
-    uint32_t sense_len;
-    uint32_t resid;
-    uint16_t status_qualifier;
-    uint8_t status;
-    uint8_t response;
-    uint8_t sense[96];
-} QEMU_PACKED QVirtIOSCSICmdResp;
-
-static void qvirtio_scsi_start(const char *extra_opts)
-{
-    char *cmdline;
-
-    cmdline = g_strdup_printf(
-                "-drive id=drv0,if=none,file=/dev/null,format=raw "
-                "-device virtio-scsi-pci,id=vs0 "
-                "-device scsi-hd,bus=vs0.0,drive=drv0 %s",
-                extra_opts ? : "");
-    qtest_start(cmdline);
-    g_free(cmdline);
-}
-
-static void qvirtio_scsi_stop(void)
-{
-    qtest_end();
-=======
 static QOSState *qvirtio_scsi_start(const char *extra_opts)
 {
     const char *arch = qtest_get_arch();
@@ -110,7 +53,6 @@
 static void qvirtio_scsi_stop(QOSState *qs)
 {
     qtest_shutdown(qs);
->>>>>>> 7124ccf8
 }
 
 static void qvirtio_scsi_pci_free(QVirtIOSCSI *vs)
@@ -118,21 +60,12 @@
     int i;
 
     for (i = 0; i < vs->num_queues + 2; i++) {
-<<<<<<< HEAD
-        guest_free(vs->alloc, vs->vq[i]->desc);
-    }
-    pc_alloc_uninit(vs->alloc);
-    qvirtio_pci_device_disable(container_of(vs->dev, QVirtioPCIDevice, vdev));
-    g_free(vs->dev);
-    qpci_free_pc(vs->bus);
-=======
         qvirtqueue_cleanup(vs->dev->bus, vs->vq[i], vs->qs->alloc);
     }
     qvirtio_pci_device_disable(container_of(vs->dev, QVirtioPCIDevice, vdev));
     g_free(vs->dev);
     qvirtio_scsi_stop(vs->qs);
     g_free(vs);
->>>>>>> 7124ccf8
 }
 
 static uint64_t qvirtio_scsi_alloc(QVirtIOSCSI *vs, size_t alloc_size,
@@ -140,11 +73,7 @@
 {
     uint64_t addr;
 
-<<<<<<< HEAD
-    addr = guest_alloc(vs->alloc, alloc_size);
-=======
     addr = guest_alloc(vs->qs->alloc, alloc_size);
->>>>>>> 7124ccf8
     if (data) {
         memwrite(addr, data, alloc_size);
     }
@@ -156,19 +85,11 @@
                                       const uint8_t *data_in,
                                       size_t data_in_len,
                                       uint8_t *data_out, size_t data_out_len,
-<<<<<<< HEAD
-                                      QVirtIOSCSICmdResp *resp_out)
-{
-    QVirtQueue *vq;
-    QVirtIOSCSICmdReq req = { { 0 } };
-    QVirtIOSCSICmdResp resp = { .response = 0xff, .status = 0xff };
-=======
                                       struct virtio_scsi_cmd_resp *resp_out)
 {
     QVirtQueue *vq;
     struct virtio_scsi_cmd_req req = { { 0 } };
     struct virtio_scsi_cmd_resp resp = { .response = 0xff, .status = 0xff };
->>>>>>> 7124ccf8
     uint64_t req_addr, resp_addr, data_in_addr = 0, data_out_addr = 0;
     uint8_t response;
     uint32_t free_head;
@@ -177,11 +98,7 @@
 
     req.lun[0] = 1; /* Select LUN */
     req.lun[1] = 1; /* Select target 1 */
-<<<<<<< HEAD
-    memcpy(req.cdb, cdb, CDB_SIZE);
-=======
     memcpy(req.cdb, cdb, VIRTIO_SCSI_CDB_SIZE);
->>>>>>> 7124ccf8
 
     /* XXX: Fix endian if any multi-byte field in req/resp is used */
 
@@ -203,65 +120,25 @@
         qvirtqueue_add(vq, data_in_addr, data_in_len, true, false);
     }
 
-<<<<<<< HEAD
-    qvirtqueue_kick(&qvirtio_pci, vs->dev, vq, free_head);
-    qvirtio_wait_queue_isr(&qvirtio_pci, vs->dev, vq, QVIRTIO_SCSI_TIMEOUT_US);
-
-    response = readb(resp_addr + offsetof(QVirtIOSCSICmdResp, response));
-=======
     qvirtqueue_kick(vs->dev, vq, free_head);
     qvirtio_wait_queue_isr(vs->dev, vq, QVIRTIO_SCSI_TIMEOUT_US);
 
     response = readb(resp_addr +
                      offsetof(struct virtio_scsi_cmd_resp, response));
->>>>>>> 7124ccf8
 
     if (resp_out) {
         memread(resp_addr, resp_out, sizeof(*resp_out));
     }
 
-<<<<<<< HEAD
-    guest_free(vs->alloc, req_addr);
-    guest_free(vs->alloc, resp_addr);
-    guest_free(vs->alloc, data_in_addr);
-    guest_free(vs->alloc, data_out_addr);
-=======
     guest_free(vs->qs->alloc, req_addr);
     guest_free(vs->qs->alloc, resp_addr);
     guest_free(vs->qs->alloc, data_in_addr);
     guest_free(vs->qs->alloc, data_out_addr);
->>>>>>> 7124ccf8
     return response;
 }
 
 static QVirtIOSCSI *qvirtio_scsi_pci_init(int slot)
 {
-<<<<<<< HEAD
-    const uint8_t test_unit_ready_cdb[CDB_SIZE] = {};
-    QVirtIOSCSI *vs;
-    QVirtioPCIDevice *dev;
-    QVirtIOSCSICmdResp resp;
-    void *addr;
-    int i;
-
-    vs = g_new0(QVirtIOSCSI, 1);
-    vs->alloc = pc_alloc_init();
-    vs->bus = qpci_init_pc();
-
-    dev = qvirtio_pci_device_find(vs->bus, QVIRTIO_SCSI_DEVICE_ID);
-    vs->dev = (QVirtioDevice *)dev;
-    g_assert(dev != NULL);
-    g_assert_cmphex(vs->dev->device_type, ==, QVIRTIO_SCSI_DEVICE_ID);
-
-    qvirtio_pci_device_enable(dev);
-    qvirtio_reset(&qvirtio_pci, vs->dev);
-    qvirtio_set_acknowledge(&qvirtio_pci, vs->dev);
-    qvirtio_set_driver(&qvirtio_pci, vs->dev);
-
-    addr = dev->addr + QVIRTIO_PCI_DEVICE_SPECIFIC_NO_MSIX;
-    vs->num_queues = qvirtio_config_readl(&qvirtio_pci, vs->dev,
-                                          (uint64_t)(uintptr_t)addr);
-=======
     const uint8_t test_unit_ready_cdb[VIRTIO_SCSI_CDB_SIZE] = {};
     QVirtIOSCSI *vs;
     QVirtioPCIDevice *dev;
@@ -284,16 +161,11 @@
     qvirtio_set_driver(vs->dev);
 
     vs->num_queues = qvirtio_config_readl(vs->dev, 0);
->>>>>>> 7124ccf8
 
     g_assert_cmpint(vs->num_queues, <, MAX_NUM_QUEUES);
 
     for (i = 0; i < vs->num_queues + 2; i++) {
-<<<<<<< HEAD
-        vs->vq[i] = qvirtqueue_setup(&qvirtio_pci, vs->dev, vs->alloc, i);
-=======
         vs->vq[i] = qvirtqueue_setup(vs->dev, vs->qs->alloc, i);
->>>>>>> 7124ccf8
     }
 
     /* Clear the POWER ON OCCURRED unit attention */
@@ -312,15 +184,10 @@
 /* Tests only initialization so far. TODO: Replace with functional tests */
 static void pci_nop(void)
 {
-<<<<<<< HEAD
-    qvirtio_scsi_start(NULL);
-    qvirtio_scsi_stop();
-=======
     QOSState *qs;
 
     qs = qvirtio_scsi_start(NULL);
     qvirtio_scsi_stop(qs);
->>>>>>> 7124ccf8
 }
 
 static void hotplug(void)
@@ -328,11 +195,7 @@
     QDict *response;
     QOSState *qs;
 
-<<<<<<< HEAD
-    qvirtio_scsi_start("-drive id=drv1,if=none,file=/dev/null,format=raw");
-=======
     qs = qvirtio_scsi_start("-drive id=drv1,if=none,file=/dev/null,format=raw");
->>>>>>> 7124ccf8
     response = qmp("{\"execute\": \"device_add\","
                    " \"arguments\": {"
                    "   \"driver\": \"scsi-hd\","
@@ -354,37 +217,7 @@
     g_assert(qdict_haskey(response, "event"));
     g_assert(!strcmp(qdict_get_str(response, "event"), "DEVICE_DELETED"));
     QDECREF(response);
-<<<<<<< HEAD
-    qvirtio_scsi_stop();
-}
-
-/* Test WRITE SAME with the lba not aligned */
-static void test_unaligned_write_same(void)
-{
-    QVirtIOSCSI *vs;
-    uint8_t buf1[512] = { 0 };
-    uint8_t buf2[512] = { 1 };
-    const uint8_t write_same_cdb_1[CDB_SIZE] = { 0x41, 0x00, 0x00, 0x00, 0x00,
-                                               0x01, 0x00, 0x00, 0x02, 0x00 };
-    const uint8_t write_same_cdb_2[CDB_SIZE] = { 0x41, 0x00, 0x00, 0x00, 0x00,
-                                               0x01, 0x00, 0x33, 0x00, 0x00 };
-
-    qvirtio_scsi_start("-drive file=blkdebug::null-co://,if=none,id=dr1"
-                       ",format=raw,file.align=4k "
-                       "-device scsi-disk,drive=dr1,lun=0,scsi-id=1");
-    vs = qvirtio_scsi_pci_init(PCI_SLOT);
-
-    g_assert_cmphex(0, ==,
-        virtio_scsi_do_command(vs, write_same_cdb_1, NULL, 0, buf1, 512, NULL));
-
-    g_assert_cmphex(0, ==,
-        virtio_scsi_do_command(vs, write_same_cdb_2, NULL, 0, buf2, 512, NULL));
-
-    qvirtio_scsi_pci_free(vs);
-    qvirtio_scsi_stop();
-=======
     qvirtio_scsi_stop(qs);
->>>>>>> 7124ccf8
 }
 
 /* Test WRITE SAME with the lba not aligned */
@@ -419,11 +252,5 @@
     qtest_add_func("/virtio/scsi/pci/scsi-disk/unaligned-write-same",
                    test_unaligned_write_same);
 
-<<<<<<< HEAD
-    ret = g_test_run();
-
-    return ret;
-=======
     return g_test_run();
->>>>>>> 7124ccf8
 }