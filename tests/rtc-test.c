/*
 * QTest testcase for the MC146818 real-time clock
 *
 * Copyright IBM, Corp. 2012
 *
 * Authors:
 *  Anthony Liguori   <aliguori@us.ibm.com>
 *
 * This work is licensed under the terms of the GNU GPL, version 2 or later.
 * See the COPYING file in the top-level directory.
 *
 */

#include "qemu/osdep.h"
<<<<<<< HEAD
#include <glib.h>
=======
>>>>>>> 7124ccf8

#include "libqtest.h"
#include "hw/timer/mc146818rtc_regs.h"

static uint8_t base = 0x70;

static int bcd2dec(int value)
{
    return (((value >> 4) & 0x0F) * 10) + (value & 0x0F);
}

static uint8_t cmos_read(uint8_t reg)
{
    outb(base + 0, reg);
    return inb(base + 1);
}

static void cmos_write(uint8_t reg, uint8_t val)
{
    outb(base + 0, reg);
    outb(base + 1, val);
}

static int tm_cmp(struct tm *lhs, struct tm *rhs)
{
    time_t a, b;
    struct tm d1, d2;

    memcpy(&d1, lhs, sizeof(d1));
    memcpy(&d2, rhs, sizeof(d2));

    a = mktime(&d1);
    b = mktime(&d2);

    if (a < b) {
        return -1;
    } else if (a > b) {
        return 1;
    }

    return 0;
}

#if 0
static void print_tm(struct tm *tm)
{
    printf("%04d-%02d-%02d %02d:%02d:%02d\n",
           tm->tm_year + 1900, tm->tm_mon + 1, tm->tm_mday,
           tm->tm_hour, tm->tm_min, tm->tm_sec, tm->tm_gmtoff);
}
#endif

static void cmos_get_date_time(struct tm *date)
{
    int base_year = 2000, hour_offset;
    int sec, min, hour, mday, mon, year;
    time_t ts;
    struct tm dummy;

    sec = cmos_read(RTC_SECONDS);
    min = cmos_read(RTC_MINUTES);
    hour = cmos_read(RTC_HOURS);
    mday = cmos_read(RTC_DAY_OF_MONTH);
    mon = cmos_read(RTC_MONTH);
    year = cmos_read(RTC_YEAR);

    if ((cmos_read(RTC_REG_B) & REG_B_DM) == 0) {
        sec = bcd2dec(sec);
        min = bcd2dec(min);
        hour = bcd2dec(hour);
        mday = bcd2dec(mday);
        mon = bcd2dec(mon);
        year = bcd2dec(year);
        hour_offset = 80;
    } else {
        hour_offset = 0x80;
    }

    if ((cmos_read(0x0B) & REG_B_24H) == 0) {
        if (hour >= hour_offset) {
            hour -= hour_offset;
            hour += 12;
        }
    }

    ts = time(NULL);
    localtime_r(&ts, &dummy);

    date->tm_isdst = dummy.tm_isdst;
    date->tm_sec = sec;
    date->tm_min = min;
    date->tm_hour = hour;
    date->tm_mday = mday;
    date->tm_mon = mon - 1;
    date->tm_year = base_year + year - 1900;
#ifndef __sun__
    date->tm_gmtoff = 0;
#endif

    ts = mktime(date);
}

static void check_time(int wiggle)
{
    struct tm start, date[4], end;
    struct tm *datep;
    time_t ts;

    /*
     * This check assumes a few things.  First, we cannot guarantee that we get
     * a consistent reading from the wall clock because we may hit an edge of
     * the clock while reading.  To work around this, we read four clock readings
     * such that at least two of them should match.  We need to assume that one
     * reading is corrupt so we need four readings to ensure that we have at
     * least two consecutive identical readings
     *
     * It's also possible that we'll cross an edge reading the host clock so
     * simply check to make sure that the clock reading is within the period of
     * when we expect it to be.
     */

    ts = time(NULL);
    gmtime_r(&ts, &start);

    cmos_get_date_time(&date[0]);
    cmos_get_date_time(&date[1]);
    cmos_get_date_time(&date[2]);
    cmos_get_date_time(&date[3]);

    ts = time(NULL);
    gmtime_r(&ts, &end);

    if (tm_cmp(&date[0], &date[1]) == 0) {
        datep = &date[0];
    } else if (tm_cmp(&date[1], &date[2]) == 0) {
        datep = &date[1];
    } else if (tm_cmp(&date[2], &date[3]) == 0) {
        datep = &date[2];
    } else {
        g_assert_not_reached();
    }

    if (!(tm_cmp(&start, datep) <= 0 && tm_cmp(datep, &end) <= 0)) {
        long t, s;

        start.tm_isdst = datep->tm_isdst;

        t = (long)mktime(datep);
        s = (long)mktime(&start);
        if (t < s) {
            g_test_message("RTC is %ld second(s) behind wall-clock\n", (s - t));
        } else {
            g_test_message("RTC is %ld second(s) ahead of wall-clock\n", (t - s));
        }

        g_assert_cmpint(ABS(t - s), <=, wiggle);
    }
}

static int wiggle = 2;

static void set_year_20xx(void)
{
    /* Set BCD mode */
    cmos_write(RTC_REG_B, REG_B_24H);
    cmos_write(RTC_REG_A, 0x76);
    cmos_write(RTC_YEAR, 0x11);
    cmos_write(RTC_CENTURY, 0x20);
    cmos_write(RTC_MONTH, 0x02);
    cmos_write(RTC_DAY_OF_MONTH, 0x02);
    cmos_write(RTC_HOURS, 0x02);
    cmos_write(RTC_MINUTES, 0x04);
    cmos_write(RTC_SECONDS, 0x58);
    cmos_write(RTC_REG_A, 0x26);

    g_assert_cmpint(cmos_read(RTC_HOURS), ==, 0x02);
    g_assert_cmpint(cmos_read(RTC_MINUTES), ==, 0x04);
    g_assert_cmpint(cmos_read(RTC_SECONDS), >=, 0x58);
    g_assert_cmpint(cmos_read(RTC_DAY_OF_MONTH), ==, 0x02);
    g_assert_cmpint(cmos_read(RTC_MONTH), ==, 0x02);
    g_assert_cmpint(cmos_read(RTC_YEAR), ==, 0x11);
    g_assert_cmpint(cmos_read(RTC_CENTURY), ==, 0x20);

    if (sizeof(time_t) == 4) {
        return;
    }

    /* Set a date in 2080 to ensure there is no year-2038 overflow.  */
    cmos_write(RTC_REG_A, 0x76);
    cmos_write(RTC_YEAR, 0x80);
    cmos_write(RTC_REG_A, 0x26);

    g_assert_cmpint(cmos_read(RTC_HOURS), ==, 0x02);
    g_assert_cmpint(cmos_read(RTC_MINUTES), ==, 0x04);
    g_assert_cmpint(cmos_read(RTC_SECONDS), >=, 0x58);
    g_assert_cmpint(cmos_read(RTC_DAY_OF_MONTH), ==, 0x02);
    g_assert_cmpint(cmos_read(RTC_MONTH), ==, 0x02);
    g_assert_cmpint(cmos_read(RTC_YEAR), ==, 0x80);
    g_assert_cmpint(cmos_read(RTC_CENTURY), ==, 0x20);

    cmos_write(RTC_REG_A, 0x76);
    cmos_write(RTC_YEAR, 0x11);
    cmos_write(RTC_REG_A, 0x26);

    g_assert_cmpint(cmos_read(RTC_HOURS), ==, 0x02);
    g_assert_cmpint(cmos_read(RTC_MINUTES), ==, 0x04);
    g_assert_cmpint(cmos_read(RTC_SECONDS), >=, 0x58);
    g_assert_cmpint(cmos_read(RTC_DAY_OF_MONTH), ==, 0x02);
    g_assert_cmpint(cmos_read(RTC_MONTH), ==, 0x02);
    g_assert_cmpint(cmos_read(RTC_YEAR), ==, 0x11);
    g_assert_cmpint(cmos_read(RTC_CENTURY), ==, 0x20);
}

static void set_year_1980(void)
{
    /* Set BCD mode */
    cmos_write(RTC_REG_B, REG_B_24H);
    cmos_write(RTC_REG_A, 0x76);
    cmos_write(RTC_YEAR, 0x80);
    cmos_write(RTC_CENTURY, 0x19);
    cmos_write(RTC_MONTH, 0x02);
    cmos_write(RTC_DAY_OF_MONTH, 0x02);
    cmos_write(RTC_HOURS, 0x02);
    cmos_write(RTC_MINUTES, 0x04);
    cmos_write(RTC_SECONDS, 0x58);
    cmos_write(RTC_REG_A, 0x26);

    g_assert_cmpint(cmos_read(RTC_HOURS), ==, 0x02);
    g_assert_cmpint(cmos_read(RTC_MINUTES), ==, 0x04);
    g_assert_cmpint(cmos_read(RTC_SECONDS), >=, 0x58);
    g_assert_cmpint(cmos_read(RTC_DAY_OF_MONTH), ==, 0x02);
    g_assert_cmpint(cmos_read(RTC_MONTH), ==, 0x02);
    g_assert_cmpint(cmos_read(RTC_YEAR), ==, 0x80);
    g_assert_cmpint(cmos_read(RTC_CENTURY), ==, 0x19);
}

static void bcd_check_time(void)
{
    /* Set BCD mode */
    cmos_write(RTC_REG_B, REG_B_24H);
    check_time(wiggle);
}

static void dec_check_time(void)
{
    /* Set DEC mode */
    cmos_write(RTC_REG_B, REG_B_24H | REG_B_DM);
    check_time(wiggle);
}

static void alarm_time(void)
{
    struct tm now;
    time_t ts;
    int i;

    ts = time(NULL);
    gmtime_r(&ts, &now);

    /* set DEC mode */
    cmos_write(RTC_REG_B, REG_B_24H | REG_B_DM);

    g_assert(!get_irq(RTC_ISA_IRQ));
    cmos_read(RTC_REG_C);

    now.tm_sec = (now.tm_sec + 2) % 60;
    cmos_write(RTC_SECONDS_ALARM, now.tm_sec);
    cmos_write(RTC_MINUTES_ALARM, RTC_ALARM_DONT_CARE);
    cmos_write(RTC_HOURS_ALARM, RTC_ALARM_DONT_CARE);
    cmos_write(RTC_REG_B, cmos_read(RTC_REG_B) | REG_B_AIE);

    for (i = 0; i < 2 + wiggle; i++) {
        if (get_irq(RTC_ISA_IRQ)) {
            break;
        }

        clock_step(1000000000);
    }

    g_assert(get_irq(RTC_ISA_IRQ));
    g_assert((cmos_read(RTC_REG_C) & REG_C_AF) != 0);
    g_assert(cmos_read(RTC_REG_C) == 0);
}

static void set_time(int mode, int h, int m, int s)
{
    /* set BCD 12 hour mode */
    cmos_write(RTC_REG_B, mode);

    cmos_write(RTC_REG_A, 0x76);
    cmos_write(RTC_HOURS, h);
    cmos_write(RTC_MINUTES, m);
    cmos_write(RTC_SECONDS, s);
    cmos_write(RTC_REG_A, 0x26);
}

#define assert_time(h, m, s) \
    do { \
        g_assert_cmpint(cmos_read(RTC_HOURS), ==, h); \
        g_assert_cmpint(cmos_read(RTC_MINUTES), ==, m); \
        g_assert_cmpint(cmos_read(RTC_SECONDS), ==, s); \
    } while(0)

static void basic_12h_bcd(void)
{
    /* set BCD 12 hour mode */
    set_time(0, 0x81, 0x59, 0x00);
    clock_step(1000000000LL);
    assert_time(0x81, 0x59, 0x01);
    clock_step(59000000000LL);
    assert_time(0x82, 0x00, 0x00);

    /* test BCD wraparound */
    set_time(0, 0x09, 0x59, 0x59);
    clock_step(60000000000LL);
    assert_time(0x10, 0x00, 0x59);

    /* 12 AM -> 1 AM */
    set_time(0, 0x12, 0x59, 0x59);
    clock_step(1000000000LL);
    assert_time(0x01, 0x00, 0x00);

    /* 12 PM -> 1 PM */
    set_time(0, 0x92, 0x59, 0x59);
    clock_step(1000000000LL);
    assert_time(0x81, 0x00, 0x00);

    /* 11 AM -> 12 PM */
    set_time(0, 0x11, 0x59, 0x59);
    clock_step(1000000000LL);
    assert_time(0x92, 0x00, 0x00);
    /* TODO: test day wraparound */

    /* 11 PM -> 12 AM */
    set_time(0, 0x91, 0x59, 0x59);
    clock_step(1000000000LL);
    assert_time(0x12, 0x00, 0x00);
    /* TODO: test day wraparound */
}

static void basic_12h_dec(void)
{
    /* set decimal 12 hour mode */
    set_time(REG_B_DM, 0x81, 59, 0);
    clock_step(1000000000LL);
    assert_time(0x81, 59, 1);
    clock_step(59000000000LL);
    assert_time(0x82, 0, 0);

    /* 12 PM -> 1 PM */
    set_time(REG_B_DM, 0x8c, 59, 59);
    clock_step(1000000000LL);
    assert_time(0x81, 0, 0);

    /* 12 AM -> 1 AM */
    set_time(REG_B_DM, 0x0c, 59, 59);
    clock_step(1000000000LL);
    assert_time(0x01, 0, 0);

    /* 11 AM -> 12 PM */
    set_time(REG_B_DM, 0x0b, 59, 59);
    clock_step(1000000000LL);
    assert_time(0x8c, 0, 0);

    /* 11 PM -> 12 AM */
    set_time(REG_B_DM, 0x8b, 59, 59);
    clock_step(1000000000LL);
    assert_time(0x0c, 0, 0);
    /* TODO: test day wraparound */
}

static void basic_24h_bcd(void)
{
    /* set BCD 24 hour mode */
    set_time(REG_B_24H, 0x09, 0x59, 0x00);
    clock_step(1000000000LL);
    assert_time(0x09, 0x59, 0x01);
    clock_step(59000000000LL);
    assert_time(0x10, 0x00, 0x00);

    /* test BCD wraparound */
    set_time(REG_B_24H, 0x09, 0x59, 0x00);
    clock_step(60000000000LL);
    assert_time(0x10, 0x00, 0x00);

    /* TODO: test day wraparound */
    set_time(REG_B_24H, 0x23, 0x59, 0x00);
    clock_step(60000000000LL);
    assert_time(0x00, 0x00, 0x00);
}

static void basic_24h_dec(void)
{
    /* set decimal 24 hour mode */
    set_time(REG_B_24H | REG_B_DM, 9, 59, 0);
    clock_step(1000000000LL);
    assert_time(9, 59, 1);
    clock_step(59000000000LL);
    assert_time(10, 0, 0);

    /* test BCD wraparound */
    set_time(REG_B_24H | REG_B_DM, 9, 59, 0);
    clock_step(60000000000LL);
    assert_time(10, 0, 0);

    /* TODO: test day wraparound */
    set_time(REG_B_24H | REG_B_DM, 23, 59, 0);
    clock_step(60000000000LL);
    assert_time(0, 0, 0);
}

static void am_pm_alarm(void)
{
    cmos_write(RTC_MINUTES_ALARM, 0xC0);
    cmos_write(RTC_SECONDS_ALARM, 0xC0);

    /* set BCD 12 hour mode */
    cmos_write(RTC_REG_B, 0);

    /* Set time and alarm hour.  */
    cmos_write(RTC_REG_A, 0x76);
    cmos_write(RTC_HOURS_ALARM, 0x82);
    cmos_write(RTC_HOURS, 0x81);
    cmos_write(RTC_MINUTES, 0x59);
    cmos_write(RTC_SECONDS, 0x00);
    cmos_read(RTC_REG_C);
    cmos_write(RTC_REG_A, 0x26);

    /* Check that alarm triggers when AM/PM is set.  */
    clock_step(60000000000LL);
    g_assert(cmos_read(RTC_HOURS) == 0x82);
    g_assert((cmos_read(RTC_REG_C) & REG_C_AF) != 0);

    /*
     * Each of the following two tests takes over 60 seconds due to the time
     * needed to report the PIT interrupts.  Unfortunately, our PIT device
     * model keeps counting even when GATE=0, so we cannot simply disable
     * it in main().
     */
    if (g_test_quick()) {
        return;
    }

    /* set DEC 12 hour mode */
    cmos_write(RTC_REG_B, REG_B_DM);

    /* Set time and alarm hour.  */
    cmos_write(RTC_REG_A, 0x76);
    cmos_write(RTC_HOURS_ALARM, 0x82);
    cmos_write(RTC_HOURS, 3);
    cmos_write(RTC_MINUTES, 0);
    cmos_write(RTC_SECONDS, 0);
    cmos_read(RTC_REG_C);
    cmos_write(RTC_REG_A, 0x26);

    /* Check that alarm triggers.  */
    clock_step(3600 * 11 * 1000000000LL);
    g_assert(cmos_read(RTC_HOURS) == 0x82);
    g_assert((cmos_read(RTC_REG_C) & REG_C_AF) != 0);

    /* Same as above, with inverted HOURS and HOURS_ALARM.  */
    cmos_write(RTC_REG_A, 0x76);
    cmos_write(RTC_HOURS_ALARM, 2);
    cmos_write(RTC_HOURS, 3);
    cmos_write(RTC_MINUTES, 0);
    cmos_write(RTC_SECONDS, 0);
    cmos_read(RTC_REG_C);
    cmos_write(RTC_REG_A, 0x26);

    /* Check that alarm does not trigger if hours differ only by AM/PM.  */
    clock_step(3600 * 11 * 1000000000LL);
    g_assert(cmos_read(RTC_HOURS) == 0x82);
    g_assert((cmos_read(RTC_REG_C) & REG_C_AF) == 0);
}

/* success if no crash or abort */
static void fuzz_registers(void)
{
    unsigned int i;

    for (i = 0; i < 1000; i++) {
        uint8_t reg, val;

        reg = (uint8_t)g_test_rand_int_range(0, 16);
        val = (uint8_t)g_test_rand_int_range(0, 256);

        cmos_write(reg, val);
        cmos_read(reg);
    }
}

static void register_b_set_flag(void)
{
    /* Enable binary-coded decimal (BCD) mode and SET flag in Register B*/
    cmos_write(RTC_REG_B, REG_B_24H | REG_B_SET);

    cmos_write(RTC_REG_A, 0x76);
    cmos_write(RTC_YEAR, 0x11);
    cmos_write(RTC_CENTURY, 0x20);
    cmos_write(RTC_MONTH, 0x02);
    cmos_write(RTC_DAY_OF_MONTH, 0x02);
    cmos_write(RTC_HOURS, 0x02);
    cmos_write(RTC_MINUTES, 0x04);
    cmos_write(RTC_SECONDS, 0x58);
    cmos_write(RTC_REG_A, 0x26);

    /* Since SET flag is still enabled, these are equality checks. */
    g_assert_cmpint(cmos_read(RTC_HOURS), ==, 0x02);
    g_assert_cmpint(cmos_read(RTC_MINUTES), ==, 0x04);
    g_assert_cmpint(cmos_read(RTC_SECONDS), ==, 0x58);
    g_assert_cmpint(cmos_read(RTC_DAY_OF_MONTH), ==, 0x02);
    g_assert_cmpint(cmos_read(RTC_MONTH), ==, 0x02);
    g_assert_cmpint(cmos_read(RTC_YEAR), ==, 0x11);
    g_assert_cmpint(cmos_read(RTC_CENTURY), ==, 0x20);

    /* Disable SET flag in Register B */
    cmos_write(RTC_REG_B, cmos_read(RTC_REG_B) & ~REG_B_SET);

    g_assert_cmpint(cmos_read(RTC_HOURS), ==, 0x02);
    g_assert_cmpint(cmos_read(RTC_MINUTES), ==, 0x04);

    /* Since SET flag is disabled, this is an inequality check.
     * We (reasonably) assume that no (sexagesimal) overflow occurs. */
    g_assert_cmpint(cmos_read(RTC_SECONDS), >=, 0x58);
    g_assert_cmpint(cmos_read(RTC_DAY_OF_MONTH), ==, 0x02);
    g_assert_cmpint(cmos_read(RTC_MONTH), ==, 0x02);
    g_assert_cmpint(cmos_read(RTC_YEAR), ==, 0x11);
    g_assert_cmpint(cmos_read(RTC_CENTURY), ==, 0x20);
}

int main(int argc, char **argv)
{
    QTestState *s = NULL;
    int ret;

    g_test_init(&argc, &argv, NULL);

    s = qtest_start("-rtc clock=vm");
    qtest_irq_intercept_in(s, "ioapic");

    qtest_add_func("/rtc/check-time/bcd", bcd_check_time);
    qtest_add_func("/rtc/check-time/dec", dec_check_time);
    qtest_add_func("/rtc/alarm/interrupt", alarm_time);
    qtest_add_func("/rtc/alarm/am-pm", am_pm_alarm);
    qtest_add_func("/rtc/basic/dec-24h", basic_24h_dec);
    qtest_add_func("/rtc/basic/bcd-24h", basic_24h_bcd);
    qtest_add_func("/rtc/basic/dec-12h", basic_12h_dec);
    qtest_add_func("/rtc/basic/bcd-12h", basic_12h_bcd);
    qtest_add_func("/rtc/set-year/20xx", set_year_20xx);
    qtest_add_func("/rtc/set-year/1980", set_year_1980);
    qtest_add_func("/rtc/misc/register_b_set_flag", register_b_set_flag);
    qtest_add_func("/rtc/misc/fuzz-registers", fuzz_registers);
    ret = g_test_run();

    if (s) {
        qtest_quit(s);
    }

    return ret;
}<|MERGE_RESOLUTION|>--- conflicted
+++ resolved
@@ -12,10 +12,6 @@
  */
 
 #include "qemu/osdep.h"
-<<<<<<< HEAD
-#include <glib.h>
-=======
->>>>>>> 7124ccf8
 
 #include "libqtest.h"
 #include "hw/timer/mc146818rtc_regs.h"
