--- conflicted
+++ resolved
@@ -196,21 +196,6 @@
 }
 
 static void gen_write_sr(TCGv src)
-<<<<<<< HEAD
-{
-    tcg_gen_andi_i32(cpu_sr, src,
-                     ~((1u << SR_Q) | (1u << SR_M) | (1u << SR_T)));
-    tcg_gen_shri_i32(cpu_sr_q, src, SR_Q);
-    tcg_gen_andi_i32(cpu_sr_q, cpu_sr_q, 1);
-    tcg_gen_shri_i32(cpu_sr_m, src, SR_M);
-    tcg_gen_andi_i32(cpu_sr_m, cpu_sr_m, 1);
-    tcg_gen_shri_i32(cpu_sr_t, src, SR_T);
-    tcg_gen_andi_i32(cpu_sr_t, cpu_sr_t, 1);
-}
-
-static void gen_goto_tb(DisasContext * ctx, int n, target_ulong dest)
-=======
->>>>>>> 7124ccf8
 {
     tcg_gen_andi_i32(cpu_sr, src,
                      ~((1u << SR_Q) | (1u << SR_M) | (1u << SR_T)));
