--- conflicted
+++ resolved
@@ -64,7 +64,7 @@
 #ifdef _VNC_DEBUG
 #define VNC_DEBUG(fmt, ...) do { fprintf(stderr, fmt, ## __VA_ARGS__); } while (0)
 
-#if CONFIG_VNC_TLS && _VNC_DEBUG >= 2
+#if defined(CONFIG_VNC_TLS) && _VNC_DEBUG >= 2
 /* Very verbose, so only enabled for _VNC_DEBUG >= 2 */
 static void vnc_debug_gnutls_log(int level, const char* str) {
     VNC_DEBUG("%d %s", level, str);
@@ -90,11 +90,7 @@
 
 typedef void VncSendHextileTile(VncState *vs,
                                 int x, int y, int w, int h,
-<<<<<<< HEAD
                                 void *last_bg, 
-=======
-                                void *last_bg,
->>>>>>> 3df1a17b
                                 void *last_fg,
                                 int *has_bg, int *has_fg);
 
@@ -219,15 +215,9 @@
     VncWritePixels *write_pixels;
     VncSendHextileTile *send_hextile_tile;
     int pix_bpp, pix_big_endian;
-<<<<<<< HEAD
     int red_shift, red_max, red_shift1, red_max1;
     int green_shift, green_max, green_shift1, green_max1;
     int blue_shift, blue_max, blue_shift1, blue_max1;
-=======
-    int client_red_shift, client_red_max, server_red_shift, server_red_max;
-    int client_green_shift, client_green_max, server_green_shift, server_green_max;
-    int client_blue_shift, client_blue_max, server_blue_shift, server_blue_max;
->>>>>>> 3df1a17b
 
     VncReadEvent *read_handler;
     size_t read_handler_expect;
@@ -281,7 +271,6 @@
 static void _vnc_update_client(void *opaque);
 static void vnc_update_client(void *opaque);
 static void vnc_client_read(void *opaque);
-<<<<<<< HEAD
 static void framebuffer_set_updated(VncState *vs, int x, int y, int w, int h);
 static void pixel_format_message (VncState *vs);
 static void enqueue_framebuffer_update(VncState *vs, int x, int y, int w, int h, int32_t encoding);
@@ -291,11 +280,6 @@
 static void vnc_colourdepth(DisplayState *ds, int depth);
 
 #if 0
-=======
-
-static void vnc_colordepth(DisplayState *ds, int depth);
-
->>>>>>> 3df1a17b
 static inline void vnc_set_bit(uint32_t *d, int k)
 {
     d[k >> 5] |= 1 << (k & 0x1f);
@@ -350,7 +334,6 @@
     x1 = X2DP_DOWN(vs, x);
     x2 = X2DP_UP(vs, x + w);
 
-<<<<<<< HEAD
     if (X2DP_UP(vs, w) != DIRTY_PIXEL_BITS)
 	mask = ((1ULL << (x2 - x1)) - 1) << x1;
     else
@@ -359,20 +342,18 @@
     h += y;
     if (h > vs->ds->height)
         h = vs->ds->height;
-=======
+    for (; y < h; y++)
+	row[y] |= mask;
+}
+
+static void vnc_dpy_update(DisplayState *ds, int x, int y, int w, int h)
+{
+    VncState *vs = ds->opaque;
+
     x = MIN(x, vs->width);
     y = MIN(y, vs->height);
-    w = MIN(x + w, vs->width) - x;
+    w = MIN(x, vs->width - x);
     h = MIN(h, vs->height);
-
->>>>>>> 3df1a17b
-    for (; y < h; y++)
-	row[y] |= mask;
-}
-
-static void vnc_dpy_update(DisplayState *ds, int x, int y, int w, int h)
-{
-    VncState *vs = ds->opaque;
 
     set_bits_in_row(vs, vs->dirty_row, x, y, w, h);
 }
@@ -388,13 +369,6 @@
     vnc_write_s32(vs, encoding);
 }
 
-static int mult_overflows(int x, int y)
-{
-    if (x<=0 || y<=0 || x>=INT_MAX/y)
-        return 1;
-    else return 0;
-}
-
 static void vnc_dpy_resize_shared(DisplayState *ds, int w, int h, int depth, int linesize, void *pixels)
 {
     static int allocated;
@@ -403,17 +377,10 @@
     int o;
 
     vnc_colourdepth(ds, depth);
-    if (mult_overflows(w, h) || mult_overflows(w*h, vs->depth) ||
-        mult_overflows(h, sizeof(vs->dirty_row[0]))) {
-        fprintf(stderr, "vnc: suspicious vnc_dpy_resize arguments"
-		" (w=%d h=%d depth=%d linesize=%d vs->depth=%d), exiting\n",
-		w, h, depth, linesize, vs->depth);
-        exit(1);
-    }
     if (!ds->shared_buf) {
         ds->linesize = w * vs->depth;
         if (allocated)
-            ds->data = realloc(ds->data,  h * ds->linesize);
+            ds->data = qemu_realloc(ds->data,  h * ds->linesize);
         else
             ds->data = malloc(h * ds->linesize);
         allocated = 1;
@@ -424,31 +391,23 @@
             allocated = 0;
         }
     }
-    vs->old_data = realloc(vs->old_data, h * ds->linesize);
-    vs->dirty_row = realloc(vs->dirty_row, h * sizeof(vs->dirty_row[0]));
-    vs->update_row = realloc(vs->update_row, h * sizeof(vs->dirty_row[0]));
-
-<<<<<<< HEAD
+    vs->old_data = qemu_realloc(vs->old_data, h * ds->linesize);
+    vs->dirty_row = qemu_realloc(vs->dirty_row, h * sizeof(vs->dirty_row[0]));
+    vs->update_row = qemu_realloc(vs->update_row, h * sizeof(vs->dirty_row[0]));
+
     if (ds->data == NULL || vs->old_data == NULL ||
 	vs->dirty_row == NULL || vs->update_row == NULL) {
-=======
-    ds->data = qemu_realloc(ds->data, w * h * vs->depth);
-    vs->old_data = qemu_realloc(vs->old_data, w * h * vs->depth);
-
-    if (ds->data == NULL || vs->old_data == NULL) {
->>>>>>> 3df1a17b
 	fprintf(stderr, "vnc: memory allocation failed\n");
 	exit(1);
     }
 
     if (ds->depth != vs->depth * 8) {
         ds->depth = vs->depth * 8;
-        set_color_table(ds);
+        console_color_init(ds);
     }
     size_changed = ds->width != w || ds->height != h;
     ds->width = w;
     ds->height = h;
-<<<<<<< HEAD
     if (vs->csock != -1 && vs->has_resize && size_changed) {
         vs->width = ds->width;
         vs->height = ds->height;
@@ -473,23 +432,6 @@
 static void vnc_dpy_resize(DisplayState *ds, int w, int h)
 {
     vnc_dpy_resize_shared(ds, w, h, 0, w * (ds->depth / 8), NULL);
-=======
-    ds->linesize = w * vs->depth;
-    if (size_changed) {
-        vs->width = ds->width;
-        vs->height = ds->height;
-        if (vs->csock != -1 && vs->has_resize) {
-            vnc_write_u8(vs, 0);  /* msg id */
-            vnc_write_u8(vs, 0);
-            vnc_write_u16(vs, 1); /* number of rects */
-            vnc_framebuffer_update(vs, 0, 0, ds->width, ds->height, -223);
-            vnc_flush(vs);
-        }
-    }
-
-    memset(vs->dirty_row, 0xFF, sizeof(vs->dirty_row));
-    memset(vs->old_data, 42, vs->ds->linesize * vs->ds->height);
->>>>>>> 3df1a17b
 }
 
 /* fastest code */
@@ -503,21 +445,9 @@
 {
     uint8_t r, g, b;
 
-<<<<<<< HEAD
     r = ((v >> vs->red_shift1) & vs->red_max1) * (vs->red_max + 1) / (vs->red_max1 + 1);
     g = ((v >> vs->green_shift1) & vs->green_max1) * (vs->green_max + 1) / (vs->green_max1 + 1);
     b = ((v >> vs->blue_shift1) & vs->blue_max1) * (vs->blue_max + 1) / (vs->blue_max1 + 1);
-=======
-    r = ((v >> vs->server_red_shift) & vs->server_red_max) * (vs->client_red_max + 1) /
-        (vs->server_red_max + 1);
-    g = ((v >> vs->server_green_shift) & vs->server_green_max) * (vs->client_green_max + 1) /
-        (vs->server_green_max + 1);
-    b = ((v >> vs->server_blue_shift) & vs->server_blue_max) * (vs->client_blue_max + 1) /
-        (vs->server_blue_max + 1);
-    v = (r << vs->client_red_shift) |
-        (g << vs->client_green_shift) |
-        (b << vs->client_blue_shift);
->>>>>>> 3df1a17b
     switch(vs->pix_bpp) {
     case 1:
         buf[0] = (r << vs->red_shift) | (g << vs->green_shift) | (b << vs->blue_shift);
@@ -631,21 +561,12 @@
 {
     int i, j;
     int has_fg, has_bg;
-<<<<<<< HEAD
     void *last_fg, *last_bg;
 
     vnc_framebuffer_update(vs, x, y, w, h, 5);
 
     last_fg = (void *) malloc(vs->depth);
     last_bg = (void *) malloc(vs->depth);
-=======
-    uint8_t *last_fg, *last_bg;
-
-    vnc_framebuffer_update(vs, x, y, w, h, 5);
-
-    last_fg = (uint8_t *) malloc(vs->depth);
-    last_bg = (uint8_t *) malloc(vs->depth);
->>>>>>> 3df1a17b
     has_fg = has_bg = 0;
     for (j = y; j < (y + h); j += 16) {
 	for (i = x; i < (x + w); i += 16) {
@@ -655,12 +576,7 @@
 	}
     }
     free(last_fg);
-<<<<<<< HEAD
     free(last_bg);    
-=======
-    free(last_bg);
-
->>>>>>> 3df1a17b
 }
 
 static void send_framebuffer_update(VncState *vs, int x, int y, int w, int h)
@@ -1079,14 +995,9 @@
 	vs->ds->idle = 1;
 	buffer_reset(&vs->input);
 	buffer_reset(&vs->output);
-<<<<<<< HEAD
         free_queue(vs);
         vs->update_requested = 0;
-#if CONFIG_VNC_TLS
-=======
-	vs->need_update = 0;
 #ifdef CONFIG_VNC_TLS
->>>>>>> 3df1a17b
 	if (vs->tls_session) {
 	    gnutls_deinit(vs->tls_session);
 	    vs->tls_session = NULL;
@@ -1255,17 +1166,10 @@
 	    (data[offset + 2] << 8) | data[offset + 3]);
 }
 
-<<<<<<< HEAD
-#if CONFIG_VNC_TLS
+#ifdef CONFIG_VNC_TLS
 ssize_t vnc_tls_push(gnutls_transport_ptr_t transport,
 		     const void *data,
 		     size_t len) {
-=======
-#ifdef CONFIG_VNC_TLS
-static ssize_t vnc_tls_push(gnutls_transport_ptr_t transport,
-                            const void *data,
-                            size_t len) {
->>>>>>> 3df1a17b
     struct VncState *vs = (struct VncState *)transport;
     int ret;
 
@@ -1376,7 +1280,6 @@
     kbd_put_keycode(keysym2scancode(vs->kbd_layout, keysym) | 0x80);
 }
 
-<<<<<<< HEAD
 static void press_key_shift_down(VncState *vs, int down, int keycode)
 {
     if (down)
@@ -1441,10 +1344,6 @@
         return;
     }
 
-=======
-static void do_key_event(VncState *vs, int down, int keycode, int sym)
-{
->>>>>>> 3df1a17b
     /* QEMU console switch */
     switch(keycode) {
     case 0x2a:                          /* Left Shift */
@@ -1571,27 +1470,7 @@
 
 static void key_event(VncState *vs, int down, uint32_t sym)
 {
-<<<<<<< HEAD
     do_key_event(vs, down, sym);
-=======
-    int keycode;
-
-    if (sym >= 'A' && sym <= 'Z' && is_graphic_console())
-	sym = sym - 'A' + 'a';
-
-    keycode = keysym2scancode(vs->kbd_layout, sym & 0xFFFF);
-    do_key_event(vs, down, keycode, sym);
-}
-
-static void ext_key_event(VncState *vs, int down,
-                          uint32_t sym, uint16_t keycode)
-{
-    /* if the user specifies a keyboard layout, always use it */
-    if (keyboard_layout)
-        key_event(vs, down, sym);
-    else
-        do_key_event(vs, down, keycode, sym);
->>>>>>> 3df1a17b
 }
 
 static void framebuffer_set_updated(VncState *vs, int x, int y, int w, int h)
@@ -1615,15 +1494,6 @@
 
     vs->update_requested++;
     qemu_mod_timer(vs->timer, qemu_get_clock(rt_clock));
-}
-
-static void send_ext_key_event_ack(VncState *vs)
-{
-    vnc_write_u8(vs, 0);
-    vnc_write_u8(vs, 0);
-    vnc_write_u16(vs, 1);
-    vnc_framebuffer_update(vs, 0, 0, vs->ds->width, vs->ds->height, -258);
-    vnc_flush(vs);
 }
 
 static void set_encodings(VncState *vs, int32_t *encodings, size_t n_encodings)
@@ -1654,17 +1524,8 @@
 	case -257:
 	    vs->has_pointer_type_change = 1;
 	    break;
-<<<<<<< HEAD
         case 0x574D5669:
             vs->has_WMVi = 1;
-=======
-        case -258:
-            send_ext_key_event_ack(vs);
-            break;
-        case 0x574D5669:
-            vs->has_WMVi = 1;
-            break;
->>>>>>> 3df1a17b
 	default:
 	    break;
 	}
@@ -1692,11 +1553,7 @@
         return;
     }
     if (bits_per_pixel == 32 &&
-<<<<<<< HEAD
         bits_per_pixel == vs->depth * 8 && 
-=======
-        bits_per_pixel == vs->depth * 8 &&
->>>>>>> 3df1a17b
         host_big_endian_flag == big_endian_flag &&
         red_max == 0xff && green_max == 0xff && blue_max == 0xff &&
         red_shift == 16 && green_shift == 8 && blue_shift == 0) {
@@ -1710,13 +1567,8 @@
         red_shift == 11 && green_shift == 5 && blue_shift == 0) {
         vs->write_pixels = vnc_write_pixels_copy;
         vs->send_hextile_tile = send_hextile_tile_16;
-<<<<<<< HEAD
     } else 
     if (bits_per_pixel == 8 && 
-=======
-    } else
-    if (bits_per_pixel == 8 &&
->>>>>>> 3df1a17b
         bits_per_pixel == vs->depth * 8 &&
         red_max == 7 && green_max == 7 && blue_max == 3 &&
         red_shift == 5 && green_shift == 2 && blue_shift == 0) {
@@ -1733,19 +1585,11 @@
         if (vs->depth == 4) {
             vs->send_hextile_tile = send_hextile_tile_generic_32;
         } else if (vs->depth == 2) {
-<<<<<<< HEAD
             vs->send_hextile_tile = send_hextile_tile_generic_16;
         } else {
             vs->send_hextile_tile = send_hextile_tile_generic_8;
         }
             
-=======
-           vs->send_hextile_tile = send_hextile_tile_generic_16;
-        } else {
-            vs->send_hextile_tile = send_hextile_tile_generic_8;
-        }
-
->>>>>>> 3df1a17b
         vs->pix_big_endian = big_endian_flag;
         vs->write_pixels = vnc_write_pixels_generic;
     }
@@ -1759,18 +1603,8 @@
     vs->pix_bpp = bits_per_pixel / 8;
 }
 
-<<<<<<< HEAD
 static void pixel_format_message (VncState *vs) {
     char pad[3] = { 0, 0, 0 };
-=======
-    vs->client_red_shift = red_shift;
-    vs->client_red_max = red_max;
-    vs->client_green_shift = green_shift;
-    vs->client_green_max = green_max;
-    vs->client_blue_shift = blue_shift;
-    vs->client_blue_max = blue_max;
-    vs->pix_bpp = bits_per_pixel / 8;
->>>>>>> 3df1a17b
 
     vnc_write_u8(vs, vs->depth * 8); /* bits-per-pixel */
     if (vs->depth == 4) vnc_write_u8(vs, 24); /* depth */
@@ -1929,153 +1763,6 @@
     }
 }
 
-static void pixel_format_message (VncState *vs) {
-    char pad[3] = { 0, 0, 0 };
-
-    vnc_write_u8(vs, vs->depth * 8); /* bits-per-pixel */
-    if (vs->depth == 4) vnc_write_u8(vs, 24); /* depth */
-    else vnc_write_u8(vs, vs->depth * 8); /* depth */
-
-#ifdef WORDS_BIGENDIAN
-    vnc_write_u8(vs, 1);             /* big-endian-flag */
-#else
-    vnc_write_u8(vs, 0);             /* big-endian-flag */
-#endif
-    vnc_write_u8(vs, 1);             /* true-color-flag */
-    if (vs->depth == 4) {
-        vnc_write_u16(vs, 0xFF);     /* red-max */
-        vnc_write_u16(vs, 0xFF);     /* green-max */
-        vnc_write_u16(vs, 0xFF);     /* blue-max */
-        vnc_write_u8(vs, 16);        /* red-shift */
-        vnc_write_u8(vs, 8);         /* green-shift */
-        vnc_write_u8(vs, 0);         /* blue-shift */
-        vs->send_hextile_tile = send_hextile_tile_32;
-    } else if (vs->depth == 2) {
-        vnc_write_u16(vs, 31);       /* red-max */
-        vnc_write_u16(vs, 63);       /* green-max */
-        vnc_write_u16(vs, 31);       /* blue-max */
-        vnc_write_u8(vs, 11);        /* red-shift */
-        vnc_write_u8(vs, 5);         /* green-shift */
-        vnc_write_u8(vs, 0);         /* blue-shift */
-        vs->send_hextile_tile = send_hextile_tile_16;
-    } else if (vs->depth == 1) {
-        /* XXX: change QEMU pixel 8 bit pixel format to match the VNC one ? */
-        vnc_write_u16(vs, 7);        /* red-max */
-        vnc_write_u16(vs, 7);        /* green-max */
-        vnc_write_u16(vs, 3);        /* blue-max */
-        vnc_write_u8(vs, 5);         /* red-shift */
-        vnc_write_u8(vs, 2);         /* green-shift */
-        vnc_write_u8(vs, 0);         /* blue-shift */
-        vs->send_hextile_tile = send_hextile_tile_8;
-    }
-    vs->client_red_max = vs->server_red_max;
-    vs->client_green_max = vs->server_green_max;
-    vs->client_blue_max = vs->server_blue_max;
-    vs->client_red_shift = vs->server_red_shift;
-    vs->client_green_shift = vs->server_green_shift;
-    vs->client_blue_shift = vs->server_blue_shift;
-    vs->pix_bpp = vs->depth * 8;
-    vs->write_pixels = vnc_write_pixels_copy;
-
-    vnc_write(vs, pad, 3);           /* padding */
-}
-
-static void vnc_colordepth(DisplayState *ds, int depth)
-{
-    int host_big_endian_flag;
-    struct VncState *vs = ds->opaque;
-
-    switch (depth) {
-        case 24:
-            if (ds->depth == 32) return;
-            depth = 32;
-            break;
-        case 15:
-        case 8:
-        case 0:
-            return;
-        default:
-            break;
-    }
-
-#ifdef WORDS_BIGENDIAN
-    host_big_endian_flag = 1;
-#else
-    host_big_endian_flag = 0;
-#endif   
-    
-    switch (depth) {
-        case 8:
-            vs->depth = depth / 8;
-            vs->server_red_max = 7;
-            vs->server_green_max = 7;
-            vs->server_blue_max = 3;
-            vs->server_red_shift = 5;
-            vs->server_green_shift = 2;
-            vs->server_blue_shift = 0;
-            break;
-        case 16:
-            vs->depth = depth / 8;
-            vs->server_red_max = 31;
-            vs->server_green_max = 63;
-            vs->server_blue_max = 31;
-            vs->server_red_shift = 11;
-            vs->server_green_shift = 5;
-            vs->server_blue_shift = 0;
-            break;
-        case 32:
-            vs->depth = 4;
-            vs->server_red_max = 255;
-            vs->server_green_max = 255;
-            vs->server_blue_max = 255;
-            vs->server_red_shift = 16;
-            vs->server_green_shift = 8;
-            vs->server_blue_shift = 0;
-            break;
-        default:
-            return;
-    }
-
-    if (vs->csock != -1 && vs->has_WMVi) {
-        /* Sending a WMVi message to notify the client*/
-        vnc_write_u8(vs, 0);  /* msg id */
-        vnc_write_u8(vs, 0);
-        vnc_write_u16(vs, 1); /* number of rects */
-        vnc_framebuffer_update(vs, 0, 0, ds->width, ds->height, 0x574D5669);
-        pixel_format_message(vs);
-        vnc_flush(vs);
-    } else {
-        if (vs->pix_bpp == 4 && vs->depth == 4 &&
-                host_big_endian_flag == vs->pix_big_endian &&
-                vs->client_red_max == 0xff && vs->client_green_max == 0xff && vs->client_blue_max == 0xff &&
-                vs->client_red_shift == 16 && vs->client_green_shift == 8 && vs->client_blue_shift == 0) {
-            vs->write_pixels = vnc_write_pixels_copy;
-            vs->send_hextile_tile = send_hextile_tile_32;
-        } else if (vs->pix_bpp == 2 && vs->depth == 2 &&
-                host_big_endian_flag == vs->pix_big_endian &&
-                vs->client_red_max == 31 && vs->client_green_max == 63 && vs->client_blue_max == 31 &&
-                vs->client_red_shift == 11 && vs->client_green_shift == 5 && vs->client_blue_shift == 0) {
-            vs->write_pixels = vnc_write_pixels_copy;
-            vs->send_hextile_tile = send_hextile_tile_16;
-        } else if (vs->pix_bpp == 1 && vs->depth == 1 &&
-                host_big_endian_flag == vs->pix_big_endian &&
-                vs->client_red_max == 7 && vs->client_green_max == 7 && vs->client_blue_max == 3 &&
-                vs->client_red_shift == 5 && vs->client_green_shift == 2 && vs->client_blue_shift == 0) {
-            vs->write_pixels = vnc_write_pixels_copy;
-            vs->send_hextile_tile = send_hextile_tile_8;
-        } else {
-            if (vs->depth == 4) {
-                vs->send_hextile_tile = send_hextile_tile_generic_32;
-            } else if (vs->depth == 2) {
-                vs->send_hextile_tile = send_hextile_tile_generic_16;
-            } else {
-                vs->send_hextile_tile = send_hextile_tile_generic_8;
-            }
-            vs->write_pixels = vnc_write_pixels_generic;
-        }
-    }
-}
-
 static int protocol_client_msg(VncState *vs, uint8_t *data, size_t len)
 {
     int i;
@@ -2150,24 +1837,6 @@
 
 	client_cut_text(vs, read_u32(data, 4), (char *)(data + 8));
 	break;
-    case 255:
-        if (len == 1)
-            return 2;
-
-        switch (read_u8(data, 1)) {
-        case 0:
-            if (len == 2)
-                return 12;
-
-            ext_key_event(vs, read_u16(data, 2),
-                          read_u32(data, 4), read_u32(data, 8));
-            break;
-        default:
-            printf("Msg: %d\n", read_u16(data, 0));
-            vnc_client_error(vs);
-            break;
-        }
-        break;
     default:
 	printf("Msg: %d\n", data[0]);
 	vnc_client_error(vs);
@@ -2180,14 +1849,9 @@
 
 static int protocol_client_init(VncState *vs, uint8_t *data, size_t len)
 {
-<<<<<<< HEAD
     size_t l;
 
     vga_hw_update();
-=======
-    char buf[1024];
-    int size;
->>>>>>> 3df1a17b
 
     vs->width = vs->ds->width;
     vs->height = vs->ds->height;
@@ -2300,7 +1964,7 @@
     if (gnutls_dh_params_generate2 (dh_params, DH_BITS) < 0)
 	return 0;
 
-#if defined(_VNC_DEBUG) && _VNC_DEBUG >= 2
+#if defined(_VNC_DEBUG) && _VNC_DEBUG == 2
     gnutls_global_set_log_level(10);
     gnutls_global_set_log_function(vnc_debug_gnutls_log);
 #endif
@@ -2797,26 +2461,6 @@
     return 0;
 }
 
-<<<<<<< HEAD
-=======
-static void vnc_connect(VncState *vs)
-{
-    VNC_DEBUG("New client on socket %d\n", vs->csock);
-    vs->ds->idle = 0;
-    socket_set_nonblock(vs->csock);
-    qemu_set_fd_handler2(vs->csock, NULL, vnc_client_read, NULL, vs);
-    vnc_write(vs, "RFB 003.008\n", 12);
-    vnc_flush(vs);
-    vnc_read_when(vs, protocol_version, 12);
-    memset(vs->old_data, 0, vs->ds->linesize * vs->ds->height);
-    memset(vs->dirty_row, 0xFF, sizeof(vs->dirty_row));
-    vs->has_resize = 0;
-    vs->has_hextile = 0;
-    vs->ds->dpy_copy = NULL;
-    vnc_update_client(vs);
-}
-
->>>>>>> 3df1a17b
 static void vnc_listen_read(void *opaque)
 {
     VncState *vs = opaque;
@@ -2867,11 +2511,10 @@
 
     vs->ds = ds;
 
-    if (keyboard_layout)
-        vs->kbd_layout = init_keyboard_layout(keyboard_layout);
-    else
-        vs->kbd_layout = init_keyboard_layout("en-us");
-
+    if (!keyboard_layout)
+	keyboard_layout = "en-us";
+
+    vs->kbd_layout = init_keyboard_layout(keyboard_layout);
     if (!vs->kbd_layout)
 	exit(1);
     vs->modifiers_state[0x45] = 1; /* NumLock on - on boot */
@@ -2883,15 +2526,10 @@
     vs->ds->dpy_resize_shared = vnc_dpy_resize_shared;
     vs->ds->dpy_refresh = NULL;
 
-<<<<<<< HEAD
     vs->ds->width = 640;
     vs->ds->height = 400;
     vs->ds->linesize = 640 * 4;
     vnc_dpy_resize_shared(ds, ds->width, ds->height, 24, ds->linesize, NULL);
-=======
-    vnc_colordepth(vs->ds, 32);
-    vnc_dpy_resize(vs->ds, 640, 400);
->>>>>>> 3df1a17b
 }
 
 #ifdef CONFIG_VNC_TLS
@@ -2970,14 +2608,9 @@
 	vs->csock = -1;
 	buffer_reset(&vs->input);
 	buffer_reset(&vs->output);
-<<<<<<< HEAD
         free_queue(vs);
         vs->update_requested = 0;
-#if CONFIG_VNC_TLS
-=======
-	vs->need_update = 0;
 #ifdef CONFIG_VNC_TLS
->>>>>>> 3df1a17b
 	if (vs->tls_session) {
 	    gnutls_deinit(vs->tls_session);
 	    vs->tls_session = NULL;
@@ -3027,12 +2660,7 @@
     VncState *vs = ds ? (VncState *)ds->opaque : vnc_state;
     const char *options;
     int password = 0;
-<<<<<<< HEAD
-#if CONFIG_VNC_TLS
-=======
-    int reverse = 0;
 #ifdef CONFIG_VNC_TLS
->>>>>>> 3df1a17b
     int tls = 0, x509 = 0;
 #endif
 
@@ -3051,15 +2679,9 @@
 	options++;
 	if (strncmp(options, "password", 8) == 0) {
 	    password = 1; /* Require password auth */
-<<<<<<< HEAD
         } else if (strncmp(options, "switchbpp", 9) == 0) {
             vs->switchbpp = 1;
-#if CONFIG_VNC_TLS
-=======
-	} else if (strncmp(options, "reverse", 7) == 0) {
-	    reverse = 1;
 #ifdef CONFIG_VNC_TLS
->>>>>>> 3df1a17b
 	} else if (strncmp(options, "tls", 3) == 0) {
 	    tls = 1; /* Require TLS */
 	} else if (strncmp(options, "x509", 4) == 0) {
