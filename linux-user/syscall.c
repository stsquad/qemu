/*
 *  Linux syscalls
 *
 *  Copyright (c) 2003 Fabrice Bellard
 *
 *  This program is free software; you can redistribute it and/or modify
 *  it under the terms of the GNU General Public License as published by
 *  the Free Software Foundation; either version 2 of the License, or
 *  (at your option) any later version.
 *
 *  This program is distributed in the hope that it will be useful,
 *  but WITHOUT ANY WARRANTY; without even the implied warranty of
 *  MERCHANTABILITY or FITNESS FOR A PARTICULAR PURPOSE.  See the
 *  GNU General Public License for more details.
 *
 *  You should have received a copy of the GNU General Public License
 *  along with this program; if not, see <http://www.gnu.org/licenses/>.
 */
#define _ATFILE_SOURCE
#include <stdlib.h>
#include <stdio.h>
#include <stdarg.h>
#include <string.h>
#include <elf.h>
#include <endian.h>
#include <errno.h>
#include <unistd.h>
#include <fcntl.h>
#include <time.h>
#include <limits.h>
#include <sys/types.h>
#include <sys/ipc.h>
#include <sys/msg.h>
#include <sys/wait.h>
#include <sys/time.h>
#include <sys/stat.h>
#include <sys/mount.h>
#include <sys/prctl.h>
#include <sys/resource.h>
#include <sys/mman.h>
#include <sys/swap.h>
#include <signal.h>
#include <sched.h>
#ifdef __ia64__
int __clone2(int (*fn)(void *), void *child_stack_base,
             size_t stack_size, int flags, void *arg, ...);
#endif
#include <sys/socket.h>
#include <sys/un.h>
#include <sys/uio.h>
#include <sys/poll.h>
#include <sys/times.h>
#include <sys/shm.h>
#include <sys/sem.h>
#include <sys/statfs.h>
#include <utime.h>
#include <sys/sysinfo.h>
#include <sys/utsname.h>
//#include <sys/user.h>
#include <netinet/ip.h>
#include <netinet/tcp.h>
#include <linux/wireless.h>
#include "qemu-common.h"
#ifdef TARGET_GPROF
#include <sys/gmon.h>
#endif
#ifdef CONFIG_EVENTFD
#include <sys/eventfd.h>
#endif
#ifdef CONFIG_EPOLL
#include <sys/epoll.h>
#endif
#ifdef CONFIG_ATTR
#include "qemu-xattr.h"
#endif

#define termios host_termios
#define winsize host_winsize
#define termio host_termio
#define sgttyb host_sgttyb /* same as target */
#define tchars host_tchars /* same as target */
#define ltchars host_ltchars /* same as target */

#include <linux/termios.h>
#include <linux/unistd.h>
#include <linux/utsname.h>
#include <linux/cdrom.h>
#include <linux/hdreg.h>
#include <linux/soundcard.h>
#include <linux/kd.h>
#include <linux/mtio.h>
#include <linux/fs.h>
#if defined(CONFIG_FIEMAP)
#include <linux/fiemap.h>
#endif
#include <linux/fb.h>
#include <linux/vt.h>
#include "linux_loop.h"
#include "cpu-uname.h"

#include "qemu.h"

#if defined(CONFIG_USE_NPTL)
#define CLONE_NPTL_FLAGS2 (CLONE_SETTLS | \
    CLONE_PARENT_SETTID | CLONE_CHILD_SETTID | CLONE_CHILD_CLEARTID)
#else
/* XXX: Hardcode the above values.  */
#define CLONE_NPTL_FLAGS2 0
#endif

//#define DEBUG

//#include <linux/msdos_fs.h>
#define	VFAT_IOCTL_READDIR_BOTH		_IOR('r', 1, struct linux_dirent [2])
#define	VFAT_IOCTL_READDIR_SHORT	_IOR('r', 2, struct linux_dirent [2])


#undef _syscall0
#undef _syscall1
#undef _syscall2
#undef _syscall3
#undef _syscall4
#undef _syscall5
#undef _syscall6

#define _syscall0(type,name)		\
static type name (void)			\
{					\
	return syscall(__NR_##name);	\
}

#define _syscall1(type,name,type1,arg1)		\
static type name (type1 arg1)			\
{						\
	return syscall(__NR_##name, arg1);	\
}

#define _syscall2(type,name,type1,arg1,type2,arg2)	\
static type name (type1 arg1,type2 arg2)		\
{							\
	return syscall(__NR_##name, arg1, arg2);	\
}

#define _syscall3(type,name,type1,arg1,type2,arg2,type3,arg3)	\
static type name (type1 arg1,type2 arg2,type3 arg3)		\
{								\
	return syscall(__NR_##name, arg1, arg2, arg3);		\
}

#define _syscall4(type,name,type1,arg1,type2,arg2,type3,arg3,type4,arg4)	\
static type name (type1 arg1,type2 arg2,type3 arg3,type4 arg4)			\
{										\
	return syscall(__NR_##name, arg1, arg2, arg3, arg4);			\
}

#define _syscall5(type,name,type1,arg1,type2,arg2,type3,arg3,type4,arg4,	\
		  type5,arg5)							\
static type name (type1 arg1,type2 arg2,type3 arg3,type4 arg4,type5 arg5)	\
{										\
	return syscall(__NR_##name, arg1, arg2, arg3, arg4, arg5);		\
}


#define _syscall6(type,name,type1,arg1,type2,arg2,type3,arg3,type4,arg4,	\
		  type5,arg5,type6,arg6)					\
static type name (type1 arg1,type2 arg2,type3 arg3,type4 arg4,type5 arg5,	\
                  type6 arg6)							\
{										\
	return syscall(__NR_##name, arg1, arg2, arg3, arg4, arg5, arg6);	\
}


#define __NR_sys_uname __NR_uname
#define __NR_sys_faccessat __NR_faccessat
#define __NR_sys_fchmodat __NR_fchmodat
#define __NR_sys_fchownat __NR_fchownat
#define __NR_sys_fstatat64 __NR_fstatat64
#define __NR_sys_futimesat __NR_futimesat
#define __NR_sys_getcwd1 __NR_getcwd
#define __NR_sys_getdents __NR_getdents
#define __NR_sys_getdents64 __NR_getdents64
#define __NR_sys_getpriority __NR_getpriority
#define __NR_sys_linkat __NR_linkat
#define __NR_sys_mkdirat __NR_mkdirat
#define __NR_sys_mknodat __NR_mknodat
#define __NR_sys_newfstatat __NR_newfstatat
#define __NR_sys_openat __NR_openat
#define __NR_sys_readlinkat __NR_readlinkat
#define __NR_sys_renameat __NR_renameat
#define __NR_sys_rt_sigqueueinfo __NR_rt_sigqueueinfo
#define __NR_sys_symlinkat __NR_symlinkat
#define __NR_sys_syslog __NR_syslog
#define __NR_sys_tgkill __NR_tgkill
#define __NR_sys_tkill __NR_tkill
#define __NR_sys_unlinkat __NR_unlinkat
#define __NR_sys_utimensat __NR_utimensat
#define __NR_sys_futex __NR_futex
#define __NR_sys_inotify_init __NR_inotify_init
#define __NR_sys_inotify_add_watch __NR_inotify_add_watch
#define __NR_sys_inotify_rm_watch __NR_inotify_rm_watch

#if defined(__alpha__) || defined (__ia64__) || defined(__x86_64__) || \
    defined(__s390x__)
#define __NR__llseek __NR_lseek
#endif

#ifdef __NR_gettid
_syscall0(int, gettid)
#else
/* This is a replacement for the host gettid() and must return a host
   errno. */
static int gettid(void) {
    return -ENOSYS;
}
#endif
_syscall3(int, sys_getdents, uint, fd, struct linux_dirent *, dirp, uint, count);
#if defined(TARGET_NR_getdents64) && defined(__NR_getdents64)
_syscall3(int, sys_getdents64, uint, fd, struct linux_dirent64 *, dirp, uint, count);
#endif
_syscall2(int, sys_getpriority, int, which, int, who);
#if defined(TARGET_NR__llseek) && defined(__NR_llseek)
_syscall5(int, _llseek,  uint,  fd, ulong, hi, ulong, lo,
          loff_t *, res, uint, wh);
#endif
_syscall3(int,sys_rt_sigqueueinfo,int,pid,int,sig,siginfo_t *,uinfo)
_syscall3(int,sys_syslog,int,type,char*,bufp,int,len)
#if defined(TARGET_NR_tgkill) && defined(__NR_tgkill)
_syscall3(int,sys_tgkill,int,tgid,int,pid,int,sig)
#endif
#if defined(TARGET_NR_tkill) && defined(__NR_tkill)
_syscall2(int,sys_tkill,int,tid,int,sig)
#endif
#ifdef __NR_exit_group
_syscall1(int,exit_group,int,error_code)
#endif
#if defined(TARGET_NR_set_tid_address) && defined(__NR_set_tid_address)
_syscall1(int,set_tid_address,int *,tidptr)
#endif
#if defined(CONFIG_USE_NPTL)
#if defined(TARGET_NR_futex) && defined(__NR_futex)
_syscall6(int,sys_futex,int *,uaddr,int,op,int,val,
          const struct timespec *,timeout,int *,uaddr2,int,val3)
#endif
#endif
#define __NR_sys_sched_getaffinity __NR_sched_getaffinity
_syscall3(int, sys_sched_getaffinity, pid_t, pid, unsigned int, len,
          unsigned long *, user_mask_ptr);
#define __NR_sys_sched_setaffinity __NR_sched_setaffinity
_syscall3(int, sys_sched_setaffinity, pid_t, pid, unsigned int, len,
          unsigned long *, user_mask_ptr);
_syscall4(int, reboot, int, magic1, int, magic2, unsigned int, cmd,
          void *, arg);

static bitmask_transtbl fcntl_flags_tbl[] = {
  { TARGET_O_ACCMODE,   TARGET_O_WRONLY,    O_ACCMODE,   O_WRONLY,    },
  { TARGET_O_ACCMODE,   TARGET_O_RDWR,      O_ACCMODE,   O_RDWR,      },
  { TARGET_O_CREAT,     TARGET_O_CREAT,     O_CREAT,     O_CREAT,     },
  { TARGET_O_EXCL,      TARGET_O_EXCL,      O_EXCL,      O_EXCL,      },
  { TARGET_O_NOCTTY,    TARGET_O_NOCTTY,    O_NOCTTY,    O_NOCTTY,    },
  { TARGET_O_TRUNC,     TARGET_O_TRUNC,     O_TRUNC,     O_TRUNC,     },
  { TARGET_O_APPEND,    TARGET_O_APPEND,    O_APPEND,    O_APPEND,    },
  { TARGET_O_NONBLOCK,  TARGET_O_NONBLOCK,  O_NONBLOCK,  O_NONBLOCK,  },
  { TARGET_O_SYNC,      TARGET_O_SYNC,      O_SYNC,      O_SYNC,      },
  { TARGET_FASYNC,      TARGET_FASYNC,      FASYNC,      FASYNC,      },
  { TARGET_O_DIRECTORY, TARGET_O_DIRECTORY, O_DIRECTORY, O_DIRECTORY, },
  { TARGET_O_NOFOLLOW,  TARGET_O_NOFOLLOW,  O_NOFOLLOW,  O_NOFOLLOW,  },
  { TARGET_O_LARGEFILE, TARGET_O_LARGEFILE, O_LARGEFILE, O_LARGEFILE, },
#if defined(O_DIRECT)
  { TARGET_O_DIRECT,    TARGET_O_DIRECT,    O_DIRECT,    O_DIRECT,    },
#endif
  { 0, 0, 0, 0 }
};

#define COPY_UTSNAME_FIELD(dest, src) \
  do { \
      /* __NEW_UTS_LEN doesn't include terminating null */ \
      (void) strncpy((dest), (src), __NEW_UTS_LEN); \
      (dest)[__NEW_UTS_LEN] = '\0'; \
  } while (0)

static int sys_uname(struct new_utsname *buf)
{
  struct utsname uts_buf;

  if (uname(&uts_buf) < 0)
      return (-1);

  /*
   * Just in case these have some differences, we
   * translate utsname to new_utsname (which is the
   * struct linux kernel uses).
   */

  memset(buf, 0, sizeof(*buf));
  COPY_UTSNAME_FIELD(buf->sysname, uts_buf.sysname);
  COPY_UTSNAME_FIELD(buf->nodename, uts_buf.nodename);
  COPY_UTSNAME_FIELD(buf->release, uts_buf.release);
  COPY_UTSNAME_FIELD(buf->version, uts_buf.version);
  COPY_UTSNAME_FIELD(buf->machine, uts_buf.machine);
#ifdef _GNU_SOURCE
  COPY_UTSNAME_FIELD(buf->domainname, uts_buf.domainname);
#endif
  return (0);

#undef COPY_UTSNAME_FIELD
}

static int sys_getcwd1(char *buf, size_t size)
{
  if (getcwd(buf, size) == NULL) {
      /* getcwd() sets errno */
      return (-1);
  }
  return strlen(buf)+1;
}

#ifdef CONFIG_ATFILE
/*
 * Host system seems to have atfile syscall stubs available.  We
 * now enable them one by one as specified by target syscall_nr.h.
 */

#ifdef TARGET_NR_faccessat
static int sys_faccessat(int dirfd, const char *pathname, int mode)
{
  return (faccessat(dirfd, pathname, mode, 0));
}
#endif
#ifdef TARGET_NR_fchmodat
static int sys_fchmodat(int dirfd, const char *pathname, mode_t mode)
{
  return (fchmodat(dirfd, pathname, mode, 0));
}
#endif
#if defined(TARGET_NR_fchownat)
static int sys_fchownat(int dirfd, const char *pathname, uid_t owner,
    gid_t group, int flags)
{
  return (fchownat(dirfd, pathname, owner, group, flags));
}
#endif
#ifdef __NR_fstatat64
static int sys_fstatat64(int dirfd, const char *pathname, struct stat *buf,
    int flags)
{
  return (fstatat(dirfd, pathname, buf, flags));
}
#endif
#ifdef __NR_newfstatat
static int sys_newfstatat(int dirfd, const char *pathname, struct stat *buf,
    int flags)
{
  return (fstatat(dirfd, pathname, buf, flags));
}
#endif
#ifdef TARGET_NR_futimesat
static int sys_futimesat(int dirfd, const char *pathname,
    const struct timeval times[2])
{
  return (futimesat(dirfd, pathname, times));
}
#endif
#ifdef TARGET_NR_linkat
static int sys_linkat(int olddirfd, const char *oldpath,
    int newdirfd, const char *newpath, int flags)
{
  return (linkat(olddirfd, oldpath, newdirfd, newpath, flags));
}
#endif
#ifdef TARGET_NR_mkdirat
static int sys_mkdirat(int dirfd, const char *pathname, mode_t mode)
{
  return (mkdirat(dirfd, pathname, mode));
}
#endif
#ifdef TARGET_NR_mknodat
static int sys_mknodat(int dirfd, const char *pathname, mode_t mode,
    dev_t dev)
{
  return (mknodat(dirfd, pathname, mode, dev));
}
#endif
#ifdef TARGET_NR_openat
static int sys_openat(int dirfd, const char *pathname, int flags, mode_t mode)
{
  /*
   * open(2) has extra parameter 'mode' when called with
   * flag O_CREAT.
   */
  if ((flags & O_CREAT) != 0) {
      return (openat(dirfd, pathname, flags, mode));
  }
  return (openat(dirfd, pathname, flags));
}
#endif
#ifdef TARGET_NR_readlinkat
static int sys_readlinkat(int dirfd, const char *pathname, char *buf, size_t bufsiz)
{
  return (readlinkat(dirfd, pathname, buf, bufsiz));
}
#endif
#ifdef TARGET_NR_renameat
static int sys_renameat(int olddirfd, const char *oldpath,
    int newdirfd, const char *newpath)
{
  return (renameat(olddirfd, oldpath, newdirfd, newpath));
}
#endif
#ifdef TARGET_NR_symlinkat
static int sys_symlinkat(const char *oldpath, int newdirfd, const char *newpath)
{
  return (symlinkat(oldpath, newdirfd, newpath));
}
#endif
#ifdef TARGET_NR_unlinkat
static int sys_unlinkat(int dirfd, const char *pathname, int flags)
{
  return (unlinkat(dirfd, pathname, flags));
}
#endif
#else /* !CONFIG_ATFILE */

/*
 * Try direct syscalls instead
 */
#if defined(TARGET_NR_faccessat) && defined(__NR_faccessat)
_syscall3(int,sys_faccessat,int,dirfd,const char *,pathname,int,mode)
#endif
#if defined(TARGET_NR_fchmodat) && defined(__NR_fchmodat)
_syscall3(int,sys_fchmodat,int,dirfd,const char *,pathname, mode_t,mode)
#endif
#if defined(TARGET_NR_fchownat) && defined(__NR_fchownat)
_syscall5(int,sys_fchownat,int,dirfd,const char *,pathname,
          uid_t,owner,gid_t,group,int,flags)
#endif
#if (defined(TARGET_NR_fstatat64) || defined(TARGET_NR_newfstatat)) && \
        defined(__NR_fstatat64)
_syscall4(int,sys_fstatat64,int,dirfd,const char *,pathname,
          struct stat *,buf,int,flags)
#endif
#if defined(TARGET_NR_futimesat) && defined(__NR_futimesat)
_syscall3(int,sys_futimesat,int,dirfd,const char *,pathname,
         const struct timeval *,times)
#endif
#if (defined(TARGET_NR_newfstatat) || defined(TARGET_NR_fstatat64) ) && \
        defined(__NR_newfstatat)
_syscall4(int,sys_newfstatat,int,dirfd,const char *,pathname,
          struct stat *,buf,int,flags)
#endif
#if defined(TARGET_NR_linkat) && defined(__NR_linkat)
_syscall5(int,sys_linkat,int,olddirfd,const char *,oldpath,
      int,newdirfd,const char *,newpath,int,flags)
#endif
#if defined(TARGET_NR_mkdirat) && defined(__NR_mkdirat)
_syscall3(int,sys_mkdirat,int,dirfd,const char *,pathname,mode_t,mode)
#endif
#if defined(TARGET_NR_mknodat) && defined(__NR_mknodat)
_syscall4(int,sys_mknodat,int,dirfd,const char *,pathname,
          mode_t,mode,dev_t,dev)
#endif
#if defined(TARGET_NR_openat) && defined(__NR_openat)
_syscall4(int,sys_openat,int,dirfd,const char *,pathname,int,flags,mode_t,mode)
#endif
#if defined(TARGET_NR_readlinkat) && defined(__NR_readlinkat)
_syscall4(int,sys_readlinkat,int,dirfd,const char *,pathname,
          char *,buf,size_t,bufsize)
#endif
#if defined(TARGET_NR_renameat) && defined(__NR_renameat)
_syscall4(int,sys_renameat,int,olddirfd,const char *,oldpath,
          int,newdirfd,const char *,newpath)
#endif
#if defined(TARGET_NR_symlinkat) && defined(__NR_symlinkat)
_syscall3(int,sys_symlinkat,const char *,oldpath,
          int,newdirfd,const char *,newpath)
#endif
#if defined(TARGET_NR_unlinkat) && defined(__NR_unlinkat)
_syscall3(int,sys_unlinkat,int,dirfd,const char *,pathname,int,flags)
#endif

#endif /* CONFIG_ATFILE */

#ifdef CONFIG_UTIMENSAT
static int sys_utimensat(int dirfd, const char *pathname,
    const struct timespec times[2], int flags)
{
    if (pathname == NULL)
        return futimens(dirfd, times);
    else
        return utimensat(dirfd, pathname, times, flags);
}
#else
#if defined(TARGET_NR_utimensat) && defined(__NR_utimensat)
_syscall4(int,sys_utimensat,int,dirfd,const char *,pathname,
          const struct timespec *,tsp,int,flags)
#endif
#endif /* CONFIG_UTIMENSAT  */

#ifdef CONFIG_INOTIFY
#include <sys/inotify.h>

#if defined(TARGET_NR_inotify_init) && defined(__NR_inotify_init)
static int sys_inotify_init(void)
{
  return (inotify_init());
}
#endif
#if defined(TARGET_NR_inotify_add_watch) && defined(__NR_inotify_add_watch)
static int sys_inotify_add_watch(int fd,const char *pathname, int32_t mask)
{
  return (inotify_add_watch(fd, pathname, mask));
}
#endif
#if defined(TARGET_NR_inotify_rm_watch) && defined(__NR_inotify_rm_watch)
static int sys_inotify_rm_watch(int fd, int32_t wd)
{
  return (inotify_rm_watch(fd, wd));
}
#endif
#ifdef CONFIG_INOTIFY1
#if defined(TARGET_NR_inotify_init1) && defined(__NR_inotify_init1)
static int sys_inotify_init1(int flags)
{
  return (inotify_init1(flags));
}
#endif
#endif
#else
/* Userspace can usually survive runtime without inotify */
#undef TARGET_NR_inotify_init
#undef TARGET_NR_inotify_init1
#undef TARGET_NR_inotify_add_watch
#undef TARGET_NR_inotify_rm_watch
#endif /* CONFIG_INOTIFY  */

#if defined(TARGET_NR_ppoll)
#ifndef __NR_ppoll
# define __NR_ppoll -1
#endif
#define __NR_sys_ppoll __NR_ppoll
_syscall5(int, sys_ppoll, struct pollfd *, fds, nfds_t, nfds,
          struct timespec *, timeout, const __sigset_t *, sigmask,
          size_t, sigsetsize)
#endif

#if defined(TARGET_NR_pselect6)
#ifndef __NR_pselect6
# define __NR_pselect6 -1
#endif
#define __NR_sys_pselect6 __NR_pselect6
_syscall6(int, sys_pselect6, int, nfds, fd_set *, readfds, fd_set *, writefds,
          fd_set *, exceptfds, struct timespec *, timeout, void *, sig);
#endif

#if defined(TARGET_NR_prlimit64)
#ifndef __NR_prlimit64
# define __NR_prlimit64 -1
#endif
#define __NR_sys_prlimit64 __NR_prlimit64
/* The glibc rlimit structure may not be that used by the underlying syscall */
struct host_rlimit64 {
    uint64_t rlim_cur;
    uint64_t rlim_max;
};
_syscall4(int, sys_prlimit64, pid_t, pid, int, resource,
          const struct host_rlimit64 *, new_limit,
          struct host_rlimit64 *, old_limit)
#endif

extern int personality(int);
extern int flock(int, int);
extern int setfsuid(int);
extern int setfsgid(int);
extern int setgroups(int, gid_t *);

/* ARM EABI and MIPS expect 64bit types aligned even on pairs or registers */
#ifdef TARGET_ARM 
static inline int regpairs_aligned(void *cpu_env) {
    return ((((CPUARMState *)cpu_env)->eabi) == 1) ;
}
#elif defined(TARGET_MIPS)
static inline int regpairs_aligned(void *cpu_env) { return 1; }
#else
static inline int regpairs_aligned(void *cpu_env) { return 0; }
#endif

#define ERRNO_TABLE_SIZE 1200

/* target_to_host_errno_table[] is initialized from
 * host_to_target_errno_table[] in syscall_init(). */
static uint16_t target_to_host_errno_table[ERRNO_TABLE_SIZE] = {
};

/*
 * This list is the union of errno values overridden in asm-<arch>/errno.h
 * minus the errnos that are not actually generic to all archs.
 */
static uint16_t host_to_target_errno_table[ERRNO_TABLE_SIZE] = {
    [EIDRM]		= TARGET_EIDRM,
    [ECHRNG]		= TARGET_ECHRNG,
    [EL2NSYNC]		= TARGET_EL2NSYNC,
    [EL3HLT]		= TARGET_EL3HLT,
    [EL3RST]		= TARGET_EL3RST,
    [ELNRNG]		= TARGET_ELNRNG,
    [EUNATCH]		= TARGET_EUNATCH,
    [ENOCSI]		= TARGET_ENOCSI,
    [EL2HLT]		= TARGET_EL2HLT,
    [EDEADLK]		= TARGET_EDEADLK,
    [ENOLCK]		= TARGET_ENOLCK,
    [EBADE]		= TARGET_EBADE,
    [EBADR]		= TARGET_EBADR,
    [EXFULL]		= TARGET_EXFULL,
    [ENOANO]		= TARGET_ENOANO,
    [EBADRQC]		= TARGET_EBADRQC,
    [EBADSLT]		= TARGET_EBADSLT,
    [EBFONT]		= TARGET_EBFONT,
    [ENOSTR]		= TARGET_ENOSTR,
    [ENODATA]		= TARGET_ENODATA,
    [ETIME]		= TARGET_ETIME,
    [ENOSR]		= TARGET_ENOSR,
    [ENONET]		= TARGET_ENONET,
    [ENOPKG]		= TARGET_ENOPKG,
    [EREMOTE]		= TARGET_EREMOTE,
    [ENOLINK]		= TARGET_ENOLINK,
    [EADV]		= TARGET_EADV,
    [ESRMNT]		= TARGET_ESRMNT,
    [ECOMM]		= TARGET_ECOMM,
    [EPROTO]		= TARGET_EPROTO,
    [EDOTDOT]		= TARGET_EDOTDOT,
    [EMULTIHOP]		= TARGET_EMULTIHOP,
    [EBADMSG]		= TARGET_EBADMSG,
    [ENAMETOOLONG]	= TARGET_ENAMETOOLONG,
    [EOVERFLOW]		= TARGET_EOVERFLOW,
    [ENOTUNIQ]		= TARGET_ENOTUNIQ,
    [EBADFD]		= TARGET_EBADFD,
    [EREMCHG]		= TARGET_EREMCHG,
    [ELIBACC]		= TARGET_ELIBACC,
    [ELIBBAD]		= TARGET_ELIBBAD,
    [ELIBSCN]		= TARGET_ELIBSCN,
    [ELIBMAX]		= TARGET_ELIBMAX,
    [ELIBEXEC]		= TARGET_ELIBEXEC,
    [EILSEQ]		= TARGET_EILSEQ,
    [ENOSYS]		= TARGET_ENOSYS,
    [ELOOP]		= TARGET_ELOOP,
    [ERESTART]		= TARGET_ERESTART,
    [ESTRPIPE]		= TARGET_ESTRPIPE,
    [ENOTEMPTY]		= TARGET_ENOTEMPTY,
    [EUSERS]		= TARGET_EUSERS,
    [ENOTSOCK]		= TARGET_ENOTSOCK,
    [EDESTADDRREQ]	= TARGET_EDESTADDRREQ,
    [EMSGSIZE]		= TARGET_EMSGSIZE,
    [EPROTOTYPE]	= TARGET_EPROTOTYPE,
    [ENOPROTOOPT]	= TARGET_ENOPROTOOPT,
    [EPROTONOSUPPORT]	= TARGET_EPROTONOSUPPORT,
    [ESOCKTNOSUPPORT]	= TARGET_ESOCKTNOSUPPORT,
    [EOPNOTSUPP]	= TARGET_EOPNOTSUPP,
    [EPFNOSUPPORT]	= TARGET_EPFNOSUPPORT,
    [EAFNOSUPPORT]	= TARGET_EAFNOSUPPORT,
    [EADDRINUSE]	= TARGET_EADDRINUSE,
    [EADDRNOTAVAIL]	= TARGET_EADDRNOTAVAIL,
    [ENETDOWN]		= TARGET_ENETDOWN,
    [ENETUNREACH]	= TARGET_ENETUNREACH,
    [ENETRESET]		= TARGET_ENETRESET,
    [ECONNABORTED]	= TARGET_ECONNABORTED,
    [ECONNRESET]	= TARGET_ECONNRESET,
    [ENOBUFS]		= TARGET_ENOBUFS,
    [EISCONN]		= TARGET_EISCONN,
    [ENOTCONN]		= TARGET_ENOTCONN,
    [EUCLEAN]		= TARGET_EUCLEAN,
    [ENOTNAM]		= TARGET_ENOTNAM,
    [ENAVAIL]		= TARGET_ENAVAIL,
    [EISNAM]		= TARGET_EISNAM,
    [EREMOTEIO]		= TARGET_EREMOTEIO,
    [ESHUTDOWN]		= TARGET_ESHUTDOWN,
    [ETOOMANYREFS]	= TARGET_ETOOMANYREFS,
    [ETIMEDOUT]		= TARGET_ETIMEDOUT,
    [ECONNREFUSED]	= TARGET_ECONNREFUSED,
    [EHOSTDOWN]		= TARGET_EHOSTDOWN,
    [EHOSTUNREACH]	= TARGET_EHOSTUNREACH,
    [EALREADY]		= TARGET_EALREADY,
    [EINPROGRESS]	= TARGET_EINPROGRESS,
    [ESTALE]		= TARGET_ESTALE,
    [ECANCELED]		= TARGET_ECANCELED,
    [ENOMEDIUM]		= TARGET_ENOMEDIUM,
    [EMEDIUMTYPE]	= TARGET_EMEDIUMTYPE,
#ifdef ENOKEY
    [ENOKEY]		= TARGET_ENOKEY,
#endif
#ifdef EKEYEXPIRED
    [EKEYEXPIRED]	= TARGET_EKEYEXPIRED,
#endif
#ifdef EKEYREVOKED
    [EKEYREVOKED]	= TARGET_EKEYREVOKED,
#endif
#ifdef EKEYREJECTED
    [EKEYREJECTED]	= TARGET_EKEYREJECTED,
#endif
#ifdef EOWNERDEAD
    [EOWNERDEAD]	= TARGET_EOWNERDEAD,
#endif
#ifdef ENOTRECOVERABLE
    [ENOTRECOVERABLE]	= TARGET_ENOTRECOVERABLE,
#endif
};

static inline int host_to_target_errno(int err)
{
    if(host_to_target_errno_table[err])
        return host_to_target_errno_table[err];
    return err;
}

static inline int target_to_host_errno(int err)
{
    if (target_to_host_errno_table[err])
        return target_to_host_errno_table[err];
    return err;
}

static inline abi_long get_errno(abi_long ret)
{
    if (ret == -1)
        return -host_to_target_errno(errno);
    else
        return ret;
}

static inline int is_error(abi_long ret)
{
    return (abi_ulong)ret >= (abi_ulong)(-4096);
}

char *target_strerror(int err)
{
    if ((err >= ERRNO_TABLE_SIZE) || (err < 0)) {
        return NULL;
    }
    return strerror(target_to_host_errno(err));
}

static abi_ulong target_brk;
static abi_ulong target_original_brk;
static abi_ulong brk_page;

void target_set_brk(abi_ulong new_brk)
{
    target_original_brk = target_brk = HOST_PAGE_ALIGN(new_brk);
    brk_page = HOST_PAGE_ALIGN(target_brk);
}

//#define DEBUGF_BRK(message, args...) do { fprintf(stderr, (message), ## args); } while (0)
#define DEBUGF_BRK(message, args...)

/* do_brk() must return target values and target errnos. */
abi_long do_brk(abi_ulong new_brk)
{
    abi_long mapped_addr;
    int	new_alloc_size;

    DEBUGF_BRK("do_brk(" TARGET_ABI_FMT_lx ") -> ", new_brk);

    if (!new_brk) {
        DEBUGF_BRK(TARGET_ABI_FMT_lx " (!new_brk)\n", target_brk);
        return target_brk;
    }
    if (new_brk < target_original_brk) {
        DEBUGF_BRK(TARGET_ABI_FMT_lx " (new_brk < target_original_brk)\n",
                   target_brk);
        return target_brk;
    }

    /* If the new brk is less than the highest page reserved to the
     * target heap allocation, set it and we're almost done...  */
    if (new_brk <= brk_page) {
        /* Heap contents are initialized to zero, as for anonymous
         * mapped pages.  */
        if (new_brk > target_brk) {
            memset(g2h(target_brk), 0, new_brk - target_brk);
        }
	target_brk = new_brk;
        DEBUGF_BRK(TARGET_ABI_FMT_lx " (new_brk <= brk_page)\n", target_brk);
    	return target_brk;
    }

    /* We need to allocate more memory after the brk... Note that
     * we don't use MAP_FIXED because that will map over the top of
     * any existing mapping (like the one with the host libc or qemu
     * itself); instead we treat "mapped but at wrong address" as
     * a failure and unmap again.
     */
    new_alloc_size = HOST_PAGE_ALIGN(new_brk - brk_page);
    mapped_addr = get_errno(target_mmap(brk_page, new_alloc_size,
                                        PROT_READ|PROT_WRITE,
                                        MAP_ANON|MAP_PRIVATE, 0, 0));

    if (mapped_addr == brk_page) {
        /* Heap contents are initialized to zero, as for anonymous
         * mapped pages.  Technically the new pages are already
         * initialized to zero since they *are* anonymous mapped
         * pages, however we have to take care with the contents that
         * come from the remaining part of the previous page: it may
         * contains garbage data due to a previous heap usage (grown
         * then shrunken).  */
        memset(g2h(target_brk), 0, brk_page - target_brk);

        target_brk = new_brk;
        brk_page = HOST_PAGE_ALIGN(target_brk);
        DEBUGF_BRK(TARGET_ABI_FMT_lx " (mapped_addr == brk_page)\n",
            target_brk);
        return target_brk;
    } else if (mapped_addr != -1) {
        /* Mapped but at wrong address, meaning there wasn't actually
         * enough space for this brk.
         */
        target_munmap(mapped_addr, new_alloc_size);
        mapped_addr = -1;
        DEBUGF_BRK(TARGET_ABI_FMT_lx " (mapped_addr != -1)\n", target_brk);
    }
    else {
        DEBUGF_BRK(TARGET_ABI_FMT_lx " (otherwise)\n", target_brk);
    }

#if defined(TARGET_ALPHA)
    /* We (partially) emulate OSF/1 on Alpha, which requires we
       return a proper errno, not an unchanged brk value.  */
    return -TARGET_ENOMEM;
#endif
    /* For everything else, return the previous break. */
    return target_brk;
}

static inline abi_long copy_from_user_fdset(fd_set *fds,
                                            abi_ulong target_fds_addr,
                                            int n)
{
    int i, nw, j, k;
    abi_ulong b, *target_fds;

    nw = (n + TARGET_ABI_BITS - 1) / TARGET_ABI_BITS;
    if (!(target_fds = lock_user(VERIFY_READ,
                                 target_fds_addr,
                                 sizeof(abi_ulong) * nw,
                                 1)))
        return -TARGET_EFAULT;

    FD_ZERO(fds);
    k = 0;
    for (i = 0; i < nw; i++) {
        /* grab the abi_ulong */
        __get_user(b, &target_fds[i]);
        for (j = 0; j < TARGET_ABI_BITS; j++) {
            /* check the bit inside the abi_ulong */
            if ((b >> j) & 1)
                FD_SET(k, fds);
            k++;
        }
    }

    unlock_user(target_fds, target_fds_addr, 0);

    return 0;
}

static inline abi_ulong copy_from_user_fdset_ptr(fd_set *fds, fd_set **fds_ptr,
                                                 abi_ulong target_fds_addr,
                                                 int n)
{
    if (target_fds_addr) {
        if (copy_from_user_fdset(fds, target_fds_addr, n))
            return -TARGET_EFAULT;
        *fds_ptr = fds;
    } else {
        *fds_ptr = NULL;
    }
    return 0;
}

static inline abi_long copy_to_user_fdset(abi_ulong target_fds_addr,
                                          const fd_set *fds,
                                          int n)
{
    int i, nw, j, k;
    abi_long v;
    abi_ulong *target_fds;

    nw = (n + TARGET_ABI_BITS - 1) / TARGET_ABI_BITS;
    if (!(target_fds = lock_user(VERIFY_WRITE,
                                 target_fds_addr,
                                 sizeof(abi_ulong) * nw,
                                 0)))
        return -TARGET_EFAULT;

    k = 0;
    for (i = 0; i < nw; i++) {
        v = 0;
        for (j = 0; j < TARGET_ABI_BITS; j++) {
            v |= ((FD_ISSET(k, fds) != 0) << j);
            k++;
        }
        __put_user(v, &target_fds[i]);
    }

    unlock_user(target_fds, target_fds_addr, sizeof(abi_ulong) * nw);

    return 0;
}

#if defined(__alpha__)
#define HOST_HZ 1024
#else
#define HOST_HZ 100
#endif

static inline abi_long host_to_target_clock_t(long ticks)
{
#if HOST_HZ == TARGET_HZ
    return ticks;
#else
    return ((int64_t)ticks * TARGET_HZ) / HOST_HZ;
#endif
}

static inline abi_long host_to_target_rusage(abi_ulong target_addr,
                                             const struct rusage *rusage)
{
    struct target_rusage *target_rusage;

    if (!lock_user_struct(VERIFY_WRITE, target_rusage, target_addr, 0))
        return -TARGET_EFAULT;
    target_rusage->ru_utime.tv_sec = tswapal(rusage->ru_utime.tv_sec);
    target_rusage->ru_utime.tv_usec = tswapal(rusage->ru_utime.tv_usec);
    target_rusage->ru_stime.tv_sec = tswapal(rusage->ru_stime.tv_sec);
    target_rusage->ru_stime.tv_usec = tswapal(rusage->ru_stime.tv_usec);
    target_rusage->ru_maxrss = tswapal(rusage->ru_maxrss);
    target_rusage->ru_ixrss = tswapal(rusage->ru_ixrss);
    target_rusage->ru_idrss = tswapal(rusage->ru_idrss);
    target_rusage->ru_isrss = tswapal(rusage->ru_isrss);
    target_rusage->ru_minflt = tswapal(rusage->ru_minflt);
    target_rusage->ru_majflt = tswapal(rusage->ru_majflt);
    target_rusage->ru_nswap = tswapal(rusage->ru_nswap);
    target_rusage->ru_inblock = tswapal(rusage->ru_inblock);
    target_rusage->ru_oublock = tswapal(rusage->ru_oublock);
    target_rusage->ru_msgsnd = tswapal(rusage->ru_msgsnd);
    target_rusage->ru_msgrcv = tswapal(rusage->ru_msgrcv);
    target_rusage->ru_nsignals = tswapal(rusage->ru_nsignals);
    target_rusage->ru_nvcsw = tswapal(rusage->ru_nvcsw);
    target_rusage->ru_nivcsw = tswapal(rusage->ru_nivcsw);
    unlock_user_struct(target_rusage, target_addr, 1);

    return 0;
}

static inline rlim_t target_to_host_rlim(abi_ulong target_rlim)
{
    abi_ulong target_rlim_swap;
    rlim_t result;
    
    target_rlim_swap = tswapal(target_rlim);
    if (target_rlim_swap == TARGET_RLIM_INFINITY)
        return RLIM_INFINITY;

    result = target_rlim_swap;
    if (target_rlim_swap != (rlim_t)result)
        return RLIM_INFINITY;
    
    return result;
}

static inline abi_ulong host_to_target_rlim(rlim_t rlim)
{
    abi_ulong target_rlim_swap;
    abi_ulong result;
    
    if (rlim == RLIM_INFINITY || rlim != (abi_long)rlim)
        target_rlim_swap = TARGET_RLIM_INFINITY;
    else
        target_rlim_swap = rlim;
    result = tswapal(target_rlim_swap);
    
    return result;
}

static inline int target_to_host_resource(int code)
{
    switch (code) {
    case TARGET_RLIMIT_AS:
        return RLIMIT_AS;
    case TARGET_RLIMIT_CORE:
        return RLIMIT_CORE;
    case TARGET_RLIMIT_CPU:
        return RLIMIT_CPU;
    case TARGET_RLIMIT_DATA:
        return RLIMIT_DATA;
    case TARGET_RLIMIT_FSIZE:
        return RLIMIT_FSIZE;
    case TARGET_RLIMIT_LOCKS:
        return RLIMIT_LOCKS;
    case TARGET_RLIMIT_MEMLOCK:
        return RLIMIT_MEMLOCK;
    case TARGET_RLIMIT_MSGQUEUE:
        return RLIMIT_MSGQUEUE;
    case TARGET_RLIMIT_NICE:
        return RLIMIT_NICE;
    case TARGET_RLIMIT_NOFILE:
        return RLIMIT_NOFILE;
    case TARGET_RLIMIT_NPROC:
        return RLIMIT_NPROC;
    case TARGET_RLIMIT_RSS:
        return RLIMIT_RSS;
    case TARGET_RLIMIT_RTPRIO:
        return RLIMIT_RTPRIO;
    case TARGET_RLIMIT_SIGPENDING:
        return RLIMIT_SIGPENDING;
    case TARGET_RLIMIT_STACK:
        return RLIMIT_STACK;
    default:
        return code;
    }
}

static inline abi_long copy_from_user_timeval(struct timeval *tv,
                                              abi_ulong target_tv_addr)
{
    struct target_timeval *target_tv;

    if (!lock_user_struct(VERIFY_READ, target_tv, target_tv_addr, 1))
        return -TARGET_EFAULT;

    __get_user(tv->tv_sec, &target_tv->tv_sec);
    __get_user(tv->tv_usec, &target_tv->tv_usec);

    unlock_user_struct(target_tv, target_tv_addr, 0);

    return 0;
}

static inline abi_long copy_to_user_timeval(abi_ulong target_tv_addr,
                                            const struct timeval *tv)
{
    struct target_timeval *target_tv;

    if (!lock_user_struct(VERIFY_WRITE, target_tv, target_tv_addr, 0))
        return -TARGET_EFAULT;

    __put_user(tv->tv_sec, &target_tv->tv_sec);
    __put_user(tv->tv_usec, &target_tv->tv_usec);

    unlock_user_struct(target_tv, target_tv_addr, 1);

    return 0;
}

#if defined(TARGET_NR_mq_open) && defined(__NR_mq_open)
#include <mqueue.h>

static inline abi_long copy_from_user_mq_attr(struct mq_attr *attr,
                                              abi_ulong target_mq_attr_addr)
{
    struct target_mq_attr *target_mq_attr;

    if (!lock_user_struct(VERIFY_READ, target_mq_attr,
                          target_mq_attr_addr, 1))
        return -TARGET_EFAULT;

    __get_user(attr->mq_flags, &target_mq_attr->mq_flags);
    __get_user(attr->mq_maxmsg, &target_mq_attr->mq_maxmsg);
    __get_user(attr->mq_msgsize, &target_mq_attr->mq_msgsize);
    __get_user(attr->mq_curmsgs, &target_mq_attr->mq_curmsgs);

    unlock_user_struct(target_mq_attr, target_mq_attr_addr, 0);

    return 0;
}

static inline abi_long copy_to_user_mq_attr(abi_ulong target_mq_attr_addr,
                                            const struct mq_attr *attr)
{
    struct target_mq_attr *target_mq_attr;

    if (!lock_user_struct(VERIFY_WRITE, target_mq_attr,
                          target_mq_attr_addr, 0))
        return -TARGET_EFAULT;

    __put_user(attr->mq_flags, &target_mq_attr->mq_flags);
    __put_user(attr->mq_maxmsg, &target_mq_attr->mq_maxmsg);
    __put_user(attr->mq_msgsize, &target_mq_attr->mq_msgsize);
    __put_user(attr->mq_curmsgs, &target_mq_attr->mq_curmsgs);

    unlock_user_struct(target_mq_attr, target_mq_attr_addr, 1);

    return 0;
}
#endif

#if defined(TARGET_NR_select) || defined(TARGET_NR__newselect)
/* do_select() must return target values and target errnos. */
static abi_long do_select(int n,
                          abi_ulong rfd_addr, abi_ulong wfd_addr,
                          abi_ulong efd_addr, abi_ulong target_tv_addr)
{
    fd_set rfds, wfds, efds;
    fd_set *rfds_ptr, *wfds_ptr, *efds_ptr;
    struct timeval tv, *tv_ptr;
    abi_long ret;

    ret = copy_from_user_fdset_ptr(&rfds, &rfds_ptr, rfd_addr, n);
    if (ret) {
        return ret;
    }
    ret = copy_from_user_fdset_ptr(&wfds, &wfds_ptr, wfd_addr, n);
    if (ret) {
        return ret;
    }
    ret = copy_from_user_fdset_ptr(&efds, &efds_ptr, efd_addr, n);
    if (ret) {
        return ret;
    }

    if (target_tv_addr) {
        if (copy_from_user_timeval(&tv, target_tv_addr))
            return -TARGET_EFAULT;
        tv_ptr = &tv;
    } else {
        tv_ptr = NULL;
    }

    ret = get_errno(select(n, rfds_ptr, wfds_ptr, efds_ptr, tv_ptr));

    if (!is_error(ret)) {
        if (rfd_addr && copy_to_user_fdset(rfd_addr, &rfds, n))
            return -TARGET_EFAULT;
        if (wfd_addr && copy_to_user_fdset(wfd_addr, &wfds, n))
            return -TARGET_EFAULT;
        if (efd_addr && copy_to_user_fdset(efd_addr, &efds, n))
            return -TARGET_EFAULT;

        if (target_tv_addr && copy_to_user_timeval(target_tv_addr, &tv))
            return -TARGET_EFAULT;
    }

    return ret;
}
#endif

static abi_long do_pipe2(int host_pipe[], int flags)
{
#ifdef CONFIG_PIPE2
    return pipe2(host_pipe, flags);
#else
    return -ENOSYS;
#endif
}

static abi_long do_pipe(void *cpu_env, abi_ulong pipedes,
                        int flags, int is_pipe2)
{
    int host_pipe[2];
    abi_long ret;
    ret = flags ? do_pipe2(host_pipe, flags) : pipe(host_pipe);

    if (is_error(ret))
        return get_errno(ret);

    /* Several targets have special calling conventions for the original
       pipe syscall, but didn't replicate this into the pipe2 syscall.  */
    if (!is_pipe2) {
#if defined(TARGET_ALPHA)
        ((CPUAlphaState *)cpu_env)->ir[IR_A4] = host_pipe[1];
        return host_pipe[0];
#elif defined(TARGET_MIPS)
        ((CPUMIPSState*)cpu_env)->active_tc.gpr[3] = host_pipe[1];
        return host_pipe[0];
#elif defined(TARGET_SH4)
        ((CPUSH4State*)cpu_env)->gregs[1] = host_pipe[1];
        return host_pipe[0];
#endif
    }

    if (put_user_s32(host_pipe[0], pipedes)
        || put_user_s32(host_pipe[1], pipedes + sizeof(host_pipe[0])))
        return -TARGET_EFAULT;
    return get_errno(ret);
}

static inline abi_long target_to_host_ip_mreq(struct ip_mreqn *mreqn,
                                              abi_ulong target_addr,
                                              socklen_t len)
{
    struct target_ip_mreqn *target_smreqn;

    target_smreqn = lock_user(VERIFY_READ, target_addr, len, 1);
    if (!target_smreqn)
        return -TARGET_EFAULT;
    mreqn->imr_multiaddr.s_addr = target_smreqn->imr_multiaddr.s_addr;
    mreqn->imr_address.s_addr = target_smreqn->imr_address.s_addr;
    if (len == sizeof(struct target_ip_mreqn))
        mreqn->imr_ifindex = tswapal(target_smreqn->imr_ifindex);
    unlock_user(target_smreqn, target_addr, 0);

    return 0;
}

static inline abi_long target_to_host_sockaddr(struct sockaddr *addr,
                                               abi_ulong target_addr,
                                               socklen_t len)
{
    const socklen_t unix_maxlen = sizeof (struct sockaddr_un);
    sa_family_t sa_family;
    struct target_sockaddr *target_saddr;

    target_saddr = lock_user(VERIFY_READ, target_addr, len, 1);
    if (!target_saddr)
        return -TARGET_EFAULT;

    sa_family = tswap16(target_saddr->sa_family);

    /* Oops. The caller might send a incomplete sun_path; sun_path
     * must be terminated by \0 (see the manual page), but
     * unfortunately it is quite common to specify sockaddr_un
     * length as "strlen(x->sun_path)" while it should be
     * "strlen(...) + 1". We'll fix that here if needed.
     * Linux kernel has a similar feature.
     */

    if (sa_family == AF_UNIX) {
        if (len < unix_maxlen && len > 0) {
            char *cp = (char*)target_saddr;

            if ( cp[len-1] && !cp[len] )
                len++;
        }
        if (len > unix_maxlen)
            len = unix_maxlen;
    }

    memcpy(addr, target_saddr, len);
    addr->sa_family = sa_family;
    unlock_user(target_saddr, target_addr, 0);

    return 0;
}

static inline abi_long host_to_target_sockaddr(abi_ulong target_addr,
                                               struct sockaddr *addr,
                                               socklen_t len)
{
    struct target_sockaddr *target_saddr;

    target_saddr = lock_user(VERIFY_WRITE, target_addr, len, 0);
    if (!target_saddr)
        return -TARGET_EFAULT;
    memcpy(target_saddr, addr, len);
    target_saddr->sa_family = tswap16(addr->sa_family);
    unlock_user(target_saddr, target_addr, len);

    return 0;
}

/* ??? Should this also swap msgh->name?  */
static inline abi_long target_to_host_cmsg(struct msghdr *msgh,
                                           struct target_msghdr *target_msgh)
{
    struct cmsghdr *cmsg = CMSG_FIRSTHDR(msgh);
    abi_long msg_controllen;
    abi_ulong target_cmsg_addr;
    struct target_cmsghdr *target_cmsg;
    socklen_t space = 0;
    
    msg_controllen = tswapal(target_msgh->msg_controllen);
    if (msg_controllen < sizeof (struct target_cmsghdr)) 
        goto the_end;
    target_cmsg_addr = tswapal(target_msgh->msg_control);
    target_cmsg = lock_user(VERIFY_READ, target_cmsg_addr, msg_controllen, 1);
    if (!target_cmsg)
        return -TARGET_EFAULT;

    while (cmsg && target_cmsg) {
        void *data = CMSG_DATA(cmsg);
        void *target_data = TARGET_CMSG_DATA(target_cmsg);

        int len = tswapal(target_cmsg->cmsg_len)
                  - TARGET_CMSG_ALIGN(sizeof (struct target_cmsghdr));

        space += CMSG_SPACE(len);
        if (space > msgh->msg_controllen) {
            space -= CMSG_SPACE(len);
            gemu_log("Host cmsg overflow\n");
            break;
        }

        cmsg->cmsg_level = tswap32(target_cmsg->cmsg_level);
        cmsg->cmsg_type = tswap32(target_cmsg->cmsg_type);
        cmsg->cmsg_len = CMSG_LEN(len);

        if (cmsg->cmsg_level != TARGET_SOL_SOCKET || cmsg->cmsg_type != SCM_RIGHTS) {
            gemu_log("Unsupported ancillary data: %d/%d\n", cmsg->cmsg_level, cmsg->cmsg_type);
            memcpy(data, target_data, len);
        } else {
            int *fd = (int *)data;
            int *target_fd = (int *)target_data;
            int i, numfds = len / sizeof(int);

            for (i = 0; i < numfds; i++)
                fd[i] = tswap32(target_fd[i]);
        }

        cmsg = CMSG_NXTHDR(msgh, cmsg);
        target_cmsg = TARGET_CMSG_NXTHDR(target_msgh, target_cmsg);
    }
    unlock_user(target_cmsg, target_cmsg_addr, 0);
 the_end:
    msgh->msg_controllen = space;
    return 0;
}

/* ??? Should this also swap msgh->name?  */
static inline abi_long host_to_target_cmsg(struct target_msghdr *target_msgh,
                                           struct msghdr *msgh)
{
    struct cmsghdr *cmsg = CMSG_FIRSTHDR(msgh);
    abi_long msg_controllen;
    abi_ulong target_cmsg_addr;
    struct target_cmsghdr *target_cmsg;
    socklen_t space = 0;

    msg_controllen = tswapal(target_msgh->msg_controllen);
    if (msg_controllen < sizeof (struct target_cmsghdr)) 
        goto the_end;
    target_cmsg_addr = tswapal(target_msgh->msg_control);
    target_cmsg = lock_user(VERIFY_WRITE, target_cmsg_addr, msg_controllen, 0);
    if (!target_cmsg)
        return -TARGET_EFAULT;

    while (cmsg && target_cmsg) {
        void *data = CMSG_DATA(cmsg);
        void *target_data = TARGET_CMSG_DATA(target_cmsg);

        int len = cmsg->cmsg_len - CMSG_ALIGN(sizeof (struct cmsghdr));

        space += TARGET_CMSG_SPACE(len);
        if (space > msg_controllen) {
            space -= TARGET_CMSG_SPACE(len);
            gemu_log("Target cmsg overflow\n");
            break;
        }

        target_cmsg->cmsg_level = tswap32(cmsg->cmsg_level);
        target_cmsg->cmsg_type = tswap32(cmsg->cmsg_type);
        target_cmsg->cmsg_len = tswapal(TARGET_CMSG_LEN(len));

        if (cmsg->cmsg_level != TARGET_SOL_SOCKET || cmsg->cmsg_type != SCM_RIGHTS) {
            gemu_log("Unsupported ancillary data: %d/%d\n", cmsg->cmsg_level, cmsg->cmsg_type);
            memcpy(target_data, data, len);
        } else {
            int *fd = (int *)data;
            int *target_fd = (int *)target_data;
            int i, numfds = len / sizeof(int);

            for (i = 0; i < numfds; i++)
                target_fd[i] = tswap32(fd[i]);
        }

        cmsg = CMSG_NXTHDR(msgh, cmsg);
        target_cmsg = TARGET_CMSG_NXTHDR(target_msgh, target_cmsg);
    }
    unlock_user(target_cmsg, target_cmsg_addr, space);
 the_end:
    target_msgh->msg_controllen = tswapal(space);
    return 0;
}

/* do_setsockopt() Must return target values and target errnos. */
static abi_long do_setsockopt(int sockfd, int level, int optname,
                              abi_ulong optval_addr, socklen_t optlen)
{
    abi_long ret;
    int val;
    struct ip_mreqn *ip_mreq;
    struct ip_mreq_source *ip_mreq_source;

    switch(level) {
    case SOL_TCP:
        /* TCP options all take an 'int' value.  */
        if (optlen < sizeof(uint32_t))
            return -TARGET_EINVAL;

        if (get_user_u32(val, optval_addr))
            return -TARGET_EFAULT;
        ret = get_errno(setsockopt(sockfd, level, optname, &val, sizeof(val)));
        break;
    case SOL_IP:
        switch(optname) {
        case IP_TOS:
        case IP_TTL:
        case IP_HDRINCL:
        case IP_ROUTER_ALERT:
        case IP_RECVOPTS:
        case IP_RETOPTS:
        case IP_PKTINFO:
        case IP_MTU_DISCOVER:
        case IP_RECVERR:
        case IP_RECVTOS:
#ifdef IP_FREEBIND
        case IP_FREEBIND:
#endif
        case IP_MULTICAST_TTL:
        case IP_MULTICAST_LOOP:
            val = 0;
            if (optlen >= sizeof(uint32_t)) {
                if (get_user_u32(val, optval_addr))
                    return -TARGET_EFAULT;
            } else if (optlen >= 1) {
                if (get_user_u8(val, optval_addr))
                    return -TARGET_EFAULT;
            }
            ret = get_errno(setsockopt(sockfd, level, optname, &val, sizeof(val)));
            break;
        case IP_ADD_MEMBERSHIP:
        case IP_DROP_MEMBERSHIP:
            if (optlen < sizeof (struct target_ip_mreq) ||
                optlen > sizeof (struct target_ip_mreqn))
                return -TARGET_EINVAL;

            ip_mreq = (struct ip_mreqn *) alloca(optlen);
            target_to_host_ip_mreq(ip_mreq, optval_addr, optlen);
            ret = get_errno(setsockopt(sockfd, level, optname, ip_mreq, optlen));
            break;

        case IP_BLOCK_SOURCE:
        case IP_UNBLOCK_SOURCE:
        case IP_ADD_SOURCE_MEMBERSHIP:
        case IP_DROP_SOURCE_MEMBERSHIP:
            if (optlen != sizeof (struct target_ip_mreq_source))
                return -TARGET_EINVAL;

            ip_mreq_source = lock_user(VERIFY_READ, optval_addr, optlen, 1);
            ret = get_errno(setsockopt(sockfd, level, optname, ip_mreq_source, optlen));
            unlock_user (ip_mreq_source, optval_addr, 0);
            break;

        default:
            goto unimplemented;
        }
        break;
    case TARGET_SOL_SOCKET:
        switch (optname) {
            /* Options with 'int' argument.  */
        case TARGET_SO_DEBUG:
		optname = SO_DEBUG;
		break;
        case TARGET_SO_REUSEADDR:
		optname = SO_REUSEADDR;
		break;
        case TARGET_SO_TYPE:
		optname = SO_TYPE;
		break;
        case TARGET_SO_ERROR:
		optname = SO_ERROR;
		break;
        case TARGET_SO_DONTROUTE:
		optname = SO_DONTROUTE;
		break;
        case TARGET_SO_BROADCAST:
		optname = SO_BROADCAST;
		break;
        case TARGET_SO_SNDBUF:
		optname = SO_SNDBUF;
		break;
        case TARGET_SO_RCVBUF:
		optname = SO_RCVBUF;
		break;
        case TARGET_SO_KEEPALIVE:
		optname = SO_KEEPALIVE;
		break;
        case TARGET_SO_OOBINLINE:
		optname = SO_OOBINLINE;
		break;
        case TARGET_SO_NO_CHECK:
		optname = SO_NO_CHECK;
		break;
        case TARGET_SO_PRIORITY:
		optname = SO_PRIORITY;
		break;
#ifdef SO_BSDCOMPAT
        case TARGET_SO_BSDCOMPAT:
		optname = SO_BSDCOMPAT;
		break;
#endif
        case TARGET_SO_PASSCRED:
		optname = SO_PASSCRED;
		break;
        case TARGET_SO_TIMESTAMP:
		optname = SO_TIMESTAMP;
		break;
        case TARGET_SO_RCVLOWAT:
		optname = SO_RCVLOWAT;
		break;
        case TARGET_SO_RCVTIMEO:
		optname = SO_RCVTIMEO;
		break;
        case TARGET_SO_SNDTIMEO:
		optname = SO_SNDTIMEO;
		break;
            break;
        default:
            goto unimplemented;
        }
	if (optlen < sizeof(uint32_t))
            return -TARGET_EINVAL;

	if (get_user_u32(val, optval_addr))
            return -TARGET_EFAULT;
	ret = get_errno(setsockopt(sockfd, SOL_SOCKET, optname, &val, sizeof(val)));
        break;
    default:
    unimplemented:
        gemu_log("Unsupported setsockopt level=%d optname=%d\n", level, optname);
        ret = -TARGET_ENOPROTOOPT;
    }
    return ret;
}

/* do_getsockopt() Must return target values and target errnos. */
static abi_long do_getsockopt(int sockfd, int level, int optname,
                              abi_ulong optval_addr, abi_ulong optlen)
{
    abi_long ret;
    int len, val;
    socklen_t lv;

    switch(level) {
    case TARGET_SOL_SOCKET:
        level = SOL_SOCKET;
        switch (optname) {
        /* These don't just return a single integer */
        case TARGET_SO_LINGER:
        case TARGET_SO_RCVTIMEO:
        case TARGET_SO_SNDTIMEO:
        case TARGET_SO_PEERNAME:
            goto unimplemented;
        case TARGET_SO_PEERCRED: {
            struct ucred cr;
            socklen_t crlen;
            struct target_ucred *tcr;

            if (get_user_u32(len, optlen)) {
                return -TARGET_EFAULT;
            }
            if (len < 0) {
                return -TARGET_EINVAL;
            }

            crlen = sizeof(cr);
            ret = get_errno(getsockopt(sockfd, level, SO_PEERCRED,
                                       &cr, &crlen));
            if (ret < 0) {
                return ret;
            }
            if (len > crlen) {
                len = crlen;
            }
            if (!lock_user_struct(VERIFY_WRITE, tcr, optval_addr, 0)) {
                return -TARGET_EFAULT;
            }
            __put_user(cr.pid, &tcr->pid);
            __put_user(cr.uid, &tcr->uid);
            __put_user(cr.gid, &tcr->gid);
            unlock_user_struct(tcr, optval_addr, 1);
            if (put_user_u32(len, optlen)) {
                return -TARGET_EFAULT;
            }
            break;
        }
        /* Options with 'int' argument.  */
        case TARGET_SO_DEBUG:
            optname = SO_DEBUG;
            goto int_case;
        case TARGET_SO_REUSEADDR:
            optname = SO_REUSEADDR;
            goto int_case;
        case TARGET_SO_TYPE:
            optname = SO_TYPE;
            goto int_case;
        case TARGET_SO_ERROR:
            optname = SO_ERROR;
            goto int_case;
        case TARGET_SO_DONTROUTE:
            optname = SO_DONTROUTE;
            goto int_case;
        case TARGET_SO_BROADCAST:
            optname = SO_BROADCAST;
            goto int_case;
        case TARGET_SO_SNDBUF:
            optname = SO_SNDBUF;
            goto int_case;
        case TARGET_SO_RCVBUF:
            optname = SO_RCVBUF;
            goto int_case;
        case TARGET_SO_KEEPALIVE:
            optname = SO_KEEPALIVE;
            goto int_case;
        case TARGET_SO_OOBINLINE:
            optname = SO_OOBINLINE;
            goto int_case;
        case TARGET_SO_NO_CHECK:
            optname = SO_NO_CHECK;
            goto int_case;
        case TARGET_SO_PRIORITY:
            optname = SO_PRIORITY;
            goto int_case;
#ifdef SO_BSDCOMPAT
        case TARGET_SO_BSDCOMPAT:
            optname = SO_BSDCOMPAT;
            goto int_case;
#endif
        case TARGET_SO_PASSCRED:
            optname = SO_PASSCRED;
            goto int_case;
        case TARGET_SO_TIMESTAMP:
            optname = SO_TIMESTAMP;
            goto int_case;
        case TARGET_SO_RCVLOWAT:
            optname = SO_RCVLOWAT;
            goto int_case;
        default:
            goto int_case;
        }
        break;
    case SOL_TCP:
        /* TCP options all take an 'int' value.  */
    int_case:
        if (get_user_u32(len, optlen))
            return -TARGET_EFAULT;
        if (len < 0)
            return -TARGET_EINVAL;
        lv = sizeof(lv);
        ret = get_errno(getsockopt(sockfd, level, optname, &val, &lv));
        if (ret < 0)
            return ret;
        if (len > lv)
            len = lv;
        if (len == 4) {
            if (put_user_u32(val, optval_addr))
                return -TARGET_EFAULT;
        } else {
            if (put_user_u8(val, optval_addr))
                return -TARGET_EFAULT;
        }
        if (put_user_u32(len, optlen))
            return -TARGET_EFAULT;
        break;
    case SOL_IP:
        switch(optname) {
        case IP_TOS:
        case IP_TTL:
        case IP_HDRINCL:
        case IP_ROUTER_ALERT:
        case IP_RECVOPTS:
        case IP_RETOPTS:
        case IP_PKTINFO:
        case IP_MTU_DISCOVER:
        case IP_RECVERR:
        case IP_RECVTOS:
#ifdef IP_FREEBIND
        case IP_FREEBIND:
#endif
        case IP_MULTICAST_TTL:
        case IP_MULTICAST_LOOP:
            if (get_user_u32(len, optlen))
                return -TARGET_EFAULT;
            if (len < 0)
                return -TARGET_EINVAL;
            lv = sizeof(lv);
            ret = get_errno(getsockopt(sockfd, level, optname, &val, &lv));
            if (ret < 0)
                return ret;
            if (len < sizeof(int) && len > 0 && val >= 0 && val < 255) {
                len = 1;
                if (put_user_u32(len, optlen)
                    || put_user_u8(val, optval_addr))
                    return -TARGET_EFAULT;
            } else {
                if (len > sizeof(int))
                    len = sizeof(int);
                if (put_user_u32(len, optlen)
                    || put_user_u32(val, optval_addr))
                    return -TARGET_EFAULT;
            }
            break;
        default:
            ret = -TARGET_ENOPROTOOPT;
            break;
        }
        break;
    default:
    unimplemented:
        gemu_log("getsockopt level=%d optname=%d not yet supported\n",
                 level, optname);
        ret = -TARGET_EOPNOTSUPP;
        break;
    }
    return ret;
}

/* FIXME
 * lock_iovec()/unlock_iovec() have a return code of 0 for success where
 * other lock functions have a return code of 0 for failure.
 */
static abi_long lock_iovec(int type, struct iovec *vec, abi_ulong target_addr,
                           int count, int copy)
{
    struct target_iovec *target_vec;
    abi_ulong base;
    int i;

    target_vec = lock_user(VERIFY_READ, target_addr, count * sizeof(struct target_iovec), 1);
    if (!target_vec)
        return -TARGET_EFAULT;
    for(i = 0;i < count; i++) {
        base = tswapal(target_vec[i].iov_base);
        vec[i].iov_len = tswapal(target_vec[i].iov_len);
        if (vec[i].iov_len != 0) {
            vec[i].iov_base = lock_user(type, base, vec[i].iov_len, copy);
            /* Don't check lock_user return value. We must call writev even
               if a element has invalid base address. */
        } else {
            /* zero length pointer is ignored */
            vec[i].iov_base = NULL;
        }
    }
    unlock_user (target_vec, target_addr, 0);
    return 0;
}

static abi_long unlock_iovec(struct iovec *vec, abi_ulong target_addr,
                             int count, int copy)
{
    struct target_iovec *target_vec;
    abi_ulong base;
    int i;

    target_vec = lock_user(VERIFY_READ, target_addr, count * sizeof(struct target_iovec), 1);
    if (!target_vec)
        return -TARGET_EFAULT;
    for(i = 0;i < count; i++) {
        if (target_vec[i].iov_base) {
            base = tswapal(target_vec[i].iov_base);
            unlock_user(vec[i].iov_base, base, copy ? vec[i].iov_len : 0);
        }
    }
    unlock_user (target_vec, target_addr, 0);

    return 0;
}

/* do_socket() Must return target values and target errnos. */
static abi_long do_socket(int domain, int type, int protocol)
{
#if defined(TARGET_MIPS)
    switch(type) {
    case TARGET_SOCK_DGRAM:
        type = SOCK_DGRAM;
        break;
    case TARGET_SOCK_STREAM:
        type = SOCK_STREAM;
        break;
    case TARGET_SOCK_RAW:
        type = SOCK_RAW;
        break;
    case TARGET_SOCK_RDM:
        type = SOCK_RDM;
        break;
    case TARGET_SOCK_SEQPACKET:
        type = SOCK_SEQPACKET;
        break;
    case TARGET_SOCK_PACKET:
        type = SOCK_PACKET;
        break;
    }
#endif
    if (domain == PF_NETLINK)
        return -EAFNOSUPPORT; /* do not NETLINK socket connections possible */
    return get_errno(socket(domain, type, protocol));
}

/* do_bind() Must return target values and target errnos. */
static abi_long do_bind(int sockfd, abi_ulong target_addr,
                        socklen_t addrlen)
{
    void *addr;
    abi_long ret;

    if ((int)addrlen < 0) {
        return -TARGET_EINVAL;
    }

    addr = alloca(addrlen+1);

    ret = target_to_host_sockaddr(addr, target_addr, addrlen);
    if (ret)
        return ret;

    return get_errno(bind(sockfd, addr, addrlen));
}

/* do_connect() Must return target values and target errnos. */
static abi_long do_connect(int sockfd, abi_ulong target_addr,
                           socklen_t addrlen)
{
    void *addr;
    abi_long ret;

    if ((int)addrlen < 0) {
        return -TARGET_EINVAL;
    }

    addr = alloca(addrlen);

    ret = target_to_host_sockaddr(addr, target_addr, addrlen);
    if (ret)
        return ret;

    return get_errno(connect(sockfd, addr, addrlen));
}

/* do_sendrecvmsg() Must return target values and target errnos. */
static abi_long do_sendrecvmsg(int fd, abi_ulong target_msg,
                               int flags, int send)
{
    abi_long ret, len;
    struct target_msghdr *msgp;
    struct msghdr msg;
    int count;
    struct iovec *vec;
    abi_ulong target_vec;

    /* FIXME */
    if (!lock_user_struct(send ? VERIFY_READ : VERIFY_WRITE,
                          msgp,
                          target_msg,
                          send ? 1 : 0))
        return -TARGET_EFAULT;
    if (msgp->msg_name) {
        msg.msg_namelen = tswap32(msgp->msg_namelen);
        msg.msg_name = alloca(msg.msg_namelen);
        ret = target_to_host_sockaddr(msg.msg_name, tswapal(msgp->msg_name),
                                msg.msg_namelen);
        if (ret) {
            unlock_user_struct(msgp, target_msg, send ? 0 : 1);
            return ret;
        }
    } else {
        msg.msg_name = NULL;
        msg.msg_namelen = 0;
    }
    msg.msg_controllen = 2 * tswapal(msgp->msg_controllen);
    msg.msg_control = alloca(msg.msg_controllen);
    msg.msg_flags = tswap32(msgp->msg_flags);

    count = tswapal(msgp->msg_iovlen);
    vec = alloca(count * sizeof(struct iovec));
    target_vec = tswapal(msgp->msg_iov);
    lock_iovec(send ? VERIFY_READ : VERIFY_WRITE, vec, target_vec, count, send);
    msg.msg_iovlen = count;
    msg.msg_iov = vec;

    if (send) {
        ret = target_to_host_cmsg(&msg, msgp);
        if (ret == 0)
            ret = get_errno(sendmsg(fd, &msg, flags));
    } else {
        ret = get_errno(recvmsg(fd, &msg, flags));
        if (!is_error(ret)) {
            len = ret;
            ret = host_to_target_cmsg(msgp, &msg);
            if (!is_error(ret))
                ret = len;
        }
    }
    unlock_iovec(vec, target_vec, count, !send);
    unlock_user_struct(msgp, target_msg, send ? 0 : 1);
    return ret;
}

/* do_accept() Must return target values and target errnos. */
static abi_long do_accept(int fd, abi_ulong target_addr,
                          abi_ulong target_addrlen_addr)
{
    socklen_t addrlen;
    void *addr;
    abi_long ret;

    if (target_addr == 0)
       return get_errno(accept(fd, NULL, NULL));

    /* linux returns EINVAL if addrlen pointer is invalid */
    if (get_user_u32(addrlen, target_addrlen_addr))
        return -TARGET_EINVAL;

    if ((int)addrlen < 0) {
        return -TARGET_EINVAL;
    }

    if (!access_ok(VERIFY_WRITE, target_addr, addrlen))
        return -TARGET_EINVAL;

    addr = alloca(addrlen);

    ret = get_errno(accept(fd, addr, &addrlen));
    if (!is_error(ret)) {
        host_to_target_sockaddr(target_addr, addr, addrlen);
        if (put_user_u32(addrlen, target_addrlen_addr))
            ret = -TARGET_EFAULT;
    }
    return ret;
}

/* do_getpeername() Must return target values and target errnos. */
static abi_long do_getpeername(int fd, abi_ulong target_addr,
                               abi_ulong target_addrlen_addr)
{
    socklen_t addrlen;
    void *addr;
    abi_long ret;

    if (get_user_u32(addrlen, target_addrlen_addr))
        return -TARGET_EFAULT;

    if ((int)addrlen < 0) {
        return -TARGET_EINVAL;
    }

    if (!access_ok(VERIFY_WRITE, target_addr, addrlen))
        return -TARGET_EFAULT;

    addr = alloca(addrlen);

    ret = get_errno(getpeername(fd, addr, &addrlen));
    if (!is_error(ret)) {
        host_to_target_sockaddr(target_addr, addr, addrlen);
        if (put_user_u32(addrlen, target_addrlen_addr))
            ret = -TARGET_EFAULT;
    }
    return ret;
}

/* do_getsockname() Must return target values and target errnos. */
static abi_long do_getsockname(int fd, abi_ulong target_addr,
                               abi_ulong target_addrlen_addr)
{
    socklen_t addrlen;
    void *addr;
    abi_long ret;

    if (get_user_u32(addrlen, target_addrlen_addr))
        return -TARGET_EFAULT;

    if ((int)addrlen < 0) {
        return -TARGET_EINVAL;
    }

    if (!access_ok(VERIFY_WRITE, target_addr, addrlen))
        return -TARGET_EFAULT;

    addr = alloca(addrlen);

    ret = get_errno(getsockname(fd, addr, &addrlen));
    if (!is_error(ret)) {
        host_to_target_sockaddr(target_addr, addr, addrlen);
        if (put_user_u32(addrlen, target_addrlen_addr))
            ret = -TARGET_EFAULT;
    }
    return ret;
}

/* do_socketpair() Must return target values and target errnos. */
static abi_long do_socketpair(int domain, int type, int protocol,
                              abi_ulong target_tab_addr)
{
    int tab[2];
    abi_long ret;

    ret = get_errno(socketpair(domain, type, protocol, tab));
    if (!is_error(ret)) {
        if (put_user_s32(tab[0], target_tab_addr)
            || put_user_s32(tab[1], target_tab_addr + sizeof(tab[0])))
            ret = -TARGET_EFAULT;
    }
    return ret;
}

/* do_sendto() Must return target values and target errnos. */
static abi_long do_sendto(int fd, abi_ulong msg, size_t len, int flags,
                          abi_ulong target_addr, socklen_t addrlen)
{
    void *addr;
    void *host_msg;
    abi_long ret;

    if ((int)addrlen < 0) {
        return -TARGET_EINVAL;
    }

    host_msg = lock_user(VERIFY_READ, msg, len, 1);
    if (!host_msg)
        return -TARGET_EFAULT;
    if (target_addr) {
        addr = alloca(addrlen);
        ret = target_to_host_sockaddr(addr, target_addr, addrlen);
        if (ret) {
            unlock_user(host_msg, msg, 0);
            return ret;
        }
        ret = get_errno(sendto(fd, host_msg, len, flags, addr, addrlen));
    } else {
        ret = get_errno(send(fd, host_msg, len, flags));
    }
    unlock_user(host_msg, msg, 0);
    return ret;
}

/* do_recvfrom() Must return target values and target errnos. */
static abi_long do_recvfrom(int fd, abi_ulong msg, size_t len, int flags,
                            abi_ulong target_addr,
                            abi_ulong target_addrlen)
{
    socklen_t addrlen;
    void *addr;
    void *host_msg;
    abi_long ret;

    host_msg = lock_user(VERIFY_WRITE, msg, len, 0);
    if (!host_msg)
        return -TARGET_EFAULT;
    if (target_addr) {
        if (get_user_u32(addrlen, target_addrlen)) {
            ret = -TARGET_EFAULT;
            goto fail;
        }
        if ((int)addrlen < 0) {
            ret = -TARGET_EINVAL;
            goto fail;
        }
        addr = alloca(addrlen);
        ret = get_errno(recvfrom(fd, host_msg, len, flags, addr, &addrlen));
    } else {
        addr = NULL; /* To keep compiler quiet.  */
        ret = get_errno(qemu_recv(fd, host_msg, len, flags));
    }
    if (!is_error(ret)) {
        if (target_addr) {
            host_to_target_sockaddr(target_addr, addr, addrlen);
            if (put_user_u32(addrlen, target_addrlen)) {
                ret = -TARGET_EFAULT;
                goto fail;
            }
        }
        unlock_user(host_msg, msg, len);
    } else {
fail:
        unlock_user(host_msg, msg, 0);
    }
    return ret;
}

#ifdef TARGET_NR_socketcall
/* do_socketcall() Must return target values and target errnos. */
static abi_long do_socketcall(int num, abi_ulong vptr)
{
    abi_long ret;
    const int n = sizeof(abi_ulong);

    switch(num) {
    case SOCKOP_socket:
	{
            abi_ulong domain, type, protocol;

            if (get_user_ual(domain, vptr)
                || get_user_ual(type, vptr + n)
                || get_user_ual(protocol, vptr + 2 * n))
                return -TARGET_EFAULT;

            ret = do_socket(domain, type, protocol);
	}
        break;
    case SOCKOP_bind:
	{
            abi_ulong sockfd;
            abi_ulong target_addr;
            socklen_t addrlen;

            if (get_user_ual(sockfd, vptr)
                || get_user_ual(target_addr, vptr + n)
                || get_user_ual(addrlen, vptr + 2 * n))
                return -TARGET_EFAULT;

            ret = do_bind(sockfd, target_addr, addrlen);
        }
        break;
    case SOCKOP_connect:
        {
            abi_ulong sockfd;
            abi_ulong target_addr;
            socklen_t addrlen;

            if (get_user_ual(sockfd, vptr)
                || get_user_ual(target_addr, vptr + n)
                || get_user_ual(addrlen, vptr + 2 * n))
                return -TARGET_EFAULT;

            ret = do_connect(sockfd, target_addr, addrlen);
        }
        break;
    case SOCKOP_listen:
        {
            abi_ulong sockfd, backlog;

            if (get_user_ual(sockfd, vptr)
                || get_user_ual(backlog, vptr + n))
                return -TARGET_EFAULT;

            ret = get_errno(listen(sockfd, backlog));
        }
        break;
    case SOCKOP_accept:
        {
            abi_ulong sockfd;
            abi_ulong target_addr, target_addrlen;

            if (get_user_ual(sockfd, vptr)
                || get_user_ual(target_addr, vptr + n)
                || get_user_ual(target_addrlen, vptr + 2 * n))
                return -TARGET_EFAULT;

            ret = do_accept(sockfd, target_addr, target_addrlen);
        }
        break;
    case SOCKOP_getsockname:
        {
            abi_ulong sockfd;
            abi_ulong target_addr, target_addrlen;

            if (get_user_ual(sockfd, vptr)
                || get_user_ual(target_addr, vptr + n)
                || get_user_ual(target_addrlen, vptr + 2 * n))
                return -TARGET_EFAULT;

            ret = do_getsockname(sockfd, target_addr, target_addrlen);
        }
        break;
    case SOCKOP_getpeername:
        {
            abi_ulong sockfd;
            abi_ulong target_addr, target_addrlen;

            if (get_user_ual(sockfd, vptr)
                || get_user_ual(target_addr, vptr + n)
                || get_user_ual(target_addrlen, vptr + 2 * n))
                return -TARGET_EFAULT;

            ret = do_getpeername(sockfd, target_addr, target_addrlen);
        }
        break;
    case SOCKOP_socketpair:
        {
            abi_ulong domain, type, protocol;
            abi_ulong tab;

            if (get_user_ual(domain, vptr)
                || get_user_ual(type, vptr + n)
                || get_user_ual(protocol, vptr + 2 * n)
                || get_user_ual(tab, vptr + 3 * n))
                return -TARGET_EFAULT;

            ret = do_socketpair(domain, type, protocol, tab);
        }
        break;
    case SOCKOP_send:
        {
            abi_ulong sockfd;
            abi_ulong msg;
            size_t len;
            abi_ulong flags;

            if (get_user_ual(sockfd, vptr)
                || get_user_ual(msg, vptr + n)
                || get_user_ual(len, vptr + 2 * n)
                || get_user_ual(flags, vptr + 3 * n))
                return -TARGET_EFAULT;

            ret = do_sendto(sockfd, msg, len, flags, 0, 0);
        }
        break;
    case SOCKOP_recv:
        {
            abi_ulong sockfd;
            abi_ulong msg;
            size_t len;
            abi_ulong flags;

            if (get_user_ual(sockfd, vptr)
                || get_user_ual(msg, vptr + n)
                || get_user_ual(len, vptr + 2 * n)
                || get_user_ual(flags, vptr + 3 * n))
                return -TARGET_EFAULT;

            ret = do_recvfrom(sockfd, msg, len, flags, 0, 0);
        }
        break;
    case SOCKOP_sendto:
        {
            abi_ulong sockfd;
            abi_ulong msg;
            size_t len;
            abi_ulong flags;
            abi_ulong addr;
            socklen_t addrlen;

            if (get_user_ual(sockfd, vptr)
                || get_user_ual(msg, vptr + n)
                || get_user_ual(len, vptr + 2 * n)
                || get_user_ual(flags, vptr + 3 * n)
                || get_user_ual(addr, vptr + 4 * n)
                || get_user_ual(addrlen, vptr + 5 * n))
                return -TARGET_EFAULT;

            ret = do_sendto(sockfd, msg, len, flags, addr, addrlen);
        }
        break;
    case SOCKOP_recvfrom:
        {
            abi_ulong sockfd;
            abi_ulong msg;
            size_t len;
            abi_ulong flags;
            abi_ulong addr;
            socklen_t addrlen;

            if (get_user_ual(sockfd, vptr)
                || get_user_ual(msg, vptr + n)
                || get_user_ual(len, vptr + 2 * n)
                || get_user_ual(flags, vptr + 3 * n)
                || get_user_ual(addr, vptr + 4 * n)
                || get_user_ual(addrlen, vptr + 5 * n))
                return -TARGET_EFAULT;

            ret = do_recvfrom(sockfd, msg, len, flags, addr, addrlen);
        }
        break;
    case SOCKOP_shutdown:
        {
            abi_ulong sockfd, how;

            if (get_user_ual(sockfd, vptr)
                || get_user_ual(how, vptr + n))
                return -TARGET_EFAULT;

            ret = get_errno(shutdown(sockfd, how));
        }
        break;
    case SOCKOP_sendmsg:
    case SOCKOP_recvmsg:
        {
            abi_ulong fd;
            abi_ulong target_msg;
            abi_ulong flags;

            if (get_user_ual(fd, vptr)
                || get_user_ual(target_msg, vptr + n)
                || get_user_ual(flags, vptr + 2 * n))
                return -TARGET_EFAULT;

            ret = do_sendrecvmsg(fd, target_msg, flags,
                                 (num == SOCKOP_sendmsg));
        }
        break;
    case SOCKOP_setsockopt:
        {
            abi_ulong sockfd;
            abi_ulong level;
            abi_ulong optname;
            abi_ulong optval;
            socklen_t optlen;

            if (get_user_ual(sockfd, vptr)
                || get_user_ual(level, vptr + n)
                || get_user_ual(optname, vptr + 2 * n)
                || get_user_ual(optval, vptr + 3 * n)
                || get_user_ual(optlen, vptr + 4 * n))
                return -TARGET_EFAULT;

            ret = do_setsockopt(sockfd, level, optname, optval, optlen);
        }
        break;
    case SOCKOP_getsockopt:
        {
            abi_ulong sockfd;
            abi_ulong level;
            abi_ulong optname;
            abi_ulong optval;
            socklen_t optlen;

            if (get_user_ual(sockfd, vptr)
                || get_user_ual(level, vptr + n)
                || get_user_ual(optname, vptr + 2 * n)
                || get_user_ual(optval, vptr + 3 * n)
                || get_user_ual(optlen, vptr + 4 * n))
                return -TARGET_EFAULT;

            ret = do_getsockopt(sockfd, level, optname, optval, optlen);
        }
        break;
    default:
        gemu_log("Unsupported socketcall: %d\n", num);
        ret = -TARGET_ENOSYS;
        break;
    }
    return ret;
}
#endif

#define N_SHM_REGIONS	32

static struct shm_region {
    abi_ulong	start;
    abi_ulong	size;
} shm_regions[N_SHM_REGIONS];

struct target_ipc_perm
{
    abi_long __key;
    abi_ulong uid;
    abi_ulong gid;
    abi_ulong cuid;
    abi_ulong cgid;
    unsigned short int mode;
    unsigned short int __pad1;
    unsigned short int __seq;
    unsigned short int __pad2;
    abi_ulong __unused1;
    abi_ulong __unused2;
};

struct target_semid_ds
{
  struct target_ipc_perm sem_perm;
  abi_ulong sem_otime;
  abi_ulong __unused1;
  abi_ulong sem_ctime;
  abi_ulong __unused2;
  abi_ulong sem_nsems;
  abi_ulong __unused3;
  abi_ulong __unused4;
};

static inline abi_long target_to_host_ipc_perm(struct ipc_perm *host_ip,
                                               abi_ulong target_addr)
{
    struct target_ipc_perm *target_ip;
    struct target_semid_ds *target_sd;

    if (!lock_user_struct(VERIFY_READ, target_sd, target_addr, 1))
        return -TARGET_EFAULT;
    target_ip = &(target_sd->sem_perm);
    host_ip->__key = tswapal(target_ip->__key);
    host_ip->uid = tswapal(target_ip->uid);
    host_ip->gid = tswapal(target_ip->gid);
    host_ip->cuid = tswapal(target_ip->cuid);
    host_ip->cgid = tswapal(target_ip->cgid);
    host_ip->mode = tswap16(target_ip->mode);
    unlock_user_struct(target_sd, target_addr, 0);
    return 0;
}

static inline abi_long host_to_target_ipc_perm(abi_ulong target_addr,
                                               struct ipc_perm *host_ip)
{
    struct target_ipc_perm *target_ip;
    struct target_semid_ds *target_sd;

    if (!lock_user_struct(VERIFY_WRITE, target_sd, target_addr, 0))
        return -TARGET_EFAULT;
    target_ip = &(target_sd->sem_perm);
    target_ip->__key = tswapal(host_ip->__key);
    target_ip->uid = tswapal(host_ip->uid);
    target_ip->gid = tswapal(host_ip->gid);
    target_ip->cuid = tswapal(host_ip->cuid);
    target_ip->cgid = tswapal(host_ip->cgid);
    target_ip->mode = tswap16(host_ip->mode);
    unlock_user_struct(target_sd, target_addr, 1);
    return 0;
}

static inline abi_long target_to_host_semid_ds(struct semid_ds *host_sd,
                                               abi_ulong target_addr)
{
    struct target_semid_ds *target_sd;

    if (!lock_user_struct(VERIFY_READ, target_sd, target_addr, 1))
        return -TARGET_EFAULT;
    if (target_to_host_ipc_perm(&(host_sd->sem_perm),target_addr))
        return -TARGET_EFAULT;
    host_sd->sem_nsems = tswapal(target_sd->sem_nsems);
    host_sd->sem_otime = tswapal(target_sd->sem_otime);
    host_sd->sem_ctime = tswapal(target_sd->sem_ctime);
    unlock_user_struct(target_sd, target_addr, 0);
    return 0;
}

static inline abi_long host_to_target_semid_ds(abi_ulong target_addr,
                                               struct semid_ds *host_sd)
{
    struct target_semid_ds *target_sd;

    if (!lock_user_struct(VERIFY_WRITE, target_sd, target_addr, 0))
        return -TARGET_EFAULT;
    if (host_to_target_ipc_perm(target_addr,&(host_sd->sem_perm)))
        return -TARGET_EFAULT;
    target_sd->sem_nsems = tswapal(host_sd->sem_nsems);
    target_sd->sem_otime = tswapal(host_sd->sem_otime);
    target_sd->sem_ctime = tswapal(host_sd->sem_ctime);
    unlock_user_struct(target_sd, target_addr, 1);
    return 0;
}

struct target_seminfo {
    int semmap;
    int semmni;
    int semmns;
    int semmnu;
    int semmsl;
    int semopm;
    int semume;
    int semusz;
    int semvmx;
    int semaem;
};

static inline abi_long host_to_target_seminfo(abi_ulong target_addr,
                                              struct seminfo *host_seminfo)
{
    struct target_seminfo *target_seminfo;
    if (!lock_user_struct(VERIFY_WRITE, target_seminfo, target_addr, 0))
        return -TARGET_EFAULT;
    __put_user(host_seminfo->semmap, &target_seminfo->semmap);
    __put_user(host_seminfo->semmni, &target_seminfo->semmni);
    __put_user(host_seminfo->semmns, &target_seminfo->semmns);
    __put_user(host_seminfo->semmnu, &target_seminfo->semmnu);
    __put_user(host_seminfo->semmsl, &target_seminfo->semmsl);
    __put_user(host_seminfo->semopm, &target_seminfo->semopm);
    __put_user(host_seminfo->semume, &target_seminfo->semume);
    __put_user(host_seminfo->semusz, &target_seminfo->semusz);
    __put_user(host_seminfo->semvmx, &target_seminfo->semvmx);
    __put_user(host_seminfo->semaem, &target_seminfo->semaem);
    unlock_user_struct(target_seminfo, target_addr, 1);
    return 0;
}

union semun {
	int val;
	struct semid_ds *buf;
	unsigned short *array;
	struct seminfo *__buf;
};

union target_semun {
	int val;
	abi_ulong buf;
	abi_ulong array;
	abi_ulong __buf;
};

static inline abi_long target_to_host_semarray(int semid, unsigned short **host_array,
                                               abi_ulong target_addr)
{
    int nsems;
    unsigned short *array;
    union semun semun;
    struct semid_ds semid_ds;
    int i, ret;

    semun.buf = &semid_ds;

    ret = semctl(semid, 0, IPC_STAT, semun);
    if (ret == -1)
        return get_errno(ret);

    nsems = semid_ds.sem_nsems;

    *host_array = malloc(nsems*sizeof(unsigned short));
    array = lock_user(VERIFY_READ, target_addr,
                      nsems*sizeof(unsigned short), 1);
    if (!array)
        return -TARGET_EFAULT;

    for(i=0; i<nsems; i++) {
        __get_user((*host_array)[i], &array[i]);
    }
    unlock_user(array, target_addr, 0);

    return 0;
}

static inline abi_long host_to_target_semarray(int semid, abi_ulong target_addr,
                                               unsigned short **host_array)
{
    int nsems;
    unsigned short *array;
    union semun semun;
    struct semid_ds semid_ds;
    int i, ret;

    semun.buf = &semid_ds;

    ret = semctl(semid, 0, IPC_STAT, semun);
    if (ret == -1)
        return get_errno(ret);

    nsems = semid_ds.sem_nsems;

    array = lock_user(VERIFY_WRITE, target_addr,
                      nsems*sizeof(unsigned short), 0);
    if (!array)
        return -TARGET_EFAULT;

    for(i=0; i<nsems; i++) {
        __put_user((*host_array)[i], &array[i]);
    }
    free(*host_array);
    unlock_user(array, target_addr, 1);

    return 0;
}

static inline abi_long do_semctl(int semid, int semnum, int cmd,
                                 union target_semun target_su)
{
    union semun arg;
    struct semid_ds dsarg;
    unsigned short *array = NULL;
    struct seminfo seminfo;
    abi_long ret = -TARGET_EINVAL;
    abi_long err;
    cmd &= 0xff;

    switch( cmd ) {
	case GETVAL:
	case SETVAL:
            arg.val = tswap32(target_su.val);
            ret = get_errno(semctl(semid, semnum, cmd, arg));
            target_su.val = tswap32(arg.val);
            break;
	case GETALL:
	case SETALL:
            err = target_to_host_semarray(semid, &array, target_su.array);
            if (err)
                return err;
            arg.array = array;
            ret = get_errno(semctl(semid, semnum, cmd, arg));
            err = host_to_target_semarray(semid, target_su.array, &array);
            if (err)
                return err;
            break;
	case IPC_STAT:
	case IPC_SET:
	case SEM_STAT:
            err = target_to_host_semid_ds(&dsarg, target_su.buf);
            if (err)
                return err;
            arg.buf = &dsarg;
            ret = get_errno(semctl(semid, semnum, cmd, arg));
            err = host_to_target_semid_ds(target_su.buf, &dsarg);
            if (err)
                return err;
            break;
	case IPC_INFO:
	case SEM_INFO:
            arg.__buf = &seminfo;
            ret = get_errno(semctl(semid, semnum, cmd, arg));
            err = host_to_target_seminfo(target_su.__buf, &seminfo);
            if (err)
                return err;
            break;
	case IPC_RMID:
	case GETPID:
	case GETNCNT:
	case GETZCNT:
            ret = get_errno(semctl(semid, semnum, cmd, NULL));
            break;
    }

    return ret;
}

struct target_sembuf {
    unsigned short sem_num;
    short sem_op;
    short sem_flg;
};

static inline abi_long target_to_host_sembuf(struct sembuf *host_sembuf,
                                             abi_ulong target_addr,
                                             unsigned nsops)
{
    struct target_sembuf *target_sembuf;
    int i;

    target_sembuf = lock_user(VERIFY_READ, target_addr,
                              nsops*sizeof(struct target_sembuf), 1);
    if (!target_sembuf)
        return -TARGET_EFAULT;

    for(i=0; i<nsops; i++) {
        __get_user(host_sembuf[i].sem_num, &target_sembuf[i].sem_num);
        __get_user(host_sembuf[i].sem_op, &target_sembuf[i].sem_op);
        __get_user(host_sembuf[i].sem_flg, &target_sembuf[i].sem_flg);
    }

    unlock_user(target_sembuf, target_addr, 0);

    return 0;
}

static inline abi_long do_semop(int semid, abi_long ptr, unsigned nsops)
{
    struct sembuf sops[nsops];

    if (target_to_host_sembuf(sops, ptr, nsops))
        return -TARGET_EFAULT;

    return semop(semid, sops, nsops);
}

struct target_msqid_ds
{
    struct target_ipc_perm msg_perm;
    abi_ulong msg_stime;
#if TARGET_ABI_BITS == 32
    abi_ulong __unused1;
#endif
    abi_ulong msg_rtime;
#if TARGET_ABI_BITS == 32
    abi_ulong __unused2;
#endif
    abi_ulong msg_ctime;
#if TARGET_ABI_BITS == 32
    abi_ulong __unused3;
#endif
    abi_ulong __msg_cbytes;
    abi_ulong msg_qnum;
    abi_ulong msg_qbytes;
    abi_ulong msg_lspid;
    abi_ulong msg_lrpid;
    abi_ulong __unused4;
    abi_ulong __unused5;
};

static inline abi_long target_to_host_msqid_ds(struct msqid_ds *host_md,
                                               abi_ulong target_addr)
{
    struct target_msqid_ds *target_md;

    if (!lock_user_struct(VERIFY_READ, target_md, target_addr, 1))
        return -TARGET_EFAULT;
    if (target_to_host_ipc_perm(&(host_md->msg_perm),target_addr))
        return -TARGET_EFAULT;
    host_md->msg_stime = tswapal(target_md->msg_stime);
    host_md->msg_rtime = tswapal(target_md->msg_rtime);
    host_md->msg_ctime = tswapal(target_md->msg_ctime);
    host_md->__msg_cbytes = tswapal(target_md->__msg_cbytes);
    host_md->msg_qnum = tswapal(target_md->msg_qnum);
    host_md->msg_qbytes = tswapal(target_md->msg_qbytes);
    host_md->msg_lspid = tswapal(target_md->msg_lspid);
    host_md->msg_lrpid = tswapal(target_md->msg_lrpid);
    unlock_user_struct(target_md, target_addr, 0);
    return 0;
}

static inline abi_long host_to_target_msqid_ds(abi_ulong target_addr,
                                               struct msqid_ds *host_md)
{
    struct target_msqid_ds *target_md;

    if (!lock_user_struct(VERIFY_WRITE, target_md, target_addr, 0))
        return -TARGET_EFAULT;
    if (host_to_target_ipc_perm(target_addr,&(host_md->msg_perm)))
        return -TARGET_EFAULT;
    target_md->msg_stime = tswapal(host_md->msg_stime);
    target_md->msg_rtime = tswapal(host_md->msg_rtime);
    target_md->msg_ctime = tswapal(host_md->msg_ctime);
    target_md->__msg_cbytes = tswapal(host_md->__msg_cbytes);
    target_md->msg_qnum = tswapal(host_md->msg_qnum);
    target_md->msg_qbytes = tswapal(host_md->msg_qbytes);
    target_md->msg_lspid = tswapal(host_md->msg_lspid);
    target_md->msg_lrpid = tswapal(host_md->msg_lrpid);
    unlock_user_struct(target_md, target_addr, 1);
    return 0;
}

struct target_msginfo {
    int msgpool;
    int msgmap;
    int msgmax;
    int msgmnb;
    int msgmni;
    int msgssz;
    int msgtql;
    unsigned short int msgseg;
};

static inline abi_long host_to_target_msginfo(abi_ulong target_addr,
                                              struct msginfo *host_msginfo)
{
    struct target_msginfo *target_msginfo;
    if (!lock_user_struct(VERIFY_WRITE, target_msginfo, target_addr, 0))
        return -TARGET_EFAULT;
    __put_user(host_msginfo->msgpool, &target_msginfo->msgpool);
    __put_user(host_msginfo->msgmap, &target_msginfo->msgmap);
    __put_user(host_msginfo->msgmax, &target_msginfo->msgmax);
    __put_user(host_msginfo->msgmnb, &target_msginfo->msgmnb);
    __put_user(host_msginfo->msgmni, &target_msginfo->msgmni);
    __put_user(host_msginfo->msgssz, &target_msginfo->msgssz);
    __put_user(host_msginfo->msgtql, &target_msginfo->msgtql);
    __put_user(host_msginfo->msgseg, &target_msginfo->msgseg);
    unlock_user_struct(target_msginfo, target_addr, 1);
    return 0;
}

static inline abi_long do_msgctl(int msgid, int cmd, abi_long ptr)
{
    struct msqid_ds dsarg;
    struct msginfo msginfo;
    abi_long ret = -TARGET_EINVAL;

    cmd &= 0xff;

    switch (cmd) {
    case IPC_STAT:
    case IPC_SET:
    case MSG_STAT:
        if (target_to_host_msqid_ds(&dsarg,ptr))
            return -TARGET_EFAULT;
        ret = get_errno(msgctl(msgid, cmd, &dsarg));
        if (host_to_target_msqid_ds(ptr,&dsarg))
            return -TARGET_EFAULT;
        break;
    case IPC_RMID:
        ret = get_errno(msgctl(msgid, cmd, NULL));
        break;
    case IPC_INFO:
    case MSG_INFO:
        ret = get_errno(msgctl(msgid, cmd, (struct msqid_ds *)&msginfo));
        if (host_to_target_msginfo(ptr, &msginfo))
            return -TARGET_EFAULT;
        break;
    }

    return ret;
}

struct target_msgbuf {
    abi_long mtype;
    char	mtext[1];
};

static inline abi_long do_msgsnd(int msqid, abi_long msgp,
                                 unsigned int msgsz, int msgflg)
{
    struct target_msgbuf *target_mb;
    struct msgbuf *host_mb;
    abi_long ret = 0;

    if (!lock_user_struct(VERIFY_READ, target_mb, msgp, 0))
        return -TARGET_EFAULT;
    host_mb = malloc(msgsz+sizeof(long));
    host_mb->mtype = (abi_long) tswapal(target_mb->mtype);
    memcpy(host_mb->mtext, target_mb->mtext, msgsz);
    ret = get_errno(msgsnd(msqid, host_mb, msgsz, msgflg));
    free(host_mb);
    unlock_user_struct(target_mb, msgp, 0);

    return ret;
}

static inline abi_long do_msgrcv(int msqid, abi_long msgp,
                                 unsigned int msgsz, abi_long msgtyp,
                                 int msgflg)
{
    struct target_msgbuf *target_mb;
    char *target_mtext;
    struct msgbuf *host_mb;
    abi_long ret = 0;

    if (!lock_user_struct(VERIFY_WRITE, target_mb, msgp, 0))
        return -TARGET_EFAULT;

    host_mb = malloc(msgsz+sizeof(long));
    ret = get_errno(msgrcv(msqid, host_mb, msgsz, tswapal(msgtyp), msgflg));

    if (ret > 0) {
        abi_ulong target_mtext_addr = msgp + sizeof(abi_ulong);
        target_mtext = lock_user(VERIFY_WRITE, target_mtext_addr, ret, 0);
        if (!target_mtext) {
            ret = -TARGET_EFAULT;
            goto end;
        }
        memcpy(target_mb->mtext, host_mb->mtext, ret);
        unlock_user(target_mtext, target_mtext_addr, ret);
    }

    target_mb->mtype = tswapal(host_mb->mtype);
    free(host_mb);

end:
    if (target_mb)
        unlock_user_struct(target_mb, msgp, 1);
    return ret;
}

struct target_shmid_ds
{
    struct target_ipc_perm shm_perm;
    abi_ulong shm_segsz;
    abi_ulong shm_atime;
#if TARGET_ABI_BITS == 32
    abi_ulong __unused1;
#endif
    abi_ulong shm_dtime;
#if TARGET_ABI_BITS == 32
    abi_ulong __unused2;
#endif
    abi_ulong shm_ctime;
#if TARGET_ABI_BITS == 32
    abi_ulong __unused3;
#endif
    int shm_cpid;
    int shm_lpid;
    abi_ulong shm_nattch;
    unsigned long int __unused4;
    unsigned long int __unused5;
};

static inline abi_long target_to_host_shmid_ds(struct shmid_ds *host_sd,
                                               abi_ulong target_addr)
{
    struct target_shmid_ds *target_sd;

    if (!lock_user_struct(VERIFY_READ, target_sd, target_addr, 1))
        return -TARGET_EFAULT;
    if (target_to_host_ipc_perm(&(host_sd->shm_perm), target_addr))
        return -TARGET_EFAULT;
    __get_user(host_sd->shm_segsz, &target_sd->shm_segsz);
    __get_user(host_sd->shm_atime, &target_sd->shm_atime);
    __get_user(host_sd->shm_dtime, &target_sd->shm_dtime);
    __get_user(host_sd->shm_ctime, &target_sd->shm_ctime);
    __get_user(host_sd->shm_cpid, &target_sd->shm_cpid);
    __get_user(host_sd->shm_lpid, &target_sd->shm_lpid);
    __get_user(host_sd->shm_nattch, &target_sd->shm_nattch);
    unlock_user_struct(target_sd, target_addr, 0);
    return 0;
}

static inline abi_long host_to_target_shmid_ds(abi_ulong target_addr,
                                               struct shmid_ds *host_sd)
{
    struct target_shmid_ds *target_sd;

    if (!lock_user_struct(VERIFY_WRITE, target_sd, target_addr, 0))
        return -TARGET_EFAULT;
    if (host_to_target_ipc_perm(target_addr, &(host_sd->shm_perm)))
        return -TARGET_EFAULT;
    __put_user(host_sd->shm_segsz, &target_sd->shm_segsz);
    __put_user(host_sd->shm_atime, &target_sd->shm_atime);
    __put_user(host_sd->shm_dtime, &target_sd->shm_dtime);
    __put_user(host_sd->shm_ctime, &target_sd->shm_ctime);
    __put_user(host_sd->shm_cpid, &target_sd->shm_cpid);
    __put_user(host_sd->shm_lpid, &target_sd->shm_lpid);
    __put_user(host_sd->shm_nattch, &target_sd->shm_nattch);
    unlock_user_struct(target_sd, target_addr, 1);
    return 0;
}

struct  target_shminfo {
    abi_ulong shmmax;
    abi_ulong shmmin;
    abi_ulong shmmni;
    abi_ulong shmseg;
    abi_ulong shmall;
};

static inline abi_long host_to_target_shminfo(abi_ulong target_addr,
                                              struct shminfo *host_shminfo)
{
    struct target_shminfo *target_shminfo;
    if (!lock_user_struct(VERIFY_WRITE, target_shminfo, target_addr, 0))
        return -TARGET_EFAULT;
    __put_user(host_shminfo->shmmax, &target_shminfo->shmmax);
    __put_user(host_shminfo->shmmin, &target_shminfo->shmmin);
    __put_user(host_shminfo->shmmni, &target_shminfo->shmmni);
    __put_user(host_shminfo->shmseg, &target_shminfo->shmseg);
    __put_user(host_shminfo->shmall, &target_shminfo->shmall);
    unlock_user_struct(target_shminfo, target_addr, 1);
    return 0;
}

struct target_shm_info {
    int used_ids;
    abi_ulong shm_tot;
    abi_ulong shm_rss;
    abi_ulong shm_swp;
    abi_ulong swap_attempts;
    abi_ulong swap_successes;
};

static inline abi_long host_to_target_shm_info(abi_ulong target_addr,
                                               struct shm_info *host_shm_info)
{
    struct target_shm_info *target_shm_info;
    if (!lock_user_struct(VERIFY_WRITE, target_shm_info, target_addr, 0))
        return -TARGET_EFAULT;
    __put_user(host_shm_info->used_ids, &target_shm_info->used_ids);
    __put_user(host_shm_info->shm_tot, &target_shm_info->shm_tot);
    __put_user(host_shm_info->shm_rss, &target_shm_info->shm_rss);
    __put_user(host_shm_info->shm_swp, &target_shm_info->shm_swp);
    __put_user(host_shm_info->swap_attempts, &target_shm_info->swap_attempts);
    __put_user(host_shm_info->swap_successes, &target_shm_info->swap_successes);
    unlock_user_struct(target_shm_info, target_addr, 1);
    return 0;
}

static inline abi_long do_shmctl(int shmid, int cmd, abi_long buf)
{
    struct shmid_ds dsarg;
    struct shminfo shminfo;
    struct shm_info shm_info;
    abi_long ret = -TARGET_EINVAL;

    cmd &= 0xff;

    switch(cmd) {
    case IPC_STAT:
    case IPC_SET:
    case SHM_STAT:
        if (target_to_host_shmid_ds(&dsarg, buf))
            return -TARGET_EFAULT;
        ret = get_errno(shmctl(shmid, cmd, &dsarg));
        if (host_to_target_shmid_ds(buf, &dsarg))
            return -TARGET_EFAULT;
        break;
    case IPC_INFO:
        ret = get_errno(shmctl(shmid, cmd, (struct shmid_ds *)&shminfo));
        if (host_to_target_shminfo(buf, &shminfo))
            return -TARGET_EFAULT;
        break;
    case SHM_INFO:
        ret = get_errno(shmctl(shmid, cmd, (struct shmid_ds *)&shm_info));
        if (host_to_target_shm_info(buf, &shm_info))
            return -TARGET_EFAULT;
        break;
    case IPC_RMID:
    case SHM_LOCK:
    case SHM_UNLOCK:
        ret = get_errno(shmctl(shmid, cmd, NULL));
        break;
    }

    return ret;
}

static inline abi_ulong do_shmat(int shmid, abi_ulong shmaddr, int shmflg)
{
    abi_long raddr;
    void *host_raddr;
    struct shmid_ds shm_info;
    int i,ret;

    /* find out the length of the shared memory segment */
    ret = get_errno(shmctl(shmid, IPC_STAT, &shm_info));
    if (is_error(ret)) {
        /* can't get length, bail out */
        return ret;
    }

    mmap_lock();

    if (shmaddr)
        host_raddr = shmat(shmid, (void *)g2h(shmaddr), shmflg);
    else {
        abi_ulong mmap_start;

        mmap_start = mmap_find_vma(0, shm_info.shm_segsz);

        if (mmap_start == -1) {
            errno = ENOMEM;
            host_raddr = (void *)-1;
        } else
            host_raddr = shmat(shmid, g2h(mmap_start), shmflg | SHM_REMAP);
    }

    if (host_raddr == (void *)-1) {
        mmap_unlock();
        return get_errno((long)host_raddr);
    }
    raddr=h2g((unsigned long)host_raddr);

    page_set_flags(raddr, raddr + shm_info.shm_segsz,
                   PAGE_VALID | PAGE_READ |
                   ((shmflg & SHM_RDONLY)? 0 : PAGE_WRITE));

    for (i = 0; i < N_SHM_REGIONS; i++) {
        if (shm_regions[i].start == 0) {
            shm_regions[i].start = raddr;
            shm_regions[i].size = shm_info.shm_segsz;
            break;
        }
    }

    mmap_unlock();
    return raddr;

}

static inline abi_long do_shmdt(abi_ulong shmaddr)
{
    int i;

    for (i = 0; i < N_SHM_REGIONS; ++i) {
        if (shm_regions[i].start == shmaddr) {
            shm_regions[i].start = 0;
            page_set_flags(shmaddr, shmaddr + shm_regions[i].size, 0);
            break;
        }
    }

    return get_errno(shmdt(g2h(shmaddr)));
}

#ifdef TARGET_NR_ipc
/* ??? This only works with linear mappings.  */
/* do_ipc() must return target values and target errnos. */
static abi_long do_ipc(unsigned int call, int first,
                       int second, int third,
                       abi_long ptr, abi_long fifth)
{
    int version;
    abi_long ret = 0;

    version = call >> 16;
    call &= 0xffff;

    switch (call) {
    case IPCOP_semop:
        ret = do_semop(first, ptr, second);
        break;

    case IPCOP_semget:
        ret = get_errno(semget(first, second, third));
        break;

    case IPCOP_semctl:
        ret = do_semctl(first, second, third, (union target_semun)(abi_ulong) ptr);
        break;

    case IPCOP_msgget:
        ret = get_errno(msgget(first, second));
        break;

    case IPCOP_msgsnd:
        ret = do_msgsnd(first, ptr, second, third);
        break;

    case IPCOP_msgctl:
        ret = do_msgctl(first, second, ptr);
        break;

    case IPCOP_msgrcv:
        switch (version) {
        case 0:
            {
                struct target_ipc_kludge {
                    abi_long msgp;
                    abi_long msgtyp;
                } *tmp;

                if (!lock_user_struct(VERIFY_READ, tmp, ptr, 1)) {
                    ret = -TARGET_EFAULT;
                    break;
                }

                ret = do_msgrcv(first, tmp->msgp, second, tmp->msgtyp, third);

                unlock_user_struct(tmp, ptr, 0);
                break;
            }
        default:
            ret = do_msgrcv(first, ptr, second, fifth, third);
        }
        break;

    case IPCOP_shmat:
        switch (version) {
        default:
        {
            abi_ulong raddr;
            raddr = do_shmat(first, ptr, second);
            if (is_error(raddr))
                return get_errno(raddr);
            if (put_user_ual(raddr, third))
                return -TARGET_EFAULT;
            break;
        }
        case 1:
            ret = -TARGET_EINVAL;
            break;
        }
	break;
    case IPCOP_shmdt:
        ret = do_shmdt(ptr);
	break;

    case IPCOP_shmget:
	/* IPC_* flag values are the same on all linux platforms */
	ret = get_errno(shmget(first, second, third));
	break;

	/* IPC_* and SHM_* command values are the same on all linux platforms */
    case IPCOP_shmctl:
        ret = do_shmctl(first, second, third);
        break;
    default:
	gemu_log("Unsupported ipc call: %d (version %d)\n", call, version);
	ret = -TARGET_ENOSYS;
	break;
    }
    return ret;
}
#endif

/* kernel structure types definitions */

#define STRUCT(name, ...) STRUCT_ ## name,
#define STRUCT_SPECIAL(name) STRUCT_ ## name,
enum {
#include "syscall_types.h"
};
#undef STRUCT
#undef STRUCT_SPECIAL

#define STRUCT(name, ...) static const argtype struct_ ## name ## _def[] = {  __VA_ARGS__, TYPE_NULL };
#define STRUCT_SPECIAL(name)
#include "syscall_types.h"
#undef STRUCT
#undef STRUCT_SPECIAL

typedef struct IOCTLEntry IOCTLEntry;

typedef abi_long do_ioctl_fn(const IOCTLEntry *ie, uint8_t *buf_temp,
                             int fd, abi_long cmd, abi_long arg);

struct IOCTLEntry {
    unsigned int target_cmd;
    unsigned int host_cmd;
    const char *name;
    int access;
    do_ioctl_fn *do_ioctl;
    const argtype arg_type[5];
};

#define IOC_R 0x0001
#define IOC_W 0x0002
#define IOC_RW (IOC_R | IOC_W)

#define MAX_STRUCT_SIZE 4096

#ifdef CONFIG_FIEMAP
/* So fiemap access checks don't overflow on 32 bit systems.
 * This is very slightly smaller than the limit imposed by
 * the underlying kernel.
 */
#define FIEMAP_MAX_EXTENTS ((UINT_MAX - sizeof(struct fiemap))  \
                            / sizeof(struct fiemap_extent))

static abi_long do_ioctl_fs_ioc_fiemap(const IOCTLEntry *ie, uint8_t *buf_temp,
                                       int fd, abi_long cmd, abi_long arg)
{
    /* The parameter for this ioctl is a struct fiemap followed
     * by an array of struct fiemap_extent whose size is set
     * in fiemap->fm_extent_count. The array is filled in by the
     * ioctl.
     */
    int target_size_in, target_size_out;
    struct fiemap *fm;
    const argtype *arg_type = ie->arg_type;
    const argtype extent_arg_type[] = { MK_STRUCT(STRUCT_fiemap_extent) };
    void *argptr, *p;
    abi_long ret;
    int i, extent_size = thunk_type_size(extent_arg_type, 0);
    uint32_t outbufsz;
    int free_fm = 0;

    assert(arg_type[0] == TYPE_PTR);
    assert(ie->access == IOC_RW);
    arg_type++;
    target_size_in = thunk_type_size(arg_type, 0);
    argptr = lock_user(VERIFY_READ, arg, target_size_in, 1);
    if (!argptr) {
        return -TARGET_EFAULT;
    }
    thunk_convert(buf_temp, argptr, arg_type, THUNK_HOST);
    unlock_user(argptr, arg, 0);
    fm = (struct fiemap *)buf_temp;
    if (fm->fm_extent_count > FIEMAP_MAX_EXTENTS) {
        return -TARGET_EINVAL;
    }

    outbufsz = sizeof (*fm) +
        (sizeof(struct fiemap_extent) * fm->fm_extent_count);

    if (outbufsz > MAX_STRUCT_SIZE) {
        /* We can't fit all the extents into the fixed size buffer.
         * Allocate one that is large enough and use it instead.
         */
        fm = malloc(outbufsz);
        if (!fm) {
            return -TARGET_ENOMEM;
        }
        memcpy(fm, buf_temp, sizeof(struct fiemap));
        free_fm = 1;
    }
    ret = get_errno(ioctl(fd, ie->host_cmd, fm));
    if (!is_error(ret)) {
        target_size_out = target_size_in;
        /* An extent_count of 0 means we were only counting the extents
         * so there are no structs to copy
         */
        if (fm->fm_extent_count != 0) {
            target_size_out += fm->fm_mapped_extents * extent_size;
        }
        argptr = lock_user(VERIFY_WRITE, arg, target_size_out, 0);
        if (!argptr) {
            ret = -TARGET_EFAULT;
        } else {
            /* Convert the struct fiemap */
            thunk_convert(argptr, fm, arg_type, THUNK_TARGET);
            if (fm->fm_extent_count != 0) {
                p = argptr + target_size_in;
                /* ...and then all the struct fiemap_extents */
                for (i = 0; i < fm->fm_mapped_extents; i++) {
                    thunk_convert(p, &fm->fm_extents[i], extent_arg_type,
                                  THUNK_TARGET);
                    p += extent_size;
                }
            }
            unlock_user(argptr, arg, target_size_out);
        }
    }
    if (free_fm) {
        free(fm);
    }
    return ret;
}
#endif

static abi_long do_ioctl_ifconf(const IOCTLEntry *ie, uint8_t *buf_temp,
                                int fd, abi_long cmd, abi_long arg)
{
    const argtype *arg_type = ie->arg_type;
    int target_size;
    void *argptr;
    int ret;
    struct ifconf *host_ifconf;
    uint32_t outbufsz;
    const argtype ifreq_arg_type[] = { MK_STRUCT(STRUCT_sockaddr_ifreq) };
    int target_ifreq_size;
    int nb_ifreq;
    int free_buf = 0;
    int i;
    int target_ifc_len;
    abi_long target_ifc_buf;
    int host_ifc_len;
    char *host_ifc_buf;

    assert(arg_type[0] == TYPE_PTR);
    assert(ie->access == IOC_RW);

    arg_type++;
    target_size = thunk_type_size(arg_type, 0);

    argptr = lock_user(VERIFY_READ, arg, target_size, 1);
    if (!argptr)
        return -TARGET_EFAULT;
    thunk_convert(buf_temp, argptr, arg_type, THUNK_HOST);
    unlock_user(argptr, arg, 0);

    host_ifconf = (struct ifconf *)(unsigned long)buf_temp;
    target_ifc_len = host_ifconf->ifc_len;
    target_ifc_buf = (abi_long)(unsigned long)host_ifconf->ifc_buf;

    target_ifreq_size = thunk_type_size(ifreq_arg_type, 0);
    nb_ifreq = target_ifc_len / target_ifreq_size;
    host_ifc_len = nb_ifreq * sizeof(struct ifreq);

    outbufsz = sizeof(*host_ifconf) + host_ifc_len;
    if (outbufsz > MAX_STRUCT_SIZE) {
        /* We can't fit all the extents into the fixed size buffer.
         * Allocate one that is large enough and use it instead.
         */
        host_ifconf = malloc(outbufsz);
        if (!host_ifconf) {
            return -TARGET_ENOMEM;
        }
        memcpy(host_ifconf, buf_temp, sizeof(*host_ifconf));
        free_buf = 1;
    }
    host_ifc_buf = (char*)host_ifconf + sizeof(*host_ifconf);

    host_ifconf->ifc_len = host_ifc_len;
    host_ifconf->ifc_buf = host_ifc_buf;

    ret = get_errno(ioctl(fd, ie->host_cmd, host_ifconf));
    if (!is_error(ret)) {
	/* convert host ifc_len to target ifc_len */

        nb_ifreq = host_ifconf->ifc_len / sizeof(struct ifreq);
        target_ifc_len = nb_ifreq * target_ifreq_size;
        host_ifconf->ifc_len = target_ifc_len;

	/* restore target ifc_buf */

        host_ifconf->ifc_buf = (char *)(unsigned long)target_ifc_buf;

	/* copy struct ifconf to target user */

        argptr = lock_user(VERIFY_WRITE, arg, target_size, 0);
        if (!argptr)
            return -TARGET_EFAULT;
        thunk_convert(argptr, host_ifconf, arg_type, THUNK_TARGET);
        unlock_user(argptr, arg, target_size);

	/* copy ifreq[] to target user */

        argptr = lock_user(VERIFY_WRITE, target_ifc_buf, target_ifc_len, 0);
        for (i = 0; i < nb_ifreq ; i++) {
            thunk_convert(argptr + i * target_ifreq_size,
                          host_ifc_buf + i * sizeof(struct ifreq),
                          ifreq_arg_type, THUNK_TARGET);
        }
        unlock_user(argptr, target_ifc_buf, target_ifc_len);
    }

    if (free_buf) {
        free(host_ifconf);
    }

    return ret;
}

static IOCTLEntry ioctl_entries[] = {
#define IOCTL(cmd, access, ...) \
    { TARGET_ ## cmd, cmd, #cmd, access, 0, {  __VA_ARGS__ } },
#define IOCTL_SPECIAL(cmd, access, dofn, ...)                      \
    { TARGET_ ## cmd, cmd, #cmd, access, dofn, {  __VA_ARGS__ } },
#include "ioctls.h"
    { 0, 0, },
};

/* ??? Implement proper locking for ioctls.  */
/* do_ioctl() Must return target values and target errnos. */
static abi_long do_ioctl(int fd, abi_long cmd, abi_long arg)
{
    const IOCTLEntry *ie;
    const argtype *arg_type;
    abi_long ret;
    uint8_t buf_temp[MAX_STRUCT_SIZE];
    int target_size;
    void *argptr;

    ie = ioctl_entries;
    for(;;) {
        if (ie->target_cmd == 0) {
            gemu_log("Unsupported ioctl: cmd=0x%04lx\n", (long)cmd);
            return -TARGET_ENOSYS;
        }
        if (ie->target_cmd == cmd)
            break;
        ie++;
    }
    arg_type = ie->arg_type;
#if defined(DEBUG)
    gemu_log("ioctl: cmd=0x%04lx (%s)\n", (long)cmd, ie->name);
#endif
    if (ie->do_ioctl) {
        return ie->do_ioctl(ie, buf_temp, fd, cmd, arg);
    }

    switch(arg_type[0]) {
    case TYPE_NULL:
        /* no argument */
        ret = get_errno(ioctl(fd, ie->host_cmd));
        break;
    case TYPE_PTRVOID:
    case TYPE_INT:
        /* int argment */
        ret = get_errno(ioctl(fd, ie->host_cmd, arg));
        break;
    case TYPE_PTR:
        arg_type++;
        target_size = thunk_type_size(arg_type, 0);
        switch(ie->access) {
        case IOC_R:
            ret = get_errno(ioctl(fd, ie->host_cmd, buf_temp));
            if (!is_error(ret)) {
                argptr = lock_user(VERIFY_WRITE, arg, target_size, 0);
                if (!argptr)
                    return -TARGET_EFAULT;
                thunk_convert(argptr, buf_temp, arg_type, THUNK_TARGET);
                unlock_user(argptr, arg, target_size);
            }
            break;
        case IOC_W:
            argptr = lock_user(VERIFY_READ, arg, target_size, 1);
            if (!argptr)
                return -TARGET_EFAULT;
            thunk_convert(buf_temp, argptr, arg_type, THUNK_HOST);
            unlock_user(argptr, arg, 0);
            ret = get_errno(ioctl(fd, ie->host_cmd, buf_temp));
            break;
        default:
        case IOC_RW:
            argptr = lock_user(VERIFY_READ, arg, target_size, 1);
            if (!argptr)
                return -TARGET_EFAULT;
            thunk_convert(buf_temp, argptr, arg_type, THUNK_HOST);
            unlock_user(argptr, arg, 0);
            ret = get_errno(ioctl(fd, ie->host_cmd, buf_temp));
            if (!is_error(ret)) {
                argptr = lock_user(VERIFY_WRITE, arg, target_size, 0);
                if (!argptr)
                    return -TARGET_EFAULT;
                thunk_convert(argptr, buf_temp, arg_type, THUNK_TARGET);
                unlock_user(argptr, arg, target_size);
            }
            break;
        }
        break;
    default:
        gemu_log("Unsupported ioctl type: cmd=0x%04lx type=%d\n",
                 (long)cmd, arg_type[0]);
        ret = -TARGET_ENOSYS;
        break;
    }
    return ret;
}

static const bitmask_transtbl iflag_tbl[] = {
        { TARGET_IGNBRK, TARGET_IGNBRK, IGNBRK, IGNBRK },
        { TARGET_BRKINT, TARGET_BRKINT, BRKINT, BRKINT },
        { TARGET_IGNPAR, TARGET_IGNPAR, IGNPAR, IGNPAR },
        { TARGET_PARMRK, TARGET_PARMRK, PARMRK, PARMRK },
        { TARGET_INPCK, TARGET_INPCK, INPCK, INPCK },
        { TARGET_ISTRIP, TARGET_ISTRIP, ISTRIP, ISTRIP },
        { TARGET_INLCR, TARGET_INLCR, INLCR, INLCR },
        { TARGET_IGNCR, TARGET_IGNCR, IGNCR, IGNCR },
        { TARGET_ICRNL, TARGET_ICRNL, ICRNL, ICRNL },
        { TARGET_IUCLC, TARGET_IUCLC, IUCLC, IUCLC },
        { TARGET_IXON, TARGET_IXON, IXON, IXON },
        { TARGET_IXANY, TARGET_IXANY, IXANY, IXANY },
        { TARGET_IXOFF, TARGET_IXOFF, IXOFF, IXOFF },
        { TARGET_IMAXBEL, TARGET_IMAXBEL, IMAXBEL, IMAXBEL },
        { 0, 0, 0, 0 }
};

static const bitmask_transtbl oflag_tbl[] = {
	{ TARGET_OPOST, TARGET_OPOST, OPOST, OPOST },
	{ TARGET_OLCUC, TARGET_OLCUC, OLCUC, OLCUC },
	{ TARGET_ONLCR, TARGET_ONLCR, ONLCR, ONLCR },
	{ TARGET_OCRNL, TARGET_OCRNL, OCRNL, OCRNL },
	{ TARGET_ONOCR, TARGET_ONOCR, ONOCR, ONOCR },
	{ TARGET_ONLRET, TARGET_ONLRET, ONLRET, ONLRET },
	{ TARGET_OFILL, TARGET_OFILL, OFILL, OFILL },
	{ TARGET_OFDEL, TARGET_OFDEL, OFDEL, OFDEL },
	{ TARGET_NLDLY, TARGET_NL0, NLDLY, NL0 },
	{ TARGET_NLDLY, TARGET_NL1, NLDLY, NL1 },
	{ TARGET_CRDLY, TARGET_CR0, CRDLY, CR0 },
	{ TARGET_CRDLY, TARGET_CR1, CRDLY, CR1 },
	{ TARGET_CRDLY, TARGET_CR2, CRDLY, CR2 },
	{ TARGET_CRDLY, TARGET_CR3, CRDLY, CR3 },
	{ TARGET_TABDLY, TARGET_TAB0, TABDLY, TAB0 },
	{ TARGET_TABDLY, TARGET_TAB1, TABDLY, TAB1 },
	{ TARGET_TABDLY, TARGET_TAB2, TABDLY, TAB2 },
	{ TARGET_TABDLY, TARGET_TAB3, TABDLY, TAB3 },
	{ TARGET_BSDLY, TARGET_BS0, BSDLY, BS0 },
	{ TARGET_BSDLY, TARGET_BS1, BSDLY, BS1 },
	{ TARGET_VTDLY, TARGET_VT0, VTDLY, VT0 },
	{ TARGET_VTDLY, TARGET_VT1, VTDLY, VT1 },
	{ TARGET_FFDLY, TARGET_FF0, FFDLY, FF0 },
	{ TARGET_FFDLY, TARGET_FF1, FFDLY, FF1 },
	{ 0, 0, 0, 0 }
};

static const bitmask_transtbl cflag_tbl[] = {
	{ TARGET_CBAUD, TARGET_B0, CBAUD, B0 },
	{ TARGET_CBAUD, TARGET_B50, CBAUD, B50 },
	{ TARGET_CBAUD, TARGET_B75, CBAUD, B75 },
	{ TARGET_CBAUD, TARGET_B110, CBAUD, B110 },
	{ TARGET_CBAUD, TARGET_B134, CBAUD, B134 },
	{ TARGET_CBAUD, TARGET_B150, CBAUD, B150 },
	{ TARGET_CBAUD, TARGET_B200, CBAUD, B200 },
	{ TARGET_CBAUD, TARGET_B300, CBAUD, B300 },
	{ TARGET_CBAUD, TARGET_B600, CBAUD, B600 },
	{ TARGET_CBAUD, TARGET_B1200, CBAUD, B1200 },
	{ TARGET_CBAUD, TARGET_B1800, CBAUD, B1800 },
	{ TARGET_CBAUD, TARGET_B2400, CBAUD, B2400 },
	{ TARGET_CBAUD, TARGET_B4800, CBAUD, B4800 },
	{ TARGET_CBAUD, TARGET_B9600, CBAUD, B9600 },
	{ TARGET_CBAUD, TARGET_B19200, CBAUD, B19200 },
	{ TARGET_CBAUD, TARGET_B38400, CBAUD, B38400 },
	{ TARGET_CBAUD, TARGET_B57600, CBAUD, B57600 },
	{ TARGET_CBAUD, TARGET_B115200, CBAUD, B115200 },
	{ TARGET_CBAUD, TARGET_B230400, CBAUD, B230400 },
	{ TARGET_CBAUD, TARGET_B460800, CBAUD, B460800 },
	{ TARGET_CSIZE, TARGET_CS5, CSIZE, CS5 },
	{ TARGET_CSIZE, TARGET_CS6, CSIZE, CS6 },
	{ TARGET_CSIZE, TARGET_CS7, CSIZE, CS7 },
	{ TARGET_CSIZE, TARGET_CS8, CSIZE, CS8 },
	{ TARGET_CSTOPB, TARGET_CSTOPB, CSTOPB, CSTOPB },
	{ TARGET_CREAD, TARGET_CREAD, CREAD, CREAD },
	{ TARGET_PARENB, TARGET_PARENB, PARENB, PARENB },
	{ TARGET_PARODD, TARGET_PARODD, PARODD, PARODD },
	{ TARGET_HUPCL, TARGET_HUPCL, HUPCL, HUPCL },
	{ TARGET_CLOCAL, TARGET_CLOCAL, CLOCAL, CLOCAL },
	{ TARGET_CRTSCTS, TARGET_CRTSCTS, CRTSCTS, CRTSCTS },
	{ 0, 0, 0, 0 }
};

static const bitmask_transtbl lflag_tbl[] = {
	{ TARGET_ISIG, TARGET_ISIG, ISIG, ISIG },
	{ TARGET_ICANON, TARGET_ICANON, ICANON, ICANON },
	{ TARGET_XCASE, TARGET_XCASE, XCASE, XCASE },
	{ TARGET_ECHO, TARGET_ECHO, ECHO, ECHO },
	{ TARGET_ECHOE, TARGET_ECHOE, ECHOE, ECHOE },
	{ TARGET_ECHOK, TARGET_ECHOK, ECHOK, ECHOK },
	{ TARGET_ECHONL, TARGET_ECHONL, ECHONL, ECHONL },
	{ TARGET_NOFLSH, TARGET_NOFLSH, NOFLSH, NOFLSH },
	{ TARGET_TOSTOP, TARGET_TOSTOP, TOSTOP, TOSTOP },
	{ TARGET_ECHOCTL, TARGET_ECHOCTL, ECHOCTL, ECHOCTL },
	{ TARGET_ECHOPRT, TARGET_ECHOPRT, ECHOPRT, ECHOPRT },
	{ TARGET_ECHOKE, TARGET_ECHOKE, ECHOKE, ECHOKE },
	{ TARGET_FLUSHO, TARGET_FLUSHO, FLUSHO, FLUSHO },
	{ TARGET_PENDIN, TARGET_PENDIN, PENDIN, PENDIN },
	{ TARGET_IEXTEN, TARGET_IEXTEN, IEXTEN, IEXTEN },
	{ 0, 0, 0, 0 }
};

static void target_to_host_termios (void *dst, const void *src)
{
    struct host_termios *host = dst;
    const struct target_termios *target = src;

    host->c_iflag =
        target_to_host_bitmask(tswap32(target->c_iflag), iflag_tbl);
    host->c_oflag =
        target_to_host_bitmask(tswap32(target->c_oflag), oflag_tbl);
    host->c_cflag =
        target_to_host_bitmask(tswap32(target->c_cflag), cflag_tbl);
    host->c_lflag =
        target_to_host_bitmask(tswap32(target->c_lflag), lflag_tbl);
    host->c_line = target->c_line;

    memset(host->c_cc, 0, sizeof(host->c_cc));
    host->c_cc[VINTR] = target->c_cc[TARGET_VINTR];
    host->c_cc[VQUIT] = target->c_cc[TARGET_VQUIT];
    host->c_cc[VERASE] = target->c_cc[TARGET_VERASE];
    host->c_cc[VKILL] = target->c_cc[TARGET_VKILL];
    host->c_cc[VEOF] = target->c_cc[TARGET_VEOF];
    host->c_cc[VTIME] = target->c_cc[TARGET_VTIME];
    host->c_cc[VMIN] = target->c_cc[TARGET_VMIN];
    host->c_cc[VSWTC] = target->c_cc[TARGET_VSWTC];
    host->c_cc[VSTART] = target->c_cc[TARGET_VSTART];
    host->c_cc[VSTOP] = target->c_cc[TARGET_VSTOP];
    host->c_cc[VSUSP] = target->c_cc[TARGET_VSUSP];
    host->c_cc[VEOL] = target->c_cc[TARGET_VEOL];
    host->c_cc[VREPRINT] = target->c_cc[TARGET_VREPRINT];
    host->c_cc[VDISCARD] = target->c_cc[TARGET_VDISCARD];
    host->c_cc[VWERASE] = target->c_cc[TARGET_VWERASE];
    host->c_cc[VLNEXT] = target->c_cc[TARGET_VLNEXT];
    host->c_cc[VEOL2] = target->c_cc[TARGET_VEOL2];
}

static void host_to_target_termios (void *dst, const void *src)
{
    struct target_termios *target = dst;
    const struct host_termios *host = src;

    target->c_iflag =
        tswap32(host_to_target_bitmask(host->c_iflag, iflag_tbl));
    target->c_oflag =
        tswap32(host_to_target_bitmask(host->c_oflag, oflag_tbl));
    target->c_cflag =
        tswap32(host_to_target_bitmask(host->c_cflag, cflag_tbl));
    target->c_lflag =
        tswap32(host_to_target_bitmask(host->c_lflag, lflag_tbl));
    target->c_line = host->c_line;

    memset(target->c_cc, 0, sizeof(target->c_cc));
    target->c_cc[TARGET_VINTR] = host->c_cc[VINTR];
    target->c_cc[TARGET_VQUIT] = host->c_cc[VQUIT];
    target->c_cc[TARGET_VERASE] = host->c_cc[VERASE];
    target->c_cc[TARGET_VKILL] = host->c_cc[VKILL];
    target->c_cc[TARGET_VEOF] = host->c_cc[VEOF];
    target->c_cc[TARGET_VTIME] = host->c_cc[VTIME];
    target->c_cc[TARGET_VMIN] = host->c_cc[VMIN];
    target->c_cc[TARGET_VSWTC] = host->c_cc[VSWTC];
    target->c_cc[TARGET_VSTART] = host->c_cc[VSTART];
    target->c_cc[TARGET_VSTOP] = host->c_cc[VSTOP];
    target->c_cc[TARGET_VSUSP] = host->c_cc[VSUSP];
    target->c_cc[TARGET_VEOL] = host->c_cc[VEOL];
    target->c_cc[TARGET_VREPRINT] = host->c_cc[VREPRINT];
    target->c_cc[TARGET_VDISCARD] = host->c_cc[VDISCARD];
    target->c_cc[TARGET_VWERASE] = host->c_cc[VWERASE];
    target->c_cc[TARGET_VLNEXT] = host->c_cc[VLNEXT];
    target->c_cc[TARGET_VEOL2] = host->c_cc[VEOL2];
}

static const StructEntry struct_termios_def = {
    .convert = { host_to_target_termios, target_to_host_termios },
    .size = { sizeof(struct target_termios), sizeof(struct host_termios) },
    .align = { __alignof__(struct target_termios), __alignof__(struct host_termios) },
};

static bitmask_transtbl mmap_flags_tbl[] = {
	{ TARGET_MAP_SHARED, TARGET_MAP_SHARED, MAP_SHARED, MAP_SHARED },
	{ TARGET_MAP_PRIVATE, TARGET_MAP_PRIVATE, MAP_PRIVATE, MAP_PRIVATE },
	{ TARGET_MAP_FIXED, TARGET_MAP_FIXED, MAP_FIXED, MAP_FIXED },
	{ TARGET_MAP_ANONYMOUS, TARGET_MAP_ANONYMOUS, MAP_ANONYMOUS, MAP_ANONYMOUS },
	{ TARGET_MAP_GROWSDOWN, TARGET_MAP_GROWSDOWN, MAP_GROWSDOWN, MAP_GROWSDOWN },
	{ TARGET_MAP_DENYWRITE, TARGET_MAP_DENYWRITE, MAP_DENYWRITE, MAP_DENYWRITE },
	{ TARGET_MAP_EXECUTABLE, TARGET_MAP_EXECUTABLE, MAP_EXECUTABLE, MAP_EXECUTABLE },
	{ TARGET_MAP_LOCKED, TARGET_MAP_LOCKED, MAP_LOCKED, MAP_LOCKED },
	{ 0, 0, 0, 0 }
};

#if defined(TARGET_I386)

/* NOTE: there is really one LDT for all the threads */
static uint8_t *ldt_table;

static abi_long read_ldt(abi_ulong ptr, unsigned long bytecount)
{
    int size;
    void *p;

    if (!ldt_table)
        return 0;
    size = TARGET_LDT_ENTRIES * TARGET_LDT_ENTRY_SIZE;
    if (size > bytecount)
        size = bytecount;
    p = lock_user(VERIFY_WRITE, ptr, size, 0);
    if (!p)
        return -TARGET_EFAULT;
    /* ??? Should this by byteswapped?  */
    memcpy(p, ldt_table, size);
    unlock_user(p, ptr, size);
    return size;
}

/* XXX: add locking support */
static abi_long write_ldt(CPUX86State *env,
                          abi_ulong ptr, unsigned long bytecount, int oldmode)
{
    struct target_modify_ldt_ldt_s ldt_info;
    struct target_modify_ldt_ldt_s *target_ldt_info;
    int seg_32bit, contents, read_exec_only, limit_in_pages;
    int seg_not_present, useable, lm;
    uint32_t *lp, entry_1, entry_2;

    if (bytecount != sizeof(ldt_info))
        return -TARGET_EINVAL;
    if (!lock_user_struct(VERIFY_READ, target_ldt_info, ptr, 1))
        return -TARGET_EFAULT;
    ldt_info.entry_number = tswap32(target_ldt_info->entry_number);
    ldt_info.base_addr = tswapal(target_ldt_info->base_addr);
    ldt_info.limit = tswap32(target_ldt_info->limit);
    ldt_info.flags = tswap32(target_ldt_info->flags);
    unlock_user_struct(target_ldt_info, ptr, 0);

    if (ldt_info.entry_number >= TARGET_LDT_ENTRIES)
        return -TARGET_EINVAL;
    seg_32bit = ldt_info.flags & 1;
    contents = (ldt_info.flags >> 1) & 3;
    read_exec_only = (ldt_info.flags >> 3) & 1;
    limit_in_pages = (ldt_info.flags >> 4) & 1;
    seg_not_present = (ldt_info.flags >> 5) & 1;
    useable = (ldt_info.flags >> 6) & 1;
#ifdef TARGET_ABI32
    lm = 0;
#else
    lm = (ldt_info.flags >> 7) & 1;
#endif
    if (contents == 3) {
        if (oldmode)
            return -TARGET_EINVAL;
        if (seg_not_present == 0)
            return -TARGET_EINVAL;
    }
    /* allocate the LDT */
    if (!ldt_table) {
        env->ldt.base = target_mmap(0,
                                    TARGET_LDT_ENTRIES * TARGET_LDT_ENTRY_SIZE,
                                    PROT_READ|PROT_WRITE,
                                    MAP_ANONYMOUS|MAP_PRIVATE, -1, 0);
        if (env->ldt.base == -1)
            return -TARGET_ENOMEM;
        memset(g2h(env->ldt.base), 0,
               TARGET_LDT_ENTRIES * TARGET_LDT_ENTRY_SIZE);
        env->ldt.limit = 0xffff;
        ldt_table = g2h(env->ldt.base);
    }

    /* NOTE: same code as Linux kernel */
    /* Allow LDTs to be cleared by the user. */
    if (ldt_info.base_addr == 0 && ldt_info.limit == 0) {
        if (oldmode ||
            (contents == 0		&&
             read_exec_only == 1	&&
             seg_32bit == 0		&&
             limit_in_pages == 0	&&
             seg_not_present == 1	&&
             useable == 0 )) {
            entry_1 = 0;
            entry_2 = 0;
            goto install;
        }
    }

    entry_1 = ((ldt_info.base_addr & 0x0000ffff) << 16) |
        (ldt_info.limit & 0x0ffff);
    entry_2 = (ldt_info.base_addr & 0xff000000) |
        ((ldt_info.base_addr & 0x00ff0000) >> 16) |
        (ldt_info.limit & 0xf0000) |
        ((read_exec_only ^ 1) << 9) |
        (contents << 10) |
        ((seg_not_present ^ 1) << 15) |
        (seg_32bit << 22) |
        (limit_in_pages << 23) |
        (lm << 21) |
        0x7000;
    if (!oldmode)
        entry_2 |= (useable << 20);

    /* Install the new entry ...  */
install:
    lp = (uint32_t *)(ldt_table + (ldt_info.entry_number << 3));
    lp[0] = tswap32(entry_1);
    lp[1] = tswap32(entry_2);
    return 0;
}

/* specific and weird i386 syscalls */
static abi_long do_modify_ldt(CPUX86State *env, int func, abi_ulong ptr,
                              unsigned long bytecount)
{
    abi_long ret;

    switch (func) {
    case 0:
        ret = read_ldt(ptr, bytecount);
        break;
    case 1:
        ret = write_ldt(env, ptr, bytecount, 1);
        break;
    case 0x11:
        ret = write_ldt(env, ptr, bytecount, 0);
        break;
    default:
        ret = -TARGET_ENOSYS;
        break;
    }
    return ret;
}

#if defined(TARGET_I386) && defined(TARGET_ABI32)
static abi_long do_set_thread_area(CPUX86State *env, abi_ulong ptr)
{
    uint64_t *gdt_table = g2h(env->gdt.base);
    struct target_modify_ldt_ldt_s ldt_info;
    struct target_modify_ldt_ldt_s *target_ldt_info;
    int seg_32bit, contents, read_exec_only, limit_in_pages;
    int seg_not_present, useable, lm;
    uint32_t *lp, entry_1, entry_2;
    int i;

    lock_user_struct(VERIFY_WRITE, target_ldt_info, ptr, 1);
    if (!target_ldt_info)
        return -TARGET_EFAULT;
    ldt_info.entry_number = tswap32(target_ldt_info->entry_number);
    ldt_info.base_addr = tswapal(target_ldt_info->base_addr);
    ldt_info.limit = tswap32(target_ldt_info->limit);
    ldt_info.flags = tswap32(target_ldt_info->flags);
    if (ldt_info.entry_number == -1) {
        for (i=TARGET_GDT_ENTRY_TLS_MIN; i<=TARGET_GDT_ENTRY_TLS_MAX; i++) {
            if (gdt_table[i] == 0) {
                ldt_info.entry_number = i;
                target_ldt_info->entry_number = tswap32(i);
                break;
            }
        }
    }
    unlock_user_struct(target_ldt_info, ptr, 1);

    if (ldt_info.entry_number < TARGET_GDT_ENTRY_TLS_MIN || 
        ldt_info.entry_number > TARGET_GDT_ENTRY_TLS_MAX)
           return -TARGET_EINVAL;
    seg_32bit = ldt_info.flags & 1;
    contents = (ldt_info.flags >> 1) & 3;
    read_exec_only = (ldt_info.flags >> 3) & 1;
    limit_in_pages = (ldt_info.flags >> 4) & 1;
    seg_not_present = (ldt_info.flags >> 5) & 1;
    useable = (ldt_info.flags >> 6) & 1;
#ifdef TARGET_ABI32
    lm = 0;
#else
    lm = (ldt_info.flags >> 7) & 1;
#endif

    if (contents == 3) {
        if (seg_not_present == 0)
            return -TARGET_EINVAL;
    }

    /* NOTE: same code as Linux kernel */
    /* Allow LDTs to be cleared by the user. */
    if (ldt_info.base_addr == 0 && ldt_info.limit == 0) {
        if ((contents == 0             &&
             read_exec_only == 1       &&
             seg_32bit == 0            &&
             limit_in_pages == 0       &&
             seg_not_present == 1      &&
             useable == 0 )) {
            entry_1 = 0;
            entry_2 = 0;
            goto install;
        }
    }

    entry_1 = ((ldt_info.base_addr & 0x0000ffff) << 16) |
        (ldt_info.limit & 0x0ffff);
    entry_2 = (ldt_info.base_addr & 0xff000000) |
        ((ldt_info.base_addr & 0x00ff0000) >> 16) |
        (ldt_info.limit & 0xf0000) |
        ((read_exec_only ^ 1) << 9) |
        (contents << 10) |
        ((seg_not_present ^ 1) << 15) |
        (seg_32bit << 22) |
        (limit_in_pages << 23) |
        (useable << 20) |
        (lm << 21) |
        0x7000;

    /* Install the new entry ...  */
install:
    lp = (uint32_t *)(gdt_table + ldt_info.entry_number);
    lp[0] = tswap32(entry_1);
    lp[1] = tswap32(entry_2);
    return 0;
}

static abi_long do_get_thread_area(CPUX86State *env, abi_ulong ptr)
{
    struct target_modify_ldt_ldt_s *target_ldt_info;
    uint64_t *gdt_table = g2h(env->gdt.base);
    uint32_t base_addr, limit, flags;
    int seg_32bit, contents, read_exec_only, limit_in_pages, idx;
    int seg_not_present, useable, lm;
    uint32_t *lp, entry_1, entry_2;

    lock_user_struct(VERIFY_WRITE, target_ldt_info, ptr, 1);
    if (!target_ldt_info)
        return -TARGET_EFAULT;
    idx = tswap32(target_ldt_info->entry_number);
    if (idx < TARGET_GDT_ENTRY_TLS_MIN ||
        idx > TARGET_GDT_ENTRY_TLS_MAX) {
        unlock_user_struct(target_ldt_info, ptr, 1);
        return -TARGET_EINVAL;
    }
    lp = (uint32_t *)(gdt_table + idx);
    entry_1 = tswap32(lp[0]);
    entry_2 = tswap32(lp[1]);
    
    read_exec_only = ((entry_2 >> 9) & 1) ^ 1;
    contents = (entry_2 >> 10) & 3;
    seg_not_present = ((entry_2 >> 15) & 1) ^ 1;
    seg_32bit = (entry_2 >> 22) & 1;
    limit_in_pages = (entry_2 >> 23) & 1;
    useable = (entry_2 >> 20) & 1;
#ifdef TARGET_ABI32
    lm = 0;
#else
    lm = (entry_2 >> 21) & 1;
#endif
    flags = (seg_32bit << 0) | (contents << 1) |
        (read_exec_only << 3) | (limit_in_pages << 4) |
        (seg_not_present << 5) | (useable << 6) | (lm << 7);
    limit = (entry_1 & 0xffff) | (entry_2  & 0xf0000);
    base_addr = (entry_1 >> 16) | 
        (entry_2 & 0xff000000) | 
        ((entry_2 & 0xff) << 16);
    target_ldt_info->base_addr = tswapal(base_addr);
    target_ldt_info->limit = tswap32(limit);
    target_ldt_info->flags = tswap32(flags);
    unlock_user_struct(target_ldt_info, ptr, 1);
    return 0;
}
#endif /* TARGET_I386 && TARGET_ABI32 */

#ifndef TARGET_ABI32
static abi_long do_arch_prctl(CPUX86State *env, int code, abi_ulong addr)
{
    abi_long ret = 0;
    abi_ulong val;
    int idx;

    switch(code) {
    case TARGET_ARCH_SET_GS:
    case TARGET_ARCH_SET_FS:
        if (code == TARGET_ARCH_SET_GS)
            idx = R_GS;
        else
            idx = R_FS;
        cpu_x86_load_seg(env, idx, 0);
        env->segs[idx].base = addr;
        break;
    case TARGET_ARCH_GET_GS:
    case TARGET_ARCH_GET_FS:
        if (code == TARGET_ARCH_GET_GS)
            idx = R_GS;
        else
            idx = R_FS;
        val = env->segs[idx].base;
        if (put_user(val, addr, abi_ulong))
            ret = -TARGET_EFAULT;
        break;
    default:
        ret = -TARGET_EINVAL;
        break;
    }
    return ret;
}
#endif

#endif /* defined(TARGET_I386) */

#define NEW_STACK_SIZE 0x40000

#if defined(CONFIG_USE_NPTL)

static pthread_mutex_t clone_lock = PTHREAD_MUTEX_INITIALIZER;
typedef struct {
    CPUArchState *env;
    pthread_mutex_t mutex;
    pthread_cond_t cond;
    pthread_t thread;
    uint32_t tid;
    abi_ulong child_tidptr;
    abi_ulong parent_tidptr;
    sigset_t sigmask;
} new_thread_info;

static void *clone_func(void *arg)
{
    new_thread_info *info = arg;
    CPUArchState *env;
    TaskState *ts;

    env = info->env;
    thread_env = env;
    ts = (TaskState *)thread_env->opaque;
    info->tid = gettid();
    env->host_tid = info->tid;
    task_settid(ts);
    if (info->child_tidptr)
        put_user_u32(info->tid, info->child_tidptr);
    if (info->parent_tidptr)
        put_user_u32(info->tid, info->parent_tidptr);
    /* Enable signals.  */
    sigprocmask(SIG_SETMASK, &info->sigmask, NULL);
    /* Signal to the parent that we're ready.  */
    pthread_mutex_lock(&info->mutex);
    pthread_cond_broadcast(&info->cond);
    pthread_mutex_unlock(&info->mutex);
    /* Wait until the parent has finshed initializing the tls state.  */
    pthread_mutex_lock(&clone_lock);
    pthread_mutex_unlock(&clone_lock);
    cpu_loop(env);
    /* never exits */
    return NULL;
}
#else

static int clone_func(void *arg)
{
    CPUArchState *env = arg;
    cpu_loop(env);
    /* never exits */
    return 0;
}
#endif

/* do_fork() Must return host values and target errnos (unlike most
   do_*() functions). */
static int do_fork(CPUArchState *env, unsigned int flags, abi_ulong newsp,
                   abi_ulong parent_tidptr, target_ulong newtls,
                   abi_ulong child_tidptr)
{
    int ret;
    TaskState *ts;
    CPUArchState *new_env;
#if defined(CONFIG_USE_NPTL)
    unsigned int nptl_flags;
    sigset_t sigmask;
#else
    uint8_t *new_stack;
#endif

    /* Emulate vfork() with fork() */
    if (flags & CLONE_VFORK)
        flags &= ~(CLONE_VFORK | CLONE_VM);

    if (flags & CLONE_VM) {
        TaskState *parent_ts = (TaskState *)env->opaque;
#if defined(CONFIG_USE_NPTL)
        new_thread_info info;
        pthread_attr_t attr;
#endif
        ts = g_malloc0(sizeof(TaskState));
        init_task_state(ts);
        /* we create a new CPU instance. */
        new_env = cpu_copy(env);
#if defined(TARGET_I386) || defined(TARGET_SPARC) || defined(TARGET_PPC)
        cpu_state_reset(new_env);
#endif
        /* Init regs that differ from the parent.  */
        cpu_clone_regs(new_env, newsp);
        new_env->opaque = ts;
        ts->bprm = parent_ts->bprm;
        ts->info = parent_ts->info;
#if defined(CONFIG_USE_NPTL)
        nptl_flags = flags;
        flags &= ~CLONE_NPTL_FLAGS2;

        if (nptl_flags & CLONE_CHILD_CLEARTID) {
            ts->child_tidptr = child_tidptr;
        }

        if (nptl_flags & CLONE_SETTLS)
            cpu_set_tls (new_env, newtls);

        /* Grab a mutex so that thread setup appears atomic.  */
        pthread_mutex_lock(&clone_lock);

        memset(&info, 0, sizeof(info));
        pthread_mutex_init(&info.mutex, NULL);
        pthread_mutex_lock(&info.mutex);
        pthread_cond_init(&info.cond, NULL);
        info.env = new_env;
        if (nptl_flags & CLONE_CHILD_SETTID)
            info.child_tidptr = child_tidptr;
        if (nptl_flags & CLONE_PARENT_SETTID)
            info.parent_tidptr = parent_tidptr;

        ret = pthread_attr_init(&attr);
        ret = pthread_attr_setstacksize(&attr, NEW_STACK_SIZE);
        ret = pthread_attr_setdetachstate(&attr, PTHREAD_CREATE_DETACHED);
        /* It is not safe to deliver signals until the child has finished
           initializing, so temporarily block all signals.  */
        sigfillset(&sigmask);
        sigprocmask(SIG_BLOCK, &sigmask, &info.sigmask);

        ret = pthread_create(&info.thread, &attr, clone_func, &info);
        /* TODO: Free new CPU state if thread creation failed.  */

        sigprocmask(SIG_SETMASK, &info.sigmask, NULL);
        pthread_attr_destroy(&attr);
        if (ret == 0) {
            /* Wait for the child to initialize.  */
            pthread_cond_wait(&info.cond, &info.mutex);
            ret = info.tid;
            if (flags & CLONE_PARENT_SETTID)
                put_user_u32(ret, parent_tidptr);
        } else {
            ret = -1;
        }
        pthread_mutex_unlock(&info.mutex);
        pthread_cond_destroy(&info.cond);
        pthread_mutex_destroy(&info.mutex);
        pthread_mutex_unlock(&clone_lock);
#else
        if (flags & CLONE_NPTL_FLAGS2)
            return -EINVAL;
        /* This is probably going to die very quickly, but do it anyway.  */
        new_stack = g_malloc0 (NEW_STACK_SIZE);
#ifdef __ia64__
        ret = __clone2(clone_func, new_stack, NEW_STACK_SIZE, flags, new_env);
#else
	ret = clone(clone_func, new_stack + NEW_STACK_SIZE, flags, new_env);
#endif
#endif
    } else {
        /* if no CLONE_VM, we consider it is a fork */
        if ((flags & ~(CSIGNAL | CLONE_NPTL_FLAGS2)) != 0)
            return -EINVAL;
        fork_start();
        ret = fork();
        if (ret == 0) {
            /* Child Process.  */
            cpu_clone_regs(env, newsp);
            fork_end(1);
#if defined(CONFIG_USE_NPTL)
            /* There is a race condition here.  The parent process could
               theoretically read the TID in the child process before the child
               tid is set.  This would require using either ptrace
               (not implemented) or having *_tidptr to point at a shared memory
               mapping.  We can't repeat the spinlock hack used above because
               the child process gets its own copy of the lock.  */
            if (flags & CLONE_CHILD_SETTID)
                put_user_u32(gettid(), child_tidptr);
            if (flags & CLONE_PARENT_SETTID)
                put_user_u32(gettid(), parent_tidptr);
            ts = (TaskState *)env->opaque;
            if (flags & CLONE_SETTLS)
                cpu_set_tls (env, newtls);
            if (flags & CLONE_CHILD_CLEARTID)
                ts->child_tidptr = child_tidptr;
#endif
        } else {
            fork_end(0);
        }
    }
    return ret;
}

/* warning : doesn't handle linux specific flags... */
static int target_to_host_fcntl_cmd(int cmd)
{
    switch(cmd) {
	case TARGET_F_DUPFD:
	case TARGET_F_GETFD:
	case TARGET_F_SETFD:
	case TARGET_F_GETFL:
	case TARGET_F_SETFL:
            return cmd;
        case TARGET_F_GETLK:
	    return F_GETLK;
	case TARGET_F_SETLK:
	    return F_SETLK;
	case TARGET_F_SETLKW:
	    return F_SETLKW;
	case TARGET_F_GETOWN:
	    return F_GETOWN;
	case TARGET_F_SETOWN:
	    return F_SETOWN;
	case TARGET_F_GETSIG:
	    return F_GETSIG;
	case TARGET_F_SETSIG:
	    return F_SETSIG;
#if TARGET_ABI_BITS == 32
        case TARGET_F_GETLK64:
	    return F_GETLK64;
	case TARGET_F_SETLK64:
	    return F_SETLK64;
	case TARGET_F_SETLKW64:
	    return F_SETLKW64;
#endif
        case TARGET_F_SETLEASE:
            return F_SETLEASE;
        case TARGET_F_GETLEASE:
            return F_GETLEASE;
#ifdef F_DUPFD_CLOEXEC
        case TARGET_F_DUPFD_CLOEXEC:
            return F_DUPFD_CLOEXEC;
#endif
        case TARGET_F_NOTIFY:
            return F_NOTIFY;
	default:
            return -TARGET_EINVAL;
    }
    return -TARGET_EINVAL;
}

static abi_long do_fcntl(int fd, int cmd, abi_ulong arg)
{
    struct flock fl;
    struct target_flock *target_fl;
    struct flock64 fl64;
    struct target_flock64 *target_fl64;
    abi_long ret;
    int host_cmd = target_to_host_fcntl_cmd(cmd);

    if (host_cmd == -TARGET_EINVAL)
	    return host_cmd;

    switch(cmd) {
    case TARGET_F_GETLK:
        if (!lock_user_struct(VERIFY_READ, target_fl, arg, 1))
            return -TARGET_EFAULT;
        fl.l_type = tswap16(target_fl->l_type);
        fl.l_whence = tswap16(target_fl->l_whence);
        fl.l_start = tswapal(target_fl->l_start);
        fl.l_len = tswapal(target_fl->l_len);
        fl.l_pid = tswap32(target_fl->l_pid);
        unlock_user_struct(target_fl, arg, 0);
        ret = get_errno(fcntl(fd, host_cmd, &fl));
        if (ret == 0) {
            if (!lock_user_struct(VERIFY_WRITE, target_fl, arg, 0))
                return -TARGET_EFAULT;
            target_fl->l_type = tswap16(fl.l_type);
            target_fl->l_whence = tswap16(fl.l_whence);
            target_fl->l_start = tswapal(fl.l_start);
            target_fl->l_len = tswapal(fl.l_len);
            target_fl->l_pid = tswap32(fl.l_pid);
            unlock_user_struct(target_fl, arg, 1);
        }
        break;

    case TARGET_F_SETLK:
    case TARGET_F_SETLKW:
        if (!lock_user_struct(VERIFY_READ, target_fl, arg, 1))
            return -TARGET_EFAULT;
        fl.l_type = tswap16(target_fl->l_type);
        fl.l_whence = tswap16(target_fl->l_whence);
        fl.l_start = tswapal(target_fl->l_start);
        fl.l_len = tswapal(target_fl->l_len);
        fl.l_pid = tswap32(target_fl->l_pid);
        unlock_user_struct(target_fl, arg, 0);
        ret = get_errno(fcntl(fd, host_cmd, &fl));
        break;

    case TARGET_F_GETLK64:
        if (!lock_user_struct(VERIFY_READ, target_fl64, arg, 1))
            return -TARGET_EFAULT;
        fl64.l_type = tswap16(target_fl64->l_type) >> 1;
        fl64.l_whence = tswap16(target_fl64->l_whence);
        fl64.l_start = tswap64(target_fl64->l_start);
        fl64.l_len = tswap64(target_fl64->l_len);
        fl64.l_pid = tswap32(target_fl64->l_pid);
        unlock_user_struct(target_fl64, arg, 0);
        ret = get_errno(fcntl(fd, host_cmd, &fl64));
        if (ret == 0) {
            if (!lock_user_struct(VERIFY_WRITE, target_fl64, arg, 0))
                return -TARGET_EFAULT;
            target_fl64->l_type = tswap16(fl64.l_type) >> 1;
            target_fl64->l_whence = tswap16(fl64.l_whence);
            target_fl64->l_start = tswap64(fl64.l_start);
            target_fl64->l_len = tswap64(fl64.l_len);
            target_fl64->l_pid = tswap32(fl64.l_pid);
            unlock_user_struct(target_fl64, arg, 1);
        }
        break;
    case TARGET_F_SETLK64:
    case TARGET_F_SETLKW64:
        if (!lock_user_struct(VERIFY_READ, target_fl64, arg, 1))
            return -TARGET_EFAULT;
        fl64.l_type = tswap16(target_fl64->l_type) >> 1;
        fl64.l_whence = tswap16(target_fl64->l_whence);
        fl64.l_start = tswap64(target_fl64->l_start);
        fl64.l_len = tswap64(target_fl64->l_len);
        fl64.l_pid = tswap32(target_fl64->l_pid);
        unlock_user_struct(target_fl64, arg, 0);
        ret = get_errno(fcntl(fd, host_cmd, &fl64));
        break;

    case TARGET_F_GETFL:
        ret = get_errno(fcntl(fd, host_cmd, arg));
        if (ret >= 0) {
            ret = host_to_target_bitmask(ret, fcntl_flags_tbl);
        }
        break;

    case TARGET_F_SETFL:
        ret = get_errno(fcntl(fd, host_cmd, target_to_host_bitmask(arg, fcntl_flags_tbl)));
        break;

    case TARGET_F_SETOWN:
    case TARGET_F_GETOWN:
    case TARGET_F_SETSIG:
    case TARGET_F_GETSIG:
    case TARGET_F_SETLEASE:
    case TARGET_F_GETLEASE:
        ret = get_errno(fcntl(fd, host_cmd, arg));
        break;

    default:
        ret = get_errno(fcntl(fd, cmd, arg));
        break;
    }
    return ret;
}

#ifdef USE_UID16

static inline int high2lowuid(int uid)
{
    if (uid > 65535)
        return 65534;
    else
        return uid;
}

static inline int high2lowgid(int gid)
{
    if (gid > 65535)
        return 65534;
    else
        return gid;
}

static inline int low2highuid(int uid)
{
    if ((int16_t)uid == -1)
        return -1;
    else
        return uid;
}

static inline int low2highgid(int gid)
{
    if ((int16_t)gid == -1)
        return -1;
    else
        return gid;
}
static inline int tswapid(int id)
{
    return tswap16(id);
}
#else /* !USE_UID16 */
static inline int high2lowuid(int uid)
{
    return uid;
}
static inline int high2lowgid(int gid)
{
    return gid;
}
static inline int low2highuid(int uid)
{
    return uid;
}
static inline int low2highgid(int gid)
{
    return gid;
}
static inline int tswapid(int id)
{
    return tswap32(id);
}
#endif /* USE_UID16 */

void syscall_init(void)
{
    IOCTLEntry *ie;
    const argtype *arg_type;
    int size;
    int i;

#define STRUCT(name, ...) thunk_register_struct(STRUCT_ ## name, #name, struct_ ## name ## _def);
#define STRUCT_SPECIAL(name) thunk_register_struct_direct(STRUCT_ ## name, #name, &struct_ ## name ## _def);
#include "syscall_types.h"
#undef STRUCT
#undef STRUCT_SPECIAL

    /* we patch the ioctl size if necessary. We rely on the fact that
       no ioctl has all the bits at '1' in the size field */
    ie = ioctl_entries;
    while (ie->target_cmd != 0) {
        if (((ie->target_cmd >> TARGET_IOC_SIZESHIFT) & TARGET_IOC_SIZEMASK) ==
            TARGET_IOC_SIZEMASK) {
            arg_type = ie->arg_type;
            if (arg_type[0] != TYPE_PTR) {
                fprintf(stderr, "cannot patch size for ioctl 0x%x\n",
                        ie->target_cmd);
                exit(1);
            }
            arg_type++;
            size = thunk_type_size(arg_type, 0);
            ie->target_cmd = (ie->target_cmd &
                              ~(TARGET_IOC_SIZEMASK << TARGET_IOC_SIZESHIFT)) |
                (size << TARGET_IOC_SIZESHIFT);
        }

        /* Build target_to_host_errno_table[] table from
         * host_to_target_errno_table[]. */
        for (i=0; i < ERRNO_TABLE_SIZE; i++)
                target_to_host_errno_table[host_to_target_errno_table[i]] = i;

        /* automatic consistency check if same arch */
#if (defined(__i386__) && defined(TARGET_I386) && defined(TARGET_ABI32)) || \
    (defined(__x86_64__) && defined(TARGET_X86_64))
        if (unlikely(ie->target_cmd != ie->host_cmd)) {
            fprintf(stderr, "ERROR: ioctl(%s): target=0x%x host=0x%x\n",
                    ie->name, ie->target_cmd, ie->host_cmd);
        }
#endif
        ie++;
    }
}

#if TARGET_ABI_BITS == 32
static inline uint64_t target_offset64(uint32_t word0, uint32_t word1)
{
#ifdef TARGET_WORDS_BIGENDIAN
    return ((uint64_t)word0 << 32) | word1;
#else
    return ((uint64_t)word1 << 32) | word0;
#endif
}
#else /* TARGET_ABI_BITS == 32 */
static inline uint64_t target_offset64(uint64_t word0, uint64_t word1)
{
    return word0;
}
#endif /* TARGET_ABI_BITS != 32 */

#ifdef TARGET_NR_truncate64
static inline abi_long target_truncate64(void *cpu_env, const char *arg1,
                                         abi_long arg2,
                                         abi_long arg3,
                                         abi_long arg4)
{
    if (regpairs_aligned(cpu_env)) {
        arg2 = arg3;
        arg3 = arg4;
    }
    return get_errno(truncate64(arg1, target_offset64(arg2, arg3)));
}
#endif

#ifdef TARGET_NR_ftruncate64
static inline abi_long target_ftruncate64(void *cpu_env, abi_long arg1,
                                          abi_long arg2,
                                          abi_long arg3,
                                          abi_long arg4)
{
    if (regpairs_aligned(cpu_env)) {
        arg2 = arg3;
        arg3 = arg4;
    }
    return get_errno(ftruncate64(arg1, target_offset64(arg2, arg3)));
}
#endif

static inline abi_long target_to_host_timespec(struct timespec *host_ts,
                                               abi_ulong target_addr)
{
    struct target_timespec *target_ts;

    if (!lock_user_struct(VERIFY_READ, target_ts, target_addr, 1))
        return -TARGET_EFAULT;
    host_ts->tv_sec = tswapal(target_ts->tv_sec);
    host_ts->tv_nsec = tswapal(target_ts->tv_nsec);
    unlock_user_struct(target_ts, target_addr, 0);
    return 0;
}

static inline abi_long host_to_target_timespec(abi_ulong target_addr,
                                               struct timespec *host_ts)
{
    struct target_timespec *target_ts;

    if (!lock_user_struct(VERIFY_WRITE, target_ts, target_addr, 0))
        return -TARGET_EFAULT;
    target_ts->tv_sec = tswapal(host_ts->tv_sec);
    target_ts->tv_nsec = tswapal(host_ts->tv_nsec);
    unlock_user_struct(target_ts, target_addr, 1);
    return 0;
}

#if defined(TARGET_NR_stat64) || defined(TARGET_NR_newfstatat)
static inline abi_long host_to_target_stat64(void *cpu_env,
                                             abi_ulong target_addr,
                                             struct stat *host_st)
{
#ifdef TARGET_ARM
    if (((CPUARMState *)cpu_env)->eabi) {
        struct target_eabi_stat64 *target_st;

        if (!lock_user_struct(VERIFY_WRITE, target_st, target_addr, 0))
            return -TARGET_EFAULT;
        memset(target_st, 0, sizeof(struct target_eabi_stat64));
        __put_user(host_st->st_dev, &target_st->st_dev);
        __put_user(host_st->st_ino, &target_st->st_ino);
#ifdef TARGET_STAT64_HAS_BROKEN_ST_INO
        __put_user(host_st->st_ino, &target_st->__st_ino);
#endif
        __put_user(host_st->st_mode, &target_st->st_mode);
        __put_user(host_st->st_nlink, &target_st->st_nlink);
        __put_user(host_st->st_uid, &target_st->st_uid);
        __put_user(host_st->st_gid, &target_st->st_gid);
        __put_user(host_st->st_rdev, &target_st->st_rdev);
        __put_user(host_st->st_size, &target_st->st_size);
        __put_user(host_st->st_blksize, &target_st->st_blksize);
        __put_user(host_st->st_blocks, &target_st->st_blocks);
        __put_user(host_st->st_atime, &target_st->target_st_atime);
        __put_user(host_st->st_mtime, &target_st->target_st_mtime);
        __put_user(host_st->st_ctime, &target_st->target_st_ctime);
        unlock_user_struct(target_st, target_addr, 1);
    } else
#endif
    {
#if TARGET_ABI_BITS == 64 && !defined(TARGET_ALPHA)
        struct target_stat *target_st;
#else
        struct target_stat64 *target_st;
#endif

        if (!lock_user_struct(VERIFY_WRITE, target_st, target_addr, 0))
            return -TARGET_EFAULT;
        memset(target_st, 0, sizeof(*target_st));
        __put_user(host_st->st_dev, &target_st->st_dev);
        __put_user(host_st->st_ino, &target_st->st_ino);
#ifdef TARGET_STAT64_HAS_BROKEN_ST_INO
        __put_user(host_st->st_ino, &target_st->__st_ino);
#endif
        __put_user(host_st->st_mode, &target_st->st_mode);
        __put_user(host_st->st_nlink, &target_st->st_nlink);
        __put_user(host_st->st_uid, &target_st->st_uid);
        __put_user(host_st->st_gid, &target_st->st_gid);
        __put_user(host_st->st_rdev, &target_st->st_rdev);
        /* XXX: better use of kernel struct */
        __put_user(host_st->st_size, &target_st->st_size);
        __put_user(host_st->st_blksize, &target_st->st_blksize);
        __put_user(host_st->st_blocks, &target_st->st_blocks);
        __put_user(host_st->st_atime, &target_st->target_st_atime);
        __put_user(host_st->st_mtime, &target_st->target_st_mtime);
        __put_user(host_st->st_ctime, &target_st->target_st_ctime);
        unlock_user_struct(target_st, target_addr, 1);
    }

    return 0;
}
#endif

#if defined(CONFIG_USE_NPTL)
/* ??? Using host futex calls even when target atomic operations
   are not really atomic probably breaks things.  However implementing
   futexes locally would make futexes shared between multiple processes
   tricky.  However they're probably useless because guest atomic
   operations won't work either.  */
static int do_futex(target_ulong uaddr, int op, int val, target_ulong timeout,
                    target_ulong uaddr2, int val3)
{
    struct timespec ts, *pts;
    int base_op;

    /* ??? We assume FUTEX_* constants are the same on both host
       and target.  */
#ifdef FUTEX_CMD_MASK
    base_op = op & FUTEX_CMD_MASK;
#else
    base_op = op;
#endif
    switch (base_op) {
    case FUTEX_WAIT:
        if (timeout) {
            pts = &ts;
            target_to_host_timespec(pts, timeout);
        } else {
            pts = NULL;
        }
        return get_errno(sys_futex(g2h(uaddr), op, tswap32(val),
                         pts, NULL, 0));
    case FUTEX_WAKE:
        return get_errno(sys_futex(g2h(uaddr), op, val, NULL, NULL, 0));
    case FUTEX_FD:
        return get_errno(sys_futex(g2h(uaddr), op, val, NULL, NULL, 0));
    case FUTEX_REQUEUE:
    case FUTEX_CMP_REQUEUE:
    case FUTEX_WAKE_OP:
        /* For FUTEX_REQUEUE, FUTEX_CMP_REQUEUE, and FUTEX_WAKE_OP, the
           TIMEOUT parameter is interpreted as a uint32_t by the kernel.
           But the prototype takes a `struct timespec *'; insert casts
           to satisfy the compiler.  We do not need to tswap TIMEOUT
           since it's not compared to guest memory.  */
        pts = (struct timespec *)(uintptr_t) timeout;
        return get_errno(sys_futex(g2h(uaddr), op, val, pts,
                                   g2h(uaddr2),
                                   (base_op == FUTEX_CMP_REQUEUE
                                    ? tswap32(val3)
                                    : val3)));
    default:
        return -TARGET_ENOSYS;
    }
}
#endif

/* Map host to target signal numbers for the wait family of syscalls.
   Assume all other status bits are the same.  */
static int host_to_target_waitstatus(int status)
{
    if (WIFSIGNALED(status)) {
        return host_to_target_signal(WTERMSIG(status)) | (status & ~0x7f);
    }
    if (WIFSTOPPED(status)) {
        return (host_to_target_signal(WSTOPSIG(status)) << 8)
               | (status & 0xff);
    }
    return status;
}

int get_osversion(void)
{
    static int osversion;
    struct new_utsname buf;
    const char *s;
    int i, n, tmp;
    if (osversion)
        return osversion;
    if (qemu_uname_release && *qemu_uname_release) {
        s = qemu_uname_release;
    } else {
        if (sys_uname(&buf))
            return 0;
        s = buf.release;
    }
    tmp = 0;
    for (i = 0; i < 3; i++) {
        n = 0;
        while (*s >= '0' && *s <= '9') {
            n *= 10;
            n += *s - '0';
            s++;
        }
        tmp = (tmp << 8) + n;
        if (*s == '.')
            s++;
    }
    osversion = tmp;
    return osversion;
}


static int open_self_maps(void *cpu_env, int fd)
{
<<<<<<< HEAD
#if defined(TARGET_ARM) || defined(TARGET_M68K) || defined(TARGET_UNICORE32)
    TaskState *ts = ((CPUState *)cpu_env)->opaque;
#endif
    FILE *fp;
    char *line = NULL;
    size_t len = 0;
    ssize_t read;

    fp = fopen("/proc/self/maps", "r");
    if (fp == NULL) {
        return -EACCES;
    }

    while ((read = getline(&line, &len, fp)) != -1) {
        int fields, dev_maj, dev_min, inode;
        uint64_t min, max, offset;
        char flag_r, flag_w, flag_x, flag_p;
        char path[512] = "";
        fields = sscanf(line, "%"PRIx64"-%"PRIx64" %c%c%c%c %"PRIx64" %x:%x %d"
                        " %512s", &min, &max, &flag_r, &flag_w, &flag_x,
                        &flag_p, &offset, &dev_maj, &dev_min, &inode, path);

        if ((fields < 10) || (fields > 11)) {
            continue;
        }
        if (!strncmp(path, "[stack]", 7)) {
            continue;
        }
        if (h2g_valid(min) && h2g_valid(max)) {
            dprintf(fd, TARGET_ABI_FMT_lx "-" TARGET_ABI_FMT_lx
                    " %c%c%c%c %08" PRIx64 " %02x:%02x %d%s%s\n",
                    h2g(min), h2g(max), flag_r, flag_w,
                    flag_x, flag_p, offset, dev_maj, dev_min, inode,
                    path[0] ? "          " : "", path);
        }
    }

    free(line);
    fclose(fp);
=======
    TaskState *ts = ((CPUArchState *)cpu_env)->opaque;
>>>>>>> ae7d54d4

#if defined(TARGET_ARM) || defined(TARGET_M68K) || defined(TARGET_UNICORE32)
    dprintf(fd, "%08llx-%08llx rw-p %08llx 00:00 0          [stack]\n",
                (unsigned long long)ts->info->stack_limit,
                (unsigned long long)(ts->stack_base + (TARGET_PAGE_SIZE - 1))
                                     & TARGET_PAGE_MASK,
                (unsigned long long)0);
#endif

    return 0;
}

static int open_self_stat(void *cpu_env, int fd)
{
    TaskState *ts = ((CPUArchState *)cpu_env)->opaque;
    abi_ulong start_stack = ts->info->start_stack;
    int i;

    for (i = 0; i < 44; i++) {
      char buf[128];
      int len;
      uint64_t val = 0;

      if (i == 27) {
          /* stack bottom */
          val = start_stack;
      }
      snprintf(buf, sizeof(buf), "%"PRId64 "%c", val, i == 43 ? '\n' : ' ');
      len = strlen(buf);
      if (write(fd, buf, len) != len) {
          return -1;
      }
    }

    return 0;
}

static int open_self_auxv(void *cpu_env, int fd)
{
    TaskState *ts = ((CPUArchState *)cpu_env)->opaque;
    abi_ulong auxv = ts->info->saved_auxv;
    abi_ulong len = ts->info->auxv_len;
    char *ptr;

    /*
     * Auxiliary vector is stored in target process stack.
     * read in whole auxv vector and copy it to file
     */
    ptr = lock_user(VERIFY_READ, auxv, len, 0);
    if (ptr != NULL) {
        while (len > 0) {
            ssize_t r;
            r = write(fd, ptr, len);
            if (r <= 0) {
                break;
            }
            len -= r;
            ptr += r;
        }
        lseek(fd, 0, SEEK_SET);
        unlock_user(ptr, auxv, len);
    }

    return 0;
}

static int do_open(void *cpu_env, const char *pathname, int flags, mode_t mode)
{
    struct fake_open {
        const char *filename;
        int (*fill)(void *cpu_env, int fd);
    };
    const struct fake_open *fake_open;
    static const struct fake_open fakes[] = {
        { "/proc/self/maps", open_self_maps },
        { "/proc/self/stat", open_self_stat },
        { "/proc/self/auxv", open_self_auxv },
        { NULL, NULL }
    };

    for (fake_open = fakes; fake_open->filename; fake_open++) {
        if (!strncmp(pathname, fake_open->filename,
                     strlen(fake_open->filename))) {
            break;
        }
    }

    if (fake_open->filename) {
        const char *tmpdir;
        char filename[PATH_MAX];
        int fd, r;

        /* create temporary file to map stat to */
        tmpdir = getenv("TMPDIR");
        if (!tmpdir)
            tmpdir = "/tmp";
        snprintf(filename, sizeof(filename), "%s/qemu-open.XXXXXX", tmpdir);
        fd = mkstemp(filename);
        if (fd < 0) {
            return fd;
        }
        unlink(filename);

        if ((r = fake_open->fill(cpu_env, fd))) {
            close(fd);
            return r;
        }
        lseek(fd, 0, SEEK_SET);

        return fd;
    }

    return get_errno(open(path(pathname), flags, mode));
}

/* do_syscall() should always have a single exit point at the end so
   that actions, such as logging of syscall results, can be performed.
   All errnos that do_syscall() returns must be -TARGET_<errcode>. */
abi_long do_syscall(void *cpu_env, int num, abi_long arg1,
                    abi_long arg2, abi_long arg3, abi_long arg4,
                    abi_long arg5, abi_long arg6, abi_long arg7,
                    abi_long arg8)
{
    abi_long ret;
    struct stat st;
    struct statfs stfs;
    void *p;

#ifdef DEBUG
    gemu_log("syscall %d", num);
#endif
    if(do_strace)
        print_syscall(num, arg1, arg2, arg3, arg4, arg5, arg6);

    switch(num) {
    case TARGET_NR_exit:
#ifdef CONFIG_USE_NPTL
      /* In old applications this may be used to implement _exit(2).
         However in threaded applictions it is used for thread termination,
         and _exit_group is used for application termination.
         Do thread termination if we have more then one thread.  */
      /* FIXME: This probably breaks if a signal arrives.  We should probably
         be disabling signals.  */
      if (first_cpu->next_cpu) {
          TaskState *ts;
          CPUArchState **lastp;
          CPUArchState *p;

          cpu_list_lock();
          lastp = &first_cpu;
          p = first_cpu;
          while (p && p != (CPUArchState *)cpu_env) {
              lastp = &p->next_cpu;
              p = p->next_cpu;
          }
          /* If we didn't find the CPU for this thread then something is
             horribly wrong.  */
          if (!p)
              abort();
          /* Remove the CPU from the list.  */
          *lastp = p->next_cpu;
          cpu_list_unlock();
          ts = ((CPUArchState *)cpu_env)->opaque;
          if (ts->child_tidptr) {
              put_user_u32(0, ts->child_tidptr);
              sys_futex(g2h(ts->child_tidptr), FUTEX_WAKE, INT_MAX,
                        NULL, NULL, 0);
          }
          thread_env = NULL;
          g_free(cpu_env);
          g_free(ts);
          pthread_exit(NULL);
      }
#endif
#ifdef TARGET_GPROF
        _mcleanup();
#endif
        gdb_exit(cpu_env, arg1);
        _exit(arg1);
        ret = 0; /* avoid warning */
        break;
    case TARGET_NR_read:
        if (arg3 == 0)
            ret = 0;
        else {
            if (!(p = lock_user(VERIFY_WRITE, arg2, arg3, 0)))
                goto efault;
            ret = get_errno(read(arg1, p, arg3));
            unlock_user(p, arg2, ret);
        }
        break;
    case TARGET_NR_write:
        if (!(p = lock_user(VERIFY_READ, arg2, arg3, 1)))
            goto efault;
        ret = get_errno(write(arg1, p, arg3));
        unlock_user(p, arg2, 0);
        break;
    case TARGET_NR_open:
        if (!(p = lock_user_string(arg1)))
            goto efault;
        ret = get_errno(do_open(cpu_env, p,
                                target_to_host_bitmask(arg2, fcntl_flags_tbl),
                                arg3));
        unlock_user(p, arg1, 0);
        break;
#if defined(TARGET_NR_openat) && defined(__NR_openat)
    case TARGET_NR_openat:
        if (!(p = lock_user_string(arg2)))
            goto efault;
        ret = get_errno(sys_openat(arg1,
                                   path(p),
                                   target_to_host_bitmask(arg3, fcntl_flags_tbl),
                                   arg4));
        unlock_user(p, arg2, 0);
        break;
#endif
    case TARGET_NR_close:
        ret = get_errno(close(arg1));
        break;
    case TARGET_NR_brk:
        ret = do_brk(arg1);
        break;
    case TARGET_NR_fork:
        ret = get_errno(do_fork(cpu_env, SIGCHLD, 0, 0, 0, 0));
        break;
#ifdef TARGET_NR_waitpid
    case TARGET_NR_waitpid:
        {
            int status;
            ret = get_errno(waitpid(arg1, &status, arg3));
            if (!is_error(ret) && arg2 && ret
                && put_user_s32(host_to_target_waitstatus(status), arg2))
                goto efault;
        }
        break;
#endif
#ifdef TARGET_NR_waitid
    case TARGET_NR_waitid:
        {
            siginfo_t info;
            info.si_pid = 0;
            ret = get_errno(waitid(arg1, arg2, &info, arg4));
            if (!is_error(ret) && arg3 && info.si_pid != 0) {
                if (!(p = lock_user(VERIFY_WRITE, arg3, sizeof(target_siginfo_t), 0)))
                    goto efault;
                host_to_target_siginfo(p, &info);
                unlock_user(p, arg3, sizeof(target_siginfo_t));
            }
        }
        break;
#endif
#ifdef TARGET_NR_creat /* not on alpha */
    case TARGET_NR_creat:
        if (!(p = lock_user_string(arg1)))
            goto efault;
        ret = get_errno(creat(p, arg2));
        unlock_user(p, arg1, 0);
        break;
#endif
    case TARGET_NR_link:
        {
            void * p2;
            p = lock_user_string(arg1);
            p2 = lock_user_string(arg2);
            if (!p || !p2)
                ret = -TARGET_EFAULT;
            else
                ret = get_errno(link(p, p2));
            unlock_user(p2, arg2, 0);
            unlock_user(p, arg1, 0);
        }
        break;
#if defined(TARGET_NR_linkat) && defined(__NR_linkat)
    case TARGET_NR_linkat:
        {
            void * p2 = NULL;
            if (!arg2 || !arg4)
                goto efault;
            p  = lock_user_string(arg2);
            p2 = lock_user_string(arg4);
            if (!p || !p2)
                ret = -TARGET_EFAULT;
            else
                ret = get_errno(sys_linkat(arg1, p, arg3, p2, arg5));
            unlock_user(p, arg2, 0);
            unlock_user(p2, arg4, 0);
        }
        break;
#endif
    case TARGET_NR_unlink:
        if (!(p = lock_user_string(arg1)))
            goto efault;
        ret = get_errno(unlink(p));
        unlock_user(p, arg1, 0);
        break;
#if defined(TARGET_NR_unlinkat) && defined(__NR_unlinkat)
    case TARGET_NR_unlinkat:
        if (!(p = lock_user_string(arg2)))
            goto efault;
        ret = get_errno(sys_unlinkat(arg1, p, arg3));
        unlock_user(p, arg2, 0);
        break;
#endif
    case TARGET_NR_execve:
        {
            char **argp, **envp;
            int argc, envc;
            abi_ulong gp;
            abi_ulong guest_argp;
            abi_ulong guest_envp;
            abi_ulong addr;
            char **q;
            int total_size = 0;

            argc = 0;
            guest_argp = arg2;
            for (gp = guest_argp; gp; gp += sizeof(abi_ulong)) {
                if (get_user_ual(addr, gp))
                    goto efault;
                if (!addr)
                    break;
                argc++;
            }
            envc = 0;
            guest_envp = arg3;
            for (gp = guest_envp; gp; gp += sizeof(abi_ulong)) {
                if (get_user_ual(addr, gp))
                    goto efault;
                if (!addr)
                    break;
                envc++;
            }

            argp = alloca((argc + 1) * sizeof(void *));
            envp = alloca((envc + 1) * sizeof(void *));

            for (gp = guest_argp, q = argp; gp;
                  gp += sizeof(abi_ulong), q++) {
                if (get_user_ual(addr, gp))
                    goto execve_efault;
                if (!addr)
                    break;
                if (!(*q = lock_user_string(addr)))
                    goto execve_efault;
                total_size += strlen(*q) + 1;
            }
            *q = NULL;

            for (gp = guest_envp, q = envp; gp;
                  gp += sizeof(abi_ulong), q++) {
                if (get_user_ual(addr, gp))
                    goto execve_efault;
                if (!addr)
                    break;
                if (!(*q = lock_user_string(addr)))
                    goto execve_efault;
                total_size += strlen(*q) + 1;
            }
            *q = NULL;

            /* This case will not be caught by the host's execve() if its
               page size is bigger than the target's. */
            if (total_size > MAX_ARG_PAGES * TARGET_PAGE_SIZE) {
                ret = -TARGET_E2BIG;
                goto execve_end;
            }
            if (!(p = lock_user_string(arg1)))
                goto execve_efault;
            ret = get_errno(execve(p, argp, envp));
            unlock_user(p, arg1, 0);

            goto execve_end;

        execve_efault:
            ret = -TARGET_EFAULT;

        execve_end:
            for (gp = guest_argp, q = argp; *q;
                  gp += sizeof(abi_ulong), q++) {
                if (get_user_ual(addr, gp)
                    || !addr)
                    break;
                unlock_user(*q, addr, 0);
            }
            for (gp = guest_envp, q = envp; *q;
                  gp += sizeof(abi_ulong), q++) {
                if (get_user_ual(addr, gp)
                    || !addr)
                    break;
                unlock_user(*q, addr, 0);
            }
        }
        break;
    case TARGET_NR_chdir:
        if (!(p = lock_user_string(arg1)))
            goto efault;
        ret = get_errno(chdir(p));
        unlock_user(p, arg1, 0);
        break;
#ifdef TARGET_NR_time
    case TARGET_NR_time:
        {
            time_t host_time;
            ret = get_errno(time(&host_time));
            if (!is_error(ret)
                && arg1
                && put_user_sal(host_time, arg1))
                goto efault;
        }
        break;
#endif
    case TARGET_NR_mknod:
        if (!(p = lock_user_string(arg1)))
            goto efault;
        ret = get_errno(mknod(p, arg2, arg3));
        unlock_user(p, arg1, 0);
        break;
#if defined(TARGET_NR_mknodat) && defined(__NR_mknodat)
    case TARGET_NR_mknodat:
        if (!(p = lock_user_string(arg2)))
            goto efault;
        ret = get_errno(sys_mknodat(arg1, p, arg3, arg4));
        unlock_user(p, arg2, 0);
        break;
#endif
    case TARGET_NR_chmod:
        if (!(p = lock_user_string(arg1)))
            goto efault;
        ret = get_errno(chmod(p, arg2));
        unlock_user(p, arg1, 0);
        break;
#ifdef TARGET_NR_break
    case TARGET_NR_break:
        goto unimplemented;
#endif
#ifdef TARGET_NR_oldstat
    case TARGET_NR_oldstat:
        goto unimplemented;
#endif
    case TARGET_NR_lseek:
        ret = get_errno(lseek(arg1, arg2, arg3));
        break;
#if defined(TARGET_NR_getxpid) && defined(TARGET_ALPHA)
    /* Alpha specific */
    case TARGET_NR_getxpid:
        ((CPUAlphaState *)cpu_env)->ir[IR_A4] = getppid();
        ret = get_errno(getpid());
        break;
#endif
#ifdef TARGET_NR_getpid
    case TARGET_NR_getpid:
        ret = get_errno(getpid());
        break;
#endif
    case TARGET_NR_mount:
		{
			/* need to look at the data field */
			void *p2, *p3;
			p = lock_user_string(arg1);
			p2 = lock_user_string(arg2);
			p3 = lock_user_string(arg3);
                        if (!p || !p2 || !p3)
                            ret = -TARGET_EFAULT;
                        else {
                            /* FIXME - arg5 should be locked, but it isn't clear how to
                             * do that since it's not guaranteed to be a NULL-terminated
                             * string.
                             */
                            if ( ! arg5 )
                                ret = get_errno(mount(p, p2, p3, (unsigned long)arg4, NULL));
                            else
                                ret = get_errno(mount(p, p2, p3, (unsigned long)arg4, g2h(arg5)));
                        }
                        unlock_user(p, arg1, 0);
                        unlock_user(p2, arg2, 0);
                        unlock_user(p3, arg3, 0);
			break;
		}
#ifdef TARGET_NR_umount
    case TARGET_NR_umount:
        if (!(p = lock_user_string(arg1)))
            goto efault;
        ret = get_errno(umount(p));
        unlock_user(p, arg1, 0);
        break;
#endif
#ifdef TARGET_NR_stime /* not on alpha */
    case TARGET_NR_stime:
        {
            time_t host_time;
            if (get_user_sal(host_time, arg1))
                goto efault;
            ret = get_errno(stime(&host_time));
        }
        break;
#endif
    case TARGET_NR_ptrace:
        goto unimplemented;
#ifdef TARGET_NR_alarm /* not on alpha */
    case TARGET_NR_alarm:
        ret = alarm(arg1);
        break;
#endif
#ifdef TARGET_NR_oldfstat
    case TARGET_NR_oldfstat:
        goto unimplemented;
#endif
#ifdef TARGET_NR_pause /* not on alpha */
    case TARGET_NR_pause:
        ret = get_errno(pause());
        break;
#endif
#ifdef TARGET_NR_utime
    case TARGET_NR_utime:
        {
            struct utimbuf tbuf, *host_tbuf;
            struct target_utimbuf *target_tbuf;
            if (arg2) {
                if (!lock_user_struct(VERIFY_READ, target_tbuf, arg2, 1))
                    goto efault;
                tbuf.actime = tswapal(target_tbuf->actime);
                tbuf.modtime = tswapal(target_tbuf->modtime);
                unlock_user_struct(target_tbuf, arg2, 0);
                host_tbuf = &tbuf;
            } else {
                host_tbuf = NULL;
            }
            if (!(p = lock_user_string(arg1)))
                goto efault;
            ret = get_errno(utime(p, host_tbuf));
            unlock_user(p, arg1, 0);
        }
        break;
#endif
    case TARGET_NR_utimes:
        {
            struct timeval *tvp, tv[2];
            if (arg2) {
                if (copy_from_user_timeval(&tv[0], arg2)
                    || copy_from_user_timeval(&tv[1],
                                              arg2 + sizeof(struct target_timeval)))
                    goto efault;
                tvp = tv;
            } else {
                tvp = NULL;
            }
            if (!(p = lock_user_string(arg1)))
                goto efault;
            ret = get_errno(utimes(p, tvp));
            unlock_user(p, arg1, 0);
        }
        break;
#if defined(TARGET_NR_futimesat) && defined(__NR_futimesat)
    case TARGET_NR_futimesat:
        {
            struct timeval *tvp, tv[2];
            if (arg3) {
                if (copy_from_user_timeval(&tv[0], arg3)
                    || copy_from_user_timeval(&tv[1],
                                              arg3 + sizeof(struct target_timeval)))
                    goto efault;
                tvp = tv;
            } else {
                tvp = NULL;
            }
            if (!(p = lock_user_string(arg2)))
                goto efault;
            ret = get_errno(sys_futimesat(arg1, path(p), tvp));
            unlock_user(p, arg2, 0);
        }
        break;
#endif
#ifdef TARGET_NR_stty
    case TARGET_NR_stty:
        goto unimplemented;
#endif
#ifdef TARGET_NR_gtty
    case TARGET_NR_gtty:
        goto unimplemented;
#endif
    case TARGET_NR_access:
        if (!(p = lock_user_string(arg1)))
            goto efault;
        ret = get_errno(access(path(p), arg2));
        unlock_user(p, arg1, 0);
        break;
#if defined(TARGET_NR_faccessat) && defined(__NR_faccessat)
    case TARGET_NR_faccessat:
        if (!(p = lock_user_string(arg2)))
            goto efault;
        ret = get_errno(sys_faccessat(arg1, p, arg3));
        unlock_user(p, arg2, 0);
        break;
#endif
#ifdef TARGET_NR_nice /* not on alpha */
    case TARGET_NR_nice:
        ret = get_errno(nice(arg1));
        break;
#endif
#ifdef TARGET_NR_ftime
    case TARGET_NR_ftime:
        goto unimplemented;
#endif
    case TARGET_NR_sync:
        sync();
        ret = 0;
        break;
    case TARGET_NR_kill:
        ret = get_errno(kill(arg1, target_to_host_signal(arg2)));
        break;
    case TARGET_NR_rename:
        {
            void *p2;
            p = lock_user_string(arg1);
            p2 = lock_user_string(arg2);
            if (!p || !p2)
                ret = -TARGET_EFAULT;
            else
                ret = get_errno(rename(p, p2));
            unlock_user(p2, arg2, 0);
            unlock_user(p, arg1, 0);
        }
        break;
#if defined(TARGET_NR_renameat) && defined(__NR_renameat)
    case TARGET_NR_renameat:
        {
            void *p2;
            p  = lock_user_string(arg2);
            p2 = lock_user_string(arg4);
            if (!p || !p2)
                ret = -TARGET_EFAULT;
            else
                ret = get_errno(sys_renameat(arg1, p, arg3, p2));
            unlock_user(p2, arg4, 0);
            unlock_user(p, arg2, 0);
        }
        break;
#endif
    case TARGET_NR_mkdir:
        if (!(p = lock_user_string(arg1)))
            goto efault;
        ret = get_errno(mkdir(p, arg2));
        unlock_user(p, arg1, 0);
        break;
#if defined(TARGET_NR_mkdirat) && defined(__NR_mkdirat)
    case TARGET_NR_mkdirat:
        if (!(p = lock_user_string(arg2)))
            goto efault;
        ret = get_errno(sys_mkdirat(arg1, p, arg3));
        unlock_user(p, arg2, 0);
        break;
#endif
    case TARGET_NR_rmdir:
        if (!(p = lock_user_string(arg1)))
            goto efault;
        ret = get_errno(rmdir(p));
        unlock_user(p, arg1, 0);
        break;
    case TARGET_NR_dup:
        ret = get_errno(dup(arg1));
        break;
    case TARGET_NR_pipe:
        ret = do_pipe(cpu_env, arg1, 0, 0);
        break;
#ifdef TARGET_NR_pipe2
    case TARGET_NR_pipe2:
        ret = do_pipe(cpu_env, arg1, arg2, 1);
        break;
#endif
    case TARGET_NR_times:
        {
            struct target_tms *tmsp;
            struct tms tms;
            ret = get_errno(times(&tms));
            if (arg1) {
                tmsp = lock_user(VERIFY_WRITE, arg1, sizeof(struct target_tms), 0);
                if (!tmsp)
                    goto efault;
                tmsp->tms_utime = tswapal(host_to_target_clock_t(tms.tms_utime));
                tmsp->tms_stime = tswapal(host_to_target_clock_t(tms.tms_stime));
                tmsp->tms_cutime = tswapal(host_to_target_clock_t(tms.tms_cutime));
                tmsp->tms_cstime = tswapal(host_to_target_clock_t(tms.tms_cstime));
            }
            if (!is_error(ret))
                ret = host_to_target_clock_t(ret);
        }
        break;
#ifdef TARGET_NR_prof
    case TARGET_NR_prof:
        goto unimplemented;
#endif
#ifdef TARGET_NR_signal
    case TARGET_NR_signal:
        goto unimplemented;
#endif
    case TARGET_NR_acct:
        if (arg1 == 0) {
            ret = get_errno(acct(NULL));
        } else {
            if (!(p = lock_user_string(arg1)))
                goto efault;
            ret = get_errno(acct(path(p)));
            unlock_user(p, arg1, 0);
        }
        break;
#ifdef TARGET_NR_umount2 /* not on alpha */
    case TARGET_NR_umount2:
        if (!(p = lock_user_string(arg1)))
            goto efault;
        ret = get_errno(umount2(p, arg2));
        unlock_user(p, arg1, 0);
        break;
#endif
#ifdef TARGET_NR_lock
    case TARGET_NR_lock:
        goto unimplemented;
#endif
    case TARGET_NR_ioctl:
        ret = do_ioctl(arg1, arg2, arg3);
        break;
    case TARGET_NR_fcntl:
        ret = do_fcntl(arg1, arg2, arg3);
        break;
#ifdef TARGET_NR_mpx
    case TARGET_NR_mpx:
        goto unimplemented;
#endif
    case TARGET_NR_setpgid:
        ret = get_errno(setpgid(arg1, arg2));
        break;
#ifdef TARGET_NR_ulimit
    case TARGET_NR_ulimit:
        goto unimplemented;
#endif
#ifdef TARGET_NR_oldolduname
    case TARGET_NR_oldolduname:
        goto unimplemented;
#endif
    case TARGET_NR_umask:
        ret = get_errno(umask(arg1));
        break;
    case TARGET_NR_chroot:
        if (!(p = lock_user_string(arg1)))
            goto efault;
        ret = get_errno(chroot(p));
        unlock_user(p, arg1, 0);
        break;
    case TARGET_NR_ustat:
        goto unimplemented;
    case TARGET_NR_dup2:
        ret = get_errno(dup2(arg1, arg2));
        break;
#if defined(CONFIG_DUP3) && defined(TARGET_NR_dup3)
    case TARGET_NR_dup3:
        ret = get_errno(dup3(arg1, arg2, arg3));
        break;
#endif
#ifdef TARGET_NR_getppid /* not on alpha */
    case TARGET_NR_getppid:
        ret = get_errno(getppid());
        break;
#endif
    case TARGET_NR_getpgrp:
        ret = get_errno(getpgrp());
        break;
    case TARGET_NR_setsid:
        ret = get_errno(setsid());
        break;
#ifdef TARGET_NR_sigaction
    case TARGET_NR_sigaction:
        {
#if defined(TARGET_ALPHA)
            struct target_sigaction act, oact, *pact = 0;
            struct target_old_sigaction *old_act;
            if (arg2) {
                if (!lock_user_struct(VERIFY_READ, old_act, arg2, 1))
                    goto efault;
                act._sa_handler = old_act->_sa_handler;
                target_siginitset(&act.sa_mask, old_act->sa_mask);
                act.sa_flags = old_act->sa_flags;
                act.sa_restorer = 0;
                unlock_user_struct(old_act, arg2, 0);
                pact = &act;
            }
            ret = get_errno(do_sigaction(arg1, pact, &oact));
            if (!is_error(ret) && arg3) {
                if (!lock_user_struct(VERIFY_WRITE, old_act, arg3, 0))
                    goto efault;
                old_act->_sa_handler = oact._sa_handler;
                old_act->sa_mask = oact.sa_mask.sig[0];
                old_act->sa_flags = oact.sa_flags;
                unlock_user_struct(old_act, arg3, 1);
            }
#elif defined(TARGET_MIPS)
	    struct target_sigaction act, oact, *pact, *old_act;

	    if (arg2) {
                if (!lock_user_struct(VERIFY_READ, old_act, arg2, 1))
                    goto efault;
		act._sa_handler = old_act->_sa_handler;
		target_siginitset(&act.sa_mask, old_act->sa_mask.sig[0]);
		act.sa_flags = old_act->sa_flags;
		unlock_user_struct(old_act, arg2, 0);
		pact = &act;
	    } else {
		pact = NULL;
	    }

	    ret = get_errno(do_sigaction(arg1, pact, &oact));

	    if (!is_error(ret) && arg3) {
                if (!lock_user_struct(VERIFY_WRITE, old_act, arg3, 0))
                    goto efault;
		old_act->_sa_handler = oact._sa_handler;
		old_act->sa_flags = oact.sa_flags;
		old_act->sa_mask.sig[0] = oact.sa_mask.sig[0];
		old_act->sa_mask.sig[1] = 0;
		old_act->sa_mask.sig[2] = 0;
		old_act->sa_mask.sig[3] = 0;
		unlock_user_struct(old_act, arg3, 1);
	    }
#else
            struct target_old_sigaction *old_act;
            struct target_sigaction act, oact, *pact;
            if (arg2) {
                if (!lock_user_struct(VERIFY_READ, old_act, arg2, 1))
                    goto efault;
                act._sa_handler = old_act->_sa_handler;
                target_siginitset(&act.sa_mask, old_act->sa_mask);
                act.sa_flags = old_act->sa_flags;
                act.sa_restorer = old_act->sa_restorer;
                unlock_user_struct(old_act, arg2, 0);
                pact = &act;
            } else {
                pact = NULL;
            }
            ret = get_errno(do_sigaction(arg1, pact, &oact));
            if (!is_error(ret) && arg3) {
                if (!lock_user_struct(VERIFY_WRITE, old_act, arg3, 0))
                    goto efault;
                old_act->_sa_handler = oact._sa_handler;
                old_act->sa_mask = oact.sa_mask.sig[0];
                old_act->sa_flags = oact.sa_flags;
                old_act->sa_restorer = oact.sa_restorer;
                unlock_user_struct(old_act, arg3, 1);
            }
#endif
        }
        break;
#endif
    case TARGET_NR_rt_sigaction:
        {
#if defined(TARGET_ALPHA)
            struct target_sigaction act, oact, *pact = 0;
            struct target_rt_sigaction *rt_act;
            /* ??? arg4 == sizeof(sigset_t).  */
            if (arg2) {
                if (!lock_user_struct(VERIFY_READ, rt_act, arg2, 1))
                    goto efault;
                act._sa_handler = rt_act->_sa_handler;
                act.sa_mask = rt_act->sa_mask;
                act.sa_flags = rt_act->sa_flags;
                act.sa_restorer = arg5;
                unlock_user_struct(rt_act, arg2, 0);
                pact = &act;
            }
            ret = get_errno(do_sigaction(arg1, pact, &oact));
            if (!is_error(ret) && arg3) {
                if (!lock_user_struct(VERIFY_WRITE, rt_act, arg3, 0))
                    goto efault;
                rt_act->_sa_handler = oact._sa_handler;
                rt_act->sa_mask = oact.sa_mask;
                rt_act->sa_flags = oact.sa_flags;
                unlock_user_struct(rt_act, arg3, 1);
            }
#else
            struct target_sigaction *act;
            struct target_sigaction *oact;

            if (arg2) {
                if (!lock_user_struct(VERIFY_READ, act, arg2, 1))
                    goto efault;
            } else
                act = NULL;
            if (arg3) {
                if (!lock_user_struct(VERIFY_WRITE, oact, arg3, 0)) {
                    ret = -TARGET_EFAULT;
                    goto rt_sigaction_fail;
                }
            } else
                oact = NULL;
            ret = get_errno(do_sigaction(arg1, act, oact));
	rt_sigaction_fail:
            if (act)
                unlock_user_struct(act, arg2, 0);
            if (oact)
                unlock_user_struct(oact, arg3, 1);
#endif
        }
        break;
#ifdef TARGET_NR_sgetmask /* not on alpha */
    case TARGET_NR_sgetmask:
        {
            sigset_t cur_set;
            abi_ulong target_set;
            sigprocmask(0, NULL, &cur_set);
            host_to_target_old_sigset(&target_set, &cur_set);
            ret = target_set;
        }
        break;
#endif
#ifdef TARGET_NR_ssetmask /* not on alpha */
    case TARGET_NR_ssetmask:
        {
            sigset_t set, oset, cur_set;
            abi_ulong target_set = arg1;
            sigprocmask(0, NULL, &cur_set);
            target_to_host_old_sigset(&set, &target_set);
            sigorset(&set, &set, &cur_set);
            sigprocmask(SIG_SETMASK, &set, &oset);
            host_to_target_old_sigset(&target_set, &oset);
            ret = target_set;
        }
        break;
#endif
#ifdef TARGET_NR_sigprocmask
    case TARGET_NR_sigprocmask:
        {
#if defined(TARGET_ALPHA)
            sigset_t set, oldset;
            abi_ulong mask;
            int how;

            switch (arg1) {
            case TARGET_SIG_BLOCK:
                how = SIG_BLOCK;
                break;
            case TARGET_SIG_UNBLOCK:
                how = SIG_UNBLOCK;
                break;
            case TARGET_SIG_SETMASK:
                how = SIG_SETMASK;
                break;
            default:
                ret = -TARGET_EINVAL;
                goto fail;
            }
            mask = arg2;
            target_to_host_old_sigset(&set, &mask);

            ret = get_errno(sigprocmask(how, &set, &oldset));

            if (!is_error(ret)) {
                host_to_target_old_sigset(&mask, &oldset);
                ret = mask;
                ((CPUAlphaState *)cpu_env)->[IR_V0] = 0; /* force no error */
            }
#else
            sigset_t set, oldset, *set_ptr;
            int how;

            if (arg2) {
                switch (arg1) {
                case TARGET_SIG_BLOCK:
                    how = SIG_BLOCK;
                    break;
                case TARGET_SIG_UNBLOCK:
                    how = SIG_UNBLOCK;
                    break;
                case TARGET_SIG_SETMASK:
                    how = SIG_SETMASK;
                    break;
                default:
                    ret = -TARGET_EINVAL;
                    goto fail;
                }
                if (!(p = lock_user(VERIFY_READ, arg2, sizeof(target_sigset_t), 1)))
                    goto efault;
                target_to_host_old_sigset(&set, p);
                unlock_user(p, arg2, 0);
                set_ptr = &set;
            } else {
                how = 0;
                set_ptr = NULL;
            }
            ret = get_errno(sigprocmask(how, set_ptr, &oldset));
            if (!is_error(ret) && arg3) {
                if (!(p = lock_user(VERIFY_WRITE, arg3, sizeof(target_sigset_t), 0)))
                    goto efault;
                host_to_target_old_sigset(p, &oldset);
                unlock_user(p, arg3, sizeof(target_sigset_t));
            }
#endif
        }
        break;
#endif
    case TARGET_NR_rt_sigprocmask:
        {
            int how = arg1;
            sigset_t set, oldset, *set_ptr;

            if (arg2) {
                switch(how) {
                case TARGET_SIG_BLOCK:
                    how = SIG_BLOCK;
                    break;
                case TARGET_SIG_UNBLOCK:
                    how = SIG_UNBLOCK;
                    break;
                case TARGET_SIG_SETMASK:
                    how = SIG_SETMASK;
                    break;
                default:
                    ret = -TARGET_EINVAL;
                    goto fail;
                }
                if (!(p = lock_user(VERIFY_READ, arg2, sizeof(target_sigset_t), 1)))
                    goto efault;
                target_to_host_sigset(&set, p);
                unlock_user(p, arg2, 0);
                set_ptr = &set;
            } else {
                how = 0;
                set_ptr = NULL;
            }
            ret = get_errno(sigprocmask(how, set_ptr, &oldset));
            if (!is_error(ret) && arg3) {
                if (!(p = lock_user(VERIFY_WRITE, arg3, sizeof(target_sigset_t), 0)))
                    goto efault;
                host_to_target_sigset(p, &oldset);
                unlock_user(p, arg3, sizeof(target_sigset_t));
            }
        }
        break;
#ifdef TARGET_NR_sigpending
    case TARGET_NR_sigpending:
        {
            sigset_t set;
            ret = get_errno(sigpending(&set));
            if (!is_error(ret)) {
                if (!(p = lock_user(VERIFY_WRITE, arg1, sizeof(target_sigset_t), 0)))
                    goto efault;
                host_to_target_old_sigset(p, &set);
                unlock_user(p, arg1, sizeof(target_sigset_t));
            }
        }
        break;
#endif
    case TARGET_NR_rt_sigpending:
        {
            sigset_t set;
            ret = get_errno(sigpending(&set));
            if (!is_error(ret)) {
                if (!(p = lock_user(VERIFY_WRITE, arg1, sizeof(target_sigset_t), 0)))
                    goto efault;
                host_to_target_sigset(p, &set);
                unlock_user(p, arg1, sizeof(target_sigset_t));
            }
        }
        break;
#ifdef TARGET_NR_sigsuspend
    case TARGET_NR_sigsuspend:
        {
            sigset_t set;
#if defined(TARGET_ALPHA)
            abi_ulong mask = arg1;
            target_to_host_old_sigset(&set, &mask);
#else
            if (!(p = lock_user(VERIFY_READ, arg1, sizeof(target_sigset_t), 1)))
                goto efault;
            target_to_host_old_sigset(&set, p);
            unlock_user(p, arg1, 0);
#endif
            ret = get_errno(sigsuspend(&set));
        }
        break;
#endif
    case TARGET_NR_rt_sigsuspend:
        {
            sigset_t set;
            if (!(p = lock_user(VERIFY_READ, arg1, sizeof(target_sigset_t), 1)))
                goto efault;
            target_to_host_sigset(&set, p);
            unlock_user(p, arg1, 0);
            ret = get_errno(sigsuspend(&set));
        }
        break;
    case TARGET_NR_rt_sigtimedwait:
        {
            sigset_t set;
            struct timespec uts, *puts;
            siginfo_t uinfo;

            if (!(p = lock_user(VERIFY_READ, arg1, sizeof(target_sigset_t), 1)))
                goto efault;
            target_to_host_sigset(&set, p);
            unlock_user(p, arg1, 0);
            if (arg3) {
                puts = &uts;
                target_to_host_timespec(puts, arg3);
            } else {
                puts = NULL;
            }
            ret = get_errno(sigtimedwait(&set, &uinfo, puts));
            if (!is_error(ret) && arg2) {
                if (!(p = lock_user(VERIFY_WRITE, arg2, sizeof(target_siginfo_t), 0)))
                    goto efault;
                host_to_target_siginfo(p, &uinfo);
                unlock_user(p, arg2, sizeof(target_siginfo_t));
            }
        }
        break;
    case TARGET_NR_rt_sigqueueinfo:
        {
            siginfo_t uinfo;
            if (!(p = lock_user(VERIFY_READ, arg3, sizeof(target_sigset_t), 1)))
                goto efault;
            target_to_host_siginfo(&uinfo, p);
            unlock_user(p, arg1, 0);
            ret = get_errno(sys_rt_sigqueueinfo(arg1, arg2, &uinfo));
        }
        break;
#ifdef TARGET_NR_sigreturn
    case TARGET_NR_sigreturn:
        /* NOTE: ret is eax, so not transcoding must be done */
        ret = do_sigreturn(cpu_env);
        break;
#endif
    case TARGET_NR_rt_sigreturn:
        /* NOTE: ret is eax, so not transcoding must be done */
        ret = do_rt_sigreturn(cpu_env);
        break;
    case TARGET_NR_sethostname:
        if (!(p = lock_user_string(arg1)))
            goto efault;
        ret = get_errno(sethostname(p, arg2));
        unlock_user(p, arg1, 0);
        break;
    case TARGET_NR_setrlimit:
        {
            int resource = target_to_host_resource(arg1);
            struct target_rlimit *target_rlim;
            struct rlimit rlim;
            if (!lock_user_struct(VERIFY_READ, target_rlim, arg2, 1))
                goto efault;
            rlim.rlim_cur = target_to_host_rlim(target_rlim->rlim_cur);
            rlim.rlim_max = target_to_host_rlim(target_rlim->rlim_max);
            unlock_user_struct(target_rlim, arg2, 0);
            ret = get_errno(setrlimit(resource, &rlim));
        }
        break;
    case TARGET_NR_getrlimit:
        {
            int resource = target_to_host_resource(arg1);
            struct target_rlimit *target_rlim;
            struct rlimit rlim;

            ret = get_errno(getrlimit(resource, &rlim));
            if (!is_error(ret)) {
                if (!lock_user_struct(VERIFY_WRITE, target_rlim, arg2, 0))
                    goto efault;
                target_rlim->rlim_cur = host_to_target_rlim(rlim.rlim_cur);
                target_rlim->rlim_max = host_to_target_rlim(rlim.rlim_max);
                unlock_user_struct(target_rlim, arg2, 1);
            }
        }
        break;
    case TARGET_NR_getrusage:
        {
            struct rusage rusage;
            ret = get_errno(getrusage(arg1, &rusage));
            if (!is_error(ret)) {
                host_to_target_rusage(arg2, &rusage);
            }
        }
        break;
    case TARGET_NR_gettimeofday:
        {
            struct timeval tv;
            ret = get_errno(gettimeofday(&tv, NULL));
            if (!is_error(ret)) {
                if (copy_to_user_timeval(arg1, &tv))
                    goto efault;
            }
        }
        break;
    case TARGET_NR_settimeofday:
        {
            struct timeval tv;
            if (copy_from_user_timeval(&tv, arg1))
                goto efault;
            ret = get_errno(settimeofday(&tv, NULL));
        }
        break;
#if defined(TARGET_NR_select) && !defined(TARGET_S390X) && !defined(TARGET_S390)
    case TARGET_NR_select:
        {
            struct target_sel_arg_struct *sel;
            abi_ulong inp, outp, exp, tvp;
            long nsel;

            if (!lock_user_struct(VERIFY_READ, sel, arg1, 1))
                goto efault;
            nsel = tswapal(sel->n);
            inp = tswapal(sel->inp);
            outp = tswapal(sel->outp);
            exp = tswapal(sel->exp);
            tvp = tswapal(sel->tvp);
            unlock_user_struct(sel, arg1, 0);
            ret = do_select(nsel, inp, outp, exp, tvp);
        }
        break;
#endif
#ifdef TARGET_NR_pselect6
    case TARGET_NR_pselect6:
        {
            abi_long rfd_addr, wfd_addr, efd_addr, n, ts_addr;
            fd_set rfds, wfds, efds;
            fd_set *rfds_ptr, *wfds_ptr, *efds_ptr;
            struct timespec ts, *ts_ptr;

            /*
             * The 6th arg is actually two args smashed together,
             * so we cannot use the C library.
             */
            sigset_t set;
            struct {
                sigset_t *set;
                size_t size;
            } sig, *sig_ptr;

            abi_ulong arg_sigset, arg_sigsize, *arg7;
            target_sigset_t *target_sigset;

            n = arg1;
            rfd_addr = arg2;
            wfd_addr = arg3;
            efd_addr = arg4;
            ts_addr = arg5;

            ret = copy_from_user_fdset_ptr(&rfds, &rfds_ptr, rfd_addr, n);
            if (ret) {
                goto fail;
            }
            ret = copy_from_user_fdset_ptr(&wfds, &wfds_ptr, wfd_addr, n);
            if (ret) {
                goto fail;
            }
            ret = copy_from_user_fdset_ptr(&efds, &efds_ptr, efd_addr, n);
            if (ret) {
                goto fail;
            }

            /*
             * This takes a timespec, and not a timeval, so we cannot
             * use the do_select() helper ...
             */
            if (ts_addr) {
                if (target_to_host_timespec(&ts, ts_addr)) {
                    goto efault;
                }
                ts_ptr = &ts;
            } else {
                ts_ptr = NULL;
            }

            /* Extract the two packed args for the sigset */
            if (arg6) {
                sig_ptr = &sig;
                sig.size = _NSIG / 8;

                arg7 = lock_user(VERIFY_READ, arg6, sizeof(*arg7) * 2, 1);
                if (!arg7) {
                    goto efault;
                }
                arg_sigset = tswapal(arg7[0]);
                arg_sigsize = tswapal(arg7[1]);
                unlock_user(arg7, arg6, 0);

                if (arg_sigset) {
                    sig.set = &set;
                    if (arg_sigsize != sizeof(*target_sigset)) {
                        /* Like the kernel, we enforce correct size sigsets */
                        ret = -TARGET_EINVAL;
                        goto fail;
                    }
                    target_sigset = lock_user(VERIFY_READ, arg_sigset,
                                              sizeof(*target_sigset), 1);
                    if (!target_sigset) {
                        goto efault;
                    }
                    target_to_host_sigset(&set, target_sigset);
                    unlock_user(target_sigset, arg_sigset, 0);
                } else {
                    sig.set = NULL;
                }
            } else {
                sig_ptr = NULL;
            }

            ret = get_errno(sys_pselect6(n, rfds_ptr, wfds_ptr, efds_ptr,
                                         ts_ptr, sig_ptr));

            if (!is_error(ret)) {
                if (rfd_addr && copy_to_user_fdset(rfd_addr, &rfds, n))
                    goto efault;
                if (wfd_addr && copy_to_user_fdset(wfd_addr, &wfds, n))
                    goto efault;
                if (efd_addr && copy_to_user_fdset(efd_addr, &efds, n))
                    goto efault;

                if (ts_addr && host_to_target_timespec(ts_addr, &ts))
                    goto efault;
            }
        }
        break;
#endif
    case TARGET_NR_symlink:
        {
            void *p2;
            p = lock_user_string(arg1);
            p2 = lock_user_string(arg2);
            if (!p || !p2)
                ret = -TARGET_EFAULT;
            else
                ret = get_errno(symlink(p, p2));
            unlock_user(p2, arg2, 0);
            unlock_user(p, arg1, 0);
        }
        break;
#if defined(TARGET_NR_symlinkat) && defined(__NR_symlinkat)
    case TARGET_NR_symlinkat:
        {
            void *p2;
            p  = lock_user_string(arg1);
            p2 = lock_user_string(arg3);
            if (!p || !p2)
                ret = -TARGET_EFAULT;
            else
                ret = get_errno(sys_symlinkat(p, arg2, p2));
            unlock_user(p2, arg3, 0);
            unlock_user(p, arg1, 0);
        }
        break;
#endif
#ifdef TARGET_NR_oldlstat
    case TARGET_NR_oldlstat:
        goto unimplemented;
#endif
    case TARGET_NR_readlink:
        {
            void *p2, *temp;
            p = lock_user_string(arg1);
            p2 = lock_user(VERIFY_WRITE, arg2, arg3, 0);
            if (!p || !p2)
                ret = -TARGET_EFAULT;
            else {
                if (strncmp((const char *)p, "/proc/self/exe", 14) == 0) {
                    char real[PATH_MAX];
                    temp = realpath(exec_path,real);
                    ret = (temp==NULL) ? get_errno(-1) : strlen(real) ;
                    snprintf((char *)p2, arg3, "%s", real);
                    }
                else
                    ret = get_errno(readlink(path(p), p2, arg3));
            }
            unlock_user(p2, arg2, ret);
            unlock_user(p, arg1, 0);
        }
        break;
#if defined(TARGET_NR_readlinkat) && defined(__NR_readlinkat)
    case TARGET_NR_readlinkat:
        {
            void *p2;
            p  = lock_user_string(arg2);
            p2 = lock_user(VERIFY_WRITE, arg3, arg4, 0);
            if (!p || !p2)
        	ret = -TARGET_EFAULT;
            else
                ret = get_errno(sys_readlinkat(arg1, path(p), p2, arg4));
            unlock_user(p2, arg3, ret);
            unlock_user(p, arg2, 0);
        }
        break;
#endif
#ifdef TARGET_NR_uselib
    case TARGET_NR_uselib:
        goto unimplemented;
#endif
#ifdef TARGET_NR_swapon
    case TARGET_NR_swapon:
        if (!(p = lock_user_string(arg1)))
            goto efault;
        ret = get_errno(swapon(p, arg2));
        unlock_user(p, arg1, 0);
        break;
#endif
    case TARGET_NR_reboot:
        if (!(p = lock_user_string(arg4)))
            goto efault;
        ret = reboot(arg1, arg2, arg3, p);
        unlock_user(p, arg4, 0);
        break;
#ifdef TARGET_NR_readdir
    case TARGET_NR_readdir:
        goto unimplemented;
#endif
#ifdef TARGET_NR_mmap
    case TARGET_NR_mmap:
#if (defined(TARGET_I386) && defined(TARGET_ABI32)) || defined(TARGET_ARM) || \
    defined(TARGET_M68K) || defined(TARGET_CRIS) || defined(TARGET_MICROBLAZE) \
    || defined(TARGET_S390X)
        {
            abi_ulong *v;
            abi_ulong v1, v2, v3, v4, v5, v6;
            if (!(v = lock_user(VERIFY_READ, arg1, 6 * sizeof(abi_ulong), 1)))
                goto efault;
            v1 = tswapal(v[0]);
            v2 = tswapal(v[1]);
            v3 = tswapal(v[2]);
            v4 = tswapal(v[3]);
            v5 = tswapal(v[4]);
            v6 = tswapal(v[5]);
            unlock_user(v, arg1, 0);
            ret = get_errno(target_mmap(v1, v2, v3,
                                        target_to_host_bitmask(v4, mmap_flags_tbl),
                                        v5, v6));
        }
#else
        ret = get_errno(target_mmap(arg1, arg2, arg3,
                                    target_to_host_bitmask(arg4, mmap_flags_tbl),
                                    arg5,
                                    arg6));
#endif
        break;
#endif
#ifdef TARGET_NR_mmap2
    case TARGET_NR_mmap2:
#ifndef MMAP_SHIFT
#define MMAP_SHIFT 12
#endif
        ret = get_errno(target_mmap(arg1, arg2, arg3,
                                    target_to_host_bitmask(arg4, mmap_flags_tbl),
                                    arg5,
                                    arg6 << MMAP_SHIFT));
        break;
#endif
    case TARGET_NR_munmap:
        ret = get_errno(target_munmap(arg1, arg2));
        break;
    case TARGET_NR_mprotect:
        {
            TaskState *ts = ((CPUArchState *)cpu_env)->opaque;
            /* Special hack to detect libc making the stack executable.  */
            if ((arg3 & PROT_GROWSDOWN)
                && arg1 >= ts->info->stack_limit
                && arg1 <= ts->info->start_stack) {
                arg3 &= ~PROT_GROWSDOWN;
                arg2 = arg2 + arg1 - ts->info->stack_limit;
                arg1 = ts->info->stack_limit;
            }
        }
        ret = get_errno(target_mprotect(arg1, arg2, arg3));
        break;
#ifdef TARGET_NR_mremap
    case TARGET_NR_mremap:
        ret = get_errno(target_mremap(arg1, arg2, arg3, arg4, arg5));
        break;
#endif
        /* ??? msync/mlock/munlock are broken for softmmu.  */
#ifdef TARGET_NR_msync
    case TARGET_NR_msync:
        ret = get_errno(msync(g2h(arg1), arg2, arg3));
        break;
#endif
#ifdef TARGET_NR_mlock
    case TARGET_NR_mlock:
        ret = get_errno(mlock(g2h(arg1), arg2));
        break;
#endif
#ifdef TARGET_NR_munlock
    case TARGET_NR_munlock:
        ret = get_errno(munlock(g2h(arg1), arg2));
        break;
#endif
#ifdef TARGET_NR_mlockall
    case TARGET_NR_mlockall:
        ret = get_errno(mlockall(arg1));
        break;
#endif
#ifdef TARGET_NR_munlockall
    case TARGET_NR_munlockall:
        ret = get_errno(munlockall());
        break;
#endif
    case TARGET_NR_truncate:
        if (!(p = lock_user_string(arg1)))
            goto efault;
        ret = get_errno(truncate(p, arg2));
        unlock_user(p, arg1, 0);
        break;
    case TARGET_NR_ftruncate:
        ret = get_errno(ftruncate(arg1, arg2));
        break;
    case TARGET_NR_fchmod:
        ret = get_errno(fchmod(arg1, arg2));
        break;
#if defined(TARGET_NR_fchmodat) && defined(__NR_fchmodat)
    case TARGET_NR_fchmodat:
        if (!(p = lock_user_string(arg2)))
            goto efault;
        ret = get_errno(sys_fchmodat(arg1, p, arg3));
        unlock_user(p, arg2, 0);
        break;
#endif
    case TARGET_NR_getpriority:
        /* libc does special remapping of the return value of
         * sys_getpriority() so it's just easiest to call
         * sys_getpriority() directly rather than through libc. */
        ret = get_errno(sys_getpriority(arg1, arg2));
        break;
    case TARGET_NR_setpriority:
        ret = get_errno(setpriority(arg1, arg2, arg3));
        break;
#ifdef TARGET_NR_profil
    case TARGET_NR_profil:
        goto unimplemented;
#endif
    case TARGET_NR_statfs:
        if (!(p = lock_user_string(arg1)))
            goto efault;
        ret = get_errno(statfs(path(p), &stfs));
        unlock_user(p, arg1, 0);
    convert_statfs:
        if (!is_error(ret)) {
            struct target_statfs *target_stfs;

            if (!lock_user_struct(VERIFY_WRITE, target_stfs, arg2, 0))
                goto efault;
            __put_user(stfs.f_type, &target_stfs->f_type);
            __put_user(stfs.f_bsize, &target_stfs->f_bsize);
            __put_user(stfs.f_blocks, &target_stfs->f_blocks);
            __put_user(stfs.f_bfree, &target_stfs->f_bfree);
            __put_user(stfs.f_bavail, &target_stfs->f_bavail);
            __put_user(stfs.f_files, &target_stfs->f_files);
            __put_user(stfs.f_ffree, &target_stfs->f_ffree);
            __put_user(stfs.f_fsid.__val[0], &target_stfs->f_fsid.val[0]);
            __put_user(stfs.f_fsid.__val[1], &target_stfs->f_fsid.val[1]);
            __put_user(stfs.f_namelen, &target_stfs->f_namelen);
            unlock_user_struct(target_stfs, arg2, 1);
        }
        break;
    case TARGET_NR_fstatfs:
        ret = get_errno(fstatfs(arg1, &stfs));
        goto convert_statfs;
#ifdef TARGET_NR_statfs64
    case TARGET_NR_statfs64:
        if (!(p = lock_user_string(arg1)))
            goto efault;
        ret = get_errno(statfs(path(p), &stfs));
        unlock_user(p, arg1, 0);
    convert_statfs64:
        if (!is_error(ret)) {
            struct target_statfs64 *target_stfs;

            if (!lock_user_struct(VERIFY_WRITE, target_stfs, arg3, 0))
                goto efault;
            __put_user(stfs.f_type, &target_stfs->f_type);
            __put_user(stfs.f_bsize, &target_stfs->f_bsize);
            __put_user(stfs.f_blocks, &target_stfs->f_blocks);
            __put_user(stfs.f_bfree, &target_stfs->f_bfree);
            __put_user(stfs.f_bavail, &target_stfs->f_bavail);
            __put_user(stfs.f_files, &target_stfs->f_files);
            __put_user(stfs.f_ffree, &target_stfs->f_ffree);
            __put_user(stfs.f_fsid.__val[0], &target_stfs->f_fsid.val[0]);
            __put_user(stfs.f_fsid.__val[1], &target_stfs->f_fsid.val[1]);
            __put_user(stfs.f_namelen, &target_stfs->f_namelen);
            unlock_user_struct(target_stfs, arg3, 1);
        }
        break;
    case TARGET_NR_fstatfs64:
        ret = get_errno(fstatfs(arg1, &stfs));
        goto convert_statfs64;
#endif
#ifdef TARGET_NR_ioperm
    case TARGET_NR_ioperm:
        goto unimplemented;
#endif
#ifdef TARGET_NR_socketcall
    case TARGET_NR_socketcall:
        ret = do_socketcall(arg1, arg2);
        break;
#endif
#ifdef TARGET_NR_accept
    case TARGET_NR_accept:
        ret = do_accept(arg1, arg2, arg3);
        break;
#endif
#ifdef TARGET_NR_bind
    case TARGET_NR_bind:
        ret = do_bind(arg1, arg2, arg3);
        break;
#endif
#ifdef TARGET_NR_connect
    case TARGET_NR_connect:
        ret = do_connect(arg1, arg2, arg3);
        break;
#endif
#ifdef TARGET_NR_getpeername
    case TARGET_NR_getpeername:
        ret = do_getpeername(arg1, arg2, arg3);
        break;
#endif
#ifdef TARGET_NR_getsockname
    case TARGET_NR_getsockname:
        ret = do_getsockname(arg1, arg2, arg3);
        break;
#endif
#ifdef TARGET_NR_getsockopt
    case TARGET_NR_getsockopt:
        ret = do_getsockopt(arg1, arg2, arg3, arg4, arg5);
        break;
#endif
#ifdef TARGET_NR_listen
    case TARGET_NR_listen:
        ret = get_errno(listen(arg1, arg2));
        break;
#endif
#ifdef TARGET_NR_recv
    case TARGET_NR_recv:
        ret = do_recvfrom(arg1, arg2, arg3, arg4, 0, 0);
        break;
#endif
#ifdef TARGET_NR_recvfrom
    case TARGET_NR_recvfrom:
        ret = do_recvfrom(arg1, arg2, arg3, arg4, arg5, arg6);
        break;
#endif
#ifdef TARGET_NR_recvmsg
    case TARGET_NR_recvmsg:
        ret = do_sendrecvmsg(arg1, arg2, arg3, 0);
        break;
#endif
#ifdef TARGET_NR_send
    case TARGET_NR_send:
        ret = do_sendto(arg1, arg2, arg3, arg4, 0, 0);
        break;
#endif
#ifdef TARGET_NR_sendmsg
    case TARGET_NR_sendmsg:
        ret = do_sendrecvmsg(arg1, arg2, arg3, 1);
        break;
#endif
#ifdef TARGET_NR_sendto
    case TARGET_NR_sendto:
        ret = do_sendto(arg1, arg2, arg3, arg4, arg5, arg6);
        break;
#endif
#ifdef TARGET_NR_shutdown
    case TARGET_NR_shutdown:
        ret = get_errno(shutdown(arg1, arg2));
        break;
#endif
#ifdef TARGET_NR_socket
    case TARGET_NR_socket:
        ret = do_socket(arg1, arg2, arg3);
        break;
#endif
#ifdef TARGET_NR_socketpair
    case TARGET_NR_socketpair:
        ret = do_socketpair(arg1, arg2, arg3, arg4);
        break;
#endif
#ifdef TARGET_NR_setsockopt
    case TARGET_NR_setsockopt:
        ret = do_setsockopt(arg1, arg2, arg3, arg4, (socklen_t) arg5);
        break;
#endif

    case TARGET_NR_syslog:
        if (!(p = lock_user_string(arg2)))
            goto efault;
        ret = get_errno(sys_syslog((int)arg1, p, (int)arg3));
        unlock_user(p, arg2, 0);
        break;

    case TARGET_NR_setitimer:
        {
            struct itimerval value, ovalue, *pvalue;

            if (arg2) {
                pvalue = &value;
                if (copy_from_user_timeval(&pvalue->it_interval, arg2)
                    || copy_from_user_timeval(&pvalue->it_value,
                                              arg2 + sizeof(struct target_timeval)))
                    goto efault;
            } else {
                pvalue = NULL;
            }
            ret = get_errno(setitimer(arg1, pvalue, &ovalue));
            if (!is_error(ret) && arg3) {
                if (copy_to_user_timeval(arg3,
                                         &ovalue.it_interval)
                    || copy_to_user_timeval(arg3 + sizeof(struct target_timeval),
                                            &ovalue.it_value))
                    goto efault;
            }
        }
        break;
    case TARGET_NR_getitimer:
        {
            struct itimerval value;

            ret = get_errno(getitimer(arg1, &value));
            if (!is_error(ret) && arg2) {
                if (copy_to_user_timeval(arg2,
                                         &value.it_interval)
                    || copy_to_user_timeval(arg2 + sizeof(struct target_timeval),
                                            &value.it_value))
                    goto efault;
            }
        }
        break;
    case TARGET_NR_stat:
        if (!(p = lock_user_string(arg1)))
            goto efault;
        ret = get_errno(stat(path(p), &st));
        unlock_user(p, arg1, 0);
        goto do_stat;
    case TARGET_NR_lstat:
        if (!(p = lock_user_string(arg1)))
            goto efault;
        ret = get_errno(lstat(path(p), &st));
        unlock_user(p, arg1, 0);
        goto do_stat;
    case TARGET_NR_fstat:
        {
            ret = get_errno(fstat(arg1, &st));
        do_stat:
            if (!is_error(ret)) {
                struct target_stat *target_st;

                if (!lock_user_struct(VERIFY_WRITE, target_st, arg2, 0))
                    goto efault;
                memset(target_st, 0, sizeof(*target_st));
                __put_user(st.st_dev, &target_st->st_dev);
                __put_user(st.st_ino, &target_st->st_ino);
                __put_user(st.st_mode, &target_st->st_mode);
                __put_user(st.st_uid, &target_st->st_uid);
                __put_user(st.st_gid, &target_st->st_gid);
                __put_user(st.st_nlink, &target_st->st_nlink);
                __put_user(st.st_rdev, &target_st->st_rdev);
                __put_user(st.st_size, &target_st->st_size);
                __put_user(st.st_blksize, &target_st->st_blksize);
                __put_user(st.st_blocks, &target_st->st_blocks);
                __put_user(st.st_atime, &target_st->target_st_atime);
                __put_user(st.st_mtime, &target_st->target_st_mtime);
                __put_user(st.st_ctime, &target_st->target_st_ctime);
                unlock_user_struct(target_st, arg2, 1);
            }
        }
        break;
#ifdef TARGET_NR_olduname
    case TARGET_NR_olduname:
        goto unimplemented;
#endif
#ifdef TARGET_NR_iopl
    case TARGET_NR_iopl:
        goto unimplemented;
#endif
    case TARGET_NR_vhangup:
        ret = get_errno(vhangup());
        break;
#ifdef TARGET_NR_idle
    case TARGET_NR_idle:
        goto unimplemented;
#endif
#ifdef TARGET_NR_syscall
    case TARGET_NR_syscall:
        ret = do_syscall(cpu_env, arg1 & 0xffff, arg2, arg3, arg4, arg5,
                         arg6, arg7, arg8, 0);
        break;
#endif
    case TARGET_NR_wait4:
        {
            int status;
            abi_long status_ptr = arg2;
            struct rusage rusage, *rusage_ptr;
            abi_ulong target_rusage = arg4;
            if (target_rusage)
                rusage_ptr = &rusage;
            else
                rusage_ptr = NULL;
            ret = get_errno(wait4(arg1, &status, arg3, rusage_ptr));
            if (!is_error(ret)) {
                if (status_ptr && ret) {
                    status = host_to_target_waitstatus(status);
                    if (put_user_s32(status, status_ptr))
                        goto efault;
                }
                if (target_rusage)
                    host_to_target_rusage(target_rusage, &rusage);
            }
        }
        break;
#ifdef TARGET_NR_swapoff
    case TARGET_NR_swapoff:
        if (!(p = lock_user_string(arg1)))
            goto efault;
        ret = get_errno(swapoff(p));
        unlock_user(p, arg1, 0);
        break;
#endif
    case TARGET_NR_sysinfo:
        {
            struct target_sysinfo *target_value;
            struct sysinfo value;
            ret = get_errno(sysinfo(&value));
            if (!is_error(ret) && arg1)
            {
                if (!lock_user_struct(VERIFY_WRITE, target_value, arg1, 0))
                    goto efault;
                __put_user(value.uptime, &target_value->uptime);
                __put_user(value.loads[0], &target_value->loads[0]);
                __put_user(value.loads[1], &target_value->loads[1]);
                __put_user(value.loads[2], &target_value->loads[2]);
                __put_user(value.totalram, &target_value->totalram);
                __put_user(value.freeram, &target_value->freeram);
                __put_user(value.sharedram, &target_value->sharedram);
                __put_user(value.bufferram, &target_value->bufferram);
                __put_user(value.totalswap, &target_value->totalswap);
                __put_user(value.freeswap, &target_value->freeswap);
                __put_user(value.procs, &target_value->procs);
                __put_user(value.totalhigh, &target_value->totalhigh);
                __put_user(value.freehigh, &target_value->freehigh);
                __put_user(value.mem_unit, &target_value->mem_unit);
                unlock_user_struct(target_value, arg1, 1);
            }
        }
        break;
#ifdef TARGET_NR_ipc
    case TARGET_NR_ipc:
	ret = do_ipc(arg1, arg2, arg3, arg4, arg5, arg6);
	break;
#endif
#ifdef TARGET_NR_semget
    case TARGET_NR_semget:
        ret = get_errno(semget(arg1, arg2, arg3));
        break;
#endif
#ifdef TARGET_NR_semop
    case TARGET_NR_semop:
        ret = get_errno(do_semop(arg1, arg2, arg3));
        break;
#endif
#ifdef TARGET_NR_semctl
    case TARGET_NR_semctl:
        ret = do_semctl(arg1, arg2, arg3, (union target_semun)(abi_ulong)arg4);
        break;
#endif
#ifdef TARGET_NR_msgctl
    case TARGET_NR_msgctl:
        ret = do_msgctl(arg1, arg2, arg3);
        break;
#endif
#ifdef TARGET_NR_msgget
    case TARGET_NR_msgget:
        ret = get_errno(msgget(arg1, arg2));
        break;
#endif
#ifdef TARGET_NR_msgrcv
    case TARGET_NR_msgrcv:
        ret = do_msgrcv(arg1, arg2, arg3, arg4, arg5);
        break;
#endif
#ifdef TARGET_NR_msgsnd
    case TARGET_NR_msgsnd:
        ret = do_msgsnd(arg1, arg2, arg3, arg4);
        break;
#endif
#ifdef TARGET_NR_shmget
    case TARGET_NR_shmget:
        ret = get_errno(shmget(arg1, arg2, arg3));
        break;
#endif
#ifdef TARGET_NR_shmctl
    case TARGET_NR_shmctl:
        ret = do_shmctl(arg1, arg2, arg3);
        break;
#endif
#ifdef TARGET_NR_shmat
    case TARGET_NR_shmat:
        ret = do_shmat(arg1, arg2, arg3);
        break;
#endif
#ifdef TARGET_NR_shmdt
    case TARGET_NR_shmdt:
        ret = do_shmdt(arg1);
        break;
#endif
    case TARGET_NR_fsync:
        ret = get_errno(fsync(arg1));
        break;
    case TARGET_NR_clone:
#if defined(TARGET_SH4) || defined(TARGET_ALPHA)
        ret = get_errno(do_fork(cpu_env, arg1, arg2, arg3, arg5, arg4));
#elif defined(TARGET_CRIS)
        ret = get_errno(do_fork(cpu_env, arg2, arg1, arg3, arg4, arg5));
#elif defined(TARGET_S390X)
        ret = get_errno(do_fork(cpu_env, arg2, arg1, arg3, arg5, arg4));
#else
        ret = get_errno(do_fork(cpu_env, arg1, arg2, arg3, arg4, arg5));
#endif
        break;
#ifdef __NR_exit_group
        /* new thread calls */
    case TARGET_NR_exit_group:
#ifdef TARGET_GPROF
        _mcleanup();
#endif
        gdb_exit(cpu_env, arg1);
        ret = get_errno(exit_group(arg1));
        break;
#endif
    case TARGET_NR_setdomainname:
        if (!(p = lock_user_string(arg1)))
            goto efault;
        ret = get_errno(setdomainname(p, arg2));
        unlock_user(p, arg1, 0);
        break;
    case TARGET_NR_uname:
        /* no need to transcode because we use the linux syscall */
        {
            struct new_utsname * buf;

            if (!lock_user_struct(VERIFY_WRITE, buf, arg1, 0))
                goto efault;
            ret = get_errno(sys_uname(buf));
            if (!is_error(ret)) {
                /* Overrite the native machine name with whatever is being
                   emulated. */
                strcpy (buf->machine, cpu_to_uname_machine(cpu_env));
                /* Allow the user to override the reported release.  */
                if (qemu_uname_release && *qemu_uname_release)
                  strcpy (buf->release, qemu_uname_release);
            }
            unlock_user_struct(buf, arg1, 1);
        }
        break;
#ifdef TARGET_I386
    case TARGET_NR_modify_ldt:
        ret = do_modify_ldt(cpu_env, arg1, arg2, arg3);
        break;
#if !defined(TARGET_X86_64)
    case TARGET_NR_vm86old:
        goto unimplemented;
    case TARGET_NR_vm86:
        ret = do_vm86(cpu_env, arg1, arg2);
        break;
#endif
#endif
    case TARGET_NR_adjtimex:
        goto unimplemented;
#ifdef TARGET_NR_create_module
    case TARGET_NR_create_module:
#endif
    case TARGET_NR_init_module:
    case TARGET_NR_delete_module:
#ifdef TARGET_NR_get_kernel_syms
    case TARGET_NR_get_kernel_syms:
#endif
        goto unimplemented;
    case TARGET_NR_quotactl:
        goto unimplemented;
    case TARGET_NR_getpgid:
        ret = get_errno(getpgid(arg1));
        break;
    case TARGET_NR_fchdir:
        ret = get_errno(fchdir(arg1));
        break;
#ifdef TARGET_NR_bdflush /* not on x86_64 */
    case TARGET_NR_bdflush:
        goto unimplemented;
#endif
#ifdef TARGET_NR_sysfs
    case TARGET_NR_sysfs:
        goto unimplemented;
#endif
    case TARGET_NR_personality:
        ret = get_errno(personality(arg1));
        break;
#ifdef TARGET_NR_afs_syscall
    case TARGET_NR_afs_syscall:
        goto unimplemented;
#endif
#ifdef TARGET_NR__llseek /* Not on alpha */
    case TARGET_NR__llseek:
        {
            int64_t res;
#if !defined(__NR_llseek)
            res = lseek(arg1, ((uint64_t)arg2 << 32) | arg3, arg5);
            if (res == -1) {
                ret = get_errno(res);
            } else {
                ret = 0;
            }
#else
            ret = get_errno(_llseek(arg1, arg2, arg3, &res, arg5));
#endif
            if ((ret == 0) && put_user_s64(res, arg4)) {
                goto efault;
            }
        }
        break;
#endif
    case TARGET_NR_getdents:
#if TARGET_ABI_BITS == 32 && HOST_LONG_BITS == 64
        {
            struct target_dirent *target_dirp;
            struct linux_dirent *dirp;
            abi_long count = arg3;

	    dirp = malloc(count);
	    if (!dirp) {
                ret = -TARGET_ENOMEM;
                goto fail;
            }

            ret = get_errno(sys_getdents(arg1, dirp, count));
            if (!is_error(ret)) {
                struct linux_dirent *de;
		struct target_dirent *tde;
                int len = ret;
                int reclen, treclen;
		int count1, tnamelen;

		count1 = 0;
                de = dirp;
                if (!(target_dirp = lock_user(VERIFY_WRITE, arg2, count, 0)))
                    goto efault;
		tde = target_dirp;
                while (len > 0) {
                    reclen = de->d_reclen;
		    treclen = reclen - (2 * (sizeof(long) - sizeof(abi_long)));
                    tde->d_reclen = tswap16(treclen);
                    tde->d_ino = tswapal(de->d_ino);
                    tde->d_off = tswapal(de->d_off);
		    tnamelen = treclen - (2 * sizeof(abi_long) + 2);
		    if (tnamelen > 256)
                        tnamelen = 256;
                    /* XXX: may not be correct */
                    pstrcpy(tde->d_name, tnamelen, de->d_name);
                    de = (struct linux_dirent *)((char *)de + reclen);
                    len -= reclen;
                    tde = (struct target_dirent *)((char *)tde + treclen);
		    count1 += treclen;
                }
		ret = count1;
                unlock_user(target_dirp, arg2, ret);
            }
	    free(dirp);
        }
#else
        {
            struct linux_dirent *dirp;
            abi_long count = arg3;

            if (!(dirp = lock_user(VERIFY_WRITE, arg2, count, 0)))
                goto efault;
            ret = get_errno(sys_getdents(arg1, dirp, count));
            if (!is_error(ret)) {
                struct linux_dirent *de;
                int len = ret;
                int reclen;
                de = dirp;
                while (len > 0) {
                    reclen = de->d_reclen;
                    if (reclen > len)
                        break;
                    de->d_reclen = tswap16(reclen);
                    tswapls(&de->d_ino);
                    tswapls(&de->d_off);
                    de = (struct linux_dirent *)((char *)de + reclen);
                    len -= reclen;
                }
            }
            unlock_user(dirp, arg2, ret);
        }
#endif
        break;
#if defined(TARGET_NR_getdents64) && defined(__NR_getdents64)
    case TARGET_NR_getdents64:
        {
            struct linux_dirent64 *dirp;
            abi_long count = arg3;
            if (!(dirp = lock_user(VERIFY_WRITE, arg2, count, 0)))
                goto efault;
            ret = get_errno(sys_getdents64(arg1, dirp, count));
            if (!is_error(ret)) {
                struct linux_dirent64 *de;
                int len = ret;
                int reclen;
                de = dirp;
                while (len > 0) {
                    reclen = de->d_reclen;
                    if (reclen > len)
                        break;
                    de->d_reclen = tswap16(reclen);
                    tswap64s((uint64_t *)&de->d_ino);
                    tswap64s((uint64_t *)&de->d_off);
                    de = (struct linux_dirent64 *)((char *)de + reclen);
                    len -= reclen;
                }
            }
            unlock_user(dirp, arg2, ret);
        }
        break;
#endif /* TARGET_NR_getdents64 */
#if defined(TARGET_NR__newselect) || defined(TARGET_S390X)
#ifdef TARGET_S390X
    case TARGET_NR_select:
#else
    case TARGET_NR__newselect:
#endif
        ret = do_select(arg1, arg2, arg3, arg4, arg5);
        break;
#endif
#if defined(TARGET_NR_poll) || defined(TARGET_NR_ppoll)
# ifdef TARGET_NR_poll
    case TARGET_NR_poll:
# endif
# ifdef TARGET_NR_ppoll
    case TARGET_NR_ppoll:
# endif
        {
            struct target_pollfd *target_pfd;
            unsigned int nfds = arg2;
            int timeout = arg3;
            struct pollfd *pfd;
            unsigned int i;

            target_pfd = lock_user(VERIFY_WRITE, arg1, sizeof(struct target_pollfd) * nfds, 1);
            if (!target_pfd)
                goto efault;

            pfd = alloca(sizeof(struct pollfd) * nfds);
            for(i = 0; i < nfds; i++) {
                pfd[i].fd = tswap32(target_pfd[i].fd);
                pfd[i].events = tswap16(target_pfd[i].events);
            }

# ifdef TARGET_NR_ppoll
            if (num == TARGET_NR_ppoll) {
                struct timespec _timeout_ts, *timeout_ts = &_timeout_ts;
                target_sigset_t *target_set;
                sigset_t _set, *set = &_set;

                if (arg3) {
                    if (target_to_host_timespec(timeout_ts, arg3)) {
                        unlock_user(target_pfd, arg1, 0);
                        goto efault;
                    }
                } else {
                    timeout_ts = NULL;
                }

                if (arg4) {
                    target_set = lock_user(VERIFY_READ, arg4, sizeof(target_sigset_t), 1);
                    if (!target_set) {
                        unlock_user(target_pfd, arg1, 0);
                        goto efault;
                    }
                    target_to_host_sigset(set, target_set);
                } else {
                    set = NULL;
                }

                ret = get_errno(sys_ppoll(pfd, nfds, timeout_ts, set, _NSIG/8));

                if (!is_error(ret) && arg3) {
                    host_to_target_timespec(arg3, timeout_ts);
                }
                if (arg4) {
                    unlock_user(target_set, arg4, 0);
                }
            } else
# endif
                ret = get_errno(poll(pfd, nfds, timeout));

            if (!is_error(ret)) {
                for(i = 0; i < nfds; i++) {
                    target_pfd[i].revents = tswap16(pfd[i].revents);
                }
            }
            unlock_user(target_pfd, arg1, sizeof(struct target_pollfd) * nfds);
        }
        break;
#endif
    case TARGET_NR_flock:
        /* NOTE: the flock constant seems to be the same for every
           Linux platform */
        ret = get_errno(flock(arg1, arg2));
        break;
    case TARGET_NR_readv:
        {
            int count = arg3;
            struct iovec *vec;

            vec = alloca(count * sizeof(struct iovec));
            if (lock_iovec(VERIFY_WRITE, vec, arg2, count, 0) < 0)
                goto efault;
            ret = get_errno(readv(arg1, vec, count));
            unlock_iovec(vec, arg2, count, 1);
        }
        break;
    case TARGET_NR_writev:
        {
            int count = arg3;
            struct iovec *vec;

            vec = alloca(count * sizeof(struct iovec));
            if (lock_iovec(VERIFY_READ, vec, arg2, count, 1) < 0)
                goto efault;
            ret = get_errno(writev(arg1, vec, count));
            unlock_iovec(vec, arg2, count, 0);
        }
        break;
    case TARGET_NR_getsid:
        ret = get_errno(getsid(arg1));
        break;
#if defined(TARGET_NR_fdatasync) /* Not on alpha (osf_datasync ?) */
    case TARGET_NR_fdatasync:
        ret = get_errno(fdatasync(arg1));
        break;
#endif
    case TARGET_NR__sysctl:
        /* We don't implement this, but ENOTDIR is always a safe
           return value. */
        ret = -TARGET_ENOTDIR;
        break;
    case TARGET_NR_sched_getaffinity:
        {
            unsigned int mask_size;
            unsigned long *mask;

            /*
             * sched_getaffinity needs multiples of ulong, so need to take
             * care of mismatches between target ulong and host ulong sizes.
             */
            if (arg2 & (sizeof(abi_ulong) - 1)) {
                ret = -TARGET_EINVAL;
                break;
            }
            mask_size = (arg2 + (sizeof(*mask) - 1)) & ~(sizeof(*mask) - 1);

            mask = alloca(mask_size);
            ret = get_errno(sys_sched_getaffinity(arg1, mask_size, mask));

            if (!is_error(ret)) {
                if (copy_to_user(arg3, mask, ret)) {
                    goto efault;
                }
            }
        }
        break;
    case TARGET_NR_sched_setaffinity:
        {
            unsigned int mask_size;
            unsigned long *mask;

            /*
             * sched_setaffinity needs multiples of ulong, so need to take
             * care of mismatches between target ulong and host ulong sizes.
             */
            if (arg2 & (sizeof(abi_ulong) - 1)) {
                ret = -TARGET_EINVAL;
                break;
            }
            mask_size = (arg2 + (sizeof(*mask) - 1)) & ~(sizeof(*mask) - 1);

            mask = alloca(mask_size);
            if (!lock_user_struct(VERIFY_READ, p, arg3, 1)) {
                goto efault;
            }
            memcpy(mask, p, arg2);
            unlock_user_struct(p, arg2, 0);

            ret = get_errno(sys_sched_setaffinity(arg1, mask_size, mask));
        }
        break;
    case TARGET_NR_sched_setparam:
        {
            struct sched_param *target_schp;
            struct sched_param schp;

            if (!lock_user_struct(VERIFY_READ, target_schp, arg2, 1))
                goto efault;
            schp.sched_priority = tswap32(target_schp->sched_priority);
            unlock_user_struct(target_schp, arg2, 0);
            ret = get_errno(sched_setparam(arg1, &schp));
        }
        break;
    case TARGET_NR_sched_getparam:
        {
            struct sched_param *target_schp;
            struct sched_param schp;
            ret = get_errno(sched_getparam(arg1, &schp));
            if (!is_error(ret)) {
                if (!lock_user_struct(VERIFY_WRITE, target_schp, arg2, 0))
                    goto efault;
                target_schp->sched_priority = tswap32(schp.sched_priority);
                unlock_user_struct(target_schp, arg2, 1);
            }
        }
        break;
    case TARGET_NR_sched_setscheduler:
        {
            struct sched_param *target_schp;
            struct sched_param schp;
            if (!lock_user_struct(VERIFY_READ, target_schp, arg3, 1))
                goto efault;
            schp.sched_priority = tswap32(target_schp->sched_priority);
            unlock_user_struct(target_schp, arg3, 0);
            ret = get_errno(sched_setscheduler(arg1, arg2, &schp));
        }
        break;
    case TARGET_NR_sched_getscheduler:
        ret = get_errno(sched_getscheduler(arg1));
        break;
    case TARGET_NR_sched_yield:
        ret = get_errno(sched_yield());
        break;
    case TARGET_NR_sched_get_priority_max:
        ret = get_errno(sched_get_priority_max(arg1));
        break;
    case TARGET_NR_sched_get_priority_min:
        ret = get_errno(sched_get_priority_min(arg1));
        break;
    case TARGET_NR_sched_rr_get_interval:
        {
            struct timespec ts;
            ret = get_errno(sched_rr_get_interval(arg1, &ts));
            if (!is_error(ret)) {
                host_to_target_timespec(arg2, &ts);
            }
        }
        break;
    case TARGET_NR_nanosleep:
        {
            struct timespec req, rem;
            target_to_host_timespec(&req, arg1);
            ret = get_errno(nanosleep(&req, &rem));
            if (is_error(ret) && arg2) {
                host_to_target_timespec(arg2, &rem);
            }
        }
        break;
#ifdef TARGET_NR_query_module
    case TARGET_NR_query_module:
        goto unimplemented;
#endif
#ifdef TARGET_NR_nfsservctl
    case TARGET_NR_nfsservctl:
        goto unimplemented;
#endif
    case TARGET_NR_prctl:
        switch (arg1) {
        case PR_GET_PDEATHSIG:
        {
            int deathsig;
            ret = get_errno(prctl(arg1, &deathsig, arg3, arg4, arg5));
            if (!is_error(ret) && arg2
                && put_user_ual(deathsig, arg2)) {
                goto efault;
            }
            break;
        }
#ifdef PR_GET_NAME
        case PR_GET_NAME:
        {
            void *name = lock_user(VERIFY_WRITE, arg2, 16, 1);
            if (!name) {
                goto efault;
            }
            ret = get_errno(prctl(arg1, (unsigned long)name,
                                  arg3, arg4, arg5));
            unlock_user(name, arg2, 16);
            break;
        }
        case PR_SET_NAME:
        {
            void *name = lock_user(VERIFY_READ, arg2, 16, 1);
            if (!name) {
                goto efault;
            }
            ret = get_errno(prctl(arg1, (unsigned long)name,
                                  arg3, arg4, arg5));
            unlock_user(name, arg2, 0);
            break;
        }
#endif
        default:
            /* Most prctl options have no pointer arguments */
            ret = get_errno(prctl(arg1, arg2, arg3, arg4, arg5));
            break;
        }
        break;
#ifdef TARGET_NR_arch_prctl
    case TARGET_NR_arch_prctl:
#if defined(TARGET_I386) && !defined(TARGET_ABI32)
        ret = do_arch_prctl(cpu_env, arg1, arg2);
        break;
#else
        goto unimplemented;
#endif
#endif
#ifdef TARGET_NR_pread
    case TARGET_NR_pread:
        if (regpairs_aligned(cpu_env))
            arg4 = arg5;
        if (!(p = lock_user(VERIFY_WRITE, arg2, arg3, 0)))
            goto efault;
        ret = get_errno(pread(arg1, p, arg3, arg4));
        unlock_user(p, arg2, ret);
        break;
    case TARGET_NR_pwrite:
        if (regpairs_aligned(cpu_env))
            arg4 = arg5;
        if (!(p = lock_user(VERIFY_READ, arg2, arg3, 1)))
            goto efault;
        ret = get_errno(pwrite(arg1, p, arg3, arg4));
        unlock_user(p, arg2, 0);
        break;
#endif
#ifdef TARGET_NR_pread64
    case TARGET_NR_pread64:
        if (!(p = lock_user(VERIFY_WRITE, arg2, arg3, 0)))
            goto efault;
        ret = get_errno(pread64(arg1, p, arg3, target_offset64(arg4, arg5)));
        unlock_user(p, arg2, ret);
        break;
    case TARGET_NR_pwrite64:
        if (!(p = lock_user(VERIFY_READ, arg2, arg3, 1)))
            goto efault;
        ret = get_errno(pwrite64(arg1, p, arg3, target_offset64(arg4, arg5)));
        unlock_user(p, arg2, 0);
        break;
#endif
    case TARGET_NR_getcwd:
        if (!(p = lock_user(VERIFY_WRITE, arg1, arg2, 0)))
            goto efault;
        ret = get_errno(sys_getcwd1(p, arg2));
        unlock_user(p, arg1, ret);
        break;
    case TARGET_NR_capget:
        goto unimplemented;
    case TARGET_NR_capset:
        goto unimplemented;
    case TARGET_NR_sigaltstack:
#if defined(TARGET_I386) || defined(TARGET_ARM) || defined(TARGET_MIPS) || \
    defined(TARGET_SPARC) || defined(TARGET_PPC) || defined(TARGET_ALPHA) || \
    defined(TARGET_M68K) || defined(TARGET_S390X)
        ret = do_sigaltstack(arg1, arg2, get_sp_from_cpustate((CPUArchState *)cpu_env));
        break;
#else
        goto unimplemented;
#endif
    case TARGET_NR_sendfile:
        goto unimplemented;
#ifdef TARGET_NR_getpmsg
    case TARGET_NR_getpmsg:
        goto unimplemented;
#endif
#ifdef TARGET_NR_putpmsg
    case TARGET_NR_putpmsg:
        goto unimplemented;
#endif
#ifdef TARGET_NR_vfork
    case TARGET_NR_vfork:
        ret = get_errno(do_fork(cpu_env, CLONE_VFORK | CLONE_VM | SIGCHLD,
                        0, 0, 0, 0));
        break;
#endif
#ifdef TARGET_NR_ugetrlimit
    case TARGET_NR_ugetrlimit:
    {
	struct rlimit rlim;
	int resource = target_to_host_resource(arg1);
	ret = get_errno(getrlimit(resource, &rlim));
	if (!is_error(ret)) {
	    struct target_rlimit *target_rlim;
            if (!lock_user_struct(VERIFY_WRITE, target_rlim, arg2, 0))
                goto efault;
	    target_rlim->rlim_cur = host_to_target_rlim(rlim.rlim_cur);
	    target_rlim->rlim_max = host_to_target_rlim(rlim.rlim_max);
            unlock_user_struct(target_rlim, arg2, 1);
	}
	break;
    }
#endif
#ifdef TARGET_NR_truncate64
    case TARGET_NR_truncate64:
        if (!(p = lock_user_string(arg1)))
            goto efault;
	ret = target_truncate64(cpu_env, p, arg2, arg3, arg4);
        unlock_user(p, arg1, 0);
	break;
#endif
#ifdef TARGET_NR_ftruncate64
    case TARGET_NR_ftruncate64:
	ret = target_ftruncate64(cpu_env, arg1, arg2, arg3, arg4);
	break;
#endif
#ifdef TARGET_NR_stat64
    case TARGET_NR_stat64:
        if (!(p = lock_user_string(arg1)))
            goto efault;
        ret = get_errno(stat(path(p), &st));
        unlock_user(p, arg1, 0);
        if (!is_error(ret))
            ret = host_to_target_stat64(cpu_env, arg2, &st);
        break;
#endif
#ifdef TARGET_NR_lstat64
    case TARGET_NR_lstat64:
        if (!(p = lock_user_string(arg1)))
            goto efault;
        ret = get_errno(lstat(path(p), &st));
        unlock_user(p, arg1, 0);
        if (!is_error(ret))
            ret = host_to_target_stat64(cpu_env, arg2, &st);
        break;
#endif
#ifdef TARGET_NR_fstat64
    case TARGET_NR_fstat64:
        ret = get_errno(fstat(arg1, &st));
        if (!is_error(ret))
            ret = host_to_target_stat64(cpu_env, arg2, &st);
        break;
#endif
#if (defined(TARGET_NR_fstatat64) || defined(TARGET_NR_newfstatat)) && \
        (defined(__NR_fstatat64) || defined(__NR_newfstatat))
#ifdef TARGET_NR_fstatat64
    case TARGET_NR_fstatat64:
#endif
#ifdef TARGET_NR_newfstatat
    case TARGET_NR_newfstatat:
#endif
        if (!(p = lock_user_string(arg2)))
            goto efault;
#ifdef __NR_fstatat64
        ret = get_errno(sys_fstatat64(arg1, path(p), &st, arg4));
#else
        ret = get_errno(sys_newfstatat(arg1, path(p), &st, arg4));
#endif
        if (!is_error(ret))
            ret = host_to_target_stat64(cpu_env, arg3, &st);
        break;
#endif
    case TARGET_NR_lchown:
        if (!(p = lock_user_string(arg1)))
            goto efault;
        ret = get_errno(lchown(p, low2highuid(arg2), low2highgid(arg3)));
        unlock_user(p, arg1, 0);
        break;
#ifdef TARGET_NR_getuid
    case TARGET_NR_getuid:
        ret = get_errno(high2lowuid(getuid()));
        break;
#endif
#ifdef TARGET_NR_getgid
    case TARGET_NR_getgid:
        ret = get_errno(high2lowgid(getgid()));
        break;
#endif
#ifdef TARGET_NR_geteuid
    case TARGET_NR_geteuid:
        ret = get_errno(high2lowuid(geteuid()));
        break;
#endif
#ifdef TARGET_NR_getegid
    case TARGET_NR_getegid:
        ret = get_errno(high2lowgid(getegid()));
        break;
#endif
    case TARGET_NR_setreuid:
        ret = get_errno(setreuid(low2highuid(arg1), low2highuid(arg2)));
        break;
    case TARGET_NR_setregid:
        ret = get_errno(setregid(low2highgid(arg1), low2highgid(arg2)));
        break;
    case TARGET_NR_getgroups:
        {
            int gidsetsize = arg1;
            target_id *target_grouplist;
            gid_t *grouplist;
            int i;

            grouplist = alloca(gidsetsize * sizeof(gid_t));
            ret = get_errno(getgroups(gidsetsize, grouplist));
            if (gidsetsize == 0)
                break;
            if (!is_error(ret)) {
                target_grouplist = lock_user(VERIFY_WRITE, arg2, gidsetsize * 2, 0);
                if (!target_grouplist)
                    goto efault;
                for(i = 0;i < ret; i++)
                    target_grouplist[i] = tswapid(high2lowgid(grouplist[i]));
                unlock_user(target_grouplist, arg2, gidsetsize * 2);
            }
        }
        break;
    case TARGET_NR_setgroups:
        {
            int gidsetsize = arg1;
            target_id *target_grouplist;
            gid_t *grouplist;
            int i;

            grouplist = alloca(gidsetsize * sizeof(gid_t));
            target_grouplist = lock_user(VERIFY_READ, arg2, gidsetsize * 2, 1);
            if (!target_grouplist) {
                ret = -TARGET_EFAULT;
                goto fail;
            }
            for(i = 0;i < gidsetsize; i++)
                grouplist[i] = low2highgid(tswapid(target_grouplist[i]));
            unlock_user(target_grouplist, arg2, 0);
            ret = get_errno(setgroups(gidsetsize, grouplist));
        }
        break;
    case TARGET_NR_fchown:
        ret = get_errno(fchown(arg1, low2highuid(arg2), low2highgid(arg3)));
        break;
#if defined(TARGET_NR_fchownat) && defined(__NR_fchownat)
    case TARGET_NR_fchownat:
        if (!(p = lock_user_string(arg2))) 
            goto efault;
        ret = get_errno(sys_fchownat(arg1, p, low2highuid(arg3), low2highgid(arg4), arg5));
        unlock_user(p, arg2, 0);
        break;
#endif
#ifdef TARGET_NR_setresuid
    case TARGET_NR_setresuid:
        ret = get_errno(setresuid(low2highuid(arg1),
                                  low2highuid(arg2),
                                  low2highuid(arg3)));
        break;
#endif
#ifdef TARGET_NR_getresuid
    case TARGET_NR_getresuid:
        {
            uid_t ruid, euid, suid;
            ret = get_errno(getresuid(&ruid, &euid, &suid));
            if (!is_error(ret)) {
                if (put_user_u16(high2lowuid(ruid), arg1)
                    || put_user_u16(high2lowuid(euid), arg2)
                    || put_user_u16(high2lowuid(suid), arg3))
                    goto efault;
            }
        }
        break;
#endif
#ifdef TARGET_NR_getresgid
    case TARGET_NR_setresgid:
        ret = get_errno(setresgid(low2highgid(arg1),
                                  low2highgid(arg2),
                                  low2highgid(arg3)));
        break;
#endif
#ifdef TARGET_NR_getresgid
    case TARGET_NR_getresgid:
        {
            gid_t rgid, egid, sgid;
            ret = get_errno(getresgid(&rgid, &egid, &sgid));
            if (!is_error(ret)) {
                if (put_user_u16(high2lowgid(rgid), arg1)
                    || put_user_u16(high2lowgid(egid), arg2)
                    || put_user_u16(high2lowgid(sgid), arg3))
                    goto efault;
            }
        }
        break;
#endif
    case TARGET_NR_chown:
        if (!(p = lock_user_string(arg1)))
            goto efault;
        ret = get_errno(chown(p, low2highuid(arg2), low2highgid(arg3)));
        unlock_user(p, arg1, 0);
        break;
    case TARGET_NR_setuid:
        ret = get_errno(setuid(low2highuid(arg1)));
        break;
    case TARGET_NR_setgid:
        ret = get_errno(setgid(low2highgid(arg1)));
        break;
    case TARGET_NR_setfsuid:
        ret = get_errno(setfsuid(arg1));
        break;
    case TARGET_NR_setfsgid:
        ret = get_errno(setfsgid(arg1));
        break;

#ifdef TARGET_NR_lchown32
    case TARGET_NR_lchown32:
        if (!(p = lock_user_string(arg1)))
            goto efault;
        ret = get_errno(lchown(p, arg2, arg3));
        unlock_user(p, arg1, 0);
        break;
#endif
#ifdef TARGET_NR_getuid32
    case TARGET_NR_getuid32:
        ret = get_errno(getuid());
        break;
#endif

#if defined(TARGET_NR_getxuid) && defined(TARGET_ALPHA)
   /* Alpha specific */
    case TARGET_NR_getxuid:
         {
            uid_t euid;
            euid=geteuid();
            ((CPUAlphaState *)cpu_env)->ir[IR_A4]=euid;
         }
        ret = get_errno(getuid());
        break;
#endif
#if defined(TARGET_NR_getxgid) && defined(TARGET_ALPHA)
   /* Alpha specific */
    case TARGET_NR_getxgid:
         {
            uid_t egid;
            egid=getegid();
            ((CPUAlphaState *)cpu_env)->ir[IR_A4]=egid;
         }
        ret = get_errno(getgid());
        break;
#endif
#if defined(TARGET_NR_osf_getsysinfo) && defined(TARGET_ALPHA)
    /* Alpha specific */
    case TARGET_NR_osf_getsysinfo:
        ret = -TARGET_EOPNOTSUPP;
        switch (arg1) {
          case TARGET_GSI_IEEE_FP_CONTROL:
            {
                uint64_t swcr, fpcr = cpu_alpha_load_fpcr (cpu_env);

                /* Copied from linux ieee_fpcr_to_swcr.  */
                swcr = (fpcr >> 35) & SWCR_STATUS_MASK;
                swcr |= (fpcr >> 36) & SWCR_MAP_DMZ;
                swcr |= (~fpcr >> 48) & (SWCR_TRAP_ENABLE_INV
                                        | SWCR_TRAP_ENABLE_DZE
                                        | SWCR_TRAP_ENABLE_OVF);
                swcr |= (~fpcr >> 57) & (SWCR_TRAP_ENABLE_UNF
                                        | SWCR_TRAP_ENABLE_INE);
                swcr |= (fpcr >> 47) & SWCR_MAP_UMZ;
                swcr |= (~fpcr >> 41) & SWCR_TRAP_ENABLE_DNO;

                if (put_user_u64 (swcr, arg2))
                        goto efault;
                ret = 0;
            }
            break;

          /* case GSI_IEEE_STATE_AT_SIGNAL:
             -- Not implemented in linux kernel.
             case GSI_UACPROC:
             -- Retrieves current unaligned access state; not much used.
             case GSI_PROC_TYPE:
             -- Retrieves implver information; surely not used.
             case GSI_GET_HWRPB:
             -- Grabs a copy of the HWRPB; surely not used.
          */
        }
        break;
#endif
#if defined(TARGET_NR_osf_setsysinfo) && defined(TARGET_ALPHA)
    /* Alpha specific */
    case TARGET_NR_osf_setsysinfo:
        ret = -TARGET_EOPNOTSUPP;
        switch (arg1) {
          case TARGET_SSI_IEEE_FP_CONTROL:
          case TARGET_SSI_IEEE_RAISE_EXCEPTION:
            {
                uint64_t swcr, fpcr, orig_fpcr;

                if (get_user_u64 (swcr, arg2))
                    goto efault;
                orig_fpcr = cpu_alpha_load_fpcr (cpu_env);
                fpcr = orig_fpcr & FPCR_DYN_MASK;

                /* Copied from linux ieee_swcr_to_fpcr.  */
                fpcr |= (swcr & SWCR_STATUS_MASK) << 35;
                fpcr |= (swcr & SWCR_MAP_DMZ) << 36;
                fpcr |= (~swcr & (SWCR_TRAP_ENABLE_INV
                                  | SWCR_TRAP_ENABLE_DZE
                                  | SWCR_TRAP_ENABLE_OVF)) << 48;
                fpcr |= (~swcr & (SWCR_TRAP_ENABLE_UNF
                                  | SWCR_TRAP_ENABLE_INE)) << 57;
                fpcr |= (swcr & SWCR_MAP_UMZ ? FPCR_UNDZ | FPCR_UNFD : 0);
                fpcr |= (~swcr & SWCR_TRAP_ENABLE_DNO) << 41;

                cpu_alpha_store_fpcr (cpu_env, fpcr);
                ret = 0;

                if (arg1 == TARGET_SSI_IEEE_RAISE_EXCEPTION) {
                    /* Old exceptions are not signaled.  */
                    fpcr &= ~(orig_fpcr & FPCR_STATUS_MASK);

                    /* If any exceptions set by this call, and are unmasked,
                       send a signal.  */
                    /* ??? FIXME */
                }
            }
            break;

          /* case SSI_NVPAIRS:
             -- Used with SSIN_UACPROC to enable unaligned accesses.
             case SSI_IEEE_STATE_AT_SIGNAL:
             case SSI_IEEE_IGNORE_STATE_AT_SIGNAL:
             -- Not implemented in linux kernel
          */
        }
        break;
#endif
#ifdef TARGET_NR_osf_sigprocmask
    /* Alpha specific.  */
    case TARGET_NR_osf_sigprocmask:
        {
            abi_ulong mask;
            int how;
            sigset_t set, oldset;

            switch(arg1) {
            case TARGET_SIG_BLOCK:
                how = SIG_BLOCK;
                break;
            case TARGET_SIG_UNBLOCK:
                how = SIG_UNBLOCK;
                break;
            case TARGET_SIG_SETMASK:
                how = SIG_SETMASK;
                break;
            default:
                ret = -TARGET_EINVAL;
                goto fail;
            }
            mask = arg2;
            target_to_host_old_sigset(&set, &mask);
            sigprocmask(how, &set, &oldset);
            host_to_target_old_sigset(&mask, &oldset);
            ret = mask;
        }
        break;
#endif

#ifdef TARGET_NR_getgid32
    case TARGET_NR_getgid32:
        ret = get_errno(getgid());
        break;
#endif
#ifdef TARGET_NR_geteuid32
    case TARGET_NR_geteuid32:
        ret = get_errno(geteuid());
        break;
#endif
#ifdef TARGET_NR_getegid32
    case TARGET_NR_getegid32:
        ret = get_errno(getegid());
        break;
#endif
#ifdef TARGET_NR_setreuid32
    case TARGET_NR_setreuid32:
        ret = get_errno(setreuid(arg1, arg2));
        break;
#endif
#ifdef TARGET_NR_setregid32
    case TARGET_NR_setregid32:
        ret = get_errno(setregid(arg1, arg2));
        break;
#endif
#ifdef TARGET_NR_getgroups32
    case TARGET_NR_getgroups32:
        {
            int gidsetsize = arg1;
            uint32_t *target_grouplist;
            gid_t *grouplist;
            int i;

            grouplist = alloca(gidsetsize * sizeof(gid_t));
            ret = get_errno(getgroups(gidsetsize, grouplist));
            if (gidsetsize == 0)
                break;
            if (!is_error(ret)) {
                target_grouplist = lock_user(VERIFY_WRITE, arg2, gidsetsize * 4, 0);
                if (!target_grouplist) {
                    ret = -TARGET_EFAULT;
                    goto fail;
                }
                for(i = 0;i < ret; i++)
                    target_grouplist[i] = tswap32(grouplist[i]);
                unlock_user(target_grouplist, arg2, gidsetsize * 4);
            }
        }
        break;
#endif
#ifdef TARGET_NR_setgroups32
    case TARGET_NR_setgroups32:
        {
            int gidsetsize = arg1;
            uint32_t *target_grouplist;
            gid_t *grouplist;
            int i;

            grouplist = alloca(gidsetsize * sizeof(gid_t));
            target_grouplist = lock_user(VERIFY_READ, arg2, gidsetsize * 4, 1);
            if (!target_grouplist) {
                ret = -TARGET_EFAULT;
                goto fail;
            }
            for(i = 0;i < gidsetsize; i++)
                grouplist[i] = tswap32(target_grouplist[i]);
            unlock_user(target_grouplist, arg2, 0);
            ret = get_errno(setgroups(gidsetsize, grouplist));
        }
        break;
#endif
#ifdef TARGET_NR_fchown32
    case TARGET_NR_fchown32:
        ret = get_errno(fchown(arg1, arg2, arg3));
        break;
#endif
#ifdef TARGET_NR_setresuid32
    case TARGET_NR_setresuid32:
        ret = get_errno(setresuid(arg1, arg2, arg3));
        break;
#endif
#ifdef TARGET_NR_getresuid32
    case TARGET_NR_getresuid32:
        {
            uid_t ruid, euid, suid;
            ret = get_errno(getresuid(&ruid, &euid, &suid));
            if (!is_error(ret)) {
                if (put_user_u32(ruid, arg1)
                    || put_user_u32(euid, arg2)
                    || put_user_u32(suid, arg3))
                    goto efault;
            }
        }
        break;
#endif
#ifdef TARGET_NR_setresgid32
    case TARGET_NR_setresgid32:
        ret = get_errno(setresgid(arg1, arg2, arg3));
        break;
#endif
#ifdef TARGET_NR_getresgid32
    case TARGET_NR_getresgid32:
        {
            gid_t rgid, egid, sgid;
            ret = get_errno(getresgid(&rgid, &egid, &sgid));
            if (!is_error(ret)) {
                if (put_user_u32(rgid, arg1)
                    || put_user_u32(egid, arg2)
                    || put_user_u32(sgid, arg3))
                    goto efault;
            }
        }
        break;
#endif
#ifdef TARGET_NR_chown32
    case TARGET_NR_chown32:
        if (!(p = lock_user_string(arg1)))
            goto efault;
        ret = get_errno(chown(p, arg2, arg3));
        unlock_user(p, arg1, 0);
        break;
#endif
#ifdef TARGET_NR_setuid32
    case TARGET_NR_setuid32:
        ret = get_errno(setuid(arg1));
        break;
#endif
#ifdef TARGET_NR_setgid32
    case TARGET_NR_setgid32:
        ret = get_errno(setgid(arg1));
        break;
#endif
#ifdef TARGET_NR_setfsuid32
    case TARGET_NR_setfsuid32:
        ret = get_errno(setfsuid(arg1));
        break;
#endif
#ifdef TARGET_NR_setfsgid32
    case TARGET_NR_setfsgid32:
        ret = get_errno(setfsgid(arg1));
        break;
#endif

    case TARGET_NR_pivot_root:
        goto unimplemented;
#ifdef TARGET_NR_mincore
    case TARGET_NR_mincore:
        {
            void *a;
            ret = -TARGET_EFAULT;
            if (!(a = lock_user(VERIFY_READ, arg1,arg2, 0)))
                goto efault;
            if (!(p = lock_user_string(arg3)))
                goto mincore_fail;
            ret = get_errno(mincore(a, arg2, p));
            unlock_user(p, arg3, ret);
            mincore_fail:
            unlock_user(a, arg1, 0);
        }
        break;
#endif
#ifdef TARGET_NR_arm_fadvise64_64
    case TARGET_NR_arm_fadvise64_64:
	{
		/*
		 * arm_fadvise64_64 looks like fadvise64_64 but
		 * with different argument order
		 */
		abi_long temp;
		temp = arg3;
		arg3 = arg4;
		arg4 = temp;
	}
#endif
#if defined(TARGET_NR_fadvise64_64) || defined(TARGET_NR_arm_fadvise64_64) || defined(TARGET_NR_fadvise64)
#ifdef TARGET_NR_fadvise64_64
    case TARGET_NR_fadvise64_64:
#endif
#ifdef TARGET_NR_fadvise64
    case TARGET_NR_fadvise64:
#endif
#ifdef TARGET_S390X
        switch (arg4) {
        case 4: arg4 = POSIX_FADV_NOREUSE + 1; break; /* make sure it's an invalid value */
        case 5: arg4 = POSIX_FADV_NOREUSE + 2; break; /* ditto */
        case 6: arg4 = POSIX_FADV_DONTNEED; break;
        case 7: arg4 = POSIX_FADV_NOREUSE; break;
        default: break;
        }
#endif
        ret = -posix_fadvise(arg1, arg2, arg3, arg4);
	break;
#endif
#ifdef TARGET_NR_madvise
    case TARGET_NR_madvise:
        /* A straight passthrough may not be safe because qemu sometimes
           turns private flie-backed mappings into anonymous mappings.
           This will break MADV_DONTNEED.
           This is a hint, so ignoring and returning success is ok.  */
        ret = get_errno(0);
        break;
#endif
#if TARGET_ABI_BITS == 32
    case TARGET_NR_fcntl64:
    {
	int cmd;
	struct flock64 fl;
	struct target_flock64 *target_fl;
#ifdef TARGET_ARM
	struct target_eabi_flock64 *target_efl;
#endif

	cmd = target_to_host_fcntl_cmd(arg2);
        if (cmd == -TARGET_EINVAL) {
            ret = cmd;
            break;
        }

        switch(arg2) {
        case TARGET_F_GETLK64:
#ifdef TARGET_ARM
            if (((CPUARMState *)cpu_env)->eabi) {
                if (!lock_user_struct(VERIFY_READ, target_efl, arg3, 1)) 
                    goto efault;
                fl.l_type = tswap16(target_efl->l_type);
                fl.l_whence = tswap16(target_efl->l_whence);
                fl.l_start = tswap64(target_efl->l_start);
                fl.l_len = tswap64(target_efl->l_len);
                fl.l_pid = tswap32(target_efl->l_pid);
                unlock_user_struct(target_efl, arg3, 0);
            } else
#endif
            {
                if (!lock_user_struct(VERIFY_READ, target_fl, arg3, 1)) 
                    goto efault;
                fl.l_type = tswap16(target_fl->l_type);
                fl.l_whence = tswap16(target_fl->l_whence);
                fl.l_start = tswap64(target_fl->l_start);
                fl.l_len = tswap64(target_fl->l_len);
                fl.l_pid = tswap32(target_fl->l_pid);
                unlock_user_struct(target_fl, arg3, 0);
            }
            ret = get_errno(fcntl(arg1, cmd, &fl));
	    if (ret == 0) {
#ifdef TARGET_ARM
                if (((CPUARMState *)cpu_env)->eabi) {
                    if (!lock_user_struct(VERIFY_WRITE, target_efl, arg3, 0)) 
                        goto efault;
                    target_efl->l_type = tswap16(fl.l_type);
                    target_efl->l_whence = tswap16(fl.l_whence);
                    target_efl->l_start = tswap64(fl.l_start);
                    target_efl->l_len = tswap64(fl.l_len);
                    target_efl->l_pid = tswap32(fl.l_pid);
                    unlock_user_struct(target_efl, arg3, 1);
                } else
#endif
                {
                    if (!lock_user_struct(VERIFY_WRITE, target_fl, arg3, 0)) 
                        goto efault;
                    target_fl->l_type = tswap16(fl.l_type);
                    target_fl->l_whence = tswap16(fl.l_whence);
                    target_fl->l_start = tswap64(fl.l_start);
                    target_fl->l_len = tswap64(fl.l_len);
                    target_fl->l_pid = tswap32(fl.l_pid);
                    unlock_user_struct(target_fl, arg3, 1);
                }
	    }
	    break;

        case TARGET_F_SETLK64:
        case TARGET_F_SETLKW64:
#ifdef TARGET_ARM
            if (((CPUARMState *)cpu_env)->eabi) {
                if (!lock_user_struct(VERIFY_READ, target_efl, arg3, 1)) 
                    goto efault;
                fl.l_type = tswap16(target_efl->l_type);
                fl.l_whence = tswap16(target_efl->l_whence);
                fl.l_start = tswap64(target_efl->l_start);
                fl.l_len = tswap64(target_efl->l_len);
                fl.l_pid = tswap32(target_efl->l_pid);
                unlock_user_struct(target_efl, arg3, 0);
            } else
#endif
            {
                if (!lock_user_struct(VERIFY_READ, target_fl, arg3, 1)) 
                    goto efault;
                fl.l_type = tswap16(target_fl->l_type);
                fl.l_whence = tswap16(target_fl->l_whence);
                fl.l_start = tswap64(target_fl->l_start);
                fl.l_len = tswap64(target_fl->l_len);
                fl.l_pid = tswap32(target_fl->l_pid);
                unlock_user_struct(target_fl, arg3, 0);
            }
            ret = get_errno(fcntl(arg1, cmd, &fl));
	    break;
        default:
            ret = do_fcntl(arg1, arg2, arg3);
            break;
        }
	break;
    }
#endif
#ifdef TARGET_NR_cacheflush
    case TARGET_NR_cacheflush:
        /* self-modifying code is handled automatically, so nothing needed */
        ret = 0;
        break;
#endif
#ifdef TARGET_NR_security
    case TARGET_NR_security:
        goto unimplemented;
#endif
#ifdef TARGET_NR_getpagesize
    case TARGET_NR_getpagesize:
        ret = TARGET_PAGE_SIZE;
        break;
#endif
    case TARGET_NR_gettid:
        ret = get_errno(gettid());
        break;
#ifdef TARGET_NR_readahead
    case TARGET_NR_readahead:
#if TARGET_ABI_BITS == 32
        if (regpairs_aligned(cpu_env)) {
            arg2 = arg3;
            arg3 = arg4;
            arg4 = arg5;
        }
        ret = get_errno(readahead(arg1, ((off64_t)arg3 << 32) | arg2, arg4));
#else
        ret = get_errno(readahead(arg1, arg2, arg3));
#endif
        break;
#endif
#ifdef CONFIG_ATTR
#ifdef TARGET_NR_setxattr
    case TARGET_NR_listxattr:
    case TARGET_NR_llistxattr:
    {
        void *p, *b = 0;
        if (arg2) {
            b = lock_user(VERIFY_WRITE, arg2, arg3, 0);
            if (!b) {
                ret = -TARGET_EFAULT;
                break;
            }
        }
        p = lock_user_string(arg1);
        if (p) {
            if (num == TARGET_NR_listxattr) {
                ret = get_errno(listxattr(p, b, arg3));
            } else {
                ret = get_errno(llistxattr(p, b, arg3));
            }
        } else {
            ret = -TARGET_EFAULT;
        }
        unlock_user(p, arg1, 0);
        unlock_user(b, arg2, arg3);
        break;
    }
    case TARGET_NR_flistxattr:
    {
        void *b = 0;
        if (arg2) {
            b = lock_user(VERIFY_WRITE, arg2, arg3, 0);
            if (!b) {
                ret = -TARGET_EFAULT;
                break;
            }
        }
        ret = get_errno(flistxattr(arg1, b, arg3));
        unlock_user(b, arg2, arg3);
        break;
    }
    case TARGET_NR_setxattr:
    case TARGET_NR_lsetxattr:
        {
            void *p, *n, *v = 0;
            if (arg3) {
                v = lock_user(VERIFY_READ, arg3, arg4, 1);
                if (!v) {
                    ret = -TARGET_EFAULT;
                    break;
                }
            }
            p = lock_user_string(arg1);
            n = lock_user_string(arg2);
            if (p && n) {
                if (num == TARGET_NR_setxattr) {
                    ret = get_errno(setxattr(p, n, v, arg4, arg5));
                } else {
                    ret = get_errno(lsetxattr(p, n, v, arg4, arg5));
                }
            } else {
                ret = -TARGET_EFAULT;
            }
            unlock_user(p, arg1, 0);
            unlock_user(n, arg2, 0);
            unlock_user(v, arg3, 0);
        }
        break;
    case TARGET_NR_fsetxattr:
        {
            void *n, *v = 0;
            if (arg3) {
                v = lock_user(VERIFY_READ, arg3, arg4, 1);
                if (!v) {
                    ret = -TARGET_EFAULT;
                    break;
                }
            }
            n = lock_user_string(arg2);
            if (n) {
                ret = get_errno(fsetxattr(arg1, n, v, arg4, arg5));
            } else {
                ret = -TARGET_EFAULT;
            }
            unlock_user(n, arg2, 0);
            unlock_user(v, arg3, 0);
        }
        break;
    case TARGET_NR_getxattr:
    case TARGET_NR_lgetxattr:
        {
            void *p, *n, *v = 0;
            if (arg3) {
                v = lock_user(VERIFY_WRITE, arg3, arg4, 0);
                if (!v) {
                    ret = -TARGET_EFAULT;
                    break;
                }
            }
            p = lock_user_string(arg1);
            n = lock_user_string(arg2);
            if (p && n) {
                if (num == TARGET_NR_getxattr) {
                    ret = get_errno(getxattr(p, n, v, arg4));
                } else {
                    ret = get_errno(lgetxattr(p, n, v, arg4));
                }
            } else {
                ret = -TARGET_EFAULT;
            }
            unlock_user(p, arg1, 0);
            unlock_user(n, arg2, 0);
            unlock_user(v, arg3, arg4);
        }
        break;
    case TARGET_NR_fgetxattr:
        {
            void *n, *v = 0;
            if (arg3) {
                v = lock_user(VERIFY_WRITE, arg3, arg4, 0);
                if (!v) {
                    ret = -TARGET_EFAULT;
                    break;
                }
            }
            n = lock_user_string(arg2);
            if (n) {
                ret = get_errno(fgetxattr(arg1, n, v, arg4));
            } else {
                ret = -TARGET_EFAULT;
            }
            unlock_user(n, arg2, 0);
            unlock_user(v, arg3, arg4);
        }
        break;
    case TARGET_NR_removexattr:
    case TARGET_NR_lremovexattr:
        {
            void *p, *n;
            p = lock_user_string(arg1);
            n = lock_user_string(arg2);
            if (p && n) {
                if (num == TARGET_NR_removexattr) {
                    ret = get_errno(removexattr(p, n));
                } else {
                    ret = get_errno(lremovexattr(p, n));
                }
            } else {
                ret = -TARGET_EFAULT;
            }
            unlock_user(p, arg1, 0);
            unlock_user(n, arg2, 0);
        }
        break;
    case TARGET_NR_fremovexattr:
        {
            void *n;
            n = lock_user_string(arg2);
            if (n) {
                ret = get_errno(fremovexattr(arg1, n));
            } else {
                ret = -TARGET_EFAULT;
            }
            unlock_user(n, arg2, 0);
        }
        break;
#endif
#endif /* CONFIG_ATTR */
#ifdef TARGET_NR_set_thread_area
    case TARGET_NR_set_thread_area:
#if defined(TARGET_MIPS)
      ((CPUMIPSState *) cpu_env)->tls_value = arg1;
      ret = 0;
      break;
#elif defined(TARGET_CRIS)
      if (arg1 & 0xff)
          ret = -TARGET_EINVAL;
      else {
          ((CPUCRISState *) cpu_env)->pregs[PR_PID] = arg1;
          ret = 0;
      }
      break;
#elif defined(TARGET_I386) && defined(TARGET_ABI32)
      ret = do_set_thread_area(cpu_env, arg1);
      break;
#else
      goto unimplemented_nowarn;
#endif
#endif
#ifdef TARGET_NR_get_thread_area
    case TARGET_NR_get_thread_area:
#if defined(TARGET_I386) && defined(TARGET_ABI32)
        ret = do_get_thread_area(cpu_env, arg1);
#else
        goto unimplemented_nowarn;
#endif
#endif
#ifdef TARGET_NR_getdomainname
    case TARGET_NR_getdomainname:
        goto unimplemented_nowarn;
#endif

#ifdef TARGET_NR_clock_gettime
    case TARGET_NR_clock_gettime:
    {
        struct timespec ts;
        ret = get_errno(clock_gettime(arg1, &ts));
        if (!is_error(ret)) {
            host_to_target_timespec(arg2, &ts);
        }
        break;
    }
#endif
#ifdef TARGET_NR_clock_getres
    case TARGET_NR_clock_getres:
    {
        struct timespec ts;
        ret = get_errno(clock_getres(arg1, &ts));
        if (!is_error(ret)) {
            host_to_target_timespec(arg2, &ts);
        }
        break;
    }
#endif
#ifdef TARGET_NR_clock_nanosleep
    case TARGET_NR_clock_nanosleep:
    {
        struct timespec ts;
        target_to_host_timespec(&ts, arg3);
        ret = get_errno(clock_nanosleep(arg1, arg2, &ts, arg4 ? &ts : NULL));
        if (arg4)
            host_to_target_timespec(arg4, &ts);
        break;
    }
#endif

#if defined(TARGET_NR_set_tid_address) && defined(__NR_set_tid_address)
    case TARGET_NR_set_tid_address:
        ret = get_errno(set_tid_address((int *)g2h(arg1)));
        break;
#endif

#if defined(TARGET_NR_tkill) && defined(__NR_tkill)
    case TARGET_NR_tkill:
        ret = get_errno(sys_tkill((int)arg1, target_to_host_signal(arg2)));
        break;
#endif

#if defined(TARGET_NR_tgkill) && defined(__NR_tgkill)
    case TARGET_NR_tgkill:
	ret = get_errno(sys_tgkill((int)arg1, (int)arg2,
                        target_to_host_signal(arg3)));
	break;
#endif

#ifdef TARGET_NR_set_robust_list
    case TARGET_NR_set_robust_list:
	goto unimplemented_nowarn;
#endif

#if defined(TARGET_NR_utimensat) && defined(__NR_utimensat)
    case TARGET_NR_utimensat:
        {
            struct timespec *tsp, ts[2];
            if (!arg3) {
                tsp = NULL;
            } else {
                target_to_host_timespec(ts, arg3);
                target_to_host_timespec(ts+1, arg3+sizeof(struct target_timespec));
                tsp = ts;
            }
            if (!arg2)
                ret = get_errno(sys_utimensat(arg1, NULL, tsp, arg4));
            else {
                if (!(p = lock_user_string(arg2))) {
                    ret = -TARGET_EFAULT;
                    goto fail;
                }
                ret = get_errno(sys_utimensat(arg1, path(p), tsp, arg4));
                unlock_user(p, arg2, 0);
            }
        }
	break;
#endif
#if defined(CONFIG_USE_NPTL)
    case TARGET_NR_futex:
        ret = do_futex(arg1, arg2, arg3, arg4, arg5, arg6);
        break;
#endif
#if defined(TARGET_NR_inotify_init) && defined(__NR_inotify_init)
    case TARGET_NR_inotify_init:
        ret = get_errno(sys_inotify_init());
        break;
#endif
#ifdef CONFIG_INOTIFY1
#if defined(TARGET_NR_inotify_init1) && defined(__NR_inotify_init1)
    case TARGET_NR_inotify_init1:
        ret = get_errno(sys_inotify_init1(arg1));
        break;
#endif
#endif
#if defined(TARGET_NR_inotify_add_watch) && defined(__NR_inotify_add_watch)
    case TARGET_NR_inotify_add_watch:
        p = lock_user_string(arg2);
        ret = get_errno(sys_inotify_add_watch(arg1, path(p), arg3));
        unlock_user(p, arg2, 0);
        break;
#endif
#if defined(TARGET_NR_inotify_rm_watch) && defined(__NR_inotify_rm_watch)
    case TARGET_NR_inotify_rm_watch:
        ret = get_errno(sys_inotify_rm_watch(arg1, arg2));
        break;
#endif

#if defined(TARGET_NR_mq_open) && defined(__NR_mq_open)
    case TARGET_NR_mq_open:
        {
            struct mq_attr posix_mq_attr;

            p = lock_user_string(arg1 - 1);
            if (arg4 != 0)
                copy_from_user_mq_attr (&posix_mq_attr, arg4);
            ret = get_errno(mq_open(p, arg2, arg3, &posix_mq_attr));
            unlock_user (p, arg1, 0);
        }
        break;

    case TARGET_NR_mq_unlink:
        p = lock_user_string(arg1 - 1);
        ret = get_errno(mq_unlink(p));
        unlock_user (p, arg1, 0);
        break;

    case TARGET_NR_mq_timedsend:
        {
            struct timespec ts;

            p = lock_user (VERIFY_READ, arg2, arg3, 1);
            if (arg5 != 0) {
                target_to_host_timespec(&ts, arg5);
                ret = get_errno(mq_timedsend(arg1, p, arg3, arg4, &ts));
                host_to_target_timespec(arg5, &ts);
            }
            else
                ret = get_errno(mq_send(arg1, p, arg3, arg4));
            unlock_user (p, arg2, arg3);
        }
        break;

    case TARGET_NR_mq_timedreceive:
        {
            struct timespec ts;
            unsigned int prio;

            p = lock_user (VERIFY_READ, arg2, arg3, 1);
            if (arg5 != 0) {
                target_to_host_timespec(&ts, arg5);
                ret = get_errno(mq_timedreceive(arg1, p, arg3, &prio, &ts));
                host_to_target_timespec(arg5, &ts);
            }
            else
                ret = get_errno(mq_receive(arg1, p, arg3, &prio));
            unlock_user (p, arg2, arg3);
            if (arg4 != 0)
                put_user_u32(prio, arg4);
        }
        break;

    /* Not implemented for now... */
/*     case TARGET_NR_mq_notify: */
/*         break; */

    case TARGET_NR_mq_getsetattr:
        {
            struct mq_attr posix_mq_attr_in, posix_mq_attr_out;
            ret = 0;
            if (arg3 != 0) {
                ret = mq_getattr(arg1, &posix_mq_attr_out);
                copy_to_user_mq_attr(arg3, &posix_mq_attr_out);
            }
            if (arg2 != 0) {
                copy_from_user_mq_attr(&posix_mq_attr_in, arg2);
                ret |= mq_setattr(arg1, &posix_mq_attr_in, &posix_mq_attr_out);
            }

        }
        break;
#endif

#ifdef CONFIG_SPLICE
#ifdef TARGET_NR_tee
    case TARGET_NR_tee:
        {
            ret = get_errno(tee(arg1,arg2,arg3,arg4));
        }
        break;
#endif
#ifdef TARGET_NR_splice
    case TARGET_NR_splice:
        {
            loff_t loff_in, loff_out;
            loff_t *ploff_in = NULL, *ploff_out = NULL;
            if(arg2) {
                get_user_u64(loff_in, arg2);
                ploff_in = &loff_in;
            }
            if(arg4) {
                get_user_u64(loff_out, arg2);
                ploff_out = &loff_out;
            }
            ret = get_errno(splice(arg1, ploff_in, arg3, ploff_out, arg5, arg6));
        }
        break;
#endif
#ifdef TARGET_NR_vmsplice
	case TARGET_NR_vmsplice:
        {
            int count = arg3;
            struct iovec *vec;

            vec = alloca(count * sizeof(struct iovec));
            if (lock_iovec(VERIFY_READ, vec, arg2, count, 1) < 0)
                goto efault;
            ret = get_errno(vmsplice(arg1, vec, count, arg4));
            unlock_iovec(vec, arg2, count, 0);
        }
        break;
#endif
#endif /* CONFIG_SPLICE */
#ifdef CONFIG_EVENTFD
#if defined(TARGET_NR_eventfd)
    case TARGET_NR_eventfd:
        ret = get_errno(eventfd(arg1, 0));
        break;
#endif
#if defined(TARGET_NR_eventfd2)
    case TARGET_NR_eventfd2:
        ret = get_errno(eventfd(arg1, arg2));
        break;
#endif
#endif /* CONFIG_EVENTFD  */
#if defined(CONFIG_FALLOCATE) && defined(TARGET_NR_fallocate)
    case TARGET_NR_fallocate:
        ret = get_errno(fallocate(arg1, arg2, arg3, arg4));
        break;
#endif
#if defined(CONFIG_SYNC_FILE_RANGE)
#if defined(TARGET_NR_sync_file_range)
    case TARGET_NR_sync_file_range:
#if TARGET_ABI_BITS == 32
#if defined(TARGET_MIPS)
        ret = get_errno(sync_file_range(arg1, target_offset64(arg3, arg4),
                                        target_offset64(arg5, arg6), arg7));
#else
        ret = get_errno(sync_file_range(arg1, target_offset64(arg2, arg3),
                                        target_offset64(arg4, arg5), arg6));
#endif /* !TARGET_MIPS */
#else
        ret = get_errno(sync_file_range(arg1, arg2, arg3, arg4));
#endif
        break;
#endif
#if defined(TARGET_NR_sync_file_range2)
    case TARGET_NR_sync_file_range2:
        /* This is like sync_file_range but the arguments are reordered */
#if TARGET_ABI_BITS == 32
        ret = get_errno(sync_file_range(arg1, target_offset64(arg3, arg4),
                                        target_offset64(arg5, arg6), arg2));
#else
        ret = get_errno(sync_file_range(arg1, arg3, arg4, arg2));
#endif
        break;
#endif
#endif
#if defined(CONFIG_EPOLL)
#if defined(TARGET_NR_epoll_create)
    case TARGET_NR_epoll_create:
        ret = get_errno(epoll_create(arg1));
        break;
#endif
#if defined(TARGET_NR_epoll_create1) && defined(CONFIG_EPOLL_CREATE1)
    case TARGET_NR_epoll_create1:
        ret = get_errno(epoll_create1(arg1));
        break;
#endif
#if defined(TARGET_NR_epoll_ctl)
    case TARGET_NR_epoll_ctl:
    {
        struct epoll_event ep;
        struct epoll_event *epp = 0;
        if (arg4) {
            struct target_epoll_event *target_ep;
            if (!lock_user_struct(VERIFY_READ, target_ep, arg4, 1)) {
                goto efault;
            }
            ep.events = tswap32(target_ep->events);
            /* The epoll_data_t union is just opaque data to the kernel,
             * so we transfer all 64 bits across and need not worry what
             * actual data type it is.
             */
            ep.data.u64 = tswap64(target_ep->data.u64);
            unlock_user_struct(target_ep, arg4, 0);
            epp = &ep;
        }
        ret = get_errno(epoll_ctl(arg1, arg2, arg3, epp));
        break;
    }
#endif

#if defined(TARGET_NR_epoll_pwait) && defined(CONFIG_EPOLL_PWAIT)
#define IMPLEMENT_EPOLL_PWAIT
#endif
#if defined(TARGET_NR_epoll_wait) || defined(IMPLEMENT_EPOLL_PWAIT)
#if defined(TARGET_NR_epoll_wait)
    case TARGET_NR_epoll_wait:
#endif
#if defined(IMPLEMENT_EPOLL_PWAIT)
    case TARGET_NR_epoll_pwait:
#endif
    {
        struct target_epoll_event *target_ep;
        struct epoll_event *ep;
        int epfd = arg1;
        int maxevents = arg3;
        int timeout = arg4;

        target_ep = lock_user(VERIFY_WRITE, arg2,
                              maxevents * sizeof(struct target_epoll_event), 1);
        if (!target_ep) {
            goto efault;
        }

        ep = alloca(maxevents * sizeof(struct epoll_event));

        switch (num) {
#if defined(IMPLEMENT_EPOLL_PWAIT)
        case TARGET_NR_epoll_pwait:
        {
            target_sigset_t *target_set;
            sigset_t _set, *set = &_set;

            if (arg5) {
                target_set = lock_user(VERIFY_READ, arg5,
                                       sizeof(target_sigset_t), 1);
                if (!target_set) {
                    unlock_user(target_ep, arg2, 0);
                    goto efault;
                }
                target_to_host_sigset(set, target_set);
                unlock_user(target_set, arg5, 0);
            } else {
                set = NULL;
            }

            ret = get_errno(epoll_pwait(epfd, ep, maxevents, timeout, set));
            break;
        }
#endif
#if defined(TARGET_NR_epoll_wait)
        case TARGET_NR_epoll_wait:
            ret = get_errno(epoll_wait(epfd, ep, maxevents, timeout));
            break;
#endif
        default:
            ret = -TARGET_ENOSYS;
        }
        if (!is_error(ret)) {
            int i;
            for (i = 0; i < ret; i++) {
                target_ep[i].events = tswap32(ep[i].events);
                target_ep[i].data.u64 = tswap64(ep[i].data.u64);
            }
        }
        unlock_user(target_ep, arg2, ret * sizeof(struct target_epoll_event));
        break;
    }
#endif
#endif
#ifdef TARGET_NR_prlimit64
    case TARGET_NR_prlimit64:
    {
        /* args: pid, resource number, ptr to new rlimit, ptr to old rlimit */
        struct target_rlimit64 *target_rnew, *target_rold;
        struct host_rlimit64 rnew, rold, *rnewp = 0;
        if (arg3) {
            if (!lock_user_struct(VERIFY_READ, target_rnew, arg3, 1)) {
                goto efault;
            }
            rnew.rlim_cur = tswap64(target_rnew->rlim_cur);
            rnew.rlim_max = tswap64(target_rnew->rlim_max);
            unlock_user_struct(target_rnew, arg3, 0);
            rnewp = &rnew;
        }

        ret = get_errno(sys_prlimit64(arg1, arg2, rnewp, arg4 ? &rold : 0));
        if (!is_error(ret) && arg4) {
            if (!lock_user_struct(VERIFY_WRITE, target_rold, arg4, 1)) {
                goto efault;
            }
            target_rold->rlim_cur = tswap64(rold.rlim_cur);
            target_rold->rlim_max = tswap64(rold.rlim_max);
            unlock_user_struct(target_rold, arg4, 1);
        }
        break;
    }
#endif
    default:
    unimplemented:
        gemu_log("qemu: Unsupported syscall: %d\n", num);
#if defined(TARGET_NR_setxattr) || defined(TARGET_NR_get_thread_area) || defined(TARGET_NR_getdomainname) || defined(TARGET_NR_set_robust_list)
    unimplemented_nowarn:
#endif
        ret = -TARGET_ENOSYS;
        break;
    }
fail:
#ifdef DEBUG
    gemu_log(" = " TARGET_ABI_FMT_ld "\n", ret);
#endif
    if(do_strace)
        print_syscall_ret(num, ret);
    return ret;
efault:
    ret = -TARGET_EFAULT;
    goto fail;
}<|MERGE_RESOLUTION|>--- conflicted
+++ resolved
@@ -4640,9 +4640,8 @@
 
 static int open_self_maps(void *cpu_env, int fd)
 {
-<<<<<<< HEAD
 #if defined(TARGET_ARM) || defined(TARGET_M68K) || defined(TARGET_UNICORE32)
-    TaskState *ts = ((CPUState *)cpu_env)->opaque;
+    TaskState *ts = ((CPUArchState *)cpu_env)->opaque;
 #endif
     FILE *fp;
     char *line = NULL;
@@ -4680,9 +4679,6 @@
 
     free(line);
     fclose(fp);
-=======
-    TaskState *ts = ((CPUArchState *)cpu_env)->opaque;
->>>>>>> ae7d54d4
 
 #if defined(TARGET_ARM) || defined(TARGET_M68K) || defined(TARGET_UNICORE32)
     dprintf(fd, "%08llx-%08llx rw-p %08llx 00:00 0          [stack]\n",
