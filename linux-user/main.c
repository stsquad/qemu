/*
 *  qemu user main
 *
 *  Copyright (c) 2003-2008 Fabrice Bellard
 *
 *  This program is free software; you can redistribute it and/or modify
 *  it under the terms of the GNU General Public License as published by
 *  the Free Software Foundation; either version 2 of the License, or
 *  (at your option) any later version.
 *
 *  This program is distributed in the hope that it will be useful,
 *  but WITHOUT ANY WARRANTY; without even the implied warranty of
 *  MERCHANTABILITY or FITNESS FOR A PARTICULAR PURPOSE.  See the
 *  GNU General Public License for more details.
 *
 *  You should have received a copy of the GNU General Public License
 *  along with this program; if not, see <http://www.gnu.org/licenses/>.
 */
#include "qemu/osdep.h"
<<<<<<< HEAD
#include <sys/mman.h>
=======
#include "qemu-version.h"
>>>>>>> 7124ccf8
#include <sys/syscall.h>
#include <sys/resource.h>

#include "qapi/error.h"
#include "qemu.h"
#include "qemu/path.h"
<<<<<<< HEAD
=======
#include "qemu/config-file.h"
>>>>>>> 7124ccf8
#include "qemu/cutils.h"
#include "qemu/help_option.h"
#include "cpu.h"
#include "exec/exec-all.h"
#include "tcg.h"
#include "qemu/timer.h"
#include "qemu/envlist.h"
#include "elf.h"
#include "exec/log.h"
<<<<<<< HEAD
=======
#include "trace/control.h"
#include "glib-compat.h"
>>>>>>> 7124ccf8

char *exec_path;

int singlestep;
static const char *filename;
static const char *argv0;
static int gdbstub_port;
static envlist_t *envlist;
static const char *cpu_model;
unsigned long mmap_min_addr;
unsigned long guest_base;
int have_guest_base;

#define EXCP_DUMP(env, fmt, ...)                                        \
do {                                                                    \
    CPUState *cs = ENV_GET_CPU(env);                                    \
    fprintf(stderr, fmt , ## __VA_ARGS__);                              \
    cpu_dump_state(cs, stderr, fprintf, 0);                             \
    if (qemu_log_separate()) {                                          \
        qemu_log(fmt, ## __VA_ARGS__);                                  \
        log_cpu_state(cs, 0);                                           \
    }                                                                   \
} while (0)

#if (TARGET_LONG_BITS == 32) && (HOST_LONG_BITS == 64)
/*
 * When running 32-on-64 we should make sure we can fit all of the possible
 * guest address space into a contiguous chunk of virtual host memory.
 *
 * This way we will never overlap with our own libraries or binaries or stack
 * or anything else that QEMU maps.
 */
# ifdef TARGET_MIPS
/* MIPS only supports 31 bits of virtual address space for user space */
unsigned long reserved_va = 0x77000000;
# else
unsigned long reserved_va = 0xf7000000;
# endif
#else
unsigned long reserved_va;
#endif

static void usage(int exitcode);

static const char *interp_prefix = CONFIG_QEMU_INTERP_PREFIX;
const char *qemu_uname_release;

/* XXX: on x86 MAP_GROWSDOWN only works if ESP <= address + 32, so
   we allocate a bigger stack. Need a better solution, for example
   by remapping the process stack directly at the right place */
unsigned long guest_stack_size = 8 * 1024 * 1024UL;

void gemu_log(const char *fmt, ...)
{
    va_list ap;

    va_start(ap, fmt);
    vfprintf(stderr, fmt, ap);
    va_end(ap);
}

#if defined(TARGET_I386)
int cpu_get_pic_interrupt(CPUX86State *env)
{
    return -1;
}
#endif

/***********************************************************/
/* Helper routines for implementing atomic operations.  */

/* Make sure everything is in a consistent state for calling fork().  */
void fork_start(void)
{
<<<<<<< HEAD
    qemu_mutex_lock(&tcg_ctx.tb_ctx.tb_lock);
    pthread_mutex_lock(&exclusive_lock);
=======
    cpu_list_lock();
    qemu_mutex_lock(&tcg_ctx.tb_ctx.tb_lock);
>>>>>>> 7124ccf8
    mmap_fork_start();
}

void fork_end(int child)
{
    mmap_fork_end(child);
    if (child) {
        CPUState *cpu, *next_cpu;
        /* Child processes created by fork() only have a single thread.
           Discard information about the parent threads.  */
        CPU_FOREACH_SAFE(cpu, next_cpu) {
            if (cpu != thread_cpu) {
                QTAILQ_REMOVE(&cpus, cpu, node);
            }
        }
<<<<<<< HEAD
        pending_cpus = 0;
        pthread_mutex_init(&exclusive_lock, NULL);
        pthread_mutex_init(&cpu_list_mutex, NULL);
        pthread_cond_init(&exclusive_cond, NULL);
        pthread_cond_init(&exclusive_resume, NULL);
        qemu_mutex_init(&tcg_ctx.tb_ctx.tb_lock);
        gdbserver_fork(thread_cpu);
    } else {
        pthread_mutex_unlock(&exclusive_lock);
        qemu_mutex_unlock(&tcg_ctx.tb_ctx.tb_lock);
    }
}

/* Wait for pending exclusive operations to complete.  The exclusive lock
   must be held.  */
static inline void exclusive_idle(void)
{
    while (pending_cpus) {
        pthread_cond_wait(&exclusive_resume, &exclusive_lock);
    }
}

/* Start an exclusive operation.
   Must only be called from outside cpu_arm_exec.   */
static inline void start_exclusive(void)
{
    CPUState *other_cpu;

    pthread_mutex_lock(&exclusive_lock);
    exclusive_idle();

    pending_cpus = 1;
    /* Make all other cpus stop executing.  */
    CPU_FOREACH(other_cpu) {
        if (other_cpu->running) {
            pending_cpus++;
            cpu_exit(other_cpu);
        }
    }
    if (pending_cpus > 1) {
        pthread_cond_wait(&exclusive_cond, &exclusive_lock);
    }
}

/* Finish an exclusive operation.  */
static inline void __attribute__((unused)) end_exclusive(void)
{
    pending_cpus = 0;
    pthread_cond_broadcast(&exclusive_resume);
    pthread_mutex_unlock(&exclusive_lock);
}

/* Wait for exclusive ops to finish, and begin cpu execution.  */
static inline void cpu_exec_start(CPUState *cpu)
{
    pthread_mutex_lock(&exclusive_lock);
    exclusive_idle();
    cpu->running = true;
    pthread_mutex_unlock(&exclusive_lock);
}

/* Mark cpu as not executing, and release pending exclusive ops.  */
static inline void cpu_exec_end(CPUState *cpu)
{
    pthread_mutex_lock(&exclusive_lock);
    cpu->running = false;
    if (pending_cpus > 1) {
        pending_cpus--;
        if (pending_cpus == 1) {
            pthread_cond_signal(&exclusive_cond);
        }
    }
    exclusive_idle();
    pthread_mutex_unlock(&exclusive_lock);
}

void cpu_list_lock(void)
{
    pthread_mutex_lock(&cpu_list_mutex);
}

void cpu_list_unlock(void)
{
    pthread_mutex_unlock(&cpu_list_mutex);
}


=======
        qemu_mutex_init(&tcg_ctx.tb_ctx.tb_lock);
        qemu_init_cpu_list();
        gdbserver_fork(thread_cpu);
    } else {
        qemu_mutex_unlock(&tcg_ctx.tb_ctx.tb_lock);
        cpu_list_unlock();
    }
}

>>>>>>> 7124ccf8
#ifdef TARGET_I386
/***********************************************************/
/* CPUX86 core interface */

uint64_t cpu_get_tsc(CPUX86State *env)
{
    return cpu_get_host_ticks();
}

static void write_dt(void *ptr, unsigned long addr, unsigned long limit,
                     int flags)
{
    unsigned int e1, e2;
    uint32_t *p;
    e1 = (addr << 16) | (limit & 0xffff);
    e2 = ((addr >> 16) & 0xff) | (addr & 0xff000000) | (limit & 0x000f0000);
    e2 |= flags;
    p = ptr;
    p[0] = tswap32(e1);
    p[1] = tswap32(e2);
}

static uint64_t *idt_table;
#ifdef TARGET_X86_64
static void set_gate64(void *ptr, unsigned int type, unsigned int dpl,
                       uint64_t addr, unsigned int sel)
{
    uint32_t *p, e1, e2;
    e1 = (addr & 0xffff) | (sel << 16);
    e2 = (addr & 0xffff0000) | 0x8000 | (dpl << 13) | (type << 8);
    p = ptr;
    p[0] = tswap32(e1);
    p[1] = tswap32(e2);
    p[2] = tswap32(addr >> 32);
    p[3] = 0;
}
/* only dpl matters as we do only user space emulation */
static void set_idt(int n, unsigned int dpl)
{
    set_gate64(idt_table + n * 2, 0, dpl, 0, 0);
}
#else
static void set_gate(void *ptr, unsigned int type, unsigned int dpl,
                     uint32_t addr, unsigned int sel)
{
    uint32_t *p, e1, e2;
    e1 = (addr & 0xffff) | (sel << 16);
    e2 = (addr & 0xffff0000) | 0x8000 | (dpl << 13) | (type << 8);
    p = ptr;
    p[0] = tswap32(e1);
    p[1] = tswap32(e2);
}

/* only dpl matters as we do only user space emulation */
static void set_idt(int n, unsigned int dpl)
{
    set_gate(idt_table + n, 0, dpl, 0, 0);
}
#endif

void cpu_loop(CPUX86State *env)
{
    CPUState *cs = CPU(x86_env_get_cpu(env));
    int trapnr;
    abi_ulong pc;
    abi_ulong ret;
    target_siginfo_t info;

    for(;;) {
        cpu_exec_start(cs);
<<<<<<< HEAD
        trapnr = cpu_x86_exec(cs);
        cpu_exec_end(cs);
=======
        trapnr = cpu_exec(cs);
        cpu_exec_end(cs);
        process_queued_cpu_work(cs);

>>>>>>> 7124ccf8
        switch(trapnr) {
        case 0x80:
            /* linux syscall from int $0x80 */
            ret = do_syscall(env,
                             env->regs[R_EAX],
                             env->regs[R_EBX],
                             env->regs[R_ECX],
                             env->regs[R_EDX],
                             env->regs[R_ESI],
                             env->regs[R_EDI],
                             env->regs[R_EBP],
                             0, 0);
            if (ret == -TARGET_ERESTARTSYS) {
                env->eip -= 2;
            } else if (ret != -TARGET_QEMU_ESIGRETURN) {
                env->regs[R_EAX] = ret;
            }
            break;
#ifndef TARGET_ABI32
        case EXCP_SYSCALL:
            /* linux syscall from syscall instruction */
            ret = do_syscall(env,
                             env->regs[R_EAX],
                             env->regs[R_EDI],
                             env->regs[R_ESI],
                             env->regs[R_EDX],
                             env->regs[10],
                             env->regs[8],
                             env->regs[9],
                             0, 0);
            if (ret == -TARGET_ERESTARTSYS) {
                env->eip -= 2;
            } else if (ret != -TARGET_QEMU_ESIGRETURN) {
                env->regs[R_EAX] = ret;
            }
            break;
#endif
        case EXCP0B_NOSEG:
        case EXCP0C_STACK:
            info.si_signo = TARGET_SIGBUS;
            info.si_errno = 0;
            info.si_code = TARGET_SI_KERNEL;
            info._sifields._sigfault._addr = 0;
            queue_signal(env, info.si_signo, QEMU_SI_FAULT, &info);
            break;
        case EXCP0D_GPF:
            /* XXX: potential problem if ABI32 */
#ifndef TARGET_X86_64
            if (env->eflags & VM_MASK) {
                handle_vm86_fault(env);
            } else
#endif
            {
                info.si_signo = TARGET_SIGSEGV;
                info.si_errno = 0;
                info.si_code = TARGET_SI_KERNEL;
                info._sifields._sigfault._addr = 0;
                queue_signal(env, info.si_signo, QEMU_SI_FAULT, &info);
            }
            break;
        case EXCP0E_PAGE:
            info.si_signo = TARGET_SIGSEGV;
            info.si_errno = 0;
            if (!(env->error_code & 1))
                info.si_code = TARGET_SEGV_MAPERR;
            else
                info.si_code = TARGET_SEGV_ACCERR;
            info._sifields._sigfault._addr = env->cr[2];
            queue_signal(env, info.si_signo, QEMU_SI_FAULT, &info);
            break;
        case EXCP00_DIVZ:
#ifndef TARGET_X86_64
            if (env->eflags & VM_MASK) {
                handle_vm86_trap(env, trapnr);
            } else
#endif
            {
                /* division by zero */
                info.si_signo = TARGET_SIGFPE;
                info.si_errno = 0;
                info.si_code = TARGET_FPE_INTDIV;
                info._sifields._sigfault._addr = env->eip;
                queue_signal(env, info.si_signo, QEMU_SI_FAULT, &info);
            }
            break;
        case EXCP01_DB:
        case EXCP03_INT3:
#ifndef TARGET_X86_64
            if (env->eflags & VM_MASK) {
                handle_vm86_trap(env, trapnr);
            } else
#endif
            {
                info.si_signo = TARGET_SIGTRAP;
                info.si_errno = 0;
                if (trapnr == EXCP01_DB) {
                    info.si_code = TARGET_TRAP_BRKPT;
                    info._sifields._sigfault._addr = env->eip;
                } else {
                    info.si_code = TARGET_SI_KERNEL;
                    info._sifields._sigfault._addr = 0;
                }
                queue_signal(env, info.si_signo, QEMU_SI_FAULT, &info);
            }
            break;
        case EXCP04_INTO:
        case EXCP05_BOUND:
#ifndef TARGET_X86_64
            if (env->eflags & VM_MASK) {
                handle_vm86_trap(env, trapnr);
            } else
#endif
            {
                info.si_signo = TARGET_SIGSEGV;
                info.si_errno = 0;
                info.si_code = TARGET_SI_KERNEL;
                info._sifields._sigfault._addr = 0;
                queue_signal(env, info.si_signo, QEMU_SI_FAULT, &info);
            }
            break;
        case EXCP06_ILLOP:
            info.si_signo = TARGET_SIGILL;
            info.si_errno = 0;
            info.si_code = TARGET_ILL_ILLOPN;
            info._sifields._sigfault._addr = env->eip;
            queue_signal(env, info.si_signo, QEMU_SI_FAULT, &info);
            break;
        case EXCP_INTERRUPT:
            /* just indicate that signals should be handled asap */
            break;
        case EXCP_DEBUG:
            {
                int sig;

                sig = gdb_handlesig(cs, TARGET_SIGTRAP);
                if (sig)
                  {
                    info.si_signo = sig;
                    info.si_errno = 0;
                    info.si_code = TARGET_TRAP_BRKPT;
                    queue_signal(env, info.si_signo, QEMU_SI_FAULT, &info);
                  }
            }
            break;
        case EXCP_ATOMIC:
            cpu_exec_step_atomic(cs);
            break;
        default:
            pc = env->segs[R_CS].base + env->eip;
            EXCP_DUMP(env, "qemu: 0x%08lx: unhandled CPU exception 0x%x - aborting\n",
                      (long)pc, trapnr);
            abort();
        }
        process_pending_signals(env);
    }
}
#endif

#ifdef TARGET_ARM

#define get_user_code_u32(x, gaddr, env)                \
    ({ abi_long __r = get_user_u32((x), (gaddr));       \
        if (!__r && bswap_code(arm_sctlr_b(env))) {     \
            (x) = bswap32(x);                           \
        }                                               \
        __r;                                            \
    })

#define get_user_code_u16(x, gaddr, env)                \
    ({ abi_long __r = get_user_u16((x), (gaddr));       \
        if (!__r && bswap_code(arm_sctlr_b(env))) {     \
            (x) = bswap16(x);                           \
        }                                               \
        __r;                                            \
    })

#define get_user_data_u32(x, gaddr, env)                \
    ({ abi_long __r = get_user_u32((x), (gaddr));       \
        if (!__r && arm_cpu_bswap_data(env)) {          \
            (x) = bswap32(x);                           \
        }                                               \
        __r;                                            \
    })

#define get_user_data_u16(x, gaddr, env)                \
    ({ abi_long __r = get_user_u16((x), (gaddr));       \
        if (!__r && arm_cpu_bswap_data(env)) {          \
            (x) = bswap16(x);                           \
        }                                               \
        __r;                                            \
    })

#define put_user_data_u32(x, gaddr, env)                \
    ({ typeof(x) __x = (x);                             \
        if (arm_cpu_bswap_data(env)) {                  \
            __x = bswap32(__x);                         \
        }                                               \
        put_user_u32(__x, (gaddr));                     \
    })

#define put_user_data_u16(x, gaddr, env)                \
    ({ typeof(x) __x = (x);                             \
        if (arm_cpu_bswap_data(env)) {                  \
            __x = bswap16(__x);                         \
        }                                               \
        put_user_u16(__x, (gaddr));                     \
    })

#ifdef TARGET_ABI32
/* Commpage handling -- there is no commpage for AArch64 */

/*
 * See the Linux kernel's Documentation/arm/kernel_user_helpers.txt
 * Input:
 * r0 = pointer to oldval
 * r1 = pointer to newval
 * r2 = pointer to target value
 *
 * Output:
 * r0 = 0 if *ptr was changed, non-0 if no exchange happened
 * C set if *ptr was changed, clear if no exchange happened
 *
 * Note segv's in kernel helpers are a bit tricky, we can set the
 * data address sensibly but the PC address is just the entry point.
 */
static void arm_kernel_cmpxchg64_helper(CPUARMState *env)
{
    uint64_t oldval, newval, val;
    uint32_t addr, cpsr;
    target_siginfo_t info;

    /* Based on the 32 bit code in do_kernel_trap */

    /* XXX: This only works between threads, not between processes.
       It's probably possible to implement this with native host
       operations. However things like ldrex/strex are much harder so
       there's not much point trying.  */
    start_exclusive();
    cpsr = cpsr_read(env);
    addr = env->regs[2];

    if (get_user_u64(oldval, env->regs[0])) {
        env->exception.vaddress = env->regs[0];
        goto segv;
    };

    if (get_user_u64(newval, env->regs[1])) {
        env->exception.vaddress = env->regs[1];
        goto segv;
    };

    if (get_user_u64(val, addr)) {
        env->exception.vaddress = addr;
        goto segv;
    }

    if (val == oldval) {
        val = newval;

        if (put_user_u64(val, addr)) {
            env->exception.vaddress = addr;
            goto segv;
        };

        env->regs[0] = 0;
        cpsr |= CPSR_C;
    } else {
        env->regs[0] = -1;
        cpsr &= ~CPSR_C;
    }
    cpsr_write(env, cpsr, CPSR_C, CPSRWriteByInstr);
    end_exclusive();
    return;

segv:
    end_exclusive();
    /* We get the PC of the entry address - which is as good as anything,
       on a real kernel what you get depends on which mode it uses. */
    info.si_signo = TARGET_SIGSEGV;
    info.si_errno = 0;
    /* XXX: check env->error_code */
    info.si_code = TARGET_SEGV_MAPERR;
    info._sifields._sigfault._addr = env->exception.vaddress;
<<<<<<< HEAD
    queue_signal(env, info.si_signo, &info);
=======
    queue_signal(env, info.si_signo, QEMU_SI_FAULT, &info);
>>>>>>> 7124ccf8
}

/* Handle a jump to the kernel code page.  */
static int
do_kernel_trap(CPUARMState *env)
{
    uint32_t addr;
    uint32_t cpsr;
    uint32_t val;

    switch (env->regs[15]) {
    case 0xffff0fa0: /* __kernel_memory_barrier */
        /* ??? No-op. Will need to do better for SMP.  */
        break;
    case 0xffff0fc0: /* __kernel_cmpxchg */
         /* XXX: This only works between threads, not between processes.
            It's probably possible to implement this with native host
            operations. However things like ldrex/strex are much harder so
            there's not much point trying.  */
        start_exclusive();
        cpsr = cpsr_read(env);
        addr = env->regs[2];
        /* FIXME: This should SEGV if the access fails.  */
        if (get_user_u32(val, addr))
            val = ~env->regs[0];
        if (val == env->regs[0]) {
            val = env->regs[1];
            /* FIXME: Check for segfaults.  */
            put_user_u32(val, addr);
            env->regs[0] = 0;
            cpsr |= CPSR_C;
        } else {
            env->regs[0] = -1;
            cpsr &= ~CPSR_C;
        }
        cpsr_write(env, cpsr, CPSR_C, CPSRWriteByInstr);
        end_exclusive();
        break;
    case 0xffff0fe0: /* __kernel_get_tls */
        env->regs[0] = cpu_get_tls(env);
        break;
    case 0xffff0f60: /* __kernel_cmpxchg64 */
        arm_kernel_cmpxchg64_helper(env);
        break;

    default:
        return 1;
    }
    /* Jump back to the caller.  */
    addr = env->regs[14];
    if (addr & 1) {
        env->thumb = 1;
        addr &= ~1;
    }
    env->regs[15] = addr;

    return 0;
}

<<<<<<< HEAD
/* Store exclusive handling for AArch32 */
static int do_strex(CPUARMState *env)
{
    uint64_t val;
    int size;
    int rc = 1;
    int segv = 0;
    uint32_t addr;
    start_exclusive();
    if (env->exclusive_addr != env->exclusive_test) {
        goto fail;
    }
    /* We know we're always AArch32 so the address is in uint32_t range
     * unless it was the -1 exclusive-monitor-lost value (which won't
     * match exclusive_test above).
     */
    assert(extract64(env->exclusive_addr, 32, 32) == 0);
    addr = env->exclusive_addr;
    size = env->exclusive_info & 0xf;
    switch (size) {
    case 0:
        segv = get_user_u8(val, addr);
        break;
    case 1:
        segv = get_user_data_u16(val, addr, env);
        break;
    case 2:
    case 3:
        segv = get_user_data_u32(val, addr, env);
        break;
    default:
        abort();
    }
    if (segv) {
        env->exception.vaddress = addr;
        goto done;
    }
    if (size == 3) {
        uint32_t valhi;
        segv = get_user_data_u32(valhi, addr + 4, env);
        if (segv) {
            env->exception.vaddress = addr + 4;
            goto done;
        }
        if (arm_cpu_bswap_data(env)) {
            val = deposit64((uint64_t)valhi, 32, 32, val);
        } else {
            val = deposit64(val, 32, 32, valhi);
        }
    }
    if (val != env->exclusive_val) {
        goto fail;
    }

    val = env->regs[(env->exclusive_info >> 8) & 0xf];
    switch (size) {
    case 0:
        segv = put_user_u8(val, addr);
        break;
    case 1:
        segv = put_user_data_u16(val, addr, env);
        break;
    case 2:
    case 3:
        segv = put_user_data_u32(val, addr, env);
        break;
    }
    if (segv) {
        env->exception.vaddress = addr;
        goto done;
    }
    if (size == 3) {
        val = env->regs[(env->exclusive_info >> 12) & 0xf];
        segv = put_user_data_u32(val, addr + 4, env);
        if (segv) {
            env->exception.vaddress = addr + 4;
            goto done;
        }
    }
    rc = 0;
fail:
    env->regs[15] += 4;
    env->regs[(env->exclusive_info >> 4) & 0xf] = rc;
done:
    end_exclusive();
    return segv;
}

=======
>>>>>>> 7124ccf8
void cpu_loop(CPUARMState *env)
{
    CPUState *cs = CPU(arm_env_get_cpu(env));
    int trapnr;
    unsigned int n, insn;
    target_siginfo_t info;
    uint32_t addr;
    abi_ulong ret;

    for(;;) {
        cpu_exec_start(cs);
<<<<<<< HEAD
        trapnr = cpu_arm_exec(cs);
=======
        trapnr = cpu_exec(cs);
>>>>>>> 7124ccf8
        cpu_exec_end(cs);
        process_queued_cpu_work(cs);

        switch(trapnr) {
        case EXCP_UDEF:
            {
                TaskState *ts = cs->opaque;
                uint32_t opcode;
                int rc;

                /* we handle the FPU emulation here, as Linux */
                /* we get the opcode */
                /* FIXME - what to do if get_user() fails? */
                get_user_code_u32(opcode, env->regs[15], env);

                rc = EmulateAll(opcode, &ts->fpa, env);
                if (rc == 0) { /* illegal instruction */
                    info.si_signo = TARGET_SIGILL;
                    info.si_errno = 0;
                    info.si_code = TARGET_ILL_ILLOPN;
                    info._sifields._sigfault._addr = env->regs[15];
                    queue_signal(env, info.si_signo, QEMU_SI_FAULT, &info);
                } else if (rc < 0) { /* FP exception */
                    int arm_fpe=0;

                    /* translate softfloat flags to FPSR flags */
                    if (-rc & float_flag_invalid)
                      arm_fpe |= BIT_IOC;
                    if (-rc & float_flag_divbyzero)
                      arm_fpe |= BIT_DZC;
                    if (-rc & float_flag_overflow)
                      arm_fpe |= BIT_OFC;
                    if (-rc & float_flag_underflow)
                      arm_fpe |= BIT_UFC;
                    if (-rc & float_flag_inexact)
                      arm_fpe |= BIT_IXC;

                    FPSR fpsr = ts->fpa.fpsr;
                    //printf("fpsr 0x%x, arm_fpe 0x%x\n",fpsr,arm_fpe);

                    if (fpsr & (arm_fpe << 16)) { /* exception enabled? */
                      info.si_signo = TARGET_SIGFPE;
                      info.si_errno = 0;

                      /* ordered by priority, least first */
                      if (arm_fpe & BIT_IXC) info.si_code = TARGET_FPE_FLTRES;
                      if (arm_fpe & BIT_UFC) info.si_code = TARGET_FPE_FLTUND;
                      if (arm_fpe & BIT_OFC) info.si_code = TARGET_FPE_FLTOVF;
                      if (arm_fpe & BIT_DZC) info.si_code = TARGET_FPE_FLTDIV;
                      if (arm_fpe & BIT_IOC) info.si_code = TARGET_FPE_FLTINV;

                      info._sifields._sigfault._addr = env->regs[15];
                      queue_signal(env, info.si_signo, QEMU_SI_FAULT, &info);
                    } else {
                      env->regs[15] += 4;
                    }

                    /* accumulate unenabled exceptions */
                    if ((!(fpsr & BIT_IXE)) && (arm_fpe & BIT_IXC))
                      fpsr |= BIT_IXC;
                    if ((!(fpsr & BIT_UFE)) && (arm_fpe & BIT_UFC))
                      fpsr |= BIT_UFC;
                    if ((!(fpsr & BIT_OFE)) && (arm_fpe & BIT_OFC))
                      fpsr |= BIT_OFC;
                    if ((!(fpsr & BIT_DZE)) && (arm_fpe & BIT_DZC))
                      fpsr |= BIT_DZC;
                    if ((!(fpsr & BIT_IOE)) && (arm_fpe & BIT_IOC))
                      fpsr |= BIT_IOC;
                    ts->fpa.fpsr=fpsr;
                } else { /* everything OK */
                    /* increment PC */
                    env->regs[15] += 4;
                }
            }
            break;
        case EXCP_SWI:
        case EXCP_BKPT:
            {
                env->eabi = 1;
                /* system call */
                if (trapnr == EXCP_BKPT) {
                    if (env->thumb) {
                        /* FIXME - what to do if get_user() fails? */
                        get_user_code_u16(insn, env->regs[15], env);
                        n = insn & 0xff;
                        env->regs[15] += 2;
                    } else {
                        /* FIXME - what to do if get_user() fails? */
                        get_user_code_u32(insn, env->regs[15], env);
                        n = (insn & 0xf) | ((insn >> 4) & 0xff0);
                        env->regs[15] += 4;
                    }
                } else {
                    if (env->thumb) {
                        /* FIXME - what to do if get_user() fails? */
                        get_user_code_u16(insn, env->regs[15] - 2, env);
                        n = insn & 0xff;
                    } else {
                        /* FIXME - what to do if get_user() fails? */
                        get_user_code_u32(insn, env->regs[15] - 4, env);
                        n = insn & 0xffffff;
                    }
                }

                if (n == ARM_NR_cacheflush) {
                    /* nop */
                } else if (n == ARM_NR_semihosting
                           || n == ARM_NR_thumb_semihosting) {
                    env->regs[0] = do_arm_semihosting (env);
                } else if (n == 0 || n >= ARM_SYSCALL_BASE || env->thumb) {
                    /* linux syscall */
                    if (env->thumb || n == 0) {
                        n = env->regs[7];
                    } else {
                        n -= ARM_SYSCALL_BASE;
                        env->eabi = 0;
                    }
                    if ( n > ARM_NR_BASE) {
                        switch (n) {
                        case ARM_NR_cacheflush:
                            /* nop */
                            break;
                        case ARM_NR_set_tls:
                            cpu_set_tls(env, env->regs[0]);
                            env->regs[0] = 0;
                            break;
                        case ARM_NR_breakpoint:
                            env->regs[15] -= env->thumb ? 2 : 4;
                            goto excp_debug;
                        default:
                            gemu_log("qemu: Unsupported ARM syscall: 0x%x\n",
                                     n);
                            env->regs[0] = -TARGET_ENOSYS;
                            break;
                        }
                    } else {
                        ret = do_syscall(env,
                                         n,
                                         env->regs[0],
                                         env->regs[1],
                                         env->regs[2],
                                         env->regs[3],
                                         env->regs[4],
                                         env->regs[5],
                                         0, 0);
                        if (ret == -TARGET_ERESTARTSYS) {
                            env->regs[15] -= env->thumb ? 2 : 4;
                        } else if (ret != -TARGET_QEMU_ESIGRETURN) {
                            env->regs[0] = ret;
                        }
                    }
                } else {
                    goto error;
                }
            }
            break;
        case EXCP_SEMIHOST:
            env->regs[0] = do_arm_semihosting(env);
            break;
        case EXCP_INTERRUPT:
            /* just indicate that signals should be handled asap */
            break;
        case EXCP_PREFETCH_ABORT:
        case EXCP_DATA_ABORT:
            addr = env->exception.vaddress;
            {
                info.si_signo = TARGET_SIGSEGV;
                info.si_errno = 0;
                /* XXX: check env->error_code */
                info.si_code = TARGET_SEGV_MAPERR;
                info._sifields._sigfault._addr = addr;
                queue_signal(env, info.si_signo, QEMU_SI_FAULT, &info);
            }
            break;
        case EXCP_DEBUG:
        excp_debug:
            {
                int sig;

                sig = gdb_handlesig(cs, TARGET_SIGTRAP);
                if (sig)
                  {
                    info.si_signo = sig;
                    info.si_errno = 0;
                    info.si_code = TARGET_TRAP_BRKPT;
                    queue_signal(env, info.si_signo, QEMU_SI_FAULT, &info);
                  }
            }
            break;
        case EXCP_KERNEL_TRAP:
            if (do_kernel_trap(env))
              goto error;
            break;
        case EXCP_YIELD:
            /* nothing to do here for user-mode, just resume guest code */
            break;
<<<<<<< HEAD
=======
        case EXCP_ATOMIC:
            cpu_exec_step_atomic(cs);
            break;
>>>>>>> 7124ccf8
        default:
        error:
            EXCP_DUMP(env, "qemu: unhandled CPU exception 0x%x - aborting\n", trapnr);
            abort();
        }
        process_pending_signals(env);
    }
}

#else

/* AArch64 main loop */
void cpu_loop(CPUARMState *env)
{
    CPUState *cs = CPU(arm_env_get_cpu(env));
    int trapnr, sig;
    abi_long ret;
    target_siginfo_t info;

    for (;;) {
        cpu_exec_start(cs);
<<<<<<< HEAD
        trapnr = cpu_arm_exec(cs);
=======
        trapnr = cpu_exec(cs);
>>>>>>> 7124ccf8
        cpu_exec_end(cs);
        process_queued_cpu_work(cs);

        switch (trapnr) {
        case EXCP_SWI:
            ret = do_syscall(env,
                             env->xregs[8],
                             env->xregs[0],
                             env->xregs[1],
                             env->xregs[2],
                             env->xregs[3],
                             env->xregs[4],
                             env->xregs[5],
                             0, 0);
            if (ret == -TARGET_ERESTARTSYS) {
                env->pc -= 4;
            } else if (ret != -TARGET_QEMU_ESIGRETURN) {
                env->xregs[0] = ret;
            }
            break;
        case EXCP_INTERRUPT:
            /* just indicate that signals should be handled asap */
            break;
        case EXCP_UDEF:
            info.si_signo = TARGET_SIGILL;
            info.si_errno = 0;
            info.si_code = TARGET_ILL_ILLOPN;
            info._sifields._sigfault._addr = env->pc;
            queue_signal(env, info.si_signo, QEMU_SI_FAULT, &info);
            break;
        case EXCP_PREFETCH_ABORT:
        case EXCP_DATA_ABORT:
            info.si_signo = TARGET_SIGSEGV;
            info.si_errno = 0;
            /* XXX: check env->error_code */
            info.si_code = TARGET_SEGV_MAPERR;
            info._sifields._sigfault._addr = env->exception.vaddress;
            queue_signal(env, info.si_signo, QEMU_SI_FAULT, &info);
            break;
        case EXCP_DEBUG:
        case EXCP_BKPT:
            sig = gdb_handlesig(cs, TARGET_SIGTRAP);
            if (sig) {
                info.si_signo = sig;
                info.si_errno = 0;
                info.si_code = TARGET_TRAP_BRKPT;
                queue_signal(env, info.si_signo, QEMU_SI_FAULT, &info);
            }
            break;
        case EXCP_SEMIHOST:
            env->xregs[0] = do_arm_semihosting(env);
            break;
        case EXCP_YIELD:
            /* nothing to do here for user-mode, just resume guest code */
            break;
<<<<<<< HEAD
=======
        case EXCP_ATOMIC:
            cpu_exec_step_atomic(cs);
            break;
>>>>>>> 7124ccf8
        default:
            EXCP_DUMP(env, "qemu: unhandled CPU exception 0x%x - aborting\n", trapnr);
            abort();
        }
        process_pending_signals(env);
        /* Exception return on AArch64 always clears the exclusive monitor,
         * so any return to running guest code implies this.
         */
        env->exclusive_addr = -1;
    }
}
#endif /* ndef TARGET_ABI32 */

#endif

#ifdef TARGET_UNICORE32

void cpu_loop(CPUUniCore32State *env)
{
    CPUState *cs = CPU(uc32_env_get_cpu(env));
    int trapnr;
    unsigned int n, insn;
    target_siginfo_t info;

    for (;;) {
        cpu_exec_start(cs);
<<<<<<< HEAD
        trapnr = uc32_cpu_exec(cs);
=======
        trapnr = cpu_exec(cs);
>>>>>>> 7124ccf8
        cpu_exec_end(cs);
        process_queued_cpu_work(cs);

        switch (trapnr) {
        case UC32_EXCP_PRIV:
            {
                /* system call */
                get_user_u32(insn, env->regs[31] - 4);
                n = insn & 0xffffff;

                if (n >= UC32_SYSCALL_BASE) {
                    /* linux syscall */
                    n -= UC32_SYSCALL_BASE;
                    if (n == UC32_SYSCALL_NR_set_tls) {
                            cpu_set_tls(env, env->regs[0]);
                            env->regs[0] = 0;
                    } else {
                        abi_long ret = do_syscall(env,
                                                  n,
                                                  env->regs[0],
                                                  env->regs[1],
                                                  env->regs[2],
                                                  env->regs[3],
                                                  env->regs[4],
                                                  env->regs[5],
                                                  0, 0);
                        if (ret == -TARGET_ERESTARTSYS) {
                            env->regs[31] -= 4;
                        } else if (ret != -TARGET_QEMU_ESIGRETURN) {
                            env->regs[0] = ret;
                        }
                    }
                } else {
                    goto error;
                }
            }
            break;
        case UC32_EXCP_DTRAP:
        case UC32_EXCP_ITRAP:
            info.si_signo = TARGET_SIGSEGV;
            info.si_errno = 0;
            /* XXX: check env->error_code */
            info.si_code = TARGET_SEGV_MAPERR;
            info._sifields._sigfault._addr = env->cp0.c4_faultaddr;
            queue_signal(env, info.si_signo, QEMU_SI_FAULT, &info);
            break;
        case EXCP_INTERRUPT:
            /* just indicate that signals should be handled asap */
            break;
        case EXCP_DEBUG:
            {
                int sig;

                sig = gdb_handlesig(cs, TARGET_SIGTRAP);
                if (sig) {
                    info.si_signo = sig;
                    info.si_errno = 0;
                    info.si_code = TARGET_TRAP_BRKPT;
                    queue_signal(env, info.si_signo, QEMU_SI_FAULT, &info);
                }
            }
            break;
        case EXCP_ATOMIC:
            cpu_exec_step_atomic(cs);
            break;
        default:
            goto error;
        }
        process_pending_signals(env);
    }

error:
    EXCP_DUMP(env, "qemu: unhandled CPU exception 0x%x - aborting\n", trapnr);
    abort();
}
#endif

#ifdef TARGET_SPARC
#define SPARC64_STACK_BIAS 2047

//#define DEBUG_WIN

/* WARNING: dealing with register windows _is_ complicated. More info
   can be found at http://www.sics.se/~psm/sparcstack.html */
static inline int get_reg_index(CPUSPARCState *env, int cwp, int index)
{
    index = (index + cwp * 16) % (16 * env->nwindows);
    /* wrap handling : if cwp is on the last window, then we use the
       registers 'after' the end */
    if (index < 8 && env->cwp == env->nwindows - 1)
        index += 16 * env->nwindows;
    return index;
}

/* save the register window 'cwp1' */
static inline void save_window_offset(CPUSPARCState *env, int cwp1)
{
    unsigned int i;
    abi_ulong sp_ptr;

    sp_ptr = env->regbase[get_reg_index(env, cwp1, 6)];
#ifdef TARGET_SPARC64
    if (sp_ptr & 3)
        sp_ptr += SPARC64_STACK_BIAS;
#endif
#if defined(DEBUG_WIN)
    printf("win_overflow: sp_ptr=0x" TARGET_ABI_FMT_lx " save_cwp=%d\n",
           sp_ptr, cwp1);
#endif
    for(i = 0; i < 16; i++) {
        /* FIXME - what to do if put_user() fails? */
        put_user_ual(env->regbase[get_reg_index(env, cwp1, 8 + i)], sp_ptr);
        sp_ptr += sizeof(abi_ulong);
    }
}

static void save_window(CPUSPARCState *env)
{
#ifndef TARGET_SPARC64
    unsigned int new_wim;
    new_wim = ((env->wim >> 1) | (env->wim << (env->nwindows - 1))) &
        ((1LL << env->nwindows) - 1);
    save_window_offset(env, cpu_cwp_dec(env, env->cwp - 2));
    env->wim = new_wim;
#else
    save_window_offset(env, cpu_cwp_dec(env, env->cwp - 2));
    env->cansave++;
    env->canrestore--;
#endif
}

static void restore_window(CPUSPARCState *env)
{
#ifndef TARGET_SPARC64
    unsigned int new_wim;
#endif
    unsigned int i, cwp1;
    abi_ulong sp_ptr;

#ifndef TARGET_SPARC64
    new_wim = ((env->wim << 1) | (env->wim >> (env->nwindows - 1))) &
        ((1LL << env->nwindows) - 1);
#endif

    /* restore the invalid window */
    cwp1 = cpu_cwp_inc(env, env->cwp + 1);
    sp_ptr = env->regbase[get_reg_index(env, cwp1, 6)];
#ifdef TARGET_SPARC64
    if (sp_ptr & 3)
        sp_ptr += SPARC64_STACK_BIAS;
#endif
#if defined(DEBUG_WIN)
    printf("win_underflow: sp_ptr=0x" TARGET_ABI_FMT_lx " load_cwp=%d\n",
           sp_ptr, cwp1);
#endif
    for(i = 0; i < 16; i++) {
        /* FIXME - what to do if get_user() fails? */
        get_user_ual(env->regbase[get_reg_index(env, cwp1, 8 + i)], sp_ptr);
        sp_ptr += sizeof(abi_ulong);
    }
#ifdef TARGET_SPARC64
    env->canrestore++;
    if (env->cleanwin < env->nwindows - 1)
        env->cleanwin++;
    env->cansave--;
#else
    env->wim = new_wim;
#endif
}

static void flush_windows(CPUSPARCState *env)
{
    int offset, cwp1;

    offset = 1;
    for(;;) {
        /* if restore would invoke restore_window(), then we can stop */
        cwp1 = cpu_cwp_inc(env, env->cwp + offset);
#ifndef TARGET_SPARC64
        if (env->wim & (1 << cwp1))
            break;
#else
        if (env->canrestore == 0)
            break;
        env->cansave++;
        env->canrestore--;
#endif
        save_window_offset(env, cwp1);
        offset++;
    }
    cwp1 = cpu_cwp_inc(env, env->cwp + 1);
#ifndef TARGET_SPARC64
    /* set wim so that restore will reload the registers */
    env->wim = 1 << cwp1;
#endif
#if defined(DEBUG_WIN)
    printf("flush_windows: nb=%d\n", offset - 1);
#endif
}

void cpu_loop (CPUSPARCState *env)
{
    CPUState *cs = CPU(sparc_env_get_cpu(env));
    int trapnr;
    abi_long ret;
    target_siginfo_t info;

    while (1) {
        cpu_exec_start(cs);
<<<<<<< HEAD
        trapnr = cpu_sparc_exec(cs);
        cpu_exec_end(cs);
=======
        trapnr = cpu_exec(cs);
        cpu_exec_end(cs);
        process_queued_cpu_work(cs);
>>>>>>> 7124ccf8

        /* Compute PSR before exposing state.  */
        if (env->cc_op != CC_OP_FLAGS) {
            cpu_get_psr(env);
        }

        switch (trapnr) {
#ifndef TARGET_SPARC64
        case 0x88:
        case 0x90:
#else
        case 0x110:
        case 0x16d:
#endif
            ret = do_syscall (env, env->gregs[1],
                              env->regwptr[0], env->regwptr[1],
                              env->regwptr[2], env->regwptr[3],
                              env->regwptr[4], env->regwptr[5],
                              0, 0);
            if (ret == -TARGET_ERESTARTSYS || ret == -TARGET_QEMU_ESIGRETURN) {
                break;
            }
            if ((abi_ulong)ret >= (abi_ulong)(-515)) {
#if defined(TARGET_SPARC64) && !defined(TARGET_ABI32)
                env->xcc |= PSR_CARRY;
#else
                env->psr |= PSR_CARRY;
#endif
                ret = -ret;
            } else {
#if defined(TARGET_SPARC64) && !defined(TARGET_ABI32)
                env->xcc &= ~PSR_CARRY;
#else
                env->psr &= ~PSR_CARRY;
#endif
            }
            env->regwptr[0] = ret;
            /* next instruction */
            env->pc = env->npc;
            env->npc = env->npc + 4;
            break;
        case 0x83: /* flush windows */
#ifdef TARGET_ABI32
        case 0x103:
#endif
            flush_windows(env);
            /* next instruction */
            env->pc = env->npc;
            env->npc = env->npc + 4;
            break;
#ifndef TARGET_SPARC64
        case TT_WIN_OVF: /* window overflow */
            save_window(env);
            break;
        case TT_WIN_UNF: /* window underflow */
            restore_window(env);
            break;
        case TT_TFAULT:
        case TT_DFAULT:
            {
                info.si_signo = TARGET_SIGSEGV;
                info.si_errno = 0;
                /* XXX: check env->error_code */
                info.si_code = TARGET_SEGV_MAPERR;
                info._sifields._sigfault._addr = env->mmuregs[4];
                queue_signal(env, info.si_signo, QEMU_SI_FAULT, &info);
            }
            break;
#else
        case TT_SPILL: /* window overflow */
            save_window(env);
            break;
        case TT_FILL: /* window underflow */
            restore_window(env);
            break;
        case TT_TFAULT:
        case TT_DFAULT:
            {
                info.si_signo = TARGET_SIGSEGV;
                info.si_errno = 0;
                /* XXX: check env->error_code */
                info.si_code = TARGET_SEGV_MAPERR;
                if (trapnr == TT_DFAULT)
                    info._sifields._sigfault._addr = env->dmmuregs[4];
                else
                    info._sifields._sigfault._addr = cpu_tsptr(env)->tpc;
                queue_signal(env, info.si_signo, QEMU_SI_FAULT, &info);
            }
            break;
#ifndef TARGET_ABI32
        case 0x16e:
            flush_windows(env);
            sparc64_get_context(env);
            break;
        case 0x16f:
            flush_windows(env);
            sparc64_set_context(env);
            break;
#endif
#endif
        case EXCP_INTERRUPT:
            /* just indicate that signals should be handled asap */
            break;
        case TT_ILL_INSN:
            {
                info.si_signo = TARGET_SIGILL;
                info.si_errno = 0;
                info.si_code = TARGET_ILL_ILLOPC;
                info._sifields._sigfault._addr = env->pc;
                queue_signal(env, info.si_signo, QEMU_SI_FAULT, &info);
            }
            break;
        case EXCP_DEBUG:
            {
                int sig;

                sig = gdb_handlesig(cs, TARGET_SIGTRAP);
                if (sig)
                  {
                    info.si_signo = sig;
                    info.si_errno = 0;
                    info.si_code = TARGET_TRAP_BRKPT;
                    queue_signal(env, info.si_signo, QEMU_SI_FAULT, &info);
                  }
            }
            break;
        case EXCP_ATOMIC:
            cpu_exec_step_atomic(cs);
            break;
        default:
            printf ("Unhandled trap: 0x%x\n", trapnr);
            cpu_dump_state(cs, stderr, fprintf, 0);
            exit(EXIT_FAILURE);
        }
        process_pending_signals (env);
    }
}

#endif

#ifdef TARGET_PPC
static inline uint64_t cpu_ppc_get_tb(CPUPPCState *env)
{
    return cpu_get_host_ticks();
}

uint64_t cpu_ppc_load_tbl(CPUPPCState *env)
{
    return cpu_ppc_get_tb(env);
}

uint32_t cpu_ppc_load_tbu(CPUPPCState *env)
{
    return cpu_ppc_get_tb(env) >> 32;
}

uint64_t cpu_ppc_load_atbl(CPUPPCState *env)
{
    return cpu_ppc_get_tb(env);
}

uint32_t cpu_ppc_load_atbu(CPUPPCState *env)
{
    return cpu_ppc_get_tb(env) >> 32;
}

uint32_t cpu_ppc601_load_rtcu(CPUPPCState *env)
__attribute__ (( alias ("cpu_ppc_load_tbu") ));

uint32_t cpu_ppc601_load_rtcl(CPUPPCState *env)
{
    return cpu_ppc_load_tbl(env) & 0x3FFFFF80;
}

/* XXX: to be fixed */
int ppc_dcr_read (ppc_dcr_t *dcr_env, int dcrn, uint32_t *valp)
{
    return -1;
}

int ppc_dcr_write (ppc_dcr_t *dcr_env, int dcrn, uint32_t val)
{
    return -1;
}

static int do_store_exclusive(CPUPPCState *env)
{
    target_ulong addr;
    target_ulong page_addr;
    target_ulong val, val2 __attribute__((unused)) = 0;
    int flags;
    int segv = 0;

    addr = env->reserve_ea;
    page_addr = addr & TARGET_PAGE_MASK;
    start_exclusive();
    mmap_lock();
    flags = page_get_flags(page_addr);
    if ((flags & PAGE_READ) == 0) {
        segv = 1;
    } else {
        int reg = env->reserve_info & 0x1f;
        int size = env->reserve_info >> 5;
        int stored = 0;

        if (addr == env->reserve_addr) {
            switch (size) {
            case 1: segv = get_user_u8(val, addr); break;
            case 2: segv = get_user_u16(val, addr); break;
            case 4: segv = get_user_u32(val, addr); break;
#if defined(TARGET_PPC64)
            case 8: segv = get_user_u64(val, addr); break;
            case 16: {
                segv = get_user_u64(val, addr);
                if (!segv) {
                    segv = get_user_u64(val2, addr + 8);
                }
                break;
            }
#endif
            default: abort();
            }
            if (!segv && val == env->reserve_val) {
                val = env->gpr[reg];
                switch (size) {
                case 1: segv = put_user_u8(val, addr); break;
                case 2: segv = put_user_u16(val, addr); break;
                case 4: segv = put_user_u32(val, addr); break;
#if defined(TARGET_PPC64)
                case 8: segv = put_user_u64(val, addr); break;
                case 16: {
                    if (val2 == env->reserve_val2) {
                        if (msr_le) {
                            val2 = val;
                            val = env->gpr[reg+1];
                        } else {
                            val2 = env->gpr[reg+1];
                        }
                        segv = put_user_u64(val, addr);
                        if (!segv) {
                            segv = put_user_u64(val2, addr + 8);
                        }
                    }
                    break;
                }
#endif
                default: abort();
                }
                if (!segv) {
                    stored = 1;
                }
            }
        }
        env->crf[0] = (stored << 1) | xer_so;
        env->reserve_addr = (target_ulong)-1;
    }
    if (!segv) {
        env->nip += 4;
    }
    mmap_unlock();
    end_exclusive();
    return segv;
}

void cpu_loop(CPUPPCState *env)
{
    CPUState *cs = CPU(ppc_env_get_cpu(env));
    target_siginfo_t info;
    int trapnr;
    target_ulong ret;

    for(;;) {
        cpu_exec_start(cs);
<<<<<<< HEAD
        trapnr = cpu_ppc_exec(cs);
=======
        trapnr = cpu_exec(cs);
>>>>>>> 7124ccf8
        cpu_exec_end(cs);
        process_queued_cpu_work(cs);

        switch(trapnr) {
        case POWERPC_EXCP_NONE:
            /* Just go on */
            break;
        case POWERPC_EXCP_CRITICAL: /* Critical input                        */
            cpu_abort(cs, "Critical interrupt while in user mode. "
                      "Aborting\n");
            break;
        case POWERPC_EXCP_MCHECK:   /* Machine check exception               */
            cpu_abort(cs, "Machine check exception while in user mode. "
                      "Aborting\n");
            break;
        case POWERPC_EXCP_DSI:      /* Data storage exception                */
            /* XXX: check this. Seems bugged */
            switch (env->error_code & 0xFF000000) {
            case 0x40000000:
            case 0x42000000:
                info.si_signo = TARGET_SIGSEGV;
                info.si_errno = 0;
                info.si_code = TARGET_SEGV_MAPERR;
                break;
            case 0x04000000:
                info.si_signo = TARGET_SIGILL;
                info.si_errno = 0;
                info.si_code = TARGET_ILL_ILLADR;
                break;
            case 0x08000000:
                info.si_signo = TARGET_SIGSEGV;
                info.si_errno = 0;
                info.si_code = TARGET_SEGV_ACCERR;
                break;
            default:
                /* Let's send a regular segfault... */
                EXCP_DUMP(env, "Invalid segfault errno (%02x)\n",
                          env->error_code);
                info.si_signo = TARGET_SIGSEGV;
                info.si_errno = 0;
                info.si_code = TARGET_SEGV_MAPERR;
                break;
            }
            info._sifields._sigfault._addr = env->nip;
            queue_signal(env, info.si_signo, QEMU_SI_FAULT, &info);
            break;
        case POWERPC_EXCP_ISI:      /* Instruction storage exception         */
            /* XXX: check this */
            switch (env->error_code & 0xFF000000) {
            case 0x40000000:
                info.si_signo = TARGET_SIGSEGV;
            info.si_errno = 0;
                info.si_code = TARGET_SEGV_MAPERR;
                break;
            case 0x10000000:
            case 0x08000000:
                info.si_signo = TARGET_SIGSEGV;
                info.si_errno = 0;
                info.si_code = TARGET_SEGV_ACCERR;
                break;
            default:
                /* Let's send a regular segfault... */
                EXCP_DUMP(env, "Invalid segfault errno (%02x)\n",
                          env->error_code);
                info.si_signo = TARGET_SIGSEGV;
                info.si_errno = 0;
                info.si_code = TARGET_SEGV_MAPERR;
                break;
            }
            info._sifields._sigfault._addr = env->nip - 4;
            queue_signal(env, info.si_signo, QEMU_SI_FAULT, &info);
            break;
        case POWERPC_EXCP_EXTERNAL: /* External input                        */
            cpu_abort(cs, "External interrupt while in user mode. "
                      "Aborting\n");
            break;
        case POWERPC_EXCP_ALIGN:    /* Alignment exception                   */
            /* XXX: check this */
            info.si_signo = TARGET_SIGBUS;
            info.si_errno = 0;
            info.si_code = TARGET_BUS_ADRALN;
            info._sifields._sigfault._addr = env->nip;
<<<<<<< HEAD
            queue_signal(env, info.si_signo, &info);
=======
            queue_signal(env, info.si_signo, QEMU_SI_FAULT, &info);
>>>>>>> 7124ccf8
            break;
        case POWERPC_EXCP_PROGRAM:  /* Program exception                     */
        case POWERPC_EXCP_HV_EMU:   /* HV emulation                          */
            /* XXX: check this */
            switch (env->error_code & ~0xF) {
            case POWERPC_EXCP_FP:
                info.si_signo = TARGET_SIGFPE;
                info.si_errno = 0;
                switch (env->error_code & 0xF) {
                case POWERPC_EXCP_FP_OX:
                    info.si_code = TARGET_FPE_FLTOVF;
                    break;
                case POWERPC_EXCP_FP_UX:
                    info.si_code = TARGET_FPE_FLTUND;
                    break;
                case POWERPC_EXCP_FP_ZX:
                case POWERPC_EXCP_FP_VXZDZ:
                    info.si_code = TARGET_FPE_FLTDIV;
                    break;
                case POWERPC_EXCP_FP_XX:
                    info.si_code = TARGET_FPE_FLTRES;
                    break;
                case POWERPC_EXCP_FP_VXSOFT:
                    info.si_code = TARGET_FPE_FLTINV;
                    break;
                case POWERPC_EXCP_FP_VXSNAN:
                case POWERPC_EXCP_FP_VXISI:
                case POWERPC_EXCP_FP_VXIDI:
                case POWERPC_EXCP_FP_VXIMZ:
                case POWERPC_EXCP_FP_VXVC:
                case POWERPC_EXCP_FP_VXSQRT:
                case POWERPC_EXCP_FP_VXCVI:
                    info.si_code = TARGET_FPE_FLTSUB;
                    break;
                default:
                    EXCP_DUMP(env, "Unknown floating point exception (%02x)\n",
                              env->error_code);
                    break;
                }
                break;
            case POWERPC_EXCP_INVAL:
                info.si_signo = TARGET_SIGILL;
                info.si_errno = 0;
                switch (env->error_code & 0xF) {
                case POWERPC_EXCP_INVAL_INVAL:
                    info.si_code = TARGET_ILL_ILLOPC;
                    break;
                case POWERPC_EXCP_INVAL_LSWX:
                    info.si_code = TARGET_ILL_ILLOPN;
                    break;
                case POWERPC_EXCP_INVAL_SPR:
                    info.si_code = TARGET_ILL_PRVREG;
                    break;
                case POWERPC_EXCP_INVAL_FP:
                    info.si_code = TARGET_ILL_COPROC;
                    break;
                default:
                    EXCP_DUMP(env, "Unknown invalid operation (%02x)\n",
                              env->error_code & 0xF);
                    info.si_code = TARGET_ILL_ILLADR;
                    break;
                }
                break;
            case POWERPC_EXCP_PRIV:
                info.si_signo = TARGET_SIGILL;
                info.si_errno = 0;
                switch (env->error_code & 0xF) {
                case POWERPC_EXCP_PRIV_OPC:
                    info.si_code = TARGET_ILL_PRVOPC;
                    break;
                case POWERPC_EXCP_PRIV_REG:
                    info.si_code = TARGET_ILL_PRVREG;
                    break;
                default:
                    EXCP_DUMP(env, "Unknown privilege violation (%02x)\n",
                              env->error_code & 0xF);
                    info.si_code = TARGET_ILL_PRVOPC;
                    break;
                }
                break;
            case POWERPC_EXCP_TRAP:
                cpu_abort(cs, "Tried to call a TRAP\n");
                break;
            default:
                /* Should not happen ! */
                cpu_abort(cs, "Unknown program exception (%02x)\n",
                          env->error_code);
                break;
            }
            info._sifields._sigfault._addr = env->nip;
            queue_signal(env, info.si_signo, QEMU_SI_FAULT, &info);
            break;
        case POWERPC_EXCP_FPU:      /* Floating-point unavailable exception  */
            info.si_signo = TARGET_SIGILL;
            info.si_errno = 0;
            info.si_code = TARGET_ILL_COPROC;
            info._sifields._sigfault._addr = env->nip;
            queue_signal(env, info.si_signo, QEMU_SI_FAULT, &info);
            break;
        case POWERPC_EXCP_SYSCALL:  /* System call exception                 */
            cpu_abort(cs, "Syscall exception while in user mode. "
                      "Aborting\n");
            break;
        case POWERPC_EXCP_APU:      /* Auxiliary processor unavailable       */
            info.si_signo = TARGET_SIGILL;
            info.si_errno = 0;
            info.si_code = TARGET_ILL_COPROC;
            info._sifields._sigfault._addr = env->nip;
            queue_signal(env, info.si_signo, QEMU_SI_FAULT, &info);
            break;
        case POWERPC_EXCP_DECR:     /* Decrementer exception                 */
            cpu_abort(cs, "Decrementer interrupt while in user mode. "
                      "Aborting\n");
            break;
        case POWERPC_EXCP_FIT:      /* Fixed-interval timer interrupt        */
            cpu_abort(cs, "Fix interval timer interrupt while in user mode. "
                      "Aborting\n");
            break;
        case POWERPC_EXCP_WDT:      /* Watchdog timer interrupt              */
            cpu_abort(cs, "Watchdog timer interrupt while in user mode. "
                      "Aborting\n");
            break;
        case POWERPC_EXCP_DTLB:     /* Data TLB error                        */
            cpu_abort(cs, "Data TLB exception while in user mode. "
                      "Aborting\n");
            break;
        case POWERPC_EXCP_ITLB:     /* Instruction TLB error                 */
            cpu_abort(cs, "Instruction TLB exception while in user mode. "
                      "Aborting\n");
            break;
        case POWERPC_EXCP_SPEU:     /* SPE/embedded floating-point unavail.  */
            info.si_signo = TARGET_SIGILL;
            info.si_errno = 0;
            info.si_code = TARGET_ILL_COPROC;
            info._sifields._sigfault._addr = env->nip;
            queue_signal(env, info.si_signo, QEMU_SI_FAULT, &info);
            break;
        case POWERPC_EXCP_EFPDI:    /* Embedded floating-point data IRQ      */
            cpu_abort(cs, "Embedded floating-point data IRQ not handled\n");
            break;
        case POWERPC_EXCP_EFPRI:    /* Embedded floating-point round IRQ     */
            cpu_abort(cs, "Embedded floating-point round IRQ not handled\n");
            break;
        case POWERPC_EXCP_EPERFM:   /* Embedded performance monitor IRQ      */
            cpu_abort(cs, "Performance monitor exception not handled\n");
            break;
        case POWERPC_EXCP_DOORI:    /* Embedded doorbell interrupt           */
            cpu_abort(cs, "Doorbell interrupt while in user mode. "
                       "Aborting\n");
            break;
        case POWERPC_EXCP_DOORCI:   /* Embedded doorbell critical interrupt  */
            cpu_abort(cs, "Doorbell critical interrupt while in user mode. "
                      "Aborting\n");
            break;
        case POWERPC_EXCP_RESET:    /* System reset exception                */
            cpu_abort(cs, "Reset interrupt while in user mode. "
                      "Aborting\n");
            break;
        case POWERPC_EXCP_DSEG:     /* Data segment exception                */
            cpu_abort(cs, "Data segment exception while in user mode. "
                      "Aborting\n");
            break;
        case POWERPC_EXCP_ISEG:     /* Instruction segment exception         */
            cpu_abort(cs, "Instruction segment exception "
                      "while in user mode. Aborting\n");
            break;
        /* PowerPC 64 with hypervisor mode support */
        case POWERPC_EXCP_HDECR:    /* Hypervisor decrementer exception      */
            cpu_abort(cs, "Hypervisor decrementer interrupt "
                      "while in user mode. Aborting\n");
            break;
        case POWERPC_EXCP_TRACE:    /* Trace exception                       */
            /* Nothing to do:
             * we use this exception to emulate step-by-step execution mode.
             */
            break;
        /* PowerPC 64 with hypervisor mode support */
        case POWERPC_EXCP_HDSI:     /* Hypervisor data storage exception     */
            cpu_abort(cs, "Hypervisor data storage exception "
                      "while in user mode. Aborting\n");
            break;
        case POWERPC_EXCP_HISI:     /* Hypervisor instruction storage excp   */
            cpu_abort(cs, "Hypervisor instruction storage exception "
                      "while in user mode. Aborting\n");
            break;
        case POWERPC_EXCP_HDSEG:    /* Hypervisor data segment exception     */
            cpu_abort(cs, "Hypervisor data segment exception "
                      "while in user mode. Aborting\n");
            break;
        case POWERPC_EXCP_HISEG:    /* Hypervisor instruction segment excp   */
            cpu_abort(cs, "Hypervisor instruction segment exception "
                      "while in user mode. Aborting\n");
            break;
        case POWERPC_EXCP_VPU:      /* Vector unavailable exception          */
            info.si_signo = TARGET_SIGILL;
            info.si_errno = 0;
            info.si_code = TARGET_ILL_COPROC;
            info._sifields._sigfault._addr = env->nip;
            queue_signal(env, info.si_signo, QEMU_SI_FAULT, &info);
            break;
        case POWERPC_EXCP_PIT:      /* Programmable interval timer IRQ       */
            cpu_abort(cs, "Programmable interval timer interrupt "
                      "while in user mode. Aborting\n");
            break;
        case POWERPC_EXCP_IO:       /* IO error exception                    */
            cpu_abort(cs, "IO error exception while in user mode. "
                      "Aborting\n");
            break;
        case POWERPC_EXCP_RUNM:     /* Run mode exception                    */
            cpu_abort(cs, "Run mode exception while in user mode. "
                      "Aborting\n");
            break;
        case POWERPC_EXCP_EMUL:     /* Emulation trap exception              */
            cpu_abort(cs, "Emulation trap exception not handled\n");
            break;
        case POWERPC_EXCP_IFTLB:    /* Instruction fetch TLB error           */
            cpu_abort(cs, "Instruction fetch TLB exception "
                      "while in user-mode. Aborting");
            break;
        case POWERPC_EXCP_DLTLB:    /* Data load TLB miss                    */
            cpu_abort(cs, "Data load TLB exception while in user-mode. "
                      "Aborting");
            break;
        case POWERPC_EXCP_DSTLB:    /* Data store TLB miss                   */
            cpu_abort(cs, "Data store TLB exception while in user-mode. "
                      "Aborting");
            break;
        case POWERPC_EXCP_FPA:      /* Floating-point assist exception       */
            cpu_abort(cs, "Floating-point assist exception not handled\n");
            break;
        case POWERPC_EXCP_IABR:     /* Instruction address breakpoint        */
            cpu_abort(cs, "Instruction address breakpoint exception "
                      "not handled\n");
            break;
        case POWERPC_EXCP_SMI:      /* System management interrupt           */
            cpu_abort(cs, "System management interrupt while in user mode. "
                      "Aborting\n");
            break;
        case POWERPC_EXCP_THERM:    /* Thermal interrupt                     */
            cpu_abort(cs, "Thermal interrupt interrupt while in user mode. "
                      "Aborting\n");
            break;
        case POWERPC_EXCP_PERFM:   /* Embedded performance monitor IRQ      */
            cpu_abort(cs, "Performance monitor exception not handled\n");
            break;
        case POWERPC_EXCP_VPUA:     /* Vector assist exception               */
            cpu_abort(cs, "Vector assist exception not handled\n");
            break;
        case POWERPC_EXCP_SOFTP:    /* Soft patch exception                  */
            cpu_abort(cs, "Soft patch exception not handled\n");
            break;
        case POWERPC_EXCP_MAINT:    /* Maintenance exception                 */
            cpu_abort(cs, "Maintenance exception while in user mode. "
                      "Aborting\n");
            break;
        case POWERPC_EXCP_STOP:     /* stop translation                      */
            /* We did invalidate the instruction cache. Go on */
            break;
        case POWERPC_EXCP_BRANCH:   /* branch instruction:                   */
            /* We just stopped because of a branch. Go on */
            break;
        case POWERPC_EXCP_SYSCALL_USER:
            /* system call in user-mode emulation */
            /* WARNING:
             * PPC ABI uses overflow flag in cr0 to signal an error
             * in syscalls.
             */
            env->crf[0] &= ~0x1;
            env->nip += 4;
            ret = do_syscall(env, env->gpr[0], env->gpr[3], env->gpr[4],
                             env->gpr[5], env->gpr[6], env->gpr[7],
                             env->gpr[8], 0, 0);
            if (ret == -TARGET_ERESTARTSYS) {
                env->nip -= 4;
                break;
            }
            if (ret == (target_ulong)(-TARGET_QEMU_ESIGRETURN)) {
                /* Returning from a successful sigreturn syscall.
                   Avoid corrupting register state.  */
                break;
            }
            if (ret > (target_ulong)(-515)) {
                env->crf[0] |= 0x1;
                ret = -ret;
            }
            env->gpr[3] = ret;
            break;
        case POWERPC_EXCP_STCX:
            if (do_store_exclusive(env)) {
                info.si_signo = TARGET_SIGSEGV;
                info.si_errno = 0;
                info.si_code = TARGET_SEGV_MAPERR;
                info._sifields._sigfault._addr = env->nip;
                queue_signal(env, info.si_signo, QEMU_SI_FAULT, &info);
            }
            break;
        case EXCP_DEBUG:
            {
                int sig;

                sig = gdb_handlesig(cs, TARGET_SIGTRAP);
                if (sig) {
                    info.si_signo = sig;
                    info.si_errno = 0;
                    info.si_code = TARGET_TRAP_BRKPT;
                    queue_signal(env, info.si_signo, QEMU_SI_FAULT, &info);
                  }
            }
            break;
        case EXCP_INTERRUPT:
            /* just indicate that signals should be handled asap */
            break;
        case EXCP_ATOMIC:
            cpu_exec_step_atomic(cs);
            break;
        default:
            cpu_abort(cs, "Unknown exception 0x%x. Aborting\n", trapnr);
            break;
        }
        process_pending_signals(env);
    }
}
#endif

#ifdef TARGET_MIPS

# ifdef TARGET_ABI_MIPSO32
#  define MIPS_SYS(name, args) args,
static const uint8_t mips_syscall_args[] = {
	MIPS_SYS(sys_syscall	, 8)	/* 4000 */
	MIPS_SYS(sys_exit	, 1)
	MIPS_SYS(sys_fork	, 0)
	MIPS_SYS(sys_read	, 3)
	MIPS_SYS(sys_write	, 3)
	MIPS_SYS(sys_open	, 3)	/* 4005 */
	MIPS_SYS(sys_close	, 1)
	MIPS_SYS(sys_waitpid	, 3)
	MIPS_SYS(sys_creat	, 2)
	MIPS_SYS(sys_link	, 2)
	MIPS_SYS(sys_unlink	, 1)	/* 4010 */
	MIPS_SYS(sys_execve	, 0)
	MIPS_SYS(sys_chdir	, 1)
	MIPS_SYS(sys_time	, 1)
	MIPS_SYS(sys_mknod	, 3)
	MIPS_SYS(sys_chmod	, 2)	/* 4015 */
	MIPS_SYS(sys_lchown	, 3)
	MIPS_SYS(sys_ni_syscall	, 0)
	MIPS_SYS(sys_ni_syscall	, 0)	/* was sys_stat */
	MIPS_SYS(sys_lseek	, 3)
	MIPS_SYS(sys_getpid	, 0)	/* 4020 */
	MIPS_SYS(sys_mount	, 5)
	MIPS_SYS(sys_umount	, 1)
	MIPS_SYS(sys_setuid	, 1)
	MIPS_SYS(sys_getuid	, 0)
	MIPS_SYS(sys_stime	, 1)	/* 4025 */
	MIPS_SYS(sys_ptrace	, 4)
	MIPS_SYS(sys_alarm	, 1)
	MIPS_SYS(sys_ni_syscall	, 0)	/* was sys_fstat */
	MIPS_SYS(sys_pause	, 0)
	MIPS_SYS(sys_utime	, 2)	/* 4030 */
	MIPS_SYS(sys_ni_syscall	, 0)
	MIPS_SYS(sys_ni_syscall	, 0)
	MIPS_SYS(sys_access	, 2)
	MIPS_SYS(sys_nice	, 1)
	MIPS_SYS(sys_ni_syscall	, 0)	/* 4035 */
	MIPS_SYS(sys_sync	, 0)
	MIPS_SYS(sys_kill	, 2)
	MIPS_SYS(sys_rename	, 2)
	MIPS_SYS(sys_mkdir	, 2)
	MIPS_SYS(sys_rmdir	, 1)	/* 4040 */
	MIPS_SYS(sys_dup		, 1)
	MIPS_SYS(sys_pipe	, 0)
	MIPS_SYS(sys_times	, 1)
	MIPS_SYS(sys_ni_syscall	, 0)
	MIPS_SYS(sys_brk		, 1)	/* 4045 */
	MIPS_SYS(sys_setgid	, 1)
	MIPS_SYS(sys_getgid	, 0)
	MIPS_SYS(sys_ni_syscall	, 0)	/* was signal(2) */
	MIPS_SYS(sys_geteuid	, 0)
	MIPS_SYS(sys_getegid	, 0)	/* 4050 */
	MIPS_SYS(sys_acct	, 0)
	MIPS_SYS(sys_umount2	, 2)
	MIPS_SYS(sys_ni_syscall	, 0)
	MIPS_SYS(sys_ioctl	, 3)
	MIPS_SYS(sys_fcntl	, 3)	/* 4055 */
	MIPS_SYS(sys_ni_syscall	, 2)
	MIPS_SYS(sys_setpgid	, 2)
	MIPS_SYS(sys_ni_syscall	, 0)
	MIPS_SYS(sys_olduname	, 1)
	MIPS_SYS(sys_umask	, 1)	/* 4060 */
	MIPS_SYS(sys_chroot	, 1)
	MIPS_SYS(sys_ustat	, 2)
	MIPS_SYS(sys_dup2	, 2)
	MIPS_SYS(sys_getppid	, 0)
	MIPS_SYS(sys_getpgrp	, 0)	/* 4065 */
	MIPS_SYS(sys_setsid	, 0)
	MIPS_SYS(sys_sigaction	, 3)
	MIPS_SYS(sys_sgetmask	, 0)
	MIPS_SYS(sys_ssetmask	, 1)
	MIPS_SYS(sys_setreuid	, 2)	/* 4070 */
	MIPS_SYS(sys_setregid	, 2)
	MIPS_SYS(sys_sigsuspend	, 0)
	MIPS_SYS(sys_sigpending	, 1)
	MIPS_SYS(sys_sethostname	, 2)
	MIPS_SYS(sys_setrlimit	, 2)	/* 4075 */
	MIPS_SYS(sys_getrlimit	, 2)
	MIPS_SYS(sys_getrusage	, 2)
	MIPS_SYS(sys_gettimeofday, 2)
	MIPS_SYS(sys_settimeofday, 2)
	MIPS_SYS(sys_getgroups	, 2)	/* 4080 */
	MIPS_SYS(sys_setgroups	, 2)
	MIPS_SYS(sys_ni_syscall	, 0)	/* old_select */
	MIPS_SYS(sys_symlink	, 2)
	MIPS_SYS(sys_ni_syscall	, 0)	/* was sys_lstat */
	MIPS_SYS(sys_readlink	, 3)	/* 4085 */
	MIPS_SYS(sys_uselib	, 1)
	MIPS_SYS(sys_swapon	, 2)
	MIPS_SYS(sys_reboot	, 3)
	MIPS_SYS(old_readdir	, 3)
	MIPS_SYS(old_mmap	, 6)	/* 4090 */
	MIPS_SYS(sys_munmap	, 2)
	MIPS_SYS(sys_truncate	, 2)
	MIPS_SYS(sys_ftruncate	, 2)
	MIPS_SYS(sys_fchmod	, 2)
	MIPS_SYS(sys_fchown	, 3)	/* 4095 */
	MIPS_SYS(sys_getpriority	, 2)
	MIPS_SYS(sys_setpriority	, 3)
	MIPS_SYS(sys_ni_syscall	, 0)
	MIPS_SYS(sys_statfs	, 2)
	MIPS_SYS(sys_fstatfs	, 2)	/* 4100 */
	MIPS_SYS(sys_ni_syscall	, 0)	/* was ioperm(2) */
	MIPS_SYS(sys_socketcall	, 2)
	MIPS_SYS(sys_syslog	, 3)
	MIPS_SYS(sys_setitimer	, 3)
	MIPS_SYS(sys_getitimer	, 2)	/* 4105 */
	MIPS_SYS(sys_newstat	, 2)
	MIPS_SYS(sys_newlstat	, 2)
	MIPS_SYS(sys_newfstat	, 2)
	MIPS_SYS(sys_uname	, 1)
	MIPS_SYS(sys_ni_syscall	, 0)	/* 4110 was iopl(2) */
	MIPS_SYS(sys_vhangup	, 0)
	MIPS_SYS(sys_ni_syscall	, 0)	/* was sys_idle() */
	MIPS_SYS(sys_ni_syscall	, 0)	/* was sys_vm86 */
	MIPS_SYS(sys_wait4	, 4)
	MIPS_SYS(sys_swapoff	, 1)	/* 4115 */
	MIPS_SYS(sys_sysinfo	, 1)
	MIPS_SYS(sys_ipc		, 6)
	MIPS_SYS(sys_fsync	, 1)
	MIPS_SYS(sys_sigreturn	, 0)
	MIPS_SYS(sys_clone	, 6)	/* 4120 */
	MIPS_SYS(sys_setdomainname, 2)
	MIPS_SYS(sys_newuname	, 1)
	MIPS_SYS(sys_ni_syscall	, 0)	/* sys_modify_ldt */
	MIPS_SYS(sys_adjtimex	, 1)
	MIPS_SYS(sys_mprotect	, 3)	/* 4125 */
	MIPS_SYS(sys_sigprocmask	, 3)
	MIPS_SYS(sys_ni_syscall	, 0)	/* was create_module */
	MIPS_SYS(sys_init_module	, 5)
	MIPS_SYS(sys_delete_module, 1)
	MIPS_SYS(sys_ni_syscall	, 0)	/* 4130	was get_kernel_syms */
	MIPS_SYS(sys_quotactl	, 0)
	MIPS_SYS(sys_getpgid	, 1)
	MIPS_SYS(sys_fchdir	, 1)
	MIPS_SYS(sys_bdflush	, 2)
	MIPS_SYS(sys_sysfs	, 3)	/* 4135 */
	MIPS_SYS(sys_personality	, 1)
	MIPS_SYS(sys_ni_syscall	, 0)	/* for afs_syscall */
	MIPS_SYS(sys_setfsuid	, 1)
	MIPS_SYS(sys_setfsgid	, 1)
	MIPS_SYS(sys_llseek	, 5)	/* 4140 */
	MIPS_SYS(sys_getdents	, 3)
	MIPS_SYS(sys_select	, 5)
	MIPS_SYS(sys_flock	, 2)
	MIPS_SYS(sys_msync	, 3)
	MIPS_SYS(sys_readv	, 3)	/* 4145 */
	MIPS_SYS(sys_writev	, 3)
	MIPS_SYS(sys_cacheflush	, 3)
	MIPS_SYS(sys_cachectl	, 3)
	MIPS_SYS(sys_sysmips	, 4)
	MIPS_SYS(sys_ni_syscall	, 0)	/* 4150 */
	MIPS_SYS(sys_getsid	, 1)
	MIPS_SYS(sys_fdatasync	, 0)
	MIPS_SYS(sys_sysctl	, 1)
	MIPS_SYS(sys_mlock	, 2)
	MIPS_SYS(sys_munlock	, 2)	/* 4155 */
	MIPS_SYS(sys_mlockall	, 1)
	MIPS_SYS(sys_munlockall	, 0)
	MIPS_SYS(sys_sched_setparam, 2)
	MIPS_SYS(sys_sched_getparam, 2)
	MIPS_SYS(sys_sched_setscheduler, 3)	/* 4160 */
	MIPS_SYS(sys_sched_getscheduler, 1)
	MIPS_SYS(sys_sched_yield	, 0)
	MIPS_SYS(sys_sched_get_priority_max, 1)
	MIPS_SYS(sys_sched_get_priority_min, 1)
	MIPS_SYS(sys_sched_rr_get_interval, 2)	/* 4165 */
	MIPS_SYS(sys_nanosleep,	2)
	MIPS_SYS(sys_mremap	, 5)
	MIPS_SYS(sys_accept	, 3)
	MIPS_SYS(sys_bind	, 3)
	MIPS_SYS(sys_connect	, 3)	/* 4170 */
	MIPS_SYS(sys_getpeername	, 3)
	MIPS_SYS(sys_getsockname	, 3)
	MIPS_SYS(sys_getsockopt	, 5)
	MIPS_SYS(sys_listen	, 2)
	MIPS_SYS(sys_recv	, 4)	/* 4175 */
	MIPS_SYS(sys_recvfrom	, 6)
	MIPS_SYS(sys_recvmsg	, 3)
	MIPS_SYS(sys_send	, 4)
	MIPS_SYS(sys_sendmsg	, 3)
	MIPS_SYS(sys_sendto	, 6)	/* 4180 */
	MIPS_SYS(sys_setsockopt	, 5)
	MIPS_SYS(sys_shutdown	, 2)
	MIPS_SYS(sys_socket	, 3)
	MIPS_SYS(sys_socketpair	, 4)
	MIPS_SYS(sys_setresuid	, 3)	/* 4185 */
	MIPS_SYS(sys_getresuid	, 3)
	MIPS_SYS(sys_ni_syscall	, 0)	/* was sys_query_module */
	MIPS_SYS(sys_poll	, 3)
	MIPS_SYS(sys_nfsservctl	, 3)
	MIPS_SYS(sys_setresgid	, 3)	/* 4190 */
	MIPS_SYS(sys_getresgid	, 3)
	MIPS_SYS(sys_prctl	, 5)
	MIPS_SYS(sys_rt_sigreturn, 0)
	MIPS_SYS(sys_rt_sigaction, 4)
	MIPS_SYS(sys_rt_sigprocmask, 4)	/* 4195 */
	MIPS_SYS(sys_rt_sigpending, 2)
	MIPS_SYS(sys_rt_sigtimedwait, 4)
	MIPS_SYS(sys_rt_sigqueueinfo, 3)
	MIPS_SYS(sys_rt_sigsuspend, 0)
	MIPS_SYS(sys_pread64	, 6)	/* 4200 */
	MIPS_SYS(sys_pwrite64	, 6)
	MIPS_SYS(sys_chown	, 3)
	MIPS_SYS(sys_getcwd	, 2)
	MIPS_SYS(sys_capget	, 2)
	MIPS_SYS(sys_capset	, 2)	/* 4205 */
	MIPS_SYS(sys_sigaltstack	, 2)
	MIPS_SYS(sys_sendfile	, 4)
	MIPS_SYS(sys_ni_syscall	, 0)
	MIPS_SYS(sys_ni_syscall	, 0)
	MIPS_SYS(sys_mmap2	, 6)	/* 4210 */
	MIPS_SYS(sys_truncate64	, 4)
	MIPS_SYS(sys_ftruncate64	, 4)
	MIPS_SYS(sys_stat64	, 2)
	MIPS_SYS(sys_lstat64	, 2)
	MIPS_SYS(sys_fstat64	, 2)	/* 4215 */
	MIPS_SYS(sys_pivot_root	, 2)
	MIPS_SYS(sys_mincore	, 3)
	MIPS_SYS(sys_madvise	, 3)
	MIPS_SYS(sys_getdents64	, 3)
	MIPS_SYS(sys_fcntl64	, 3)	/* 4220 */
	MIPS_SYS(sys_ni_syscall	, 0)
	MIPS_SYS(sys_gettid	, 0)
	MIPS_SYS(sys_readahead	, 5)
	MIPS_SYS(sys_setxattr	, 5)
	MIPS_SYS(sys_lsetxattr	, 5)	/* 4225 */
	MIPS_SYS(sys_fsetxattr	, 5)
	MIPS_SYS(sys_getxattr	, 4)
	MIPS_SYS(sys_lgetxattr	, 4)
	MIPS_SYS(sys_fgetxattr	, 4)
	MIPS_SYS(sys_listxattr	, 3)	/* 4230 */
	MIPS_SYS(sys_llistxattr	, 3)
	MIPS_SYS(sys_flistxattr	, 3)
	MIPS_SYS(sys_removexattr	, 2)
	MIPS_SYS(sys_lremovexattr, 2)
	MIPS_SYS(sys_fremovexattr, 2)	/* 4235 */
	MIPS_SYS(sys_tkill	, 2)
	MIPS_SYS(sys_sendfile64	, 5)
	MIPS_SYS(sys_futex	, 6)
	MIPS_SYS(sys_sched_setaffinity, 3)
	MIPS_SYS(sys_sched_getaffinity, 3)	/* 4240 */
	MIPS_SYS(sys_io_setup	, 2)
	MIPS_SYS(sys_io_destroy	, 1)
	MIPS_SYS(sys_io_getevents, 5)
	MIPS_SYS(sys_io_submit	, 3)
	MIPS_SYS(sys_io_cancel	, 3)	/* 4245 */
	MIPS_SYS(sys_exit_group	, 1)
	MIPS_SYS(sys_lookup_dcookie, 3)
	MIPS_SYS(sys_epoll_create, 1)
	MIPS_SYS(sys_epoll_ctl	, 4)
	MIPS_SYS(sys_epoll_wait	, 3)	/* 4250 */
	MIPS_SYS(sys_remap_file_pages, 5)
	MIPS_SYS(sys_set_tid_address, 1)
	MIPS_SYS(sys_restart_syscall, 0)
	MIPS_SYS(sys_fadvise64_64, 7)
	MIPS_SYS(sys_statfs64	, 3)	/* 4255 */
	MIPS_SYS(sys_fstatfs64	, 2)
	MIPS_SYS(sys_timer_create, 3)
	MIPS_SYS(sys_timer_settime, 4)
	MIPS_SYS(sys_timer_gettime, 2)
	MIPS_SYS(sys_timer_getoverrun, 1)	/* 4260 */
	MIPS_SYS(sys_timer_delete, 1)
	MIPS_SYS(sys_clock_settime, 2)
	MIPS_SYS(sys_clock_gettime, 2)
	MIPS_SYS(sys_clock_getres, 2)
	MIPS_SYS(sys_clock_nanosleep, 4)	/* 4265 */
	MIPS_SYS(sys_tgkill	, 3)
	MIPS_SYS(sys_utimes	, 2)
	MIPS_SYS(sys_mbind	, 4)
	MIPS_SYS(sys_ni_syscall	, 0)	/* sys_get_mempolicy */
	MIPS_SYS(sys_ni_syscall	, 0)	/* 4270 sys_set_mempolicy */
	MIPS_SYS(sys_mq_open	, 4)
	MIPS_SYS(sys_mq_unlink	, 1)
	MIPS_SYS(sys_mq_timedsend, 5)
	MIPS_SYS(sys_mq_timedreceive, 5)
	MIPS_SYS(sys_mq_notify	, 2)	/* 4275 */
	MIPS_SYS(sys_mq_getsetattr, 3)
	MIPS_SYS(sys_ni_syscall	, 0)	/* sys_vserver */
	MIPS_SYS(sys_waitid	, 4)
	MIPS_SYS(sys_ni_syscall	, 0)	/* available, was setaltroot */
	MIPS_SYS(sys_add_key	, 5)
	MIPS_SYS(sys_request_key, 4)
	MIPS_SYS(sys_keyctl	, 5)
	MIPS_SYS(sys_set_thread_area, 1)
	MIPS_SYS(sys_inotify_init, 0)
	MIPS_SYS(sys_inotify_add_watch, 3) /* 4285 */
	MIPS_SYS(sys_inotify_rm_watch, 2)
	MIPS_SYS(sys_migrate_pages, 4)
	MIPS_SYS(sys_openat, 4)
	MIPS_SYS(sys_mkdirat, 3)
	MIPS_SYS(sys_mknodat, 4)	/* 4290 */
	MIPS_SYS(sys_fchownat, 5)
	MIPS_SYS(sys_futimesat, 3)
	MIPS_SYS(sys_fstatat64, 4)
	MIPS_SYS(sys_unlinkat, 3)
	MIPS_SYS(sys_renameat, 4)	/* 4295 */
	MIPS_SYS(sys_linkat, 5)
	MIPS_SYS(sys_symlinkat, 3)
	MIPS_SYS(sys_readlinkat, 4)
	MIPS_SYS(sys_fchmodat, 3)
	MIPS_SYS(sys_faccessat, 3)	/* 4300 */
	MIPS_SYS(sys_pselect6, 6)
	MIPS_SYS(sys_ppoll, 5)
	MIPS_SYS(sys_unshare, 1)
	MIPS_SYS(sys_splice, 6)
	MIPS_SYS(sys_sync_file_range, 7) /* 4305 */
	MIPS_SYS(sys_tee, 4)
	MIPS_SYS(sys_vmsplice, 4)
	MIPS_SYS(sys_move_pages, 6)
	MIPS_SYS(sys_set_robust_list, 2)
	MIPS_SYS(sys_get_robust_list, 3) /* 4310 */
	MIPS_SYS(sys_kexec_load, 4)
	MIPS_SYS(sys_getcpu, 3)
	MIPS_SYS(sys_epoll_pwait, 6)
	MIPS_SYS(sys_ioprio_set, 3)
	MIPS_SYS(sys_ioprio_get, 2)
        MIPS_SYS(sys_utimensat, 4)
        MIPS_SYS(sys_signalfd, 3)
        MIPS_SYS(sys_ni_syscall, 0)     /* was timerfd */
        MIPS_SYS(sys_eventfd, 1)
        MIPS_SYS(sys_fallocate, 6)      /* 4320 */
        MIPS_SYS(sys_timerfd_create, 2)
        MIPS_SYS(sys_timerfd_gettime, 2)
        MIPS_SYS(sys_timerfd_settime, 4)
        MIPS_SYS(sys_signalfd4, 4)
        MIPS_SYS(sys_eventfd2, 2)       /* 4325 */
        MIPS_SYS(sys_epoll_create1, 1)
        MIPS_SYS(sys_dup3, 3)
        MIPS_SYS(sys_pipe2, 2)
        MIPS_SYS(sys_inotify_init1, 1)
        MIPS_SYS(sys_preadv, 5)         /* 4330 */
        MIPS_SYS(sys_pwritev, 5)
        MIPS_SYS(sys_rt_tgsigqueueinfo, 4)
        MIPS_SYS(sys_perf_event_open, 5)
        MIPS_SYS(sys_accept4, 4)
        MIPS_SYS(sys_recvmmsg, 5)       /* 4335 */
        MIPS_SYS(sys_fanotify_init, 2)
        MIPS_SYS(sys_fanotify_mark, 6)
        MIPS_SYS(sys_prlimit64, 4)
        MIPS_SYS(sys_name_to_handle_at, 5)
        MIPS_SYS(sys_open_by_handle_at, 3) /* 4340 */
        MIPS_SYS(sys_clock_adjtime, 2)
        MIPS_SYS(sys_syncfs, 1)
        MIPS_SYS(sys_sendmmsg, 4)
        MIPS_SYS(sys_setns, 2)
        MIPS_SYS(sys_process_vm_readv, 6) /* 345 */
        MIPS_SYS(sys_process_vm_writev, 6)
        MIPS_SYS(sys_kcmp, 5)
        MIPS_SYS(sys_finit_module, 3)
        MIPS_SYS(sys_sched_setattr, 2)
        MIPS_SYS(sys_sched_getattr, 3)  /* 350 */
        MIPS_SYS(sys_renameat2, 5)
        MIPS_SYS(sys_seccomp, 3)
        MIPS_SYS(sys_getrandom, 3)
        MIPS_SYS(sys_memfd_create, 2)
        MIPS_SYS(sys_bpf, 3)            /* 355 */
        MIPS_SYS(sys_execveat, 5)
        MIPS_SYS(sys_userfaultfd, 1)
        MIPS_SYS(sys_membarrier, 2)
        MIPS_SYS(sys_mlock2, 3)
        MIPS_SYS(sys_copy_file_range, 6) /* 360 */
        MIPS_SYS(sys_preadv2, 6)
        MIPS_SYS(sys_pwritev2, 6)
};
#  undef MIPS_SYS
# endif /* O32 */

static int do_store_exclusive(CPUMIPSState *env)
{
    target_ulong addr;
    target_ulong page_addr;
    target_ulong val;
    int flags;
    int segv = 0;
    int reg;
    int d;

    addr = env->lladdr;
    page_addr = addr & TARGET_PAGE_MASK;
    start_exclusive();
    mmap_lock();
    flags = page_get_flags(page_addr);
    if ((flags & PAGE_READ) == 0) {
        segv = 1;
    } else {
        reg = env->llreg & 0x1f;
        d = (env->llreg & 0x20) != 0;
        if (d) {
            segv = get_user_s64(val, addr);
        } else {
            segv = get_user_s32(val, addr);
        }
        if (!segv) {
            if (val != env->llval) {
                env->active_tc.gpr[reg] = 0;
            } else {
                if (d) {
                    segv = put_user_u64(env->llnewval, addr);
                } else {
                    segv = put_user_u32(env->llnewval, addr);
                }
                if (!segv) {
                    env->active_tc.gpr[reg] = 1;
                }
            }
        }
    }
    env->lladdr = -1;
    if (!segv) {
        env->active_tc.PC += 4;
    }
    mmap_unlock();
    end_exclusive();
    return segv;
}

/* Break codes */
enum {
    BRK_OVERFLOW = 6,
    BRK_DIVZERO = 7
};

static int do_break(CPUMIPSState *env, target_siginfo_t *info,
                    unsigned int code)
{
    int ret = -1;

    switch (code) {
    case BRK_OVERFLOW:
    case BRK_DIVZERO:
        info->si_signo = TARGET_SIGFPE;
        info->si_errno = 0;
        info->si_code = (code == BRK_OVERFLOW) ? FPE_INTOVF : FPE_INTDIV;
        queue_signal(env, info->si_signo, QEMU_SI_FAULT, &*info);
        ret = 0;
        break;
    default:
        info->si_signo = TARGET_SIGTRAP;
        info->si_errno = 0;
        queue_signal(env, info->si_signo, QEMU_SI_FAULT, &*info);
        ret = 0;
        break;
    }

    return ret;
}

void cpu_loop(CPUMIPSState *env)
{
    CPUState *cs = CPU(mips_env_get_cpu(env));
    target_siginfo_t info;
    int trapnr;
    abi_long ret;
# ifdef TARGET_ABI_MIPSO32
    unsigned int syscall_num;
# endif

    for(;;) {
        cpu_exec_start(cs);
<<<<<<< HEAD
        trapnr = cpu_mips_exec(cs);
=======
        trapnr = cpu_exec(cs);
>>>>>>> 7124ccf8
        cpu_exec_end(cs);
        process_queued_cpu_work(cs);

        switch(trapnr) {
        case EXCP_SYSCALL:
            env->active_tc.PC += 4;
# ifdef TARGET_ABI_MIPSO32
            syscall_num = env->active_tc.gpr[2] - 4000;
            if (syscall_num >= sizeof(mips_syscall_args)) {
                ret = -TARGET_ENOSYS;
            } else {
                int nb_args;
                abi_ulong sp_reg;
                abi_ulong arg5 = 0, arg6 = 0, arg7 = 0, arg8 = 0;

                nb_args = mips_syscall_args[syscall_num];
                sp_reg = env->active_tc.gpr[29];
                switch (nb_args) {
                /* these arguments are taken from the stack */
                case 8:
                    if ((ret = get_user_ual(arg8, sp_reg + 28)) != 0) {
                        goto done_syscall;
                    }
                case 7:
                    if ((ret = get_user_ual(arg7, sp_reg + 24)) != 0) {
                        goto done_syscall;
                    }
                case 6:
                    if ((ret = get_user_ual(arg6, sp_reg + 20)) != 0) {
                        goto done_syscall;
                    }
                case 5:
                    if ((ret = get_user_ual(arg5, sp_reg + 16)) != 0) {
                        goto done_syscall;
                    }
                default:
                    break;
                }
                ret = do_syscall(env, env->active_tc.gpr[2],
                                 env->active_tc.gpr[4],
                                 env->active_tc.gpr[5],
                                 env->active_tc.gpr[6],
                                 env->active_tc.gpr[7],
                                 arg5, arg6, arg7, arg8);
            }
done_syscall:
# else
            ret = do_syscall(env, env->active_tc.gpr[2],
                             env->active_tc.gpr[4], env->active_tc.gpr[5],
                             env->active_tc.gpr[6], env->active_tc.gpr[7],
                             env->active_tc.gpr[8], env->active_tc.gpr[9],
                             env->active_tc.gpr[10], env->active_tc.gpr[11]);
# endif /* O32 */
            if (ret == -TARGET_ERESTARTSYS) {
                env->active_tc.PC -= 4;
                break;
            }
            if (ret == -TARGET_QEMU_ESIGRETURN) {
                /* Returning from a successful sigreturn syscall.
                   Avoid clobbering register state.  */
                break;
            }
            if ((abi_ulong)ret >= (abi_ulong)-1133) {
                env->active_tc.gpr[7] = 1; /* error flag */
                ret = -ret;
            } else {
                env->active_tc.gpr[7] = 0; /* error flag */
            }
            env->active_tc.gpr[2] = ret;
            break;
        case EXCP_TLBL:
        case EXCP_TLBS:
        case EXCP_AdEL:
        case EXCP_AdES:
            info.si_signo = TARGET_SIGSEGV;
            info.si_errno = 0;
            /* XXX: check env->error_code */
            info.si_code = TARGET_SEGV_MAPERR;
            info._sifields._sigfault._addr = env->CP0_BadVAddr;
            queue_signal(env, info.si_signo, QEMU_SI_FAULT, &info);
            break;
        case EXCP_CpU:
        case EXCP_RI:
            info.si_signo = TARGET_SIGILL;
            info.si_errno = 0;
            info.si_code = 0;
            queue_signal(env, info.si_signo, QEMU_SI_FAULT, &info);
            break;
        case EXCP_INTERRUPT:
            /* just indicate that signals should be handled asap */
            break;
        case EXCP_DEBUG:
            {
                int sig;

                sig = gdb_handlesig(cs, TARGET_SIGTRAP);
                if (sig)
                  {
                    info.si_signo = sig;
                    info.si_errno = 0;
                    info.si_code = TARGET_TRAP_BRKPT;
                    queue_signal(env, info.si_signo, QEMU_SI_FAULT, &info);
                  }
            }
            break;
        case EXCP_SC:
            if (do_store_exclusive(env)) {
                info.si_signo = TARGET_SIGSEGV;
                info.si_errno = 0;
                info.si_code = TARGET_SEGV_MAPERR;
                info._sifields._sigfault._addr = env->active_tc.PC;
                queue_signal(env, info.si_signo, QEMU_SI_FAULT, &info);
            }
            break;
        case EXCP_DSPDIS:
            info.si_signo = TARGET_SIGILL;
            info.si_errno = 0;
            info.si_code = TARGET_ILL_ILLOPC;
            queue_signal(env, info.si_signo, QEMU_SI_FAULT, &info);
            break;
        /* The code below was inspired by the MIPS Linux kernel trap
         * handling code in arch/mips/kernel/traps.c.
         */
        case EXCP_BREAK:
            {
                abi_ulong trap_instr;
                unsigned int code;

                if (env->hflags & MIPS_HFLAG_M16) {
                    if (env->insn_flags & ASE_MICROMIPS) {
                        /* microMIPS mode */
                        ret = get_user_u16(trap_instr, env->active_tc.PC);
                        if (ret != 0) {
                            goto error;
                        }

                        if ((trap_instr >> 10) == 0x11) {
                            /* 16-bit instruction */
                            code = trap_instr & 0xf;
                        } else {
                            /* 32-bit instruction */
                            abi_ulong instr_lo;

                            ret = get_user_u16(instr_lo,
                                               env->active_tc.PC + 2);
                            if (ret != 0) {
                                goto error;
                            }
                            trap_instr = (trap_instr << 16) | instr_lo;
                            code = ((trap_instr >> 6) & ((1 << 20) - 1));
                            /* Unfortunately, microMIPS also suffers from
                               the old assembler bug...  */
                            if (code >= (1 << 10)) {
                                code >>= 10;
                            }
                        }
                    } else {
                        /* MIPS16e mode */
                        ret = get_user_u16(trap_instr, env->active_tc.PC);
                        if (ret != 0) {
                            goto error;
                        }
                        code = (trap_instr >> 6) & 0x3f;
                    }
                } else {
                    ret = get_user_u32(trap_instr, env->active_tc.PC);
                    if (ret != 0) {
                        goto error;
                    }

                    /* As described in the original Linux kernel code, the
                     * below checks on 'code' are to work around an old
                     * assembly bug.
                     */
                    code = ((trap_instr >> 6) & ((1 << 20) - 1));
                    if (code >= (1 << 10)) {
                        code >>= 10;
                    }
                }

                if (do_break(env, &info, code) != 0) {
                    goto error;
                }
            }
            break;
        case EXCP_TRAP:
            {
                abi_ulong trap_instr;
                unsigned int code = 0;

                if (env->hflags & MIPS_HFLAG_M16) {
                    /* microMIPS mode */
                    abi_ulong instr[2];

                    ret = get_user_u16(instr[0], env->active_tc.PC) ||
                          get_user_u16(instr[1], env->active_tc.PC + 2);

                    trap_instr = (instr[0] << 16) | instr[1];
                } else {
                    ret = get_user_u32(trap_instr, env->active_tc.PC);
                }

                if (ret != 0) {
                    goto error;
                }

                /* The immediate versions don't provide a code.  */
                if (!(trap_instr & 0xFC000000)) {
                    if (env->hflags & MIPS_HFLAG_M16) {
                        /* microMIPS mode */
                        code = ((trap_instr >> 12) & ((1 << 4) - 1));
                    } else {
                        code = ((trap_instr >> 6) & ((1 << 10) - 1));
                    }
                }

                if (do_break(env, &info, code) != 0) {
                    goto error;
                }
            }
            break;
        case EXCP_ATOMIC:
            cpu_exec_step_atomic(cs);
            break;
        default:
error:
            EXCP_DUMP(env, "qemu: unhandled CPU exception 0x%x - aborting\n", trapnr);
            abort();
        }
        process_pending_signals(env);
    }
}
#endif

#ifdef TARGET_OPENRISC

void cpu_loop(CPUOpenRISCState *env)
{
    CPUState *cs = CPU(openrisc_env_get_cpu(env));
    int trapnr, gdbsig;
    abi_long ret;

    for (;;) {
        cpu_exec_start(cs);
<<<<<<< HEAD
        trapnr = cpu_openrisc_exec(cs);
        cpu_exec_end(cs);
=======
        trapnr = cpu_exec(cs);
        cpu_exec_end(cs);
        process_queued_cpu_work(cs);
>>>>>>> 7124ccf8
        gdbsig = 0;

        switch (trapnr) {
        case EXCP_RESET:
            qemu_log_mask(CPU_LOG_INT, "\nReset request, exit, pc is %#x\n", env->pc);
            exit(EXIT_FAILURE);
            break;
        case EXCP_BUSERR:
            qemu_log_mask(CPU_LOG_INT, "\nBus error, exit, pc is %#x\n", env->pc);
            gdbsig = TARGET_SIGBUS;
            break;
        case EXCP_DPF:
        case EXCP_IPF:
            cpu_dump_state(cs, stderr, fprintf, 0);
            gdbsig = TARGET_SIGSEGV;
            break;
        case EXCP_TICK:
            qemu_log_mask(CPU_LOG_INT, "\nTick time interrupt pc is %#x\n", env->pc);
            break;
        case EXCP_ALIGN:
            qemu_log_mask(CPU_LOG_INT, "\nAlignment pc is %#x\n", env->pc);
            gdbsig = TARGET_SIGBUS;
            break;
        case EXCP_ILLEGAL:
            qemu_log_mask(CPU_LOG_INT, "\nIllegal instructionpc is %#x\n", env->pc);
            gdbsig = TARGET_SIGILL;
            break;
        case EXCP_INT:
            qemu_log_mask(CPU_LOG_INT, "\nExternal interruptpc is %#x\n", env->pc);
            break;
        case EXCP_DTLBMISS:
        case EXCP_ITLBMISS:
            qemu_log_mask(CPU_LOG_INT, "\nTLB miss\n");
            break;
        case EXCP_RANGE:
            qemu_log_mask(CPU_LOG_INT, "\nRange\n");
            gdbsig = TARGET_SIGSEGV;
            break;
        case EXCP_SYSCALL:
            env->pc += 4;   /* 0xc00; */
            ret = do_syscall(env,
                             env->gpr[11], /* return value       */
                             env->gpr[3],  /* r3 - r7 are params */
                             env->gpr[4],
                             env->gpr[5],
                             env->gpr[6],
                             env->gpr[7],
                             env->gpr[8], 0, 0);
            if (ret == -TARGET_ERESTARTSYS) {
                env->pc -= 4;
            } else if (ret != -TARGET_QEMU_ESIGRETURN) {
                env->gpr[11] = ret;
            }
            break;
        case EXCP_FPE:
            qemu_log_mask(CPU_LOG_INT, "\nFloating point error\n");
            break;
        case EXCP_TRAP:
            qemu_log_mask(CPU_LOG_INT, "\nTrap\n");
            gdbsig = TARGET_SIGTRAP;
            break;
        case EXCP_NR:
            qemu_log_mask(CPU_LOG_INT, "\nNR\n");
<<<<<<< HEAD
=======
            break;
        case EXCP_ATOMIC:
            cpu_exec_step_atomic(cs);
>>>>>>> 7124ccf8
            break;
        default:
            EXCP_DUMP(env, "\nqemu: unhandled CPU exception %#x - aborting\n",
                     trapnr);
            gdbsig = TARGET_SIGILL;
            break;
        }
        if (gdbsig) {
            gdb_handlesig(cs, gdbsig);
            if (gdbsig != TARGET_SIGTRAP) {
                exit(EXIT_FAILURE);
            }
        }

        process_pending_signals(env);
    }
}

#endif /* TARGET_OPENRISC */

#ifdef TARGET_SH4
void cpu_loop(CPUSH4State *env)
{
    CPUState *cs = CPU(sh_env_get_cpu(env));
    int trapnr, ret;
    target_siginfo_t info;

    while (1) {
        cpu_exec_start(cs);
<<<<<<< HEAD
        trapnr = cpu_sh4_exec(cs);
        cpu_exec_end(cs);
=======
        trapnr = cpu_exec(cs);
        cpu_exec_end(cs);
        process_queued_cpu_work(cs);
>>>>>>> 7124ccf8

        switch (trapnr) {
        case 0x160:
            env->pc += 2;
            ret = do_syscall(env,
                             env->gregs[3],
                             env->gregs[4],
                             env->gregs[5],
                             env->gregs[6],
                             env->gregs[7],
                             env->gregs[0],
                             env->gregs[1],
                             0, 0);
            if (ret == -TARGET_ERESTARTSYS) {
                env->pc -= 2;
            } else if (ret != -TARGET_QEMU_ESIGRETURN) {
                env->gregs[0] = ret;
            }
            break;
        case EXCP_INTERRUPT:
            /* just indicate that signals should be handled asap */
            break;
        case EXCP_DEBUG:
            {
                int sig;

                sig = gdb_handlesig(cs, TARGET_SIGTRAP);
                if (sig)
                  {
                    info.si_signo = sig;
                    info.si_errno = 0;
                    info.si_code = TARGET_TRAP_BRKPT;
                    queue_signal(env, info.si_signo, QEMU_SI_FAULT, &info);
                  }
            }
            break;
	case 0xa0:
	case 0xc0:
            info.si_signo = TARGET_SIGSEGV;
            info.si_errno = 0;
            info.si_code = TARGET_SEGV_MAPERR;
            info._sifields._sigfault._addr = env->tea;
            queue_signal(env, info.si_signo, QEMU_SI_FAULT, &info);
	    break;

        case EXCP_ATOMIC:
            cpu_exec_step_atomic(cs);
            break;
        default:
            printf ("Unhandled trap: 0x%x\n", trapnr);
            cpu_dump_state(cs, stderr, fprintf, 0);
            exit(EXIT_FAILURE);
        }
        process_pending_signals (env);
    }
}
#endif

#ifdef TARGET_CRIS
void cpu_loop(CPUCRISState *env)
{
    CPUState *cs = CPU(cris_env_get_cpu(env));
    int trapnr, ret;
    target_siginfo_t info;
    
    while (1) {
        cpu_exec_start(cs);
<<<<<<< HEAD
        trapnr = cpu_cris_exec(cs);
        cpu_exec_end(cs);
=======
        trapnr = cpu_exec(cs);
        cpu_exec_end(cs);
        process_queued_cpu_work(cs);

>>>>>>> 7124ccf8
        switch (trapnr) {
        case 0xaa:
            {
                info.si_signo = TARGET_SIGSEGV;
                info.si_errno = 0;
                /* XXX: check env->error_code */
                info.si_code = TARGET_SEGV_MAPERR;
                info._sifields._sigfault._addr = env->pregs[PR_EDA];
                queue_signal(env, info.si_signo, QEMU_SI_FAULT, &info);
            }
            break;
	case EXCP_INTERRUPT:
	  /* just indicate that signals should be handled asap */
	  break;
        case EXCP_BREAK:
            ret = do_syscall(env, 
                             env->regs[9], 
                             env->regs[10], 
                             env->regs[11], 
                             env->regs[12], 
                             env->regs[13], 
                             env->pregs[7], 
                             env->pregs[11],
                             0, 0);
            if (ret == -TARGET_ERESTARTSYS) {
                env->pc -= 2;
            } else if (ret != -TARGET_QEMU_ESIGRETURN) {
                env->regs[10] = ret;
            }
            break;
        case EXCP_DEBUG:
            {
                int sig;

                sig = gdb_handlesig(cs, TARGET_SIGTRAP);
                if (sig)
                  {
                    info.si_signo = sig;
                    info.si_errno = 0;
                    info.si_code = TARGET_TRAP_BRKPT;
                    queue_signal(env, info.si_signo, QEMU_SI_FAULT, &info);
                  }
            }
            break;
        case EXCP_ATOMIC:
            cpu_exec_step_atomic(cs);
            break;
        default:
            printf ("Unhandled trap: 0x%x\n", trapnr);
            cpu_dump_state(cs, stderr, fprintf, 0);
            exit(EXIT_FAILURE);
        }
        process_pending_signals (env);
    }
}
#endif

#ifdef TARGET_MICROBLAZE
void cpu_loop(CPUMBState *env)
{
    CPUState *cs = CPU(mb_env_get_cpu(env));
    int trapnr, ret;
    target_siginfo_t info;
    
    while (1) {
        cpu_exec_start(cs);
<<<<<<< HEAD
        trapnr = cpu_mb_exec(cs);
        cpu_exec_end(cs);
=======
        trapnr = cpu_exec(cs);
        cpu_exec_end(cs);
        process_queued_cpu_work(cs);

>>>>>>> 7124ccf8
        switch (trapnr) {
        case 0xaa:
            {
                info.si_signo = TARGET_SIGSEGV;
                info.si_errno = 0;
                /* XXX: check env->error_code */
                info.si_code = TARGET_SEGV_MAPERR;
                info._sifields._sigfault._addr = 0;
                queue_signal(env, info.si_signo, QEMU_SI_FAULT, &info);
            }
            break;
	case EXCP_INTERRUPT:
	  /* just indicate that signals should be handled asap */
	  break;
        case EXCP_BREAK:
            /* Return address is 4 bytes after the call.  */
            env->regs[14] += 4;
            env->sregs[SR_PC] = env->regs[14];
            ret = do_syscall(env, 
                             env->regs[12], 
                             env->regs[5], 
                             env->regs[6], 
                             env->regs[7], 
                             env->regs[8], 
                             env->regs[9], 
                             env->regs[10],
                             0, 0);
            if (ret == -TARGET_ERESTARTSYS) {
                /* Wind back to before the syscall. */
                env->sregs[SR_PC] -= 4;
            } else if (ret != -TARGET_QEMU_ESIGRETURN) {
                env->regs[3] = ret;
            }
            /* All syscall exits result in guest r14 being equal to the
             * PC we return to, because the kernel syscall exit "rtbd" does
             * this. (This is true even for sigreturn(); note that r14 is
             * not a userspace-usable register, as the kernel may clobber it
             * at any point.)
             */
            env->regs[14] = env->sregs[SR_PC];
            break;
        case EXCP_HW_EXCP:
            env->regs[17] = env->sregs[SR_PC] + 4;
            if (env->iflags & D_FLAG) {
                env->sregs[SR_ESR] |= 1 << 12;
                env->sregs[SR_PC] -= 4;
                /* FIXME: if branch was immed, replay the imm as well.  */
            }

            env->iflags &= ~(IMM_FLAG | D_FLAG);

            switch (env->sregs[SR_ESR] & 31) {
                case ESR_EC_DIVZERO:
                    info.si_signo = TARGET_SIGFPE;
                    info.si_errno = 0;
                    info.si_code = TARGET_FPE_FLTDIV;
                    info._sifields._sigfault._addr = 0;
                    queue_signal(env, info.si_signo, QEMU_SI_FAULT, &info);
                    break;
                case ESR_EC_FPU:
                    info.si_signo = TARGET_SIGFPE;
                    info.si_errno = 0;
                    if (env->sregs[SR_FSR] & FSR_IO) {
                        info.si_code = TARGET_FPE_FLTINV;
                    }
                    if (env->sregs[SR_FSR] & FSR_DZ) {
                        info.si_code = TARGET_FPE_FLTDIV;
                    }
                    info._sifields._sigfault._addr = 0;
                    queue_signal(env, info.si_signo, QEMU_SI_FAULT, &info);
                    break;
                default:
                    printf ("Unhandled hw-exception: 0x%x\n",
                            env->sregs[SR_ESR] & ESR_EC_MASK);
                    cpu_dump_state(cs, stderr, fprintf, 0);
                    exit(EXIT_FAILURE);
                    break;
            }
            break;
        case EXCP_DEBUG:
            {
                int sig;

                sig = gdb_handlesig(cs, TARGET_SIGTRAP);
                if (sig)
                  {
                    info.si_signo = sig;
                    info.si_errno = 0;
                    info.si_code = TARGET_TRAP_BRKPT;
                    queue_signal(env, info.si_signo, QEMU_SI_FAULT, &info);
                  }
            }
            break;
        case EXCP_ATOMIC:
            cpu_exec_step_atomic(cs);
            break;
        default:
            printf ("Unhandled trap: 0x%x\n", trapnr);
            cpu_dump_state(cs, stderr, fprintf, 0);
            exit(EXIT_FAILURE);
        }
        process_pending_signals (env);
    }
}
#endif

#ifdef TARGET_M68K

void cpu_loop(CPUM68KState *env)
{
    CPUState *cs = CPU(m68k_env_get_cpu(env));
    int trapnr;
    unsigned int n;
    target_siginfo_t info;
    TaskState *ts = cs->opaque;

    for(;;) {
        cpu_exec_start(cs);
<<<<<<< HEAD
        trapnr = cpu_m68k_exec(cs);
        cpu_exec_end(cs);
=======
        trapnr = cpu_exec(cs);
        cpu_exec_end(cs);
        process_queued_cpu_work(cs);

>>>>>>> 7124ccf8
        switch(trapnr) {
        case EXCP_ILLEGAL:
            {
                if (ts->sim_syscalls) {
                    uint16_t nr;
                    get_user_u16(nr, env->pc + 2);
                    env->pc += 4;
                    do_m68k_simcall(env, nr);
                } else {
                    goto do_sigill;
                }
            }
            break;
        case EXCP_HALT_INSN:
            /* Semihosing syscall.  */
            env->pc += 4;
            do_m68k_semihosting(env, env->dregs[0]);
            break;
        case EXCP_LINEA:
        case EXCP_LINEF:
        case EXCP_UNSUPPORTED:
        do_sigill:
            info.si_signo = TARGET_SIGILL;
            info.si_errno = 0;
            info.si_code = TARGET_ILL_ILLOPN;
            info._sifields._sigfault._addr = env->pc;
            queue_signal(env, info.si_signo, QEMU_SI_FAULT, &info);
            break;
        case EXCP_TRAP0:
            {
                abi_long ret;
                ts->sim_syscalls = 0;
                n = env->dregs[0];
                env->pc += 2;
                ret = do_syscall(env,
                                 n,
                                 env->dregs[1],
                                 env->dregs[2],
                                 env->dregs[3],
                                 env->dregs[4],
                                 env->dregs[5],
                                 env->aregs[0],
                                 0, 0);
                if (ret == -TARGET_ERESTARTSYS) {
                    env->pc -= 2;
                } else if (ret != -TARGET_QEMU_ESIGRETURN) {
                    env->dregs[0] = ret;
                }
            }
            break;
        case EXCP_INTERRUPT:
            /* just indicate that signals should be handled asap */
            break;
        case EXCP_ACCESS:
            {
                info.si_signo = TARGET_SIGSEGV;
                info.si_errno = 0;
                /* XXX: check env->error_code */
                info.si_code = TARGET_SEGV_MAPERR;
                info._sifields._sigfault._addr = env->mmu.ar;
                queue_signal(env, info.si_signo, QEMU_SI_FAULT, &info);
            }
            break;
        case EXCP_DEBUG:
            {
                int sig;

                sig = gdb_handlesig(cs, TARGET_SIGTRAP);
                if (sig)
                  {
                    info.si_signo = sig;
                    info.si_errno = 0;
                    info.si_code = TARGET_TRAP_BRKPT;
                    queue_signal(env, info.si_signo, QEMU_SI_FAULT, &info);
                  }
            }
            break;
        case EXCP_ATOMIC:
            cpu_exec_step_atomic(cs);
            break;
        default:
            EXCP_DUMP(env, "qemu: unhandled CPU exception 0x%x - aborting\n", trapnr);
            abort();
        }
        process_pending_signals(env);
    }
}
#endif /* TARGET_M68K */

#ifdef TARGET_ALPHA
void cpu_loop(CPUAlphaState *env)
{
    CPUState *cs = CPU(alpha_env_get_cpu(env));
    int trapnr;
    target_siginfo_t info;
    abi_long sysret;

    while (1) {
        cpu_exec_start(cs);
<<<<<<< HEAD
        trapnr = cpu_alpha_exec(cs);
        cpu_exec_end(cs);
=======
        trapnr = cpu_exec(cs);
        cpu_exec_end(cs);
        process_queued_cpu_work(cs);
>>>>>>> 7124ccf8

        /* All of the traps imply a transition through PALcode, which
           implies an REI instruction has been executed.  Which means
           that the intr_flag should be cleared.  */
        env->intr_flag = 0;

        switch (trapnr) {
        case EXCP_RESET:
            fprintf(stderr, "Reset requested. Exit\n");
            exit(EXIT_FAILURE);
            break;
        case EXCP_MCHK:
            fprintf(stderr, "Machine check exception. Exit\n");
            exit(EXIT_FAILURE);
            break;
        case EXCP_SMP_INTERRUPT:
        case EXCP_CLK_INTERRUPT:
        case EXCP_DEV_INTERRUPT:
            fprintf(stderr, "External interrupt. Exit\n");
            exit(EXIT_FAILURE);
            break;
        case EXCP_MMFAULT:
            env->lock_addr = -1;
            info.si_signo = TARGET_SIGSEGV;
            info.si_errno = 0;
            info.si_code = (page_get_flags(env->trap_arg0) & PAGE_VALID
                            ? TARGET_SEGV_ACCERR : TARGET_SEGV_MAPERR);
            info._sifields._sigfault._addr = env->trap_arg0;
            queue_signal(env, info.si_signo, QEMU_SI_FAULT, &info);
            break;
        case EXCP_UNALIGN:
            env->lock_addr = -1;
            info.si_signo = TARGET_SIGBUS;
            info.si_errno = 0;
            info.si_code = TARGET_BUS_ADRALN;
            info._sifields._sigfault._addr = env->trap_arg0;
            queue_signal(env, info.si_signo, QEMU_SI_FAULT, &info);
            break;
        case EXCP_OPCDEC:
        do_sigill:
            env->lock_addr = -1;
            info.si_signo = TARGET_SIGILL;
            info.si_errno = 0;
            info.si_code = TARGET_ILL_ILLOPC;
            info._sifields._sigfault._addr = env->pc;
            queue_signal(env, info.si_signo, QEMU_SI_FAULT, &info);
            break;
        case EXCP_ARITH:
            env->lock_addr = -1;
            info.si_signo = TARGET_SIGFPE;
            info.si_errno = 0;
            info.si_code = TARGET_FPE_FLTINV;
            info._sifields._sigfault._addr = env->pc;
            queue_signal(env, info.si_signo, QEMU_SI_FAULT, &info);
            break;
        case EXCP_FEN:
            /* No-op.  Linux simply re-enables the FPU.  */
            break;
        case EXCP_CALL_PAL:
            env->lock_addr = -1;
            switch (env->error_code) {
            case 0x80:
                /* BPT */
                info.si_signo = TARGET_SIGTRAP;
                info.si_errno = 0;
                info.si_code = TARGET_TRAP_BRKPT;
                info._sifields._sigfault._addr = env->pc;
                queue_signal(env, info.si_signo, QEMU_SI_FAULT, &info);
                break;
            case 0x81:
                /* BUGCHK */
                info.si_signo = TARGET_SIGTRAP;
                info.si_errno = 0;
                info.si_code = 0;
                info._sifields._sigfault._addr = env->pc;
                queue_signal(env, info.si_signo, QEMU_SI_FAULT, &info);
                break;
            case 0x83:
                /* CALLSYS */
                trapnr = env->ir[IR_V0];
                sysret = do_syscall(env, trapnr,
                                    env->ir[IR_A0], env->ir[IR_A1],
                                    env->ir[IR_A2], env->ir[IR_A3],
                                    env->ir[IR_A4], env->ir[IR_A5],
                                    0, 0);
                if (sysret == -TARGET_ERESTARTSYS) {
                    env->pc -= 4;
                    break;
                }
                if (sysret == -TARGET_QEMU_ESIGRETURN) {
                    break;
                }
                /* Syscall writes 0 to V0 to bypass error check, similar
                   to how this is handled internal to Linux kernel.
                   (Ab)use trapnr temporarily as boolean indicating error.  */
                trapnr = (env->ir[IR_V0] != 0 && sysret < 0);
                env->ir[IR_V0] = (trapnr ? -sysret : sysret);
                env->ir[IR_A3] = trapnr;
                break;
            case 0x86:
                /* IMB */
                /* ??? We can probably elide the code using page_unprotect
                   that is checking for self-modifying code.  Instead we
                   could simply call tb_flush here.  Until we work out the
                   changes required to turn off the extra write protection,
                   this can be a no-op.  */
                break;
            case 0x9E:
                /* RDUNIQUE */
                /* Handled in the translator for usermode.  */
                abort();
            case 0x9F:
                /* WRUNIQUE */
                /* Handled in the translator for usermode.  */
                abort();
            case 0xAA:
                /* GENTRAP */
                info.si_signo = TARGET_SIGFPE;
                switch (env->ir[IR_A0]) {
                case TARGET_GEN_INTOVF:
                    info.si_code = TARGET_FPE_INTOVF;
                    break;
                case TARGET_GEN_INTDIV:
                    info.si_code = TARGET_FPE_INTDIV;
                    break;
                case TARGET_GEN_FLTOVF:
                    info.si_code = TARGET_FPE_FLTOVF;
                    break;
                case TARGET_GEN_FLTUND:
                    info.si_code = TARGET_FPE_FLTUND;
                    break;
                case TARGET_GEN_FLTINV:
                    info.si_code = TARGET_FPE_FLTINV;
                    break;
                case TARGET_GEN_FLTINE:
                    info.si_code = TARGET_FPE_FLTRES;
                    break;
                case TARGET_GEN_ROPRAND:
                    info.si_code = 0;
                    break;
                default:
                    info.si_signo = TARGET_SIGTRAP;
                    info.si_code = 0;
                    break;
                }
                info.si_errno = 0;
                info._sifields._sigfault._addr = env->pc;
                queue_signal(env, info.si_signo, QEMU_SI_FAULT, &info);
                break;
            default:
                goto do_sigill;
            }
            break;
        case EXCP_DEBUG:
            info.si_signo = gdb_handlesig(cs, TARGET_SIGTRAP);
            if (info.si_signo) {
                env->lock_addr = -1;
                info.si_errno = 0;
                info.si_code = TARGET_TRAP_BRKPT;
                queue_signal(env, info.si_signo, QEMU_SI_FAULT, &info);
            }
            break;
        case EXCP_INTERRUPT:
            /* Just indicate that signals should be handled asap.  */
            break;
        case EXCP_ATOMIC:
            cpu_exec_step_atomic(cs);
            break;
        default:
            printf ("Unhandled trap: 0x%x\n", trapnr);
            cpu_dump_state(cs, stderr, fprintf, 0);
            exit(EXIT_FAILURE);
        }
        process_pending_signals (env);
    }
}
#endif /* TARGET_ALPHA */

#ifdef TARGET_S390X
void cpu_loop(CPUS390XState *env)
{
    CPUState *cs = CPU(s390_env_get_cpu(env));
    int trapnr, n, sig;
    target_siginfo_t info;
    target_ulong addr;
    abi_long ret;

    while (1) {
        cpu_exec_start(cs);
<<<<<<< HEAD
        trapnr = cpu_s390x_exec(cs);
        cpu_exec_end(cs);
=======
        trapnr = cpu_exec(cs);
        cpu_exec_end(cs);
        process_queued_cpu_work(cs);

>>>>>>> 7124ccf8
        switch (trapnr) {
        case EXCP_INTERRUPT:
            /* Just indicate that signals should be handled asap.  */
            break;

        case EXCP_SVC:
            n = env->int_svc_code;
            if (!n) {
                /* syscalls > 255 */
                n = env->regs[1];
            }
            env->psw.addr += env->int_svc_ilen;
            ret = do_syscall(env, n, env->regs[2], env->regs[3],
                             env->regs[4], env->regs[5],
                             env->regs[6], env->regs[7], 0, 0);
            if (ret == -TARGET_ERESTARTSYS) {
                env->psw.addr -= env->int_svc_ilen;
            } else if (ret != -TARGET_QEMU_ESIGRETURN) {
                env->regs[2] = ret;
            }
            break;

        case EXCP_DEBUG:
            sig = gdb_handlesig(cs, TARGET_SIGTRAP);
            if (sig) {
                n = TARGET_TRAP_BRKPT;
                goto do_signal_pc;
            }
            break;
        case EXCP_PGM:
            n = env->int_pgm_code;
            switch (n) {
            case PGM_OPERATION:
            case PGM_PRIVILEGED:
                sig = TARGET_SIGILL;
                n = TARGET_ILL_ILLOPC;
                goto do_signal_pc;
            case PGM_PROTECTION:
            case PGM_ADDRESSING:
                sig = TARGET_SIGSEGV;
                /* XXX: check env->error_code */
                n = TARGET_SEGV_MAPERR;
                addr = env->__excp_addr;
                goto do_signal;
            case PGM_EXECUTE:
            case PGM_SPECIFICATION:
            case PGM_SPECIAL_OP:
            case PGM_OPERAND:
            do_sigill_opn:
                sig = TARGET_SIGILL;
                n = TARGET_ILL_ILLOPN;
                goto do_signal_pc;

            case PGM_FIXPT_OVERFLOW:
                sig = TARGET_SIGFPE;
                n = TARGET_FPE_INTOVF;
                goto do_signal_pc;
            case PGM_FIXPT_DIVIDE:
                sig = TARGET_SIGFPE;
                n = TARGET_FPE_INTDIV;
                goto do_signal_pc;

            case PGM_DATA:
                n = (env->fpc >> 8) & 0xff;
                if (n == 0xff) {
                    /* compare-and-trap */
                    goto do_sigill_opn;
                } else {
                    /* An IEEE exception, simulated or otherwise.  */
                    if (n & 0x80) {
                        n = TARGET_FPE_FLTINV;
                    } else if (n & 0x40) {
                        n = TARGET_FPE_FLTDIV;
                    } else if (n & 0x20) {
                        n = TARGET_FPE_FLTOVF;
                    } else if (n & 0x10) {
                        n = TARGET_FPE_FLTUND;
                    } else if (n & 0x08) {
                        n = TARGET_FPE_FLTRES;
                    } else {
                        /* ??? Quantum exception; BFP, DFP error.  */
                        goto do_sigill_opn;
                    }
                    sig = TARGET_SIGFPE;
                    goto do_signal_pc;
                }

            default:
                fprintf(stderr, "Unhandled program exception: %#x\n", n);
                cpu_dump_state(cs, stderr, fprintf, 0);
                exit(EXIT_FAILURE);
            }
            break;

        do_signal_pc:
            addr = env->psw.addr;
        do_signal:
            info.si_signo = sig;
            info.si_errno = 0;
            info.si_code = n;
            info._sifields._sigfault._addr = addr;
            queue_signal(env, info.si_signo, QEMU_SI_FAULT, &info);
            break;

        case EXCP_ATOMIC:
            cpu_exec_step_atomic(cs);
            break;
        default:
            fprintf(stderr, "Unhandled trap: 0x%x\n", trapnr);
            cpu_dump_state(cs, stderr, fprintf, 0);
            exit(EXIT_FAILURE);
        }
        process_pending_signals (env);
    }
}

#endif /* TARGET_S390X */

#ifdef TARGET_TILEGX

static void gen_sigill_reg(CPUTLGState *env)
{
    target_siginfo_t info;

    info.si_signo = TARGET_SIGILL;
    info.si_errno = 0;
    info.si_code = TARGET_ILL_PRVREG;
    info._sifields._sigfault._addr = env->pc;
<<<<<<< HEAD
    queue_signal(env, info.si_signo, &info);
=======
    queue_signal(env, info.si_signo, QEMU_SI_FAULT, &info);
>>>>>>> 7124ccf8
}

static void do_signal(CPUTLGState *env, int signo, int sigcode)
{
    target_siginfo_t info;

    info.si_signo = signo;
    info.si_errno = 0;
    info._sifields._sigfault._addr = env->pc;

    if (signo == TARGET_SIGSEGV) {
        /* The passed in sigcode is a dummy; check for a page mapping
           and pass either MAPERR or ACCERR.  */
        target_ulong addr = env->excaddr;
        info._sifields._sigfault._addr = addr;
        if (page_check_range(addr, 1, PAGE_VALID) < 0) {
            sigcode = TARGET_SEGV_MAPERR;
        } else {
            sigcode = TARGET_SEGV_ACCERR;
        }
    }
    info.si_code = sigcode;

<<<<<<< HEAD
    queue_signal(env, info.si_signo, &info);
=======
    queue_signal(env, info.si_signo, QEMU_SI_FAULT, &info);
>>>>>>> 7124ccf8
}

static void gen_sigsegv_maperr(CPUTLGState *env, target_ulong addr)
{
    env->excaddr = addr;
    do_signal(env, TARGET_SIGSEGV, 0);
}

static void set_regval(CPUTLGState *env, uint8_t reg, uint64_t val)
{
    if (unlikely(reg >= TILEGX_R_COUNT)) {
        switch (reg) {
        case TILEGX_R_SN:
        case TILEGX_R_ZERO:
            return;
        case TILEGX_R_IDN0:
        case TILEGX_R_IDN1:
        case TILEGX_R_UDN0:
        case TILEGX_R_UDN1:
        case TILEGX_R_UDN2:
        case TILEGX_R_UDN3:
            gen_sigill_reg(env);
            return;
        default:
            g_assert_not_reached();
        }
    }
    env->regs[reg] = val;
}

/*
 * Compare the 8-byte contents of the CmpValue SPR with the 8-byte value in
 * memory at the address held in the first source register. If the values are
 * not equal, then no memory operation is performed. If the values are equal,
 * the 8-byte quantity from the second source register is written into memory
 * at the address held in the first source register. In either case, the result
 * of the instruction is the value read from memory. The compare and write to
 * memory are atomic and thus can be used for synchronization purposes. This
 * instruction only operates for addresses aligned to a 8-byte boundary.
 * Unaligned memory access causes an Unaligned Data Reference interrupt.
 *
 * Functional Description (64-bit)
 *       uint64_t memVal = memoryReadDoubleWord (rf[SrcA]);
 *       rf[Dest] = memVal;
 *       if (memVal == SPR[CmpValueSPR])
 *           memoryWriteDoubleWord (rf[SrcA], rf[SrcB]);
 *
 * Functional Description (32-bit)
 *       uint64_t memVal = signExtend32 (memoryReadWord (rf[SrcA]));
 *       rf[Dest] = memVal;
 *       if (memVal == signExtend32 (SPR[CmpValueSPR]))
 *           memoryWriteWord (rf[SrcA], rf[SrcB]);
 *
 *
 * This function also processes exch and exch4 which need not process SPR.
 */
static void do_exch(CPUTLGState *env, bool quad, bool cmp)
{
    target_ulong addr;
    target_long val, sprval;

    start_exclusive();

    addr = env->atomic_srca;
    if (quad ? get_user_s64(val, addr) : get_user_s32(val, addr)) {
        goto sigsegv_maperr;
    }

    if (cmp) {
        if (quad) {
            sprval = env->spregs[TILEGX_SPR_CMPEXCH];
        } else {
            sprval = sextract64(env->spregs[TILEGX_SPR_CMPEXCH], 0, 32);
        }
    }

    if (!cmp || val == sprval) {
        target_long valb = env->atomic_srcb;
        if (quad ? put_user_u64(valb, addr) : put_user_u32(valb, addr)) {
            goto sigsegv_maperr;
        }
    }

    set_regval(env, env->atomic_dstr, val);
    end_exclusive();
    return;

 sigsegv_maperr:
    end_exclusive();
    gen_sigsegv_maperr(env, addr);
}

static void do_fetch(CPUTLGState *env, int trapnr, bool quad)
{
    int8_t write = 1;
    target_ulong addr;
    target_long val, valb;

    start_exclusive();

    addr = env->atomic_srca;
    valb = env->atomic_srcb;
    if (quad ? get_user_s64(val, addr) : get_user_s32(val, addr)) {
        goto sigsegv_maperr;
    }

    switch (trapnr) {
    case TILEGX_EXCP_OPCODE_FETCHADD:
    case TILEGX_EXCP_OPCODE_FETCHADD4:
        valb += val;
        break;
    case TILEGX_EXCP_OPCODE_FETCHADDGEZ:
        valb += val;
        if (valb < 0) {
            write = 0;
        }
        break;
    case TILEGX_EXCP_OPCODE_FETCHADDGEZ4:
        valb += val;
        if ((int32_t)valb < 0) {
            write = 0;
        }
        break;
    case TILEGX_EXCP_OPCODE_FETCHAND:
    case TILEGX_EXCP_OPCODE_FETCHAND4:
        valb &= val;
        break;
    case TILEGX_EXCP_OPCODE_FETCHOR:
    case TILEGX_EXCP_OPCODE_FETCHOR4:
        valb |= val;
        break;
    default:
        g_assert_not_reached();
    }

    if (write) {
        if (quad ? put_user_u64(valb, addr) : put_user_u32(valb, addr)) {
            goto sigsegv_maperr;
        }
    }

    set_regval(env, env->atomic_dstr, val);
    end_exclusive();
    return;

 sigsegv_maperr:
    end_exclusive();
    gen_sigsegv_maperr(env, addr);
}

void cpu_loop(CPUTLGState *env)
{
    CPUState *cs = CPU(tilegx_env_get_cpu(env));
    int trapnr;

    while (1) {
        cpu_exec_start(cs);
<<<<<<< HEAD
        trapnr = cpu_tilegx_exec(cs);
        cpu_exec_end(cs);
        switch (trapnr) {
        case TILEGX_EXCP_SYSCALL:
            env->regs[TILEGX_R_RE] = do_syscall(env, env->regs[TILEGX_R_NR],
                                                env->regs[0], env->regs[1],
                                                env->regs[2], env->regs[3],
                                                env->regs[4], env->regs[5],
                                                env->regs[6], env->regs[7]);
            env->regs[TILEGX_R_ERR] = TILEGX_IS_ERRNO(env->regs[TILEGX_R_RE])
                                                      ? - env->regs[TILEGX_R_RE]
                                                      : 0;
            break;
=======
        trapnr = cpu_exec(cs);
        cpu_exec_end(cs);
        process_queued_cpu_work(cs);

        switch (trapnr) {
        case TILEGX_EXCP_SYSCALL:
        {
            abi_ulong ret = do_syscall(env, env->regs[TILEGX_R_NR],
                                       env->regs[0], env->regs[1],
                                       env->regs[2], env->regs[3],
                                       env->regs[4], env->regs[5],
                                       env->regs[6], env->regs[7]);
            if (ret == -TARGET_ERESTARTSYS) {
                env->pc -= 8;
            } else if (ret != -TARGET_QEMU_ESIGRETURN) {
                env->regs[TILEGX_R_RE] = ret;
                env->regs[TILEGX_R_ERR] = TILEGX_IS_ERRNO(ret) ? -ret : 0;
            }
            break;
        }
>>>>>>> 7124ccf8
        case TILEGX_EXCP_OPCODE_EXCH:
            do_exch(env, true, false);
            break;
        case TILEGX_EXCP_OPCODE_EXCH4:
            do_exch(env, false, false);
            break;
        case TILEGX_EXCP_OPCODE_CMPEXCH:
            do_exch(env, true, true);
            break;
        case TILEGX_EXCP_OPCODE_CMPEXCH4:
            do_exch(env, false, true);
            break;
        case TILEGX_EXCP_OPCODE_FETCHADD:
        case TILEGX_EXCP_OPCODE_FETCHADDGEZ:
        case TILEGX_EXCP_OPCODE_FETCHAND:
        case TILEGX_EXCP_OPCODE_FETCHOR:
            do_fetch(env, trapnr, true);
            break;
        case TILEGX_EXCP_OPCODE_FETCHADD4:
        case TILEGX_EXCP_OPCODE_FETCHADDGEZ4:
        case TILEGX_EXCP_OPCODE_FETCHAND4:
        case TILEGX_EXCP_OPCODE_FETCHOR4:
            do_fetch(env, trapnr, false);
            break;
        case TILEGX_EXCP_SIGNAL:
            do_signal(env, env->signo, env->sigcode);
            break;
        case TILEGX_EXCP_REG_IDN_ACCESS:
        case TILEGX_EXCP_REG_UDN_ACCESS:
            gen_sigill_reg(env);
            break;
<<<<<<< HEAD
=======
        case EXCP_ATOMIC:
            cpu_exec_step_atomic(cs);
            break;
>>>>>>> 7124ccf8
        default:
            fprintf(stderr, "trapnr is %d[0x%x].\n", trapnr, trapnr);
            g_assert_not_reached();
        }
        process_pending_signals(env);
    }
}

#endif

THREAD CPUState *thread_cpu;

bool qemu_cpu_is_self(CPUState *cpu)
{
    return thread_cpu == cpu;
}

void qemu_cpu_kick(CPUState *cpu)
{
    cpu_exit(cpu);
}

void task_settid(TaskState *ts)
{
    if (ts->ts_tid == 0) {
        ts->ts_tid = (pid_t)syscall(SYS_gettid);
    }
}

void stop_all_tasks(void)
{
    /*
     * We trust that when using NPTL, start_exclusive()
     * handles thread stopping correctly.
     */
    start_exclusive();
}

/* Assumes contents are already zeroed.  */
void init_task_state(TaskState *ts)
{
    ts->used = 1;
}

CPUArchState *cpu_copy(CPUArchState *env)
{
    CPUState *cpu = ENV_GET_CPU(env);
    CPUState *new_cpu = cpu_init(cpu_model);
    CPUArchState *new_env = new_cpu->env_ptr;
    CPUBreakpoint *bp;
    CPUWatchpoint *wp;

    /* Reset non arch specific state */
    cpu_reset(new_cpu);

    memcpy(new_env, env, sizeof(CPUArchState));

    /* Clone all break/watchpoints.
       Note: Once we support ptrace with hw-debug register access, make sure
       BP_CPU break/watchpoints are handled correctly on clone. */
    QTAILQ_INIT(&new_cpu->breakpoints);
    QTAILQ_INIT(&new_cpu->watchpoints);
    QTAILQ_FOREACH(bp, &cpu->breakpoints, entry) {
        cpu_breakpoint_insert(new_cpu, bp->pc, bp->flags, NULL);
    }
    QTAILQ_FOREACH(wp, &cpu->watchpoints, entry) {
        cpu_watchpoint_insert(new_cpu, wp->vaddr, wp->len, wp->flags, NULL);
    }

    return new_env;
}

static void handle_arg_help(const char *arg)
{
    usage(EXIT_SUCCESS);
}

static void handle_arg_log(const char *arg)
{
    int mask;

    mask = qemu_str_to_log_mask(arg);
    if (!mask) {
        qemu_print_log_usage(stdout);
        exit(EXIT_FAILURE);
    }
    qemu_log_needs_buffers();
    qemu_set_log(mask);
}

static void handle_arg_log_filename(const char *arg)
{
    qemu_set_log_filename(arg, &error_fatal);
}

static void handle_arg_set_env(const char *arg)
{
    char *r, *p, *token;
    r = p = strdup(arg);
    while ((token = strsep(&p, ",")) != NULL) {
        if (envlist_setenv(envlist, token) != 0) {
            usage(EXIT_FAILURE);
        }
    }
    free(r);
}

static void handle_arg_unset_env(const char *arg)
{
    char *r, *p, *token;
    r = p = strdup(arg);
    while ((token = strsep(&p, ",")) != NULL) {
        if (envlist_unsetenv(envlist, token) != 0) {
            usage(EXIT_FAILURE);
        }
    }
    free(r);
}

static void handle_arg_argv0(const char *arg)
{
    argv0 = strdup(arg);
}

static void handle_arg_stack_size(const char *arg)
{
    char *p;
    guest_stack_size = strtoul(arg, &p, 0);
    if (guest_stack_size == 0) {
        usage(EXIT_FAILURE);
    }

    if (*p == 'M') {
        guest_stack_size *= 1024 * 1024;
    } else if (*p == 'k' || *p == 'K') {
        guest_stack_size *= 1024;
    }
}

static void handle_arg_ld_prefix(const char *arg)
{
    interp_prefix = strdup(arg);
}

static void handle_arg_pagesize(const char *arg)
{
    qemu_host_page_size = atoi(arg);
    if (qemu_host_page_size == 0 ||
        (qemu_host_page_size & (qemu_host_page_size - 1)) != 0) {
        fprintf(stderr, "page size must be a power of two\n");
        exit(EXIT_FAILURE);
    }
}

static void handle_arg_randseed(const char *arg)
{
    unsigned long long seed;

    if (parse_uint_full(arg, &seed, 0) != 0 || seed > UINT_MAX) {
        fprintf(stderr, "Invalid seed number: %s\n", arg);
        exit(EXIT_FAILURE);
    }
    srand(seed);
}

static void handle_arg_gdb(const char *arg)
{
    gdbstub_port = atoi(arg);
}

static void handle_arg_uname(const char *arg)
{
    qemu_uname_release = strdup(arg);
}

static void handle_arg_cpu(const char *arg)
{
    cpu_model = strdup(arg);
    if (cpu_model == NULL || is_help_option(cpu_model)) {
        /* XXX: implement xxx_cpu_list for targets that still miss it */
#if defined(cpu_list)
        cpu_list(stdout, &fprintf);
#endif
        exit(EXIT_FAILURE);
    }
}

static void handle_arg_guest_base(const char *arg)
{
    guest_base = strtol(arg, NULL, 0);
    have_guest_base = 1;
}

static void handle_arg_reserved_va(const char *arg)
{
    char *p;
    int shift = 0;
    reserved_va = strtoul(arg, &p, 0);
    switch (*p) {
    case 'k':
    case 'K':
        shift = 10;
        break;
    case 'M':
        shift = 20;
        break;
    case 'G':
        shift = 30;
        break;
    }
    if (shift) {
        unsigned long unshifted = reserved_va;
        p++;
        reserved_va <<= shift;
        if (((reserved_va >> shift) != unshifted)
#if HOST_LONG_BITS > TARGET_VIRT_ADDR_SPACE_BITS
            || (reserved_va > (1ul << TARGET_VIRT_ADDR_SPACE_BITS))
#endif
            ) {
            fprintf(stderr, "Reserved virtual address too big\n");
            exit(EXIT_FAILURE);
        }
    }
    if (*p) {
        fprintf(stderr, "Unrecognised -R size suffix '%s'\n", p);
        exit(EXIT_FAILURE);
    }
}

static void handle_arg_singlestep(const char *arg)
{
    singlestep = 1;
}

static void handle_arg_strace(const char *arg)
{
    do_strace = 1;
}

static void handle_arg_version(const char *arg)
{
    printf("qemu-" TARGET_NAME " version " QEMU_VERSION QEMU_PKGVERSION
<<<<<<< HEAD
           ", Copyright (c) 2003-2008 Fabrice Bellard\n");
    exit(EXIT_SUCCESS);
=======
           "\n" QEMU_COPYRIGHT "\n");
    exit(EXIT_SUCCESS);
}

static char *trace_file;
static void handle_arg_trace(const char *arg)
{
    g_free(trace_file);
    trace_file = trace_opt_parse(arg);
>>>>>>> 7124ccf8
}

struct qemu_argument {
    const char *argv;
    const char *env;
    bool has_arg;
    void (*handle_opt)(const char *arg);
    const char *example;
    const char *help;
};

static const struct qemu_argument arg_table[] = {
    {"h",          "",                 false, handle_arg_help,
     "",           "print this help"},
    {"help",       "",                 false, handle_arg_help,
     "",           ""},
    {"g",          "QEMU_GDB",         true,  handle_arg_gdb,
     "port",       "wait gdb connection to 'port'"},
    {"L",          "QEMU_LD_PREFIX",   true,  handle_arg_ld_prefix,
     "path",       "set the elf interpreter prefix to 'path'"},
    {"s",          "QEMU_STACK_SIZE",  true,  handle_arg_stack_size,
     "size",       "set the stack size to 'size' bytes"},
    {"cpu",        "QEMU_CPU",         true,  handle_arg_cpu,
     "model",      "select CPU (-cpu help for list)"},
    {"E",          "QEMU_SET_ENV",     true,  handle_arg_set_env,
     "var=value",  "sets targets environment variable (see below)"},
    {"U",          "QEMU_UNSET_ENV",   true,  handle_arg_unset_env,
     "var",        "unsets targets environment variable (see below)"},
    {"0",          "QEMU_ARGV0",       true,  handle_arg_argv0,
     "argv0",      "forces target process argv[0] to be 'argv0'"},
    {"r",          "QEMU_UNAME",       true,  handle_arg_uname,
     "uname",      "set qemu uname release string to 'uname'"},
    {"B",          "QEMU_GUEST_BASE",  true,  handle_arg_guest_base,
     "address",    "set guest_base address to 'address'"},
    {"R",          "QEMU_RESERVED_VA", true,  handle_arg_reserved_va,
     "size",       "reserve 'size' bytes for guest virtual address space"},
    {"d",          "QEMU_LOG",         true,  handle_arg_log,
     "item[,...]", "enable logging of specified items "
     "(use '-d help' for a list of items)"},
    {"D",          "QEMU_LOG_FILENAME", true, handle_arg_log_filename,
     "logfile",     "write logs to 'logfile' (default stderr)"},
    {"p",          "QEMU_PAGESIZE",    true,  handle_arg_pagesize,
     "pagesize",   "set the host page size to 'pagesize'"},
    {"singlestep", "QEMU_SINGLESTEP",  false, handle_arg_singlestep,
     "",           "run in singlestep mode"},
    {"strace",     "QEMU_STRACE",      false, handle_arg_strace,
     "",           "log system calls"},
    {"seed",       "QEMU_RAND_SEED",   true,  handle_arg_randseed,
     "",           "Seed for pseudo-random number generator"},
    {"trace",      "QEMU_TRACE",       true,  handle_arg_trace,
     "",           "[[enable=]<pattern>][,events=<file>][,file=<file>]"},
    {"version",    "QEMU_VERSION",     false, handle_arg_version,
     "",           "display version information and exit"},
    {NULL, NULL, false, NULL, NULL, NULL}
};

static void usage(int exitcode)
{
    const struct qemu_argument *arginfo;
    int maxarglen;
    int maxenvlen;

    printf("usage: qemu-" TARGET_NAME " [options] program [arguments...]\n"
           "Linux CPU emulator (compiled for " TARGET_NAME " emulation)\n"
           "\n"
           "Options and associated environment variables:\n"
           "\n");

    /* Calculate column widths. We must always have at least enough space
     * for the column header.
     */
    maxarglen = strlen("Argument");
    maxenvlen = strlen("Env-variable");

    for (arginfo = arg_table; arginfo->handle_opt != NULL; arginfo++) {
        int arglen = strlen(arginfo->argv);
        if (arginfo->has_arg) {
            arglen += strlen(arginfo->example) + 1;
        }
        if (strlen(arginfo->env) > maxenvlen) {
            maxenvlen = strlen(arginfo->env);
        }
        if (arglen > maxarglen) {
            maxarglen = arglen;
        }
    }

    printf("%-*s %-*s Description\n", maxarglen+1, "Argument",
            maxenvlen, "Env-variable");

    for (arginfo = arg_table; arginfo->handle_opt != NULL; arginfo++) {
        if (arginfo->has_arg) {
            printf("-%s %-*s %-*s %s\n", arginfo->argv,
                   (int)(maxarglen - strlen(arginfo->argv) - 1),
                   arginfo->example, maxenvlen, arginfo->env, arginfo->help);
        } else {
            printf("-%-*s %-*s %s\n", maxarglen, arginfo->argv,
                    maxenvlen, arginfo->env,
                    arginfo->help);
        }
    }

    printf("\n"
           "Defaults:\n"
           "QEMU_LD_PREFIX  = %s\n"
           "QEMU_STACK_SIZE = %ld byte\n",
           interp_prefix,
           guest_stack_size);

    printf("\n"
           "You can use -E and -U options or the QEMU_SET_ENV and\n"
           "QEMU_UNSET_ENV environment variables to set and unset\n"
           "environment variables for the target process.\n"
           "It is possible to provide several variables by separating them\n"
           "by commas in getsubopt(3) style. Additionally it is possible to\n"
           "provide the -E and -U options multiple times.\n"
           "The following lines are equivalent:\n"
           "    -E var1=val2 -E var2=val2 -U LD_PRELOAD -U LD_DEBUG\n"
           "    -E var1=val2,var2=val2 -U LD_PRELOAD,LD_DEBUG\n"
           "    QEMU_SET_ENV=var1=val2,var2=val2 QEMU_UNSET_ENV=LD_PRELOAD,LD_DEBUG\n"
           "Note that if you provide several changes to a single variable\n"
           "the last change will stay in effect.\n");

    exit(exitcode);
}

static int parse_args(int argc, char **argv)
{
    const char *r;
    int optind;
    const struct qemu_argument *arginfo;

    for (arginfo = arg_table; arginfo->handle_opt != NULL; arginfo++) {
        if (arginfo->env == NULL) {
            continue;
        }

        r = getenv(arginfo->env);
        if (r != NULL) {
            arginfo->handle_opt(r);
        }
    }

    optind = 1;
    for (;;) {
        if (optind >= argc) {
            break;
        }
        r = argv[optind];
        if (r[0] != '-') {
            break;
        }
        optind++;
        r++;
        if (!strcmp(r, "-")) {
            break;
        }
        /* Treat --foo the same as -foo.  */
        if (r[0] == '-') {
            r++;
        }

        for (arginfo = arg_table; arginfo->handle_opt != NULL; arginfo++) {
            if (!strcmp(r, arginfo->argv)) {
                if (arginfo->has_arg) {
                    if (optind >= argc) {
                        (void) fprintf(stderr,
                            "qemu: missing argument for option '%s'\n", r);
                        exit(EXIT_FAILURE);
                    }
                    arginfo->handle_opt(argv[optind]);
                    optind++;
                } else {
                    arginfo->handle_opt(NULL);
                }
                break;
            }
        }

        /* no option matched the current argv */
        if (arginfo->handle_opt == NULL) {
            (void) fprintf(stderr, "qemu: unknown option '%s'\n", r);
            exit(EXIT_FAILURE);
        }
    }

    if (optind >= argc) {
        (void) fprintf(stderr, "qemu: no user program specified\n");
        exit(EXIT_FAILURE);
    }

    filename = argv[optind];
    exec_path = argv[optind];

    return optind;
}

int main(int argc, char **argv, char **envp)
{
    struct target_pt_regs regs1, *regs = &regs1;
    struct image_info info1, *info = &info1;
    struct linux_binprm bprm;
    TaskState *ts;
    CPUArchState *env;
    CPUState *cpu;
    int optind;
    char **target_environ, **wrk;
    char **target_argv;
    int target_argc;
    int i;
    int ret;
    int execfd;

    module_call_init(MODULE_INIT_TRACE);
    qemu_init_cpu_list();
    module_call_init(MODULE_INIT_QOM);

    if ((envlist = envlist_create()) == NULL) {
        (void) fprintf(stderr, "Unable to allocate envlist\n");
        exit(EXIT_FAILURE);
    }

    /* add current environment into the list */
    for (wrk = environ; *wrk != NULL; wrk++) {
        (void) envlist_setenv(envlist, *wrk);
    }

    /* Read the stack limit from the kernel.  If it's "unlimited",
       then we can do little else besides use the default.  */
    {
        struct rlimit lim;
        if (getrlimit(RLIMIT_STACK, &lim) == 0
            && lim.rlim_cur != RLIM_INFINITY
            && lim.rlim_cur == (target_long)lim.rlim_cur) {
            guest_stack_size = lim.rlim_cur;
        }
    }

    cpu_model = NULL;

    srand(time(NULL));

    qemu_add_opts(&qemu_trace_opts);

    optind = parse_args(argc, argv);

    if (!trace_init_backends()) {
        exit(1);
    }
    trace_init_file(trace_file);

    /* Zero out regs */
    memset(regs, 0, sizeof(struct target_pt_regs));

    /* Zero out image_info */
    memset(info, 0, sizeof(struct image_info));

    memset(&bprm, 0, sizeof (bprm));

    /* Scan interp_prefix dir for replacement files. */
    init_paths(interp_prefix);

    init_qemu_uname_release();

    if (cpu_model == NULL) {
#if defined(TARGET_I386)
#ifdef TARGET_X86_64
        cpu_model = "qemu64";
#else
        cpu_model = "qemu32";
#endif
#elif defined(TARGET_ARM)
        cpu_model = "any";
#elif defined(TARGET_UNICORE32)
        cpu_model = "any";
#elif defined(TARGET_M68K)
        cpu_model = "any";
#elif defined(TARGET_SPARC)
#ifdef TARGET_SPARC64
        cpu_model = "TI UltraSparc II";
#else
        cpu_model = "Fujitsu MB86904";
#endif
#elif defined(TARGET_MIPS)
#if defined(TARGET_ABI_MIPSN32) || defined(TARGET_ABI_MIPSN64)
        cpu_model = "5KEf";
#else
        cpu_model = "24Kf";
#endif
#elif defined TARGET_OPENRISC
        cpu_model = "or1200";
#elif defined(TARGET_PPC)
# ifdef TARGET_PPC64
        cpu_model = "POWER8";
# else
        cpu_model = "750";
# endif
#elif defined TARGET_SH4
        cpu_model = TYPE_SH7785_CPU;
<<<<<<< HEAD
=======
#elif defined TARGET_S390X
        cpu_model = "qemu";
>>>>>>> 7124ccf8
#else
        cpu_model = "any";
#endif
    }
    tcg_exec_init(0);
    /* NOTE: we need to init the CPU at this stage to get
       qemu_host_page_size */
    cpu = cpu_init(cpu_model);
    if (!cpu) {
        fprintf(stderr, "Unable to find CPU definition\n");
        exit(EXIT_FAILURE);
    }
    env = cpu->env_ptr;
    cpu_reset(cpu);

    thread_cpu = cpu;

    if (getenv("QEMU_STRACE")) {
        do_strace = 1;
    }

    if (getenv("QEMU_RAND_SEED")) {
        handle_arg_randseed(getenv("QEMU_RAND_SEED"));
    }

    target_environ = envlist_to_environ(envlist, NULL);
    envlist_free(envlist);

    /*
     * Now that page sizes are configured in cpu_init() we can do
     * proper page alignment for guest_base.
     */
    guest_base = HOST_PAGE_ALIGN(guest_base);

    if (reserved_va || have_guest_base) {
        guest_base = init_guest_space(guest_base, reserved_va, 0,
                                      have_guest_base);
        if (guest_base == (unsigned long)-1) {
            fprintf(stderr, "Unable to reserve 0x%lx bytes of virtual address "
                    "space for use as guest address space (check your virtual "
                    "memory ulimit setting or reserve less using -R option)\n",
                    reserved_va);
            exit(EXIT_FAILURE);
        }

        if (reserved_va) {
            mmap_next_start = reserved_va;
        }
    }

    /*
     * Read in mmap_min_addr kernel parameter.  This value is used
     * When loading the ELF image to determine whether guest_base
     * is needed.  It is also used in mmap_find_vma.
     */
    {
        FILE *fp;

        if ((fp = fopen("/proc/sys/vm/mmap_min_addr", "r")) != NULL) {
            unsigned long tmp;
            if (fscanf(fp, "%lu", &tmp) == 1) {
                mmap_min_addr = tmp;
                qemu_log_mask(CPU_LOG_PAGE, "host mmap_min_addr=0x%lx\n", mmap_min_addr);
            }
            fclose(fp);
        }
    }

    /*
     * Prepare copy of argv vector for target.
     */
    target_argc = argc - optind;
    target_argv = calloc(target_argc + 1, sizeof (char *));
    if (target_argv == NULL) {
	(void) fprintf(stderr, "Unable to allocate memory for target_argv\n");
	exit(EXIT_FAILURE);
    }

    /*
     * If argv0 is specified (using '-0' switch) we replace
     * argv[0] pointer with the given one.
     */
    i = 0;
    if (argv0 != NULL) {
        target_argv[i++] = strdup(argv0);
    }
    for (; i < target_argc; i++) {
        target_argv[i] = strdup(argv[optind + i]);
    }
    target_argv[target_argc] = NULL;

    ts = g_new0(TaskState, 1);
    init_task_state(ts);
    /* build Task State */
    ts->info = info;
    ts->bprm = &bprm;
    cpu->opaque = ts;
    task_settid(ts);

    execfd = qemu_getauxval(AT_EXECFD);
    if (execfd == 0) {
        execfd = open(filename, O_RDONLY);
        if (execfd < 0) {
            printf("Error while loading %s: %s\n", filename, strerror(errno));
            _exit(EXIT_FAILURE);
        }
    }

    ret = loader_exec(execfd, filename, target_argv, target_environ, regs,
        info, &bprm);
    if (ret != 0) {
        printf("Error while loading %s: %s\n", filename, strerror(-ret));
        _exit(EXIT_FAILURE);
    }

    for (wrk = target_environ; *wrk; wrk++) {
        free(*wrk);
    }

    free(target_environ);

    if (qemu_loglevel_mask(CPU_LOG_PAGE)) {
        qemu_log("guest_base  0x%lx\n", guest_base);
        log_page_dump();

        qemu_log("start_brk   0x" TARGET_ABI_FMT_lx "\n", info->start_brk);
        qemu_log("end_code    0x" TARGET_ABI_FMT_lx "\n", info->end_code);
        qemu_log("start_code  0x" TARGET_ABI_FMT_lx "\n",
                 info->start_code);
        qemu_log("start_data  0x" TARGET_ABI_FMT_lx "\n",
                 info->start_data);
        qemu_log("end_data    0x" TARGET_ABI_FMT_lx "\n", info->end_data);
        qemu_log("start_stack 0x" TARGET_ABI_FMT_lx "\n",
                 info->start_stack);
        qemu_log("brk         0x" TARGET_ABI_FMT_lx "\n", info->brk);
        qemu_log("entry       0x" TARGET_ABI_FMT_lx "\n", info->entry);
    }

    target_set_brk(info->brk);
    syscall_init();
    signal_init();

    /* Now that we've loaded the binary, GUEST_BASE is fixed.  Delay
       generating the prologue until now so that the prologue can take
       the real value of GUEST_BASE into account.  */
    tcg_prologue_init(&tcg_ctx);

#if defined(TARGET_I386)
    env->cr[0] = CR0_PG_MASK | CR0_WP_MASK | CR0_PE_MASK;
    env->hflags |= HF_PE_MASK | HF_CPL_MASK;
    if (env->features[FEAT_1_EDX] & CPUID_SSE) {
        env->cr[4] |= CR4_OSFXSR_MASK;
        env->hflags |= HF_OSFXSR_MASK;
    }
#ifndef TARGET_ABI32
    /* enable 64 bit mode if possible */
    if (!(env->features[FEAT_8000_0001_EDX] & CPUID_EXT2_LM)) {
        fprintf(stderr, "The selected x86 CPU does not support 64 bit mode\n");
        exit(EXIT_FAILURE);
    }
    env->cr[4] |= CR4_PAE_MASK;
    env->efer |= MSR_EFER_LMA | MSR_EFER_LME;
    env->hflags |= HF_LMA_MASK;
#endif

    /* flags setup : we activate the IRQs by default as in user mode */
    env->eflags |= IF_MASK;

    /* linux register setup */
#ifndef TARGET_ABI32
    env->regs[R_EAX] = regs->rax;
    env->regs[R_EBX] = regs->rbx;
    env->regs[R_ECX] = regs->rcx;
    env->regs[R_EDX] = regs->rdx;
    env->regs[R_ESI] = regs->rsi;
    env->regs[R_EDI] = regs->rdi;
    env->regs[R_EBP] = regs->rbp;
    env->regs[R_ESP] = regs->rsp;
    env->eip = regs->rip;
#else
    env->regs[R_EAX] = regs->eax;
    env->regs[R_EBX] = regs->ebx;
    env->regs[R_ECX] = regs->ecx;
    env->regs[R_EDX] = regs->edx;
    env->regs[R_ESI] = regs->esi;
    env->regs[R_EDI] = regs->edi;
    env->regs[R_EBP] = regs->ebp;
    env->regs[R_ESP] = regs->esp;
    env->eip = regs->eip;
#endif

    /* linux interrupt setup */
#ifndef TARGET_ABI32
    env->idt.limit = 511;
#else
    env->idt.limit = 255;
#endif
    env->idt.base = target_mmap(0, sizeof(uint64_t) * (env->idt.limit + 1),
                                PROT_READ|PROT_WRITE,
                                MAP_ANONYMOUS|MAP_PRIVATE, -1, 0);
    idt_table = g2h(env->idt.base);
    set_idt(0, 0);
    set_idt(1, 0);
    set_idt(2, 0);
    set_idt(3, 3);
    set_idt(4, 3);
    set_idt(5, 0);
    set_idt(6, 0);
    set_idt(7, 0);
    set_idt(8, 0);
    set_idt(9, 0);
    set_idt(10, 0);
    set_idt(11, 0);
    set_idt(12, 0);
    set_idt(13, 0);
    set_idt(14, 0);
    set_idt(15, 0);
    set_idt(16, 0);
    set_idt(17, 0);
    set_idt(18, 0);
    set_idt(19, 0);
    set_idt(0x80, 3);

    /* linux segment setup */
    {
        uint64_t *gdt_table;
        env->gdt.base = target_mmap(0, sizeof(uint64_t) * TARGET_GDT_ENTRIES,
                                    PROT_READ|PROT_WRITE,
                                    MAP_ANONYMOUS|MAP_PRIVATE, -1, 0);
        env->gdt.limit = sizeof(uint64_t) * TARGET_GDT_ENTRIES - 1;
        gdt_table = g2h(env->gdt.base);
#ifdef TARGET_ABI32
        write_dt(&gdt_table[__USER_CS >> 3], 0, 0xfffff,
                 DESC_G_MASK | DESC_B_MASK | DESC_P_MASK | DESC_S_MASK |
                 (3 << DESC_DPL_SHIFT) | (0xa << DESC_TYPE_SHIFT));
#else
        /* 64 bit code segment */
        write_dt(&gdt_table[__USER_CS >> 3], 0, 0xfffff,
                 DESC_G_MASK | DESC_B_MASK | DESC_P_MASK | DESC_S_MASK |
                 DESC_L_MASK |
                 (3 << DESC_DPL_SHIFT) | (0xa << DESC_TYPE_SHIFT));
#endif
        write_dt(&gdt_table[__USER_DS >> 3], 0, 0xfffff,
                 DESC_G_MASK | DESC_B_MASK | DESC_P_MASK | DESC_S_MASK |
                 (3 << DESC_DPL_SHIFT) | (0x2 << DESC_TYPE_SHIFT));
    }
    cpu_x86_load_seg(env, R_CS, __USER_CS);
    cpu_x86_load_seg(env, R_SS, __USER_DS);
#ifdef TARGET_ABI32
    cpu_x86_load_seg(env, R_DS, __USER_DS);
    cpu_x86_load_seg(env, R_ES, __USER_DS);
    cpu_x86_load_seg(env, R_FS, __USER_DS);
    cpu_x86_load_seg(env, R_GS, __USER_DS);
    /* This hack makes Wine work... */
    env->segs[R_FS].selector = 0;
#else
    cpu_x86_load_seg(env, R_DS, 0);
    cpu_x86_load_seg(env, R_ES, 0);
    cpu_x86_load_seg(env, R_FS, 0);
    cpu_x86_load_seg(env, R_GS, 0);
#endif
#elif defined(TARGET_AARCH64)
    {
        int i;

        if (!(arm_feature(env, ARM_FEATURE_AARCH64))) {
            fprintf(stderr,
                    "The selected ARM CPU does not support 64 bit mode\n");
            exit(EXIT_FAILURE);
        }

        for (i = 0; i < 31; i++) {
            env->xregs[i] = regs->regs[i];
        }
        env->pc = regs->pc;
        env->xregs[31] = regs->sp;
    }
#elif defined(TARGET_ARM)
    {
        int i;
        cpsr_write(env, regs->uregs[16], CPSR_USER | CPSR_EXEC,
                   CPSRWriteByInstr);
        for(i = 0; i < 16; i++) {
            env->regs[i] = regs->uregs[i];
        }
#ifdef TARGET_WORDS_BIGENDIAN
        /* Enable BE8.  */
        if (EF_ARM_EABI_VERSION(info->elf_flags) >= EF_ARM_EABI_VER4
            && (info->elf_flags & EF_ARM_BE8)) {
            env->uncached_cpsr |= CPSR_E;
            env->cp15.sctlr_el[1] |= SCTLR_E0E;
        } else {
            env->cp15.sctlr_el[1] |= SCTLR_B;
        }
#endif
    }
#elif defined(TARGET_UNICORE32)
    {
        int i;
        cpu_asr_write(env, regs->uregs[32], 0xffffffff);
        for (i = 0; i < 32; i++) {
            env->regs[i] = regs->uregs[i];
        }
    }
#elif defined(TARGET_SPARC)
    {
        int i;
	env->pc = regs->pc;
	env->npc = regs->npc;
        env->y = regs->y;
        for(i = 0; i < 8; i++)
            env->gregs[i] = regs->u_regs[i];
        for(i = 0; i < 8; i++)
            env->regwptr[i] = regs->u_regs[i + 8];
    }
#elif defined(TARGET_PPC)
    {
        int i;

#if defined(TARGET_PPC64)
        int flag = (env->insns_flags2 & PPC2_BOOKE206) ? MSR_CM : MSR_SF;
#if defined(TARGET_ABI32)
        env->msr &= ~((target_ulong)1 << flag);
#else
        env->msr |= (target_ulong)1 << flag;
#endif
#endif
        env->nip = regs->nip;
        for(i = 0; i < 32; i++) {
            env->gpr[i] = regs->gpr[i];
        }
    }
#elif defined(TARGET_M68K)
    {
        env->pc = regs->pc;
        env->dregs[0] = regs->d0;
        env->dregs[1] = regs->d1;
        env->dregs[2] = regs->d2;
        env->dregs[3] = regs->d3;
        env->dregs[4] = regs->d4;
        env->dregs[5] = regs->d5;
        env->dregs[6] = regs->d6;
        env->dregs[7] = regs->d7;
        env->aregs[0] = regs->a0;
        env->aregs[1] = regs->a1;
        env->aregs[2] = regs->a2;
        env->aregs[3] = regs->a3;
        env->aregs[4] = regs->a4;
        env->aregs[5] = regs->a5;
        env->aregs[6] = regs->a6;
        env->aregs[7] = regs->usp;
        env->sr = regs->sr;
        ts->sim_syscalls = 1;
    }
#elif defined(TARGET_MICROBLAZE)
    {
        env->regs[0] = regs->r0;
        env->regs[1] = regs->r1;
        env->regs[2] = regs->r2;
        env->regs[3] = regs->r3;
        env->regs[4] = regs->r4;
        env->regs[5] = regs->r5;
        env->regs[6] = regs->r6;
        env->regs[7] = regs->r7;
        env->regs[8] = regs->r8;
        env->regs[9] = regs->r9;
        env->regs[10] = regs->r10;
        env->regs[11] = regs->r11;
        env->regs[12] = regs->r12;
        env->regs[13] = regs->r13;
        env->regs[14] = regs->r14;
        env->regs[15] = regs->r15;	    
        env->regs[16] = regs->r16;	    
        env->regs[17] = regs->r17;	    
        env->regs[18] = regs->r18;	    
        env->regs[19] = regs->r19;	    
        env->regs[20] = regs->r20;	    
        env->regs[21] = regs->r21;	    
        env->regs[22] = regs->r22;	    
        env->regs[23] = regs->r23;	    
        env->regs[24] = regs->r24;	    
        env->regs[25] = regs->r25;	    
        env->regs[26] = regs->r26;	    
        env->regs[27] = regs->r27;	    
        env->regs[28] = regs->r28;	    
        env->regs[29] = regs->r29;	    
        env->regs[30] = regs->r30;	    
        env->regs[31] = regs->r31;	    
        env->sregs[SR_PC] = regs->pc;
    }
#elif defined(TARGET_MIPS)
    {
        int i;

        for(i = 0; i < 32; i++) {
            env->active_tc.gpr[i] = regs->regs[i];
        }
        env->active_tc.PC = regs->cp0_epc & ~(target_ulong)1;
        if (regs->cp0_epc & 1) {
            env->hflags |= MIPS_HFLAG_M16;
        }
        if (((info->elf_flags & EF_MIPS_NAN2008) != 0) !=
            ((env->active_fpu.fcr31 & (1 << FCR31_NAN2008)) != 0)) {
            if ((env->active_fpu.fcr31_rw_bitmask &
                  (1 << FCR31_NAN2008)) == 0) {
                fprintf(stderr, "ELF binary's NaN mode not supported by CPU\n");
                exit(1);
            }
            if ((info->elf_flags & EF_MIPS_NAN2008) != 0) {
                env->active_fpu.fcr31 |= (1 << FCR31_NAN2008);
            } else {
                env->active_fpu.fcr31 &= ~(1 << FCR31_NAN2008);
            }
            restore_snan_bit_mode(env);
        }
    }
#elif defined(TARGET_OPENRISC)
    {
        int i;

        for (i = 0; i < 32; i++) {
            env->gpr[i] = regs->gpr[i];
        }

        env->sr = regs->sr;
        env->pc = regs->pc;
    }
#elif defined(TARGET_SH4)
    {
        int i;

        for(i = 0; i < 16; i++) {
            env->gregs[i] = regs->regs[i];
        }
        env->pc = regs->pc;
    }
#elif defined(TARGET_ALPHA)
    {
        int i;

        for(i = 0; i < 28; i++) {
            env->ir[i] = ((abi_ulong *)regs)[i];
        }
        env->ir[IR_SP] = regs->usp;
        env->pc = regs->pc;
    }
#elif defined(TARGET_CRIS)
    {
	    env->regs[0] = regs->r0;
	    env->regs[1] = regs->r1;
	    env->regs[2] = regs->r2;
	    env->regs[3] = regs->r3;
	    env->regs[4] = regs->r4;
	    env->regs[5] = regs->r5;
	    env->regs[6] = regs->r6;
	    env->regs[7] = regs->r7;
	    env->regs[8] = regs->r8;
	    env->regs[9] = regs->r9;
	    env->regs[10] = regs->r10;
	    env->regs[11] = regs->r11;
	    env->regs[12] = regs->r12;
	    env->regs[13] = regs->r13;
	    env->regs[14] = info->start_stack;
	    env->regs[15] = regs->acr;	    
	    env->pc = regs->erp;
    }
#elif defined(TARGET_S390X)
    {
            int i;
            for (i = 0; i < 16; i++) {
                env->regs[i] = regs->gprs[i];
            }
            env->psw.mask = regs->psw.mask;
            env->psw.addr = regs->psw.addr;
    }
#elif defined(TARGET_TILEGX)
    {
        int i;
        for (i = 0; i < TILEGX_R_COUNT; i++) {
            env->regs[i] = regs->regs[i];
        }
        for (i = 0; i < TILEGX_SPR_COUNT; i++) {
            env->spregs[i] = 0;
        }
        env->pc = regs->pc;
    }
#else
#error unsupported target CPU
#endif

#if defined(TARGET_ARM) || defined(TARGET_M68K) || defined(TARGET_UNICORE32)
    ts->stack_base = info->start_stack;
    ts->heap_base = info->brk;
    /* This will be filled in on the first SYS_HEAPINFO call.  */
    ts->heap_limit = 0;
#endif

    if (gdbstub_port) {
        if (gdbserver_start(gdbstub_port) < 0) {
            fprintf(stderr, "qemu: could not open gdbserver on port %d\n",
                    gdbstub_port);
            exit(EXIT_FAILURE);
        }
        gdb_handlesig(cpu, 0);
    }
    cpu_loop(env);
    /* never exits */
    return 0;
}<|MERGE_RESOLUTION|>--- conflicted
+++ resolved
@@ -17,21 +17,14 @@
  *  along with this program; if not, see <http://www.gnu.org/licenses/>.
  */
 #include "qemu/osdep.h"
-<<<<<<< HEAD
-#include <sys/mman.h>
-=======
 #include "qemu-version.h"
->>>>>>> 7124ccf8
 #include <sys/syscall.h>
 #include <sys/resource.h>
 
 #include "qapi/error.h"
 #include "qemu.h"
 #include "qemu/path.h"
-<<<<<<< HEAD
-=======
 #include "qemu/config-file.h"
->>>>>>> 7124ccf8
 #include "qemu/cutils.h"
 #include "qemu/help_option.h"
 #include "cpu.h"
@@ -41,11 +34,8 @@
 #include "qemu/envlist.h"
 #include "elf.h"
 #include "exec/log.h"
-<<<<<<< HEAD
-=======
 #include "trace/control.h"
 #include "glib-compat.h"
->>>>>>> 7124ccf8
 
 char *exec_path;
 
@@ -120,13 +110,8 @@
 /* Make sure everything is in a consistent state for calling fork().  */
 void fork_start(void)
 {
-<<<<<<< HEAD
-    qemu_mutex_lock(&tcg_ctx.tb_ctx.tb_lock);
-    pthread_mutex_lock(&exclusive_lock);
-=======
     cpu_list_lock();
     qemu_mutex_lock(&tcg_ctx.tb_ctx.tb_lock);
->>>>>>> 7124ccf8
     mmap_fork_start();
 }
 
@@ -142,95 +127,6 @@
                 QTAILQ_REMOVE(&cpus, cpu, node);
             }
         }
-<<<<<<< HEAD
-        pending_cpus = 0;
-        pthread_mutex_init(&exclusive_lock, NULL);
-        pthread_mutex_init(&cpu_list_mutex, NULL);
-        pthread_cond_init(&exclusive_cond, NULL);
-        pthread_cond_init(&exclusive_resume, NULL);
-        qemu_mutex_init(&tcg_ctx.tb_ctx.tb_lock);
-        gdbserver_fork(thread_cpu);
-    } else {
-        pthread_mutex_unlock(&exclusive_lock);
-        qemu_mutex_unlock(&tcg_ctx.tb_ctx.tb_lock);
-    }
-}
-
-/* Wait for pending exclusive operations to complete.  The exclusive lock
-   must be held.  */
-static inline void exclusive_idle(void)
-{
-    while (pending_cpus) {
-        pthread_cond_wait(&exclusive_resume, &exclusive_lock);
-    }
-}
-
-/* Start an exclusive operation.
-   Must only be called from outside cpu_arm_exec.   */
-static inline void start_exclusive(void)
-{
-    CPUState *other_cpu;
-
-    pthread_mutex_lock(&exclusive_lock);
-    exclusive_idle();
-
-    pending_cpus = 1;
-    /* Make all other cpus stop executing.  */
-    CPU_FOREACH(other_cpu) {
-        if (other_cpu->running) {
-            pending_cpus++;
-            cpu_exit(other_cpu);
-        }
-    }
-    if (pending_cpus > 1) {
-        pthread_cond_wait(&exclusive_cond, &exclusive_lock);
-    }
-}
-
-/* Finish an exclusive operation.  */
-static inline void __attribute__((unused)) end_exclusive(void)
-{
-    pending_cpus = 0;
-    pthread_cond_broadcast(&exclusive_resume);
-    pthread_mutex_unlock(&exclusive_lock);
-}
-
-/* Wait for exclusive ops to finish, and begin cpu execution.  */
-static inline void cpu_exec_start(CPUState *cpu)
-{
-    pthread_mutex_lock(&exclusive_lock);
-    exclusive_idle();
-    cpu->running = true;
-    pthread_mutex_unlock(&exclusive_lock);
-}
-
-/* Mark cpu as not executing, and release pending exclusive ops.  */
-static inline void cpu_exec_end(CPUState *cpu)
-{
-    pthread_mutex_lock(&exclusive_lock);
-    cpu->running = false;
-    if (pending_cpus > 1) {
-        pending_cpus--;
-        if (pending_cpus == 1) {
-            pthread_cond_signal(&exclusive_cond);
-        }
-    }
-    exclusive_idle();
-    pthread_mutex_unlock(&exclusive_lock);
-}
-
-void cpu_list_lock(void)
-{
-    pthread_mutex_lock(&cpu_list_mutex);
-}
-
-void cpu_list_unlock(void)
-{
-    pthread_mutex_unlock(&cpu_list_mutex);
-}
-
-
-=======
         qemu_mutex_init(&tcg_ctx.tb_ctx.tb_lock);
         qemu_init_cpu_list();
         gdbserver_fork(thread_cpu);
@@ -240,7 +136,6 @@
     }
 }
 
->>>>>>> 7124ccf8
 #ifdef TARGET_I386
 /***********************************************************/
 /* CPUX86 core interface */
@@ -311,15 +206,10 @@
 
     for(;;) {
         cpu_exec_start(cs);
-<<<<<<< HEAD
-        trapnr = cpu_x86_exec(cs);
-        cpu_exec_end(cs);
-=======
         trapnr = cpu_exec(cs);
         cpu_exec_end(cs);
         process_queued_cpu_work(cs);
 
->>>>>>> 7124ccf8
         switch(trapnr) {
         case 0x80:
             /* linux syscall from int $0x80 */
@@ -603,11 +493,7 @@
     /* XXX: check env->error_code */
     info.si_code = TARGET_SEGV_MAPERR;
     info._sifields._sigfault._addr = env->exception.vaddress;
-<<<<<<< HEAD
-    queue_signal(env, info.si_signo, &info);
-=======
     queue_signal(env, info.si_signo, QEMU_SI_FAULT, &info);
->>>>>>> 7124ccf8
 }
 
 /* Handle a jump to the kernel code page.  */
@@ -667,97 +553,6 @@
     return 0;
 }
 
-<<<<<<< HEAD
-/* Store exclusive handling for AArch32 */
-static int do_strex(CPUARMState *env)
-{
-    uint64_t val;
-    int size;
-    int rc = 1;
-    int segv = 0;
-    uint32_t addr;
-    start_exclusive();
-    if (env->exclusive_addr != env->exclusive_test) {
-        goto fail;
-    }
-    /* We know we're always AArch32 so the address is in uint32_t range
-     * unless it was the -1 exclusive-monitor-lost value (which won't
-     * match exclusive_test above).
-     */
-    assert(extract64(env->exclusive_addr, 32, 32) == 0);
-    addr = env->exclusive_addr;
-    size = env->exclusive_info & 0xf;
-    switch (size) {
-    case 0:
-        segv = get_user_u8(val, addr);
-        break;
-    case 1:
-        segv = get_user_data_u16(val, addr, env);
-        break;
-    case 2:
-    case 3:
-        segv = get_user_data_u32(val, addr, env);
-        break;
-    default:
-        abort();
-    }
-    if (segv) {
-        env->exception.vaddress = addr;
-        goto done;
-    }
-    if (size == 3) {
-        uint32_t valhi;
-        segv = get_user_data_u32(valhi, addr + 4, env);
-        if (segv) {
-            env->exception.vaddress = addr + 4;
-            goto done;
-        }
-        if (arm_cpu_bswap_data(env)) {
-            val = deposit64((uint64_t)valhi, 32, 32, val);
-        } else {
-            val = deposit64(val, 32, 32, valhi);
-        }
-    }
-    if (val != env->exclusive_val) {
-        goto fail;
-    }
-
-    val = env->regs[(env->exclusive_info >> 8) & 0xf];
-    switch (size) {
-    case 0:
-        segv = put_user_u8(val, addr);
-        break;
-    case 1:
-        segv = put_user_data_u16(val, addr, env);
-        break;
-    case 2:
-    case 3:
-        segv = put_user_data_u32(val, addr, env);
-        break;
-    }
-    if (segv) {
-        env->exception.vaddress = addr;
-        goto done;
-    }
-    if (size == 3) {
-        val = env->regs[(env->exclusive_info >> 12) & 0xf];
-        segv = put_user_data_u32(val, addr + 4, env);
-        if (segv) {
-            env->exception.vaddress = addr + 4;
-            goto done;
-        }
-    }
-    rc = 0;
-fail:
-    env->regs[15] += 4;
-    env->regs[(env->exclusive_info >> 4) & 0xf] = rc;
-done:
-    end_exclusive();
-    return segv;
-}
-
-=======
->>>>>>> 7124ccf8
 void cpu_loop(CPUARMState *env)
 {
     CPUState *cs = CPU(arm_env_get_cpu(env));
@@ -769,11 +564,7 @@
 
     for(;;) {
         cpu_exec_start(cs);
-<<<<<<< HEAD
-        trapnr = cpu_arm_exec(cs);
-=======
         trapnr = cpu_exec(cs);
->>>>>>> 7124ccf8
         cpu_exec_end(cs);
         process_queued_cpu_work(cs);
 
@@ -970,12 +761,9 @@
         case EXCP_YIELD:
             /* nothing to do here for user-mode, just resume guest code */
             break;
-<<<<<<< HEAD
-=======
         case EXCP_ATOMIC:
             cpu_exec_step_atomic(cs);
             break;
->>>>>>> 7124ccf8
         default:
         error:
             EXCP_DUMP(env, "qemu: unhandled CPU exception 0x%x - aborting\n", trapnr);
@@ -997,11 +785,7 @@
 
     for (;;) {
         cpu_exec_start(cs);
-<<<<<<< HEAD
-        trapnr = cpu_arm_exec(cs);
-=======
         trapnr = cpu_exec(cs);
->>>>>>> 7124ccf8
         cpu_exec_end(cs);
         process_queued_cpu_work(cs);
 
@@ -1057,12 +841,9 @@
         case EXCP_YIELD:
             /* nothing to do here for user-mode, just resume guest code */
             break;
-<<<<<<< HEAD
-=======
         case EXCP_ATOMIC:
             cpu_exec_step_atomic(cs);
             break;
->>>>>>> 7124ccf8
         default:
             EXCP_DUMP(env, "qemu: unhandled CPU exception 0x%x - aborting\n", trapnr);
             abort();
@@ -1089,11 +870,7 @@
 
     for (;;) {
         cpu_exec_start(cs);
-<<<<<<< HEAD
-        trapnr = uc32_cpu_exec(cs);
-=======
         trapnr = cpu_exec(cs);
->>>>>>> 7124ccf8
         cpu_exec_end(cs);
         process_queued_cpu_work(cs);
 
@@ -1303,14 +1080,9 @@
 
     while (1) {
         cpu_exec_start(cs);
-<<<<<<< HEAD
-        trapnr = cpu_sparc_exec(cs);
-        cpu_exec_end(cs);
-=======
         trapnr = cpu_exec(cs);
         cpu_exec_end(cs);
         process_queued_cpu_work(cs);
->>>>>>> 7124ccf8
 
         /* Compute PSR before exposing state.  */
         if (env->cc_op != CC_OP_FLAGS) {
@@ -1584,11 +1356,7 @@
 
     for(;;) {
         cpu_exec_start(cs);
-<<<<<<< HEAD
-        trapnr = cpu_ppc_exec(cs);
-=======
         trapnr = cpu_exec(cs);
->>>>>>> 7124ccf8
         cpu_exec_end(cs);
         process_queued_cpu_work(cs);
 
@@ -1671,11 +1439,7 @@
             info.si_errno = 0;
             info.si_code = TARGET_BUS_ADRALN;
             info._sifields._sigfault._addr = env->nip;
-<<<<<<< HEAD
-            queue_signal(env, info.si_signo, &info);
-=======
             queue_signal(env, info.si_signo, QEMU_SI_FAULT, &info);
->>>>>>> 7124ccf8
             break;
         case POWERPC_EXCP_PROGRAM:  /* Program exception                     */
         case POWERPC_EXCP_HV_EMU:   /* HV emulation                          */
@@ -2464,11 +2228,7 @@
 
     for(;;) {
         cpu_exec_start(cs);
-<<<<<<< HEAD
-        trapnr = cpu_mips_exec(cs);
-=======
         trapnr = cpu_exec(cs);
->>>>>>> 7124ccf8
         cpu_exec_end(cs);
         process_queued_cpu_work(cs);
 
@@ -2713,14 +2473,9 @@
 
     for (;;) {
         cpu_exec_start(cs);
-<<<<<<< HEAD
-        trapnr = cpu_openrisc_exec(cs);
-        cpu_exec_end(cs);
-=======
         trapnr = cpu_exec(cs);
         cpu_exec_end(cs);
         process_queued_cpu_work(cs);
->>>>>>> 7124ccf8
         gdbsig = 0;
 
         switch (trapnr) {
@@ -2784,12 +2539,9 @@
             break;
         case EXCP_NR:
             qemu_log_mask(CPU_LOG_INT, "\nNR\n");
-<<<<<<< HEAD
-=======
             break;
         case EXCP_ATOMIC:
             cpu_exec_step_atomic(cs);
->>>>>>> 7124ccf8
             break;
         default:
             EXCP_DUMP(env, "\nqemu: unhandled CPU exception %#x - aborting\n",
@@ -2819,14 +2571,9 @@
 
     while (1) {
         cpu_exec_start(cs);
-<<<<<<< HEAD
-        trapnr = cpu_sh4_exec(cs);
-        cpu_exec_end(cs);
-=======
         trapnr = cpu_exec(cs);
         cpu_exec_end(cs);
         process_queued_cpu_work(cs);
->>>>>>> 7124ccf8
 
         switch (trapnr) {
         case 0x160:
@@ -2894,15 +2641,10 @@
     
     while (1) {
         cpu_exec_start(cs);
-<<<<<<< HEAD
-        trapnr = cpu_cris_exec(cs);
-        cpu_exec_end(cs);
-=======
         trapnr = cpu_exec(cs);
         cpu_exec_end(cs);
         process_queued_cpu_work(cs);
 
->>>>>>> 7124ccf8
         switch (trapnr) {
         case 0xaa:
             {
@@ -2969,15 +2711,10 @@
     
     while (1) {
         cpu_exec_start(cs);
-<<<<<<< HEAD
-        trapnr = cpu_mb_exec(cs);
-        cpu_exec_end(cs);
-=======
         trapnr = cpu_exec(cs);
         cpu_exec_end(cs);
         process_queued_cpu_work(cs);
 
->>>>>>> 7124ccf8
         switch (trapnr) {
         case 0xaa:
             {
@@ -3096,15 +2833,10 @@
 
     for(;;) {
         cpu_exec_start(cs);
-<<<<<<< HEAD
-        trapnr = cpu_m68k_exec(cs);
-        cpu_exec_end(cs);
-=======
         trapnr = cpu_exec(cs);
         cpu_exec_end(cs);
         process_queued_cpu_work(cs);
 
->>>>>>> 7124ccf8
         switch(trapnr) {
         case EXCP_ILLEGAL:
             {
@@ -3204,14 +2936,9 @@
 
     while (1) {
         cpu_exec_start(cs);
-<<<<<<< HEAD
-        trapnr = cpu_alpha_exec(cs);
-        cpu_exec_end(cs);
-=======
         trapnr = cpu_exec(cs);
         cpu_exec_end(cs);
         process_queued_cpu_work(cs);
->>>>>>> 7124ccf8
 
         /* All of the traps imply a transition through PALcode, which
            implies an REI instruction has been executed.  Which means
@@ -3401,15 +3128,10 @@
 
     while (1) {
         cpu_exec_start(cs);
-<<<<<<< HEAD
-        trapnr = cpu_s390x_exec(cs);
-        cpu_exec_end(cs);
-=======
         trapnr = cpu_exec(cs);
         cpu_exec_end(cs);
         process_queued_cpu_work(cs);
 
->>>>>>> 7124ccf8
         switch (trapnr) {
         case EXCP_INTERRUPT:
             /* Just indicate that signals should be handled asap.  */
@@ -3538,11 +3260,7 @@
     info.si_errno = 0;
     info.si_code = TARGET_ILL_PRVREG;
     info._sifields._sigfault._addr = env->pc;
-<<<<<<< HEAD
-    queue_signal(env, info.si_signo, &info);
-=======
     queue_signal(env, info.si_signo, QEMU_SI_FAULT, &info);
->>>>>>> 7124ccf8
 }
 
 static void do_signal(CPUTLGState *env, int signo, int sigcode)
@@ -3566,11 +3284,7 @@
     }
     info.si_code = sigcode;
 
-<<<<<<< HEAD
-    queue_signal(env, info.si_signo, &info);
-=======
     queue_signal(env, info.si_signo, QEMU_SI_FAULT, &info);
->>>>>>> 7124ccf8
 }
 
 static void gen_sigsegv_maperr(CPUTLGState *env, target_ulong addr)
@@ -3728,21 +3442,6 @@
 
     while (1) {
         cpu_exec_start(cs);
-<<<<<<< HEAD
-        trapnr = cpu_tilegx_exec(cs);
-        cpu_exec_end(cs);
-        switch (trapnr) {
-        case TILEGX_EXCP_SYSCALL:
-            env->regs[TILEGX_R_RE] = do_syscall(env, env->regs[TILEGX_R_NR],
-                                                env->regs[0], env->regs[1],
-                                                env->regs[2], env->regs[3],
-                                                env->regs[4], env->regs[5],
-                                                env->regs[6], env->regs[7]);
-            env->regs[TILEGX_R_ERR] = TILEGX_IS_ERRNO(env->regs[TILEGX_R_RE])
-                                                      ? - env->regs[TILEGX_R_RE]
-                                                      : 0;
-            break;
-=======
         trapnr = cpu_exec(cs);
         cpu_exec_end(cs);
         process_queued_cpu_work(cs);
@@ -3763,7 +3462,6 @@
             }
             break;
         }
->>>>>>> 7124ccf8
         case TILEGX_EXCP_OPCODE_EXCH:
             do_exch(env, true, false);
             break;
@@ -3795,12 +3493,9 @@
         case TILEGX_EXCP_REG_UDN_ACCESS:
             gen_sigill_reg(env);
             break;
-<<<<<<< HEAD
-=======
         case EXCP_ATOMIC:
             cpu_exec_step_atomic(cs);
             break;
->>>>>>> 7124ccf8
         default:
             fprintf(stderr, "trapnr is %d[0x%x].\n", trapnr, trapnr);
             g_assert_not_reached();
@@ -4043,10 +3738,6 @@
 static void handle_arg_version(const char *arg)
 {
     printf("qemu-" TARGET_NAME " version " QEMU_VERSION QEMU_PKGVERSION
-<<<<<<< HEAD
-           ", Copyright (c) 2003-2008 Fabrice Bellard\n");
-    exit(EXIT_SUCCESS);
-=======
            "\n" QEMU_COPYRIGHT "\n");
     exit(EXIT_SUCCESS);
 }
@@ -4056,7 +3747,6 @@
 {
     g_free(trace_file);
     trace_file = trace_opt_parse(arg);
->>>>>>> 7124ccf8
 }
 
 struct qemu_argument {
@@ -4356,11 +4046,8 @@
 # endif
 #elif defined TARGET_SH4
         cpu_model = TYPE_SH7785_CPU;
-<<<<<<< HEAD
-=======
 #elif defined TARGET_S390X
         cpu_model = "qemu";
->>>>>>> 7124ccf8
 #else
         cpu_model = "any";
 #endif
