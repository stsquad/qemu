--- conflicted
+++ resolved
@@ -1303,7 +1303,7 @@
 void tap_using_vnet_hdr(VLANClientState *vc, int using_vnet_hdr)
 {
 }
-void tap_set_offload(VLANClientState *vc, int csum, int tso4, int tso6, int ecn)
+void tap_set_offload(VLANClientState *vc, int csum, int tso4, int tso6, int ecn, int ufo)
 {
 }
 #else /* !defined(_WIN32) */
@@ -1544,7 +1544,6 @@
     return ifr.ifr_flags & IFF_VNET_HDR;
 }
 
-<<<<<<< HEAD
 int tap_has_ufo(void *opaque)
 {
     VLANClientState *vc = opaque;
@@ -1553,45 +1552,12 @@
     return s ? s->has_ufo : 0;
 }
 
-#ifdef TUNSETOFFLOAD
-
-#ifndef TUN_F_UFO
-#define TUN_F_UFO	0x10
-#endif
-
-static void tap_set_offload(VLANClientState *vc, int csum, int tso4, int tso6,
-			    int ecn, int ufo)
-=======
-void tap_set_offload(VLANClientState *vc, int csum, int tso4, int tso6, int ecn)
->>>>>>> b1c28b46
+void tap_set_offload(VLANClientState *vc, int csum, int tso4, int tso6, int ecn, int ufo)
 {
     TAPState *s = vc->opaque;
     unsigned int offload = 0;
 
     if (csum) {
-<<<<<<< HEAD
-	offload |= TUN_F_CSUM;
-	if (tso4)
-	    offload |= TUN_F_TSO4;
-	if (tso6)
-	    offload |= TUN_F_TSO6;
-	if ((tso4 || tso6) && ecn)
-	    offload |= TUN_F_TSO_ECN;
-	if (ufo)
-	    offload |= TUN_F_UFO;
-    }
-
-    if (ioctl(s->fd, TUNSETOFFLOAD, offload) != 0) {
-        /* Try without UFO */
-        offload &= ~TUN_F_UFO;
-        if (ioctl(s->fd, TUNSETOFFLOAD, offload) != 0) {
-	    fprintf(stderr, "TUNSETOFFLOAD ioctl() failed: %s\n",
-		strerror(errno));
-        }
-    }
-}
-#endif /* TUNSETOFFLOAD */
-=======
         offload |= TUN_F_CSUM;
         if (tso4)
             offload |= TUN_F_TSO4;
@@ -1599,14 +1565,18 @@
             offload |= TUN_F_TSO6;
         if ((tso4 || tso6) && ecn)
             offload |= TUN_F_TSO_ECN;
+        if (ufo)
+            offload |= TUN_F_UFO;
     }
 
     if (ioctl(s->fd, TUNSETOFFLOAD, offload) != 0) {
-        fprintf(stderr, "TUNSETOFFLOAD ioctl() failed: %s\n",
-                strerror(errno));
-    }
-}
->>>>>>> b1c28b46
+        offload &= ~TUN_F_UFO;
+        if (ioctl(s->fd, TUNSETOFFLOAD, offload) != 0) {
+            fprintf(stderr, "TUNSETOFFLOAD ioctl() failed: %s\n",
+                    strerror(errno));
+        }
+    }
+}
 
 static void tap_cleanup(VLANClientState *vc)
 {
@@ -1632,9 +1602,7 @@
                                  int vnet_hdr)
 {
     TAPState *s;
-#ifdef TUNSETOFFLOAD
     unsigned int offload;
-#endif
 
     s = qemu_mallocz(sizeof(TAPState));
     s->fd = fd;
@@ -1644,8 +1612,6 @@
                                  vlan, NULL, model, name, NULL,
                                  tap_receive, tap_receive_raw,
                                  tap_receive_iov, tap_cleanup, s);
-#ifdef TUNSETOFFLOAD
-    s->vc->set_offload = tap_set_offload;
 
     s->has_ufo = 0;
     /* Check if tap supports UFO */
@@ -1654,7 +1620,7 @@
        s->has_ufo = 1;
 
     tap_set_offload(s->vc, 0, 0, 0, 0, 0);
-#endif
+
     tap_read_poll(s, 1);
     return s;
 }
