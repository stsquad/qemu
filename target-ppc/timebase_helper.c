--- conflicted
+++ resolved
@@ -144,27 +144,16 @@
 
     if (unlikely(env->dcr_env == NULL)) {
         qemu_log_mask(LOG_GUEST_ERROR, "No DCR environment\n");
-<<<<<<< HEAD
-        helper_raise_exception_err(env, POWERPC_EXCP_PROGRAM,
-                                   POWERPC_EXCP_INVAL |
-                                   POWERPC_EXCP_INVAL_INVAL);
-=======
         raise_exception_err_ra(env, POWERPC_EXCP_PROGRAM,
                                POWERPC_EXCP_INVAL |
                                POWERPC_EXCP_INVAL_INVAL, GETPC());
->>>>>>> 7124ccf8
     } else if (unlikely(ppc_dcr_read(env->dcr_env,
                                      (uint32_t)dcrn, &val) != 0)) {
         qemu_log_mask(LOG_GUEST_ERROR, "DCR read error %d %03x\n",
                       (uint32_t)dcrn, (uint32_t)dcrn);
-<<<<<<< HEAD
-        helper_raise_exception_err(env, POWERPC_EXCP_PROGRAM,
-                                   POWERPC_EXCP_INVAL | POWERPC_EXCP_PRIV_REG);
-=======
         raise_exception_err_ra(env, POWERPC_EXCP_PROGRAM,
                                POWERPC_EXCP_INVAL |
                                POWERPC_EXCP_PRIV_REG, GETPC());
->>>>>>> 7124ccf8
     }
     return val;
 }
@@ -173,26 +162,15 @@
 {
     if (unlikely(env->dcr_env == NULL)) {
         qemu_log_mask(LOG_GUEST_ERROR, "No DCR environment\n");
-<<<<<<< HEAD
-        helper_raise_exception_err(env, POWERPC_EXCP_PROGRAM,
-                                   POWERPC_EXCP_INVAL |
-                                   POWERPC_EXCP_INVAL_INVAL);
-=======
         raise_exception_err_ra(env, POWERPC_EXCP_PROGRAM,
                                POWERPC_EXCP_INVAL |
                                POWERPC_EXCP_INVAL_INVAL, GETPC());
->>>>>>> 7124ccf8
     } else if (unlikely(ppc_dcr_write(env->dcr_env, (uint32_t)dcrn,
                                       (uint32_t)val) != 0)) {
         qemu_log_mask(LOG_GUEST_ERROR, "DCR write error %d %03x\n",
                       (uint32_t)dcrn, (uint32_t)dcrn);
-<<<<<<< HEAD
-        helper_raise_exception_err(env, POWERPC_EXCP_PROGRAM,
-                                   POWERPC_EXCP_INVAL | POWERPC_EXCP_PRIV_REG);
-=======
         raise_exception_err_ra(env, POWERPC_EXCP_PROGRAM,
                                POWERPC_EXCP_INVAL |
                                POWERPC_EXCP_PRIV_REG, GETPC());
->>>>>>> 7124ccf8
     }
 }