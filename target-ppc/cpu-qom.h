--- conflicted
+++ resolved
@@ -198,56 +198,6 @@
     bool (*interrupts_big_endian)(PowerPCCPU *cpu);
 } PowerPCCPUClass;
 
-<<<<<<< HEAD
-/**
- * PowerPCCPU:
- * @env: #CPUPPCState
- * @cpu_dt_id: CPU index used in the device tree. KVM uses this index too
- * @max_compat: Maximal supported logical PVR from the command line
- * @cpu_version: Current logical PVR, zero if in "raw" mode
- *
- * A PowerPC CPU.
- */
-struct PowerPCCPU {
-    /*< private >*/
-    CPUState parent_obj;
-    /*< public >*/
-
-    CPUPPCState env;
-    int cpu_dt_id;
-    uint32_t max_compat;
-    uint32_t cpu_version;
-};
-
-static inline PowerPCCPU *ppc_env_get_cpu(CPUPPCState *env)
-{
-    return container_of(env, PowerPCCPU, env);
-}
-
-#define ENV_GET_CPU(e) CPU(ppc_env_get_cpu(e))
-
-#define ENV_OFFSET offsetof(PowerPCCPU, env)
-
-PowerPCCPUClass *ppc_cpu_class_by_pvr(uint32_t pvr);
-PowerPCCPUClass *ppc_cpu_class_by_pvr_mask(uint32_t pvr);
-
-void ppc_cpu_do_interrupt(CPUState *cpu);
-bool ppc_cpu_exec_interrupt(CPUState *cpu, int int_req);
-void ppc_cpu_dump_state(CPUState *cpu, FILE *f, fprintf_function cpu_fprintf,
-                        int flags);
-void ppc_cpu_dump_statistics(CPUState *cpu, FILE *f,
-                             fprintf_function cpu_fprintf, int flags);
-int ppc_cpu_get_monitor_def(CPUState *cs, const char *name,
-                            uint64_t *pval);
-hwaddr ppc_cpu_get_phys_page_debug(CPUState *cpu, vaddr addr);
-int ppc_cpu_gdb_read_register(CPUState *cpu, uint8_t *buf, int reg);
-int ppc_cpu_gdb_read_register_apple(CPUState *cpu, uint8_t *buf, int reg);
-int ppc_cpu_gdb_write_register(CPUState *cpu, uint8_t *buf, int reg);
-int ppc_cpu_gdb_write_register_apple(CPUState *cpu, uint8_t *buf, int reg);
-int ppc64_cpu_write_elf64_note(WriteCoreDumpFunction f, CPUState *cs,
-                               int cpuid, void *opaque);
-=======
->>>>>>> 7124ccf8
 #ifndef CONFIG_USER_ONLY
 typedef struct PPCTimebase {
     uint64_t guest_timebase;
