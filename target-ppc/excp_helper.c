/*
 *  PowerPC exception emulation helpers for QEMU.
 *
 *  Copyright (c) 2003-2007 Jocelyn Mayer
 *
 * This library is free software; you can redistribute it and/or
 * modify it under the terms of the GNU Lesser General Public
 * License as published by the Free Software Foundation; either
 * version 2 of the License, or (at your option) any later version.
 *
 * This library is distributed in the hope that it will be useful,
 * but WITHOUT ANY WARRANTY; without even the implied warranty of
 * MERCHANTABILITY or FITNESS FOR A PARTICULAR PURPOSE.  See the GNU
 * Lesser General Public License for more details.
 *
 * You should have received a copy of the GNU Lesser General Public
 * License along with this library; if not, see <http://www.gnu.org/licenses/>.
 */
#include "qemu/osdep.h"
#include "cpu.h"
#include "exec/helper-proto.h"
#include "exec/exec-all.h"
#include "exec/cpu_ldst.h"

#include "helper_regs.h"

//#define DEBUG_OP
//#define DEBUG_SOFTWARE_TLB
//#define DEBUG_EXCEPTIONS

#ifdef DEBUG_EXCEPTIONS
#  define LOG_EXCP(...) qemu_log(__VA_ARGS__)
#else
#  define LOG_EXCP(...) do { } while (0)
#endif

/*****************************************************************************/
/* PowerPC Hypercall emulation */

void (*cpu_ppc_hypercall)(PowerPCCPU *);

/*****************************************************************************/
/* Exception processing */
#if defined(CONFIG_USER_ONLY)
void ppc_cpu_do_interrupt(CPUState *cs)
{
    PowerPCCPU *cpu = POWERPC_CPU(cs);
    CPUPPCState *env = &cpu->env;

    cs->exception_index = POWERPC_EXCP_NONE;
    env->error_code = 0;
}

static void ppc_hw_interrupt(CPUPPCState *env)
{
    CPUState *cs = CPU(ppc_env_get_cpu(env));

    cs->exception_index = POWERPC_EXCP_NONE;
    env->error_code = 0;
}
#else /* defined(CONFIG_USER_ONLY) */
static inline void dump_syscall(CPUPPCState *env)
{
    qemu_log_mask(CPU_LOG_INT, "syscall r0=%016" PRIx64 " r3=%016" PRIx64
                  " r4=%016" PRIx64 " r5=%016" PRIx64 " r6=%016" PRIx64
                  " nip=" TARGET_FMT_lx "\n",
                  ppc_dump_gpr(env, 0), ppc_dump_gpr(env, 3),
                  ppc_dump_gpr(env, 4), ppc_dump_gpr(env, 5),
                  ppc_dump_gpr(env, 6), env->nip);
}

/* Note that this function should be greatly optimized
 * when called with a constant excp, from ppc_hw_interrupt
 */
static inline void powerpc_excp(PowerPCCPU *cpu, int excp_model, int excp)
{
    CPUState *cs = CPU(cpu);
    CPUPPCState *env = &cpu->env;
    target_ulong msr, new_msr, vector;
<<<<<<< HEAD
    int srr0, srr1, asrr0, asrr1;
    int lpes0, lpes1, lev, ail;

    if (0) {
        /* XXX: find a suitable condition to enable the hypervisor mode */
        lpes0 = (env->spr[SPR_LPCR] >> 1) & 1;
        lpes1 = (env->spr[SPR_LPCR] >> 2) & 1;
    } else {
        /* Those values ensure we won't enter the hypervisor mode */
        lpes0 = 0;
        lpes1 = 1;
    }
=======
    int srr0, srr1, asrr0, asrr1, lev, ail;
    bool lpes0;
>>>>>>> 7124ccf8

    qemu_log_mask(CPU_LOG_INT, "Raise exception at " TARGET_FMT_lx
                  " => %08x (%02x)\n", env->nip, excp, env->error_code);

    /* new srr1 value excluding must-be-zero bits */
    if (excp_model == POWERPC_EXCP_BOOKE) {
        msr = env->msr;
    } else {
        msr = env->msr & ~0x783f0000ULL;
    }

    /* new interrupt handler msr preserves existing HV and ME unless
     * explicitly overriden
     */
    new_msr = env->msr & (((target_ulong)1 << MSR_ME) | MSR_HVB);

    /* target registers */
    srr0 = SPR_SRR0;
    srr1 = SPR_SRR1;
    asrr0 = -1;
    asrr1 = -1;

<<<<<<< HEAD
    /* Exception targetting modifiers
     *
=======
    /* check for special resume at 0x100 from doze/nap/sleep/winkle on P7/P8 */
    if (env->in_pm_state) {
        env->in_pm_state = false;

        /* Pretend to be returning from doze always as we don't lose state */
        msr |= (0x1ull << (63 - 47));

        /* Non-machine check are routed to 0x100 with a wakeup cause
         * encoded in SRR1
         */
        if (excp != POWERPC_EXCP_MCHECK) {
            switch (excp) {
            case POWERPC_EXCP_RESET:
                msr |= 0x4ull << (63 - 45);
                break;
            case POWERPC_EXCP_EXTERNAL:
                msr |= 0x8ull << (63 - 45);
                break;
            case POWERPC_EXCP_DECR:
                msr |= 0x6ull << (63 - 45);
                break;
            case POWERPC_EXCP_SDOOR:
                msr |= 0x5ull << (63 - 45);
                break;
            case POWERPC_EXCP_SDOOR_HV:
                msr |= 0x3ull << (63 - 45);
                break;
            case POWERPC_EXCP_HV_MAINT:
                msr |= 0xaull << (63 - 45);
                break;
            default:
                cpu_abort(cs, "Unsupported exception %d in Power Save mode\n",
                          excp);
            }
            excp = POWERPC_EXCP_RESET;
        }
    }

    /* Exception targetting modifiers
     *
     * LPES0 is supported on POWER7/8
     * LPES1 is not supported (old iSeries mode)
     *
     * On anything else, we behave as if LPES0 is 1
     * (externals don't alter MSR:HV)
     *
>>>>>>> 7124ccf8
     * AIL is initialized here but can be cleared by
     * selected exceptions
     */
#if defined(TARGET_PPC64)
    if (excp_model == POWERPC_EXCP_POWER7 ||
        excp_model == POWERPC_EXCP_POWER8) {
<<<<<<< HEAD
=======
        lpes0 = !!(env->spr[SPR_LPCR] & LPCR_LPES0);
>>>>>>> 7124ccf8
        if (excp_model == POWERPC_EXCP_POWER8) {
            ail = (env->spr[SPR_LPCR] & LPCR_AIL) >> LPCR_AIL_SHIFT;
        } else {
            ail = 0;
        }
    } else
#endif /* defined(TARGET_PPC64) */
    {
<<<<<<< HEAD
        ail = 0;
    }

=======
        lpes0 = true;
        ail = 0;
    }

    /* Hypervisor emulation assistance interrupt only exists on server
     * arch 2.05 server or later. We also don't want to generate it if
     * we don't have HVB in msr_mask (PAPR mode).
     */
    if (excp == POWERPC_EXCP_HV_EMU
#if defined(TARGET_PPC64)
        && !((env->mmu_model & POWERPC_MMU_64) && (env->msr_mask & MSR_HVB))
#endif /* defined(TARGET_PPC64) */

    ) {
        excp = POWERPC_EXCP_PROGRAM;
    }

>>>>>>> 7124ccf8
    switch (excp) {
    case POWERPC_EXCP_NONE:
        /* Should never happen */
        return;
    case POWERPC_EXCP_CRITICAL:    /* Critical input                         */
        switch (excp_model) {
        case POWERPC_EXCP_40x:
            srr0 = SPR_40x_SRR2;
            srr1 = SPR_40x_SRR3;
            break;
        case POWERPC_EXCP_BOOKE:
            srr0 = SPR_BOOKE_CSRR0;
            srr1 = SPR_BOOKE_CSRR1;
            break;
        case POWERPC_EXCP_G2:
            break;
        default:
            goto excp_invalid;
        }
        break;
    case POWERPC_EXCP_MCHECK:    /* Machine check exception                  */
        if (msr_me == 0) {
            /* Machine check exception is not enabled.
             * Enter checkstop state.
             */
            fprintf(stderr, "Machine check while not allowed. "
                    "Entering checkstop state\n");
            if (qemu_log_separate()) {
                qemu_log("Machine check while not allowed. "
                        "Entering checkstop state\n");
            }
            cs->halted = 1;
            cs->interrupt_request |= CPU_INTERRUPT_EXITTB;
        }
        if (env->msr_mask & MSR_HVB) {
            /* ISA specifies HV, but can be delivered to guest with HV clear
             * (e.g., see FWNMI in PAPR).
             */
            new_msr |= (target_ulong)MSR_HVB;
        }
        ail = 0;

        /* machine check exceptions don't have ME set */
        new_msr &= ~((target_ulong)1 << MSR_ME);

        /* XXX: should also have something loaded in DAR / DSISR */
        switch (excp_model) {
        case POWERPC_EXCP_40x:
            srr0 = SPR_40x_SRR2;
            srr1 = SPR_40x_SRR3;
            break;
        case POWERPC_EXCP_BOOKE:
            /* FIXME: choose one or the other based on CPU type */
            srr0 = SPR_BOOKE_MCSRR0;
            srr1 = SPR_BOOKE_MCSRR1;
            asrr0 = SPR_BOOKE_CSRR0;
            asrr1 = SPR_BOOKE_CSRR1;
            break;
        default:
            break;
        }
        break;
    case POWERPC_EXCP_DSI:       /* Data storage exception                   */
        LOG_EXCP("DSI exception: DSISR=" TARGET_FMT_lx" DAR=" TARGET_FMT_lx
                 "\n", env->spr[SPR_DSISR], env->spr[SPR_DAR]);
        break;
    case POWERPC_EXCP_ISI:       /* Instruction storage exception            */
        LOG_EXCP("ISI exception: msr=" TARGET_FMT_lx ", nip=" TARGET_FMT_lx
                 "\n", msr, env->nip);
        msr |= env->error_code;
        break;
    case POWERPC_EXCP_EXTERNAL:  /* External input                           */
        cs = CPU(cpu);

        if (!lpes0) {
            new_msr |= (target_ulong)MSR_HVB;
            new_msr |= env->msr & ((target_ulong)1 << MSR_RI);
            srr0 = SPR_HSRR0;
            srr1 = SPR_HSRR1;
        }
        if (env->mpic_proxy) {
            /* IACK the IRQ on delivery */
            env->spr[SPR_BOOKE_EPR] = ldl_phys(cs->as, env->mpic_iack);
        }
        break;
    case POWERPC_EXCP_ALIGN:     /* Alignment exception                      */
        /* Get rS/rD and rA from faulting opcode */
<<<<<<< HEAD
        env->spr[SPR_DSISR] |= (cpu_ldl_code(env, (env->nip - 4))
                                & 0x03FF0000) >> 16;
        goto store_next;
=======
        /* Note: the opcode fields will not be set properly for a direct
         * store load/store, but nobody cares as nobody actually uses
         * direct store segments.
         */
        env->spr[SPR_DSISR] |= (env->error_code & 0x03FF0000) >> 16;
        break;
>>>>>>> 7124ccf8
    case POWERPC_EXCP_PROGRAM:   /* Program exception                        */
        switch (env->error_code & ~0xF) {
        case POWERPC_EXCP_FP:
            if ((msr_fe0 == 0 && msr_fe1 == 0) || msr_fp == 0) {
                LOG_EXCP("Ignore floating point exception\n");
                cs->exception_index = POWERPC_EXCP_NONE;
                env->error_code = 0;
                return;
            }

            /* FP exceptions always have NIP pointing to the faulting
             * instruction, so always use store_next and claim we are
             * precise in the MSR.
             */
            msr |= 0x00100000;
            break;
        case POWERPC_EXCP_INVAL:
            LOG_EXCP("Invalid instruction at " TARGET_FMT_lx "\n", env->nip);
            msr |= 0x00080000;
            env->spr[SPR_BOOKE_ESR] = ESR_PIL;
            break;
        case POWERPC_EXCP_PRIV:
            msr |= 0x00040000;
            env->spr[SPR_BOOKE_ESR] = ESR_PPR;
            break;
        case POWERPC_EXCP_TRAP:
            msr |= 0x00020000;
            env->spr[SPR_BOOKE_ESR] = ESR_PTR;
            break;
        default:
            /* Should never occur */
            cpu_abort(cs, "Invalid program exception %d. Aborting\n",
                      env->error_code);
            break;
        }
        break;
    case POWERPC_EXCP_SYSCALL:   /* System call exception                    */
        dump_syscall(env);
        lev = env->error_code;

        /* We need to correct the NIP which in this case is supposed
         * to point to the next instruction
         */
        env->nip += 4;

        /* "PAPR mode" built-in hypercall emulation */
        if ((lev == 1) && cpu_ppc_hypercall) {
            cpu_ppc_hypercall(cpu);
            return;
        }
        if (lev == 1) {
            new_msr |= (target_ulong)MSR_HVB;
        }
        break;
    case POWERPC_EXCP_FPU:       /* Floating-point unavailable exception     */
    case POWERPC_EXCP_APU:       /* Auxiliary processor unavailable          */
    case POWERPC_EXCP_DECR:      /* Decrementer exception                    */
        break;
    case POWERPC_EXCP_FIT:       /* Fixed-interval timer interrupt           */
        /* FIT on 4xx */
        LOG_EXCP("FIT exception\n");
        break;
    case POWERPC_EXCP_WDT:       /* Watchdog timer interrupt                 */
        LOG_EXCP("WDT exception\n");
        switch (excp_model) {
        case POWERPC_EXCP_BOOKE:
            srr0 = SPR_BOOKE_CSRR0;
            srr1 = SPR_BOOKE_CSRR1;
            break;
        default:
            break;
        }
        break;
    case POWERPC_EXCP_DTLB:      /* Data TLB error                           */
    case POWERPC_EXCP_ITLB:      /* Instruction TLB error                    */
        break;
    case POWERPC_EXCP_DEBUG:     /* Debug interrupt                          */
        switch (excp_model) {
        case POWERPC_EXCP_BOOKE:
            /* FIXME: choose one or the other based on CPU type */
            srr0 = SPR_BOOKE_DSRR0;
            srr1 = SPR_BOOKE_DSRR1;
            asrr0 = SPR_BOOKE_CSRR0;
            asrr1 = SPR_BOOKE_CSRR1;
            break;
        default:
            break;
        }
        /* XXX: TODO */
        cpu_abort(cs, "Debug exception is not implemented yet !\n");
        break;
    case POWERPC_EXCP_SPEU:      /* SPE/embedded floating-point unavailable  */
        env->spr[SPR_BOOKE_ESR] = ESR_SPV;
        break;
    case POWERPC_EXCP_EFPDI:     /* Embedded floating-point data interrupt   */
        /* XXX: TODO */
        cpu_abort(cs, "Embedded floating point data exception "
                  "is not implemented yet !\n");
        env->spr[SPR_BOOKE_ESR] = ESR_SPV;
        break;
    case POWERPC_EXCP_EFPRI:     /* Embedded floating-point round interrupt  */
        /* XXX: TODO */
        cpu_abort(cs, "Embedded floating point round exception "
                  "is not implemented yet !\n");
        env->spr[SPR_BOOKE_ESR] = ESR_SPV;
        break;
    case POWERPC_EXCP_EPERFM:    /* Embedded performance monitor interrupt   */
        /* XXX: TODO */
        cpu_abort(cs,
                  "Performance counter exception is not implemented yet !\n");
        break;
    case POWERPC_EXCP_DOORI:     /* Embedded doorbell interrupt              */
        break;
    case POWERPC_EXCP_DOORCI:    /* Embedded doorbell critical interrupt     */
        srr0 = SPR_BOOKE_CSRR0;
        srr1 = SPR_BOOKE_CSRR1;
        break;
    case POWERPC_EXCP_RESET:     /* System reset exception                   */
        /* A power-saving exception sets ME, otherwise it is unchanged */
        if (msr_pow) {
            /* indicate that we resumed from power save mode */
            msr |= 0x10000;
            new_msr |= ((target_ulong)1 << MSR_ME);
        }
        if (env->msr_mask & MSR_HVB) {
            /* ISA specifies HV, but can be delivered to guest with HV clear
             * (e.g., see FWNMI in PAPR, NMI injection in QEMU).
             */
            new_msr |= (target_ulong)MSR_HVB;
        } else {
            if (msr_pow) {
                cpu_abort(cs, "Trying to deliver power-saving system reset "
                          "exception %d with no HV support\n", excp);
            }
        }
        ail = 0;
<<<<<<< HEAD
        goto store_next;
=======
        break;
>>>>>>> 7124ccf8
    case POWERPC_EXCP_DSEG:      /* Data segment exception                   */
    case POWERPC_EXCP_ISEG:      /* Instruction segment exception            */
    case POWERPC_EXCP_TRACE:     /* Trace exception                          */
        break;
    case POWERPC_EXCP_HDECR:     /* Hypervisor decrementer exception         */
    case POWERPC_EXCP_HDSI:      /* Hypervisor data storage exception        */
    case POWERPC_EXCP_HISI:      /* Hypervisor instruction storage exception */
    case POWERPC_EXCP_HDSEG:     /* Hypervisor data segment exception        */
    case POWERPC_EXCP_HISEG:     /* Hypervisor instruction segment exception */
    case POWERPC_EXCP_HV_EMU:
        srr0 = SPR_HSRR0;
        srr1 = SPR_HSRR1;
        new_msr |= (target_ulong)MSR_HVB;
        new_msr |= env->msr & ((target_ulong)1 << MSR_RI);
        break;
    case POWERPC_EXCP_VPU:       /* Vector unavailable exception             */
    case POWERPC_EXCP_VSXU:       /* VSX unavailable exception               */
    case POWERPC_EXCP_FU:         /* Facility unavailable exception          */
#ifdef TARGET_PPC64
        env->spr[SPR_FSCR] |= ((target_ulong)env->error_code << 56);
#endif
        break;
    case POWERPC_EXCP_PIT:       /* Programmable interval timer interrupt    */
        LOG_EXCP("PIT exception\n");
        break;
    case POWERPC_EXCP_IO:        /* IO error exception                       */
        /* XXX: TODO */
        cpu_abort(cs, "601 IO error exception is not implemented yet !\n");
        break;
    case POWERPC_EXCP_RUNM:      /* Run mode exception                       */
        /* XXX: TODO */
        cpu_abort(cs, "601 run mode exception is not implemented yet !\n");
        break;
    case POWERPC_EXCP_EMUL:      /* Emulation trap exception                 */
        /* XXX: TODO */
        cpu_abort(cs, "602 emulation trap exception "
                  "is not implemented yet !\n");
        break;
    case POWERPC_EXCP_IFTLB:     /* Instruction fetch TLB error              */
        switch (excp_model) {
        case POWERPC_EXCP_602:
        case POWERPC_EXCP_603:
        case POWERPC_EXCP_603E:
        case POWERPC_EXCP_G2:
            goto tlb_miss_tgpr;
        case POWERPC_EXCP_7x5:
            goto tlb_miss;
        case POWERPC_EXCP_74xx:
            goto tlb_miss_74xx;
        default:
            cpu_abort(cs, "Invalid instruction TLB miss exception\n");
            break;
        }
        break;
    case POWERPC_EXCP_DLTLB:     /* Data load TLB miss                       */
        switch (excp_model) {
        case POWERPC_EXCP_602:
        case POWERPC_EXCP_603:
        case POWERPC_EXCP_603E:
        case POWERPC_EXCP_G2:
            goto tlb_miss_tgpr;
        case POWERPC_EXCP_7x5:
            goto tlb_miss;
        case POWERPC_EXCP_74xx:
            goto tlb_miss_74xx;
        default:
            cpu_abort(cs, "Invalid data load TLB miss exception\n");
            break;
        }
        break;
    case POWERPC_EXCP_DSTLB:     /* Data store TLB miss                      */
        switch (excp_model) {
        case POWERPC_EXCP_602:
        case POWERPC_EXCP_603:
        case POWERPC_EXCP_603E:
        case POWERPC_EXCP_G2:
        tlb_miss_tgpr:
            /* Swap temporary saved registers with GPRs */
            if (!(new_msr & ((target_ulong)1 << MSR_TGPR))) {
                new_msr |= (target_ulong)1 << MSR_TGPR;
                hreg_swap_gpr_tgpr(env);
            }
            goto tlb_miss;
        case POWERPC_EXCP_7x5:
        tlb_miss:
#if defined(DEBUG_SOFTWARE_TLB)
            if (qemu_log_enabled()) {
                const char *es;
                target_ulong *miss, *cmp;
                int en;

                if (excp == POWERPC_EXCP_IFTLB) {
                    es = "I";
                    en = 'I';
                    miss = &env->spr[SPR_IMISS];
                    cmp = &env->spr[SPR_ICMP];
                } else {
                    if (excp == POWERPC_EXCP_DLTLB) {
                        es = "DL";
                    } else {
                        es = "DS";
                    }
                    en = 'D';
                    miss = &env->spr[SPR_DMISS];
                    cmp = &env->spr[SPR_DCMP];
                }
                qemu_log("6xx %sTLB miss: %cM " TARGET_FMT_lx " %cC "
                         TARGET_FMT_lx " H1 " TARGET_FMT_lx " H2 "
                         TARGET_FMT_lx " %08x\n", es, en, *miss, en, *cmp,
                         env->spr[SPR_HASH1], env->spr[SPR_HASH2],
                         env->error_code);
            }
#endif
            msr |= env->crf[0] << 28;
            msr |= env->error_code; /* key, D/I, S/L bits */
            /* Set way using a LRU mechanism */
            msr |= ((env->last_way + 1) & (env->nb_ways - 1)) << 17;
            break;
        case POWERPC_EXCP_74xx:
        tlb_miss_74xx:
#if defined(DEBUG_SOFTWARE_TLB)
            if (qemu_log_enabled()) {
                const char *es;
                target_ulong *miss, *cmp;
                int en;

                if (excp == POWERPC_EXCP_IFTLB) {
                    es = "I";
                    en = 'I';
                    miss = &env->spr[SPR_TLBMISS];
                    cmp = &env->spr[SPR_PTEHI];
                } else {
                    if (excp == POWERPC_EXCP_DLTLB) {
                        es = "DL";
                    } else {
                        es = "DS";
                    }
                    en = 'D';
                    miss = &env->spr[SPR_TLBMISS];
                    cmp = &env->spr[SPR_PTEHI];
                }
                qemu_log("74xx %sTLB miss: %cM " TARGET_FMT_lx " %cC "
                         TARGET_FMT_lx " %08x\n", es, en, *miss, en, *cmp,
                         env->error_code);
            }
#endif
            msr |= env->error_code; /* key bit */
            break;
        default:
            cpu_abort(cs, "Invalid data store TLB miss exception\n");
            break;
        }
        break;
    case POWERPC_EXCP_FPA:       /* Floating-point assist exception          */
        /* XXX: TODO */
        cpu_abort(cs, "Floating point assist exception "
                  "is not implemented yet !\n");
        break;
    case POWERPC_EXCP_DABR:      /* Data address breakpoint                  */
        /* XXX: TODO */
        cpu_abort(cs, "DABR exception is not implemented yet !\n");
        break;
    case POWERPC_EXCP_IABR:      /* Instruction address breakpoint           */
        /* XXX: TODO */
        cpu_abort(cs, "IABR exception is not implemented yet !\n");
        break;
    case POWERPC_EXCP_SMI:       /* System management interrupt              */
        /* XXX: TODO */
        cpu_abort(cs, "SMI exception is not implemented yet !\n");
        break;
    case POWERPC_EXCP_THERM:     /* Thermal interrupt                        */
        /* XXX: TODO */
        cpu_abort(cs, "Thermal management exception "
                  "is not implemented yet !\n");
        break;
    case POWERPC_EXCP_PERFM:     /* Embedded performance monitor interrupt   */
        /* XXX: TODO */
        cpu_abort(cs,
                  "Performance counter exception is not implemented yet !\n");
        break;
    case POWERPC_EXCP_VPUA:      /* Vector assist exception                  */
        /* XXX: TODO */
        cpu_abort(cs, "VPU assist exception is not implemented yet !\n");
        break;
    case POWERPC_EXCP_SOFTP:     /* Soft patch exception                     */
        /* XXX: TODO */
        cpu_abort(cs,
                  "970 soft-patch exception is not implemented yet !\n");
        break;
    case POWERPC_EXCP_MAINT:     /* Maintenance exception                    */
        /* XXX: TODO */
        cpu_abort(cs,
                  "970 maintenance exception is not implemented yet !\n");
        break;
    case POWERPC_EXCP_MEXTBR:    /* Maskable external breakpoint             */
        /* XXX: TODO */
        cpu_abort(cs, "Maskable external exception "
                  "is not implemented yet !\n");
        break;
    case POWERPC_EXCP_NMEXTBR:   /* Non maskable external breakpoint         */
        /* XXX: TODO */
        cpu_abort(cs, "Non maskable external exception "
                  "is not implemented yet !\n");
        break;
    default:
    excp_invalid:
        cpu_abort(cs, "Invalid PowerPC exception %d. Aborting\n", excp);
        break;
    }

    /* Save PC */
    env->spr[srr0] = env->nip;

    /* Save MSR */
    env->spr[srr1] = msr;

    /* Sanity check */
    if (!(env->msr_mask & MSR_HVB)) {
        if (new_msr & MSR_HVB) {
            cpu_abort(cs, "Trying to deliver HV exception (MSR) %d with "
                      "no HV support\n", excp);
        }
        if (srr0 == SPR_HSRR0) {
            cpu_abort(cs, "Trying to deliver HV exception (HSRR) %d with "
                      "no HV support\n", excp);
        }
    }

    /* If any alternate SRR register are defined, duplicate saved values */
    if (asrr0 != -1) {
        env->spr[asrr0] = env->spr[srr0];
    }
    if (asrr1 != -1) {
        env->spr[asrr1] = env->spr[srr1];
    }

    /* Sort out endianness of interrupt, this differs depending on the
     * CPU, the HV mode, etc...
     */
#ifdef TARGET_PPC64
<<<<<<< HEAD
    if (excp_model == POWERPC_EXCP_POWER7 ||
        excp_model == POWERPC_EXCP_POWER8) {
        if (env->spr[SPR_LPCR] & LPCR_ILE) {
=======
    if (excp_model == POWERPC_EXCP_POWER7) {
        if (!(new_msr & MSR_HVB) && (env->spr[SPR_LPCR] & LPCR_ILE)) {
            new_msr |= (target_ulong)1 << MSR_LE;
        }
    } else if (excp_model == POWERPC_EXCP_POWER8) {
        if (new_msr & MSR_HVB) {
            if (env->spr[SPR_HID0] & HID0_HILE) {
                new_msr |= (target_ulong)1 << MSR_LE;
            }
        } else if (env->spr[SPR_LPCR] & LPCR_ILE) {
>>>>>>> 7124ccf8
            new_msr |= (target_ulong)1 << MSR_LE;
        }
    } else if (msr_ile) {
        new_msr |= (target_ulong)1 << MSR_LE;
    }
#else
    if (msr_ile) {
        new_msr |= (target_ulong)1 << MSR_LE;
    }
#endif

    /* Jump to handler */
    vector = env->excp_vectors[excp];
    if (vector == (target_ulong)-1ULL) {
        cpu_abort(cs, "Raised an exception without defined vector %d\n",
                  excp);
    }
    vector |= env->excp_prefix;

    /* AIL only works if there is no HV transition and we are running with
     * translations enabled
     */
<<<<<<< HEAD
    if (!((msr >> MSR_IR) & 1) || !((msr >> MSR_DR) & 1)) {
=======
    if (!((msr >> MSR_IR) & 1) || !((msr >> MSR_DR) & 1) ||
        ((new_msr & MSR_HVB) && !(msr & MSR_HVB))) {
>>>>>>> 7124ccf8
        ail = 0;
    }
    /* Handle AIL */
    if (ail) {
        new_msr |= (1 << MSR_IR) | (1 << MSR_DR);
        switch(ail) {
        case AIL_0001_8000:
            vector |= 0x18000;
            break;
        case AIL_C000_0000_0000_4000:
            vector |= 0xc000000000004000ull;
            break;
        default:
            cpu_abort(cs, "Invalid AIL combination %d\n", ail);
            break;
        }
    }

#if defined(TARGET_PPC64)
    if (excp_model == POWERPC_EXCP_BOOKE) {
        if (env->spr[SPR_BOOKE_EPCR] & EPCR_ICM) {
            /* Cat.64-bit: EPCR.ICM is copied to MSR.CM */
            new_msr |= (target_ulong)1 << MSR_CM;
        } else {
            vector = (uint32_t)vector;
        }
    } else {
        if (!msr_isf && !(env->mmu_model & POWERPC_MMU_64)) {
            vector = (uint32_t)vector;
        } else {
            new_msr |= (target_ulong)1 << MSR_SF;
        }
    }
#endif
    /* We don't use hreg_store_msr here as already have treated
     * any special case that could occur. Just store MSR and update hflags
     *
     * Note: We *MUST* not use hreg_store_msr() as-is anyway because it
     * will prevent setting of the HV bit which some exceptions might need
     * to do.
     */
    env->msr = new_msr & env->msr_mask;
    hreg_compute_hflags(env);
    env->nip = vector;
    /* Reset exception state */
    cs->exception_index = POWERPC_EXCP_NONE;
    env->error_code = 0;

    /* Any interrupt is context synchronizing, check if TCG TLB
     * needs a delayed flush on ppc64
     */
    check_tlb_flush(env, false);
}

void ppc_cpu_do_interrupt(CPUState *cs)
{
    PowerPCCPU *cpu = POWERPC_CPU(cs);
    CPUPPCState *env = &cpu->env;

    powerpc_excp(cpu, env->excp_model, cs->exception_index);
}

static void ppc_hw_interrupt(CPUPPCState *env)
{
    PowerPCCPU *cpu = ppc_env_get_cpu(env);
#if 0
    CPUState *cs = CPU(cpu);

    qemu_log_mask(CPU_LOG_INT, "%s: %p pending %08x req %08x me %d ee %d\n",
                  __func__, env, env->pending_interrupts,
                  cs->interrupt_request, (int)msr_me, (int)msr_ee);
#endif
    /* External reset */
    if (env->pending_interrupts & (1 << PPC_INTERRUPT_RESET)) {
        env->pending_interrupts &= ~(1 << PPC_INTERRUPT_RESET);
        powerpc_excp(cpu, env->excp_model, POWERPC_EXCP_RESET);
        return;
    }
    /* Machine check exception */
    if (env->pending_interrupts & (1 << PPC_INTERRUPT_MCK)) {
        env->pending_interrupts &= ~(1 << PPC_INTERRUPT_MCK);
        powerpc_excp(cpu, env->excp_model, POWERPC_EXCP_MCHECK);
        return;
    }
#if 0 /* TODO */
    /* External debug exception */
    if (env->pending_interrupts & (1 << PPC_INTERRUPT_DEBUG)) {
        env->pending_interrupts &= ~(1 << PPC_INTERRUPT_DEBUG);
        powerpc_excp(cpu, env->excp_model, POWERPC_EXCP_DEBUG);
        return;
    }
#endif
    /* Hypervisor decrementer exception */
    if (env->pending_interrupts & (1 << PPC_INTERRUPT_HDECR)) {
        /* LPCR will be clear when not supported so this will work */
        bool hdice = !!(env->spr[SPR_LPCR] & LPCR_HDICE);
        if ((msr_ee != 0 || msr_hv == 0) && hdice) {
            /* HDEC clears on delivery */
            env->pending_interrupts &= ~(1 << PPC_INTERRUPT_HDECR);
            powerpc_excp(cpu, env->excp_model, POWERPC_EXCP_HDECR);
            return;
        }
    }
    /* Extermal interrupt can ignore MSR:EE under some circumstances */
    if (env->pending_interrupts & (1 << PPC_INTERRUPT_EXT)) {
        bool lpes0 = !!(env->spr[SPR_LPCR] & LPCR_LPES0);
        if (msr_ee != 0 || (env->has_hv_mode && msr_hv == 0 && !lpes0)) {
            powerpc_excp(cpu, env->excp_model, POWERPC_EXCP_EXTERNAL);
            return;
        }
    }
    if (msr_ce != 0) {
        /* External critical interrupt */
        if (env->pending_interrupts & (1 << PPC_INTERRUPT_CEXT)) {
            /* Taking a critical external interrupt does not clear the external
             * critical interrupt status
             */
#if 0
            env->pending_interrupts &= ~(1 << PPC_INTERRUPT_CEXT);
#endif
            powerpc_excp(cpu, env->excp_model, POWERPC_EXCP_CRITICAL);
            return;
        }
    }
    if (msr_ee != 0) {
        /* Watchdog timer on embedded PowerPC */
        if (env->pending_interrupts & (1 << PPC_INTERRUPT_WDT)) {
            env->pending_interrupts &= ~(1 << PPC_INTERRUPT_WDT);
            powerpc_excp(cpu, env->excp_model, POWERPC_EXCP_WDT);
            return;
        }
        if (env->pending_interrupts & (1 << PPC_INTERRUPT_CDOORBELL)) {
            env->pending_interrupts &= ~(1 << PPC_INTERRUPT_CDOORBELL);
            powerpc_excp(cpu, env->excp_model, POWERPC_EXCP_DOORCI);
            return;
        }
        /* Fixed interval timer on embedded PowerPC */
        if (env->pending_interrupts & (1 << PPC_INTERRUPT_FIT)) {
            env->pending_interrupts &= ~(1 << PPC_INTERRUPT_FIT);
            powerpc_excp(cpu, env->excp_model, POWERPC_EXCP_FIT);
            return;
        }
        /* Programmable interval timer on embedded PowerPC */
        if (env->pending_interrupts & (1 << PPC_INTERRUPT_PIT)) {
            env->pending_interrupts &= ~(1 << PPC_INTERRUPT_PIT);
            powerpc_excp(cpu, env->excp_model, POWERPC_EXCP_PIT);
            return;
        }
        /* Decrementer exception */
        if (env->pending_interrupts & (1 << PPC_INTERRUPT_DECR)) {
            if (ppc_decr_clear_on_delivery(env)) {
                env->pending_interrupts &= ~(1 << PPC_INTERRUPT_DECR);
            }
            powerpc_excp(cpu, env->excp_model, POWERPC_EXCP_DECR);
            return;
        }
        if (env->pending_interrupts & (1 << PPC_INTERRUPT_DOORBELL)) {
            env->pending_interrupts &= ~(1 << PPC_INTERRUPT_DOORBELL);
            powerpc_excp(cpu, env->excp_model, POWERPC_EXCP_DOORI);
            return;
        }
        if (env->pending_interrupts & (1 << PPC_INTERRUPT_PERFM)) {
            env->pending_interrupts &= ~(1 << PPC_INTERRUPT_PERFM);
            powerpc_excp(cpu, env->excp_model, POWERPC_EXCP_PERFM);
            return;
        }
        /* Thermal interrupt */
        if (env->pending_interrupts & (1 << PPC_INTERRUPT_THERM)) {
            env->pending_interrupts &= ~(1 << PPC_INTERRUPT_THERM);
            powerpc_excp(cpu, env->excp_model, POWERPC_EXCP_THERM);
            return;
        }
    }
}

void ppc_cpu_do_system_reset(CPUState *cs)
{
    PowerPCCPU *cpu = POWERPC_CPU(cs);
    CPUPPCState *env = &cpu->env;

    powerpc_excp(cpu, env->excp_model, POWERPC_EXCP_RESET);
}
#endif /* !CONFIG_USER_ONLY */

bool ppc_cpu_exec_interrupt(CPUState *cs, int interrupt_request)
{
    PowerPCCPU *cpu = POWERPC_CPU(cs);
    CPUPPCState *env = &cpu->env;

    if (interrupt_request & CPU_INTERRUPT_HARD) {
        ppc_hw_interrupt(env);
        if (env->pending_interrupts == 0) {
            cs->interrupt_request &= ~CPU_INTERRUPT_HARD;
        }
        return true;
    }
    return false;
}

#if defined(DEBUG_OP)
static void cpu_dump_rfi(target_ulong RA, target_ulong msr)
{
    qemu_log("Return from exception at " TARGET_FMT_lx " with flags "
             TARGET_FMT_lx "\n", RA, msr);
}
#endif

/*****************************************************************************/
/* Exceptions processing helpers */

void raise_exception_err_ra(CPUPPCState *env, uint32_t exception,
                            uint32_t error_code, uintptr_t raddr)
{
    CPUState *cs = CPU(ppc_env_get_cpu(env));

    cs->exception_index = exception;
    env->error_code = error_code;
    cpu_loop_exit_restore(cs, raddr);
}

void raise_exception_err(CPUPPCState *env, uint32_t exception,
                         uint32_t error_code)
{
    raise_exception_err_ra(env, exception, error_code, 0);
}

void raise_exception(CPUPPCState *env, uint32_t exception)
{
    raise_exception_err_ra(env, exception, 0, 0);
}

void raise_exception_ra(CPUPPCState *env, uint32_t exception,
                        uintptr_t raddr)
{
    raise_exception_err_ra(env, exception, 0, raddr);
}

void helper_raise_exception_err(CPUPPCState *env, uint32_t exception,
                                uint32_t error_code)
{
    raise_exception_err_ra(env, exception, error_code, 0);
}

void helper_raise_exception(CPUPPCState *env, uint32_t exception)
{
    raise_exception_err_ra(env, exception, 0, 0);
}

#if !defined(CONFIG_USER_ONLY)
void helper_store_msr(CPUPPCState *env, target_ulong val)
{
    uint32_t excp = hreg_store_msr(env, val, 0);

    if (excp != 0) {
        CPUState *cs = CPU(ppc_env_get_cpu(env));
        cs->interrupt_request |= CPU_INTERRUPT_EXITTB;
        raise_exception(env, excp);
    }
}

#if defined(TARGET_PPC64)
void helper_pminsn(CPUPPCState *env, powerpc_pm_insn_t insn)
{
    CPUState *cs;

    cs = CPU(ppc_env_get_cpu(env));
    cs->halted = 1;
    env->in_pm_state = true;

    /* The architecture specifies that HDEC interrupts are
     * discarded in PM states
     */
    env->pending_interrupts &= ~(1 << PPC_INTERRUPT_HDECR);

    /* Technically, nap doesn't set EE, but if we don't set it
     * then ppc_hw_interrupt() won't deliver. We could add some
     * other tests there based on LPCR but it's simpler to just
     * whack EE in. It will be cleared by the 0x100 at wakeup
     * anyway. It will still be observable by the guest in SRR1
     * but this doesn't seem to be a problem.
     */
    env->msr |= (1ull << MSR_EE);
    raise_exception(env, EXCP_HLT);
}
#endif /* defined(TARGET_PPC64) */

static inline void do_rfi(CPUPPCState *env, target_ulong nip, target_ulong msr)
{
    CPUState *cs = CPU(ppc_env_get_cpu(env));

    /* MSR:POW cannot be set by any form of rfi */
    msr &= ~(1ULL << MSR_POW);

#if defined(TARGET_PPC64)
    /* Switching to 32-bit ? Crop the nip */
    if (!msr_is_64bit(env, msr)) {
        nip = (uint32_t)nip;
    }
#else
    nip = (uint32_t)nip;
#endif
    /* XXX: beware: this is false if VLE is supported */
    env->nip = nip & ~((target_ulong)0x00000003);
    hreg_store_msr(env, msr, 1);
#if defined(DEBUG_OP)
    cpu_dump_rfi(env->nip, env->msr);
#endif
    /* No need to raise an exception here,
     * as rfi is always the last insn of a TB
     */
    cs->interrupt_request |= CPU_INTERRUPT_EXITTB;

    /* Context synchronizing: check if TCG TLB needs flush */
    check_tlb_flush(env, false);
}

void helper_rfi(CPUPPCState *env)
{
    do_rfi(env, env->spr[SPR_SRR0], env->spr[SPR_SRR1] & 0xfffffffful);
}

#define MSR_BOOK3S_MASK
#if defined(TARGET_PPC64)
void helper_rfid(CPUPPCState *env)
{
    /* The architeture defines a number of rules for which bits
     * can change but in practice, we handle this in hreg_store_msr()
     * which will be called by do_rfi(), so there is no need to filter
     * here
     */
    do_rfi(env, env->spr[SPR_SRR0], env->spr[SPR_SRR1]);
}

void helper_hrfid(CPUPPCState *env)
{
    do_rfi(env, env->spr[SPR_HSRR0], env->spr[SPR_HSRR1]);
}
#endif

/*****************************************************************************/
/* Embedded PowerPC specific helpers */
void helper_40x_rfci(CPUPPCState *env)
{
    do_rfi(env, env->spr[SPR_40x_SRR2], env->spr[SPR_40x_SRR3]);
}

void helper_rfci(CPUPPCState *env)
{
    do_rfi(env, env->spr[SPR_BOOKE_CSRR0], env->spr[SPR_BOOKE_CSRR1]);
}

void helper_rfdi(CPUPPCState *env)
{
    /* FIXME: choose CSRR1 or DSRR1 based on cpu type */
    do_rfi(env, env->spr[SPR_BOOKE_DSRR0], env->spr[SPR_BOOKE_DSRR1]);
}

void helper_rfmci(CPUPPCState *env)
{
    /* FIXME: choose CSRR1 or MCSRR1 based on cpu type */
    do_rfi(env, env->spr[SPR_BOOKE_MCSRR0], env->spr[SPR_BOOKE_MCSRR1]);
}
#endif

void helper_tw(CPUPPCState *env, target_ulong arg1, target_ulong arg2,
               uint32_t flags)
{
    if (!likely(!(((int32_t)arg1 < (int32_t)arg2 && (flags & 0x10)) ||
                  ((int32_t)arg1 > (int32_t)arg2 && (flags & 0x08)) ||
                  ((int32_t)arg1 == (int32_t)arg2 && (flags & 0x04)) ||
                  ((uint32_t)arg1 < (uint32_t)arg2 && (flags & 0x02)) ||
                  ((uint32_t)arg1 > (uint32_t)arg2 && (flags & 0x01))))) {
        raise_exception_err_ra(env, POWERPC_EXCP_PROGRAM,
                               POWERPC_EXCP_TRAP, GETPC());
    }
}

#if defined(TARGET_PPC64)
void helper_td(CPUPPCState *env, target_ulong arg1, target_ulong arg2,
               uint32_t flags)
{
    if (!likely(!(((int64_t)arg1 < (int64_t)arg2 && (flags & 0x10)) ||
                  ((int64_t)arg1 > (int64_t)arg2 && (flags & 0x08)) ||
                  ((int64_t)arg1 == (int64_t)arg2 && (flags & 0x04)) ||
                  ((uint64_t)arg1 < (uint64_t)arg2 && (flags & 0x02)) ||
                  ((uint64_t)arg1 > (uint64_t)arg2 && (flags & 0x01))))) {
        raise_exception_err_ra(env, POWERPC_EXCP_PROGRAM,
                               POWERPC_EXCP_TRAP, GETPC());
    }
}
#endif

#if !defined(CONFIG_USER_ONLY)
/*****************************************************************************/
/* PowerPC 601 specific instructions (POWER bridge) */

void helper_rfsvc(CPUPPCState *env)
{
    do_rfi(env, env->lr, env->ctr & 0x0000FFFF);
}

/* Embedded.Processor Control */
static int dbell2irq(target_ulong rb)
{
    int msg = rb & DBELL_TYPE_MASK;
    int irq = -1;

    switch (msg) {
    case DBELL_TYPE_DBELL:
        irq = PPC_INTERRUPT_DOORBELL;
        break;
    case DBELL_TYPE_DBELL_CRIT:
        irq = PPC_INTERRUPT_CDOORBELL;
        break;
    case DBELL_TYPE_G_DBELL:
    case DBELL_TYPE_G_DBELL_CRIT:
    case DBELL_TYPE_G_DBELL_MC:
        /* XXX implement */
    default:
        break;
    }

    return irq;
}

void helper_msgclr(CPUPPCState *env, target_ulong rb)
{
    int irq = dbell2irq(rb);

    if (irq < 0) {
        return;
    }

    env->pending_interrupts &= ~(1 << irq);
}

void helper_msgsnd(target_ulong rb)
{
    int irq = dbell2irq(rb);
    int pir = rb & DBELL_PIRTAG_MASK;
    CPUState *cs;

    if (irq < 0) {
        return;
    }

    CPU_FOREACH(cs) {
        PowerPCCPU *cpu = POWERPC_CPU(cs);
        CPUPPCState *cenv = &cpu->env;

        if ((rb & DBELL_BRDCAST) || (cenv->spr[SPR_BOOKE_PIR] == pir)) {
            cenv->pending_interrupts |= 1 << irq;
            cpu_interrupt(cs, CPU_INTERRUPT_HARD);
        }
    }
}
#endif<|MERGE_RESOLUTION|>--- conflicted
+++ resolved
@@ -77,23 +77,8 @@
     CPUState *cs = CPU(cpu);
     CPUPPCState *env = &cpu->env;
     target_ulong msr, new_msr, vector;
-<<<<<<< HEAD
-    int srr0, srr1, asrr0, asrr1;
-    int lpes0, lpes1, lev, ail;
-
-    if (0) {
-        /* XXX: find a suitable condition to enable the hypervisor mode */
-        lpes0 = (env->spr[SPR_LPCR] >> 1) & 1;
-        lpes1 = (env->spr[SPR_LPCR] >> 2) & 1;
-    } else {
-        /* Those values ensure we won't enter the hypervisor mode */
-        lpes0 = 0;
-        lpes1 = 1;
-    }
-=======
     int srr0, srr1, asrr0, asrr1, lev, ail;
     bool lpes0;
->>>>>>> 7124ccf8
 
     qemu_log_mask(CPU_LOG_INT, "Raise exception at " TARGET_FMT_lx
                   " => %08x (%02x)\n", env->nip, excp, env->error_code);
@@ -116,10 +101,6 @@
     asrr0 = -1;
     asrr1 = -1;
 
-<<<<<<< HEAD
-    /* Exception targetting modifiers
-     *
-=======
     /* check for special resume at 0x100 from doze/nap/sleep/winkle on P7/P8 */
     if (env->in_pm_state) {
         env->in_pm_state = false;
@@ -166,17 +147,13 @@
      * On anything else, we behave as if LPES0 is 1
      * (externals don't alter MSR:HV)
      *
->>>>>>> 7124ccf8
      * AIL is initialized here but can be cleared by
      * selected exceptions
      */
 #if defined(TARGET_PPC64)
     if (excp_model == POWERPC_EXCP_POWER7 ||
         excp_model == POWERPC_EXCP_POWER8) {
-<<<<<<< HEAD
-=======
         lpes0 = !!(env->spr[SPR_LPCR] & LPCR_LPES0);
->>>>>>> 7124ccf8
         if (excp_model == POWERPC_EXCP_POWER8) {
             ail = (env->spr[SPR_LPCR] & LPCR_AIL) >> LPCR_AIL_SHIFT;
         } else {
@@ -185,11 +162,6 @@
     } else
 #endif /* defined(TARGET_PPC64) */
     {
-<<<<<<< HEAD
-        ail = 0;
-    }
-
-=======
         lpes0 = true;
         ail = 0;
     }
@@ -207,7 +179,6 @@
         excp = POWERPC_EXCP_PROGRAM;
     }
 
->>>>>>> 7124ccf8
     switch (excp) {
     case POWERPC_EXCP_NONE:
         /* Should never happen */
@@ -295,18 +266,12 @@
         break;
     case POWERPC_EXCP_ALIGN:     /* Alignment exception                      */
         /* Get rS/rD and rA from faulting opcode */
-<<<<<<< HEAD
-        env->spr[SPR_DSISR] |= (cpu_ldl_code(env, (env->nip - 4))
-                                & 0x03FF0000) >> 16;
-        goto store_next;
-=======
         /* Note: the opcode fields will not be set properly for a direct
          * store load/store, but nobody cares as nobody actually uses
          * direct store segments.
          */
         env->spr[SPR_DSISR] |= (env->error_code & 0x03FF0000) >> 16;
         break;
->>>>>>> 7124ccf8
     case POWERPC_EXCP_PROGRAM:   /* Program exception                        */
         switch (env->error_code & ~0xF) {
         case POWERPC_EXCP_FP:
@@ -443,11 +408,7 @@
             }
         }
         ail = 0;
-<<<<<<< HEAD
-        goto store_next;
-=======
-        break;
->>>>>>> 7124ccf8
+        break;
     case POWERPC_EXCP_DSEG:      /* Data segment exception                   */
     case POWERPC_EXCP_ISEG:      /* Instruction segment exception            */
     case POWERPC_EXCP_TRACE:     /* Trace exception                          */
@@ -688,11 +649,6 @@
      * CPU, the HV mode, etc...
      */
 #ifdef TARGET_PPC64
-<<<<<<< HEAD
-    if (excp_model == POWERPC_EXCP_POWER7 ||
-        excp_model == POWERPC_EXCP_POWER8) {
-        if (env->spr[SPR_LPCR] & LPCR_ILE) {
-=======
     if (excp_model == POWERPC_EXCP_POWER7) {
         if (!(new_msr & MSR_HVB) && (env->spr[SPR_LPCR] & LPCR_ILE)) {
             new_msr |= (target_ulong)1 << MSR_LE;
@@ -703,7 +659,6 @@
                 new_msr |= (target_ulong)1 << MSR_LE;
             }
         } else if (env->spr[SPR_LPCR] & LPCR_ILE) {
->>>>>>> 7124ccf8
             new_msr |= (target_ulong)1 << MSR_LE;
         }
     } else if (msr_ile) {
@@ -726,12 +681,8 @@
     /* AIL only works if there is no HV transition and we are running with
      * translations enabled
      */
-<<<<<<< HEAD
-    if (!((msr >> MSR_IR) & 1) || !((msr >> MSR_DR) & 1)) {
-=======
     if (!((msr >> MSR_IR) & 1) || !((msr >> MSR_DR) & 1) ||
         ((new_msr & MSR_HVB) && !(msr & MSR_HVB))) {
->>>>>>> 7124ccf8
         ail = 0;
     }
     /* Handle AIL */
