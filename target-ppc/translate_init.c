--- conflicted
+++ resolved
@@ -607,7 +607,6 @@
 #else
 #define spr_register_kvm(env, num, name, uea_read, uea_write,                  \
                          oea_read, oea_write, one_reg_id, initial_value)       \
-<<<<<<< HEAD
     _spr_register(env, num, name, uea_read, uea_write,                         \
                   oea_read, oea_write, oea_read, oea_write,                    \
                   one_reg_id, initial_value)
@@ -615,15 +614,6 @@
                             oea_read, oea_write, hea_read, hea_write,          \
                             one_reg_id, initial_value)                         \
     _spr_register(env, num, name, uea_read, uea_write,                         \
-=======
-    _spr_register(env, num, name, uea_read, uea_write,                         \
-                  oea_read, oea_write, oea_read, oea_write,                    \
-                  one_reg_id, initial_value)
-#define spr_register_kvm_hv(env, num, name, uea_read, uea_write,               \
-                            oea_read, oea_write, hea_read, hea_write,          \
-                            one_reg_id, initial_value)                         \
-    _spr_register(env, num, name, uea_read, uea_write,                         \
->>>>>>> 7124ccf8
                   oea_read, oea_write, hea_read, hea_write,                    \
                   one_reg_id, initial_value)
 #endif
@@ -1129,17 +1119,10 @@
 
     /* Build insertion mask into t1 based on context */
     gen_load_spr(t1, SPR_AMOR);
-<<<<<<< HEAD
 
     /* Mask new bits into t2 */
     tcg_gen_and_tl(t2, t1, cpu_gpr[gprn]);
 
-=======
-
-    /* Mask new bits into t2 */
-    tcg_gen_and_tl(t2, t1, cpu_gpr[gprn]);
-
->>>>>>> 7124ccf8
     /* Load AMR and clear new bits in t0 */
     gen_load_spr(t0, SPR_UAMOR);
     tcg_gen_andc_tl(t0, t0, t1);
@@ -7487,10 +7470,6 @@
     TCGv_i32 t2 = tcg_const_i32(sprn);
     TCGv_i32 t3 = tcg_const_i32(cause);
 
-<<<<<<< HEAD
-    gen_update_current_nip(ctx);
-=======
->>>>>>> 7124ccf8
     gen_helper_fscr_facility_check(cpu_env, t1, t2, t3);
 
     tcg_temp_free_i32(t3);
@@ -7505,10 +7484,6 @@
     TCGv_i32 t2 = tcg_const_i32(sprn);
     TCGv_i32 t3 = tcg_const_i32(cause);
 
-<<<<<<< HEAD
-    gen_update_current_nip(ctx);
-=======
->>>>>>> 7124ccf8
     gen_helper_msr_facility_check(cpu_env, t1, t2, t3);
 
     tcg_temp_free_i32(t3);
@@ -8182,7 +8157,6 @@
 }
 
 static void gen_spr_power8_pspb(CPUPPCState *env)
-<<<<<<< HEAD
 {
     spr_register_kvm(env, SPR_PSPB, "PSPB",
                      SPR_NOACCESS, SPR_NOACCESS,
@@ -8220,48 +8194,6 @@
 #endif
 }
 
-static void init_proc_book3s_64(CPUPPCState *env, int version)
-=======
->>>>>>> 7124ccf8
-{
-    spr_register_kvm(env, SPR_PSPB, "PSPB",
-                     SPR_NOACCESS, SPR_NOACCESS,
-                     &spr_read_generic, &spr_write_generic32,
-                     KVM_REG_PPC_PSPB, 0);
-}
-
-<<<<<<< HEAD
-=======
-static void gen_spr_power8_ic(CPUPPCState *env)
-{
-#if !defined(CONFIG_USER_ONLY)
-    spr_register_hv(env, SPR_IC, "IC",
-                    SPR_NOACCESS, SPR_NOACCESS,
-                    &spr_read_generic, SPR_NOACCESS,
-                    &spr_read_generic, &spr_write_generic,
-                    0);
-#endif
-}
-
-static void gen_spr_power8_book4(CPUPPCState *env)
-{
-    /* Add a number of P8 book4 registers */
-#if !defined(CONFIG_USER_ONLY)
-    spr_register_kvm(env, SPR_ACOP, "ACOP",
-                     SPR_NOACCESS, SPR_NOACCESS,
-                     &spr_read_generic, &spr_write_generic,
-                     KVM_REG_PPC_ACOP, 0);
-    spr_register_kvm(env, SPR_BOOKS_PID, "PID",
-                     SPR_NOACCESS, SPR_NOACCESS,
-                     &spr_read_generic, &spr_write_generic,
-                     KVM_REG_PPC_PID, 0);
-    spr_register_kvm(env, SPR_WORT, "WORT",
-                     SPR_NOACCESS, SPR_NOACCESS,
-                     &spr_read_generic, &spr_write_generic,
-                     KVM_REG_PPC_WORT, 0);
-#endif
-}
-
 static void gen_spr_power7_book4(CPUPPCState *env)
 {
     /* Add a number of P7 book4 registers */
@@ -8297,7 +8229,6 @@
     gen_spr_book3s_pmu_user(env);
     gen_spr_book3s_common(env);
 
->>>>>>> 7124ccf8
     switch (version) {
     case BOOK3S_CPU_970:
     case BOOK3S_CPU_POWER5PLUS:
@@ -8309,10 +8240,7 @@
         break;
     case BOOK3S_CPU_POWER7:
     case BOOK3S_CPU_POWER8:
-<<<<<<< HEAD
-=======
     case BOOK3S_CPU_POWER9:
->>>>>>> 7124ccf8
         gen_spr_book3s_ids(env);
         gen_spr_amr(env, version >= BOOK3S_CPU_POWER8);
         gen_spr_book3s_purr(env);
@@ -8350,10 +8278,7 @@
         gen_spr_vtb(env);
         gen_spr_power8_ic(env);
         gen_spr_power8_book4(env);
-<<<<<<< HEAD
-=======
         gen_spr_power8_rpr(env);
->>>>>>> 7124ccf8
     }
     if (version < BOOK3S_CPU_POWER8) {
         gen_spr_book3s_dbg(env);
@@ -8893,11 +8818,7 @@
                         PPC2_FP_TST_ISA206 | PPC2_BCTAR_ISA207 |
                         PPC2_LSQ_ISA207 | PPC2_ALTIVEC_207 |
                         PPC2_ISA205 | PPC2_ISA207S | PPC2_FP_CVT_S64 |
-<<<<<<< HEAD
-                        PPC2_TM;
-=======
                         PPC2_TM | PPC2_PM_ISA206 | PPC2_ISA300;
->>>>>>> 7124ccf8
     pcc->msr_mask = (1ull << MSR_SF) |
                     (1ull << MSR_TM) |
                     (1ull << MSR_VR) |
@@ -8915,17 +8836,11 @@
                     (1ull << MSR_PMM) |
                     (1ull << MSR_RI) |
                     (1ull << MSR_LE);
-<<<<<<< HEAD
-    pcc->mmu_model = POWERPC_MMU_2_07;
-#if defined(CONFIG_SOFTMMU)
-    pcc->handle_mmu_fault = ppc_hash64_handle_mmu_fault;
-=======
     /* Using 2.07 defines until new radix model is added. */
     pcc->mmu_model = POWERPC_MMU_2_07;
 #if defined(CONFIG_SOFTMMU)
     pcc->handle_mmu_fault = ppc_hash64_handle_mmu_fault;
     /* segment page size remain the same */
->>>>>>> 7124ccf8
     pcc->sps = &POWER7_POWER8_sps;
 #endif
     pcc->excp_model = POWERPC_EXCP_POWER8;
@@ -8945,10 +8860,7 @@
 void cpu_ppc_set_papr(PowerPCCPU *cpu)
 {
     CPUPPCState *env = &cpu->env;
-<<<<<<< HEAD
-=======
     ppc_spr_t *lpcr = &env->spr_cb[SPR_LPCR];
->>>>>>> 7124ccf8
     ppc_spr_t *amor = &env->spr_cb[SPR_AMOR];
 
     /* PAPR always has exception vectors in RAM not ROM. To ensure this,
@@ -8958,11 +8870,6 @@
      */
     env->msr_mask &= ~((1ull << MSR_EP) | MSR_HVB);
 
-<<<<<<< HEAD
-    /* Set a full AMOR so guest can use the AMR as it sees fit */
-    env->spr[SPR_AMOR] = amor->default_value = 0xffffffffffffffffull;
-
-=======
     /* Set emulated LPCR to not send interrupts to hypervisor. Note that
      * under KVM, the actual HW LPCR will be set differently by KVM itself,
      * the settings below ensure proper operations with TCG in absence of
@@ -8998,7 +8905,6 @@
     ppc_hash64_update_rmls(env);
     ppc_hash64_update_vrma(env);
 
->>>>>>> 7124ccf8
     /* Tell KVM that we're in PAPR mode */
     if (kvm_enabled()) {
         kvmppc_set_papr(cpu);
@@ -9772,11 +9678,7 @@
     }
 #endif
 
-<<<<<<< HEAD
-    cpu_exec_init(cs, &local_err);
-=======
     cpu_exec_realizefn(cs, &local_err);
->>>>>>> 7124ccf8
     if (local_err != NULL) {
         error_propagate(errp, local_err);
         return;
@@ -10016,8 +9918,6 @@
         return;
     }
 
-    cpu_exec_exit(CPU(dev));
-
     for (i = 0; i < PPC_CPU_OPCODES_LEN; i++) {
         if (env->opcodes[i] == &invalid_handler) {
             continue;
@@ -10067,10 +9967,7 @@
     return ret;
 }
 
-<<<<<<< HEAD
-=======
 #ifdef TARGET_PPC64
->>>>>>> 7124ccf8
 void ppc_set_compat(PowerPCCPU *cpu, uint32_t cpu_version, Error **errp)
 {
     int ret = 0;
@@ -10096,7 +9993,11 @@
         break;
     }
 
-<<<<<<< HEAD
+    host_pcc = kvm_ppc_get_host_cpu_class();
+    if (host_pcc) {
+        env->spr[SPR_PCR] &= host_pcc->pcr_mask;
+    }
+
     if (kvm_enabled()) {
         ret = kvmppc_set_compat(cpu, cpu->cpu_version);
         if (ret < 0) {
@@ -10104,20 +10005,6 @@
                              "Unable to set CPU compatibility mode in KVM");
         }
     }
-=======
-    host_pcc = kvm_ppc_get_host_cpu_class();
-    if (host_pcc) {
-        env->spr[SPR_PCR] &= host_pcc->pcr_mask;
-    }
-
-    if (kvm_enabled()) {
-        ret = kvmppc_set_compat(cpu, cpu->cpu_version);
-        if (ret < 0) {
-            error_setg_errno(errp, -ret,
-                             "Unable to set CPU compatibility mode in KVM");
-        }
-    }
->>>>>>> 7124ccf8
 }
 #endif
 
@@ -10633,14 +10520,11 @@
 #endif
 }
 
-<<<<<<< HEAD
-=======
 static Property ppc_cpu_properties[] = {
     DEFINE_PROP_BOOL("pre-2.8-migration", PowerPCCPU, pre_2_8_migration, false),
     DEFINE_PROP_END_OF_LIST(),
 };
 
->>>>>>> 7124ccf8
 static void ppc_cpu_class_init(ObjectClass *oc, void *data)
 {
     PowerPCCPUClass *pcc = POWERPC_CPU_CLASS(oc);
