/*
 *  PowerPC memory access emulation helpers for QEMU.
 *
 *  Copyright (c) 2003-2007 Jocelyn Mayer
 *
 * This library is free software; you can redistribute it and/or
 * modify it under the terms of the GNU Lesser General Public
 * License as published by the Free Software Foundation; either
 * version 2 of the License, or (at your option) any later version.
 *
 * This library is distributed in the hope that it will be useful,
 * but WITHOUT ANY WARRANTY; without even the implied warranty of
 * MERCHANTABILITY or FITNESS FOR A PARTICULAR PURPOSE.  See the GNU
 * Lesser General Public License for more details.
 *
 * You should have received a copy of the GNU Lesser General Public
 * License along with this library; if not, see <http://www.gnu.org/licenses/>.
 */
#include "qemu/osdep.h"
#include "cpu.h"
#include "exec/exec-all.h"
#include "qemu/host-utils.h"
#include "exec/helper-proto.h"

#include "helper_regs.h"
#include "exec/cpu_ldst.h"

//#define DEBUG_OP

static inline bool needs_byteswap(const CPUPPCState *env)
{
#if defined(TARGET_WORDS_BIGENDIAN)
  return msr_le;
#else
  return !msr_le;
#endif
}

/*****************************************************************************/
/* Memory load and stores */

static inline target_ulong addr_add(CPUPPCState *env, target_ulong addr,
                                    target_long arg)
{
#if defined(TARGET_PPC64)
    if (!msr_is_64bit(env, env->msr)) {
        return (uint32_t)(addr + arg);
    } else
#endif
    {
        return addr + arg;
    }
}

void helper_lmw(CPUPPCState *env, target_ulong addr, uint32_t reg)
{
    for (; reg < 32; reg++) {
        if (needs_byteswap(env)) {
            env->gpr[reg] = bswap32(cpu_ldl_data_ra(env, addr, GETPC()));
        } else {
            env->gpr[reg] = cpu_ldl_data_ra(env, addr, GETPC());
        }
        addr = addr_add(env, addr, 4);
    }
}

void helper_stmw(CPUPPCState *env, target_ulong addr, uint32_t reg)
{
    for (; reg < 32; reg++) {
        if (needs_byteswap(env)) {
            cpu_stl_data_ra(env, addr, bswap32((uint32_t)env->gpr[reg]),
                                                   GETPC());
        } else {
            cpu_stl_data_ra(env, addr, (uint32_t)env->gpr[reg], GETPC());
        }
        addr = addr_add(env, addr, 4);
    }
}

static void do_lsw(CPUPPCState *env, target_ulong addr, uint32_t nb,
                   uint32_t reg, uintptr_t raddr)
{
    int sh;

    for (; nb > 3; nb -= 4) {
        env->gpr[reg] = cpu_ldl_data_ra(env, addr, raddr);
        reg = (reg + 1) % 32;
        addr = addr_add(env, addr, 4);
    }
    if (unlikely(nb > 0)) {
        env->gpr[reg] = 0;
        for (sh = 24; nb > 0; nb--, sh -= 8) {
            env->gpr[reg] |= cpu_ldub_data_ra(env, addr, raddr) << sh;
            addr = addr_add(env, addr, 1);
        }
    }
}

void helper_lsw(CPUPPCState *env, target_ulong addr, uint32_t nb, uint32_t reg)
{
    do_lsw(env, addr, nb, reg, GETPC());
}

/* PPC32 specification says we must generate an exception if
 * rA is in the range of registers to be loaded.
 * In an other hand, IBM says this is valid, but rA won't be loaded.
 * For now, I'll follow the spec...
 */
void helper_lswx(CPUPPCState *env, target_ulong addr, uint32_t reg,
                 uint32_t ra, uint32_t rb)
{
    if (likely(xer_bc != 0)) {
        int num_used_regs = (xer_bc + 3) / 4;
        if (unlikely((ra != 0 && lsw_reg_in_range(reg, num_used_regs, ra)) ||
                     lsw_reg_in_range(reg, num_used_regs, rb))) {
<<<<<<< HEAD
            env->nip += 4;     /* Compensate the "nip - 4" from gen_lswx() */
            helper_raise_exception_err(env, POWERPC_EXCP_PROGRAM,
                                       POWERPC_EXCP_INVAL |
                                       POWERPC_EXCP_INVAL_LSWX);
=======
            raise_exception_err_ra(env, POWERPC_EXCP_PROGRAM,
                                   POWERPC_EXCP_INVAL |
                                   POWERPC_EXCP_INVAL_LSWX, GETPC());
>>>>>>> 7124ccf8
        } else {
            do_lsw(env, addr, xer_bc, reg, GETPC());
        }
    }
}

void helper_stsw(CPUPPCState *env, target_ulong addr, uint32_t nb,
                 uint32_t reg)
{
    int sh;

    for (; nb > 3; nb -= 4) {
        cpu_stl_data_ra(env, addr, env->gpr[reg], GETPC());
        reg = (reg + 1) % 32;
        addr = addr_add(env, addr, 4);
    }
    if (unlikely(nb > 0)) {
        for (sh = 24; nb > 0; nb--, sh -= 8) {
            cpu_stb_data_ra(env, addr, (env->gpr[reg] >> sh) & 0xFF, GETPC());
            addr = addr_add(env, addr, 1);
        }
    }
}

void helper_dcbz(CPUPPCState *env, target_ulong addr, uint32_t opcode)
{
    target_ulong mask, dcbz_size = env->dcache_line_size;
    uint32_t i;
    void *haddr;

#if defined(TARGET_PPC64)
    /* Check for dcbz vs dcbzl on 970 */
    if (env->excp_model == POWERPC_EXCP_970 &&
        !(opcode & 0x00200000) && ((env->spr[SPR_970_HID5] >> 7) & 0x3) == 1) {
        dcbz_size = 32;
    }
#endif

    /* Align address */
    mask = ~(dcbz_size - 1);
    addr &= mask;

    /* Check reservation */
    if ((env->reserve_addr & mask) == (addr & mask))  {
        env->reserve_addr = (target_ulong)-1ULL;
    }

    /* Try fast path translate */
    haddr = tlb_vaddr_to_host(env, addr, MMU_DATA_STORE, env->dmmu_idx);
    if (haddr) {
        memset(haddr, 0, dcbz_size);
    } else {
        /* Slow path */
        for (i = 0; i < dcbz_size; i += 8) {
            cpu_stq_data_ra(env, addr + i, 0, GETPC());
        }
    }
}

void helper_icbi(CPUPPCState *env, target_ulong addr)
{
    addr &= ~(env->dcache_line_size - 1);
    /* Invalidate one cache line :
     * PowerPC specification says this is to be treated like a load
     * (not a fetch) by the MMU. To be sure it will be so,
     * do the load "by hand".
     */
    cpu_ldl_data_ra(env, addr, GETPC());
}

/* XXX: to be tested */
target_ulong helper_lscbx(CPUPPCState *env, target_ulong addr, uint32_t reg,
                          uint32_t ra, uint32_t rb)
{
    int i, c, d;

    d = 24;
    for (i = 0; i < xer_bc; i++) {
        c = cpu_ldub_data_ra(env, addr, GETPC());
        addr = addr_add(env, addr, 1);
        /* ra (if not 0) and rb are never modified */
        if (likely(reg != rb && (ra == 0 || reg != ra))) {
            env->gpr[reg] = (env->gpr[reg] & ~(0xFF << d)) | (c << d);
        }
        if (unlikely(c == xer_cmp)) {
            break;
        }
        if (likely(d != 0)) {
            d -= 8;
        } else {
            d = 24;
            reg++;
            reg = reg & 0x1F;
        }
    }
    return i;
}

/*****************************************************************************/
/* Altivec extension helpers */
#if defined(HOST_WORDS_BIGENDIAN)
#define HI_IDX 0
#define LO_IDX 1
#else
#define HI_IDX 1
#define LO_IDX 0
#endif

/* We use msr_le to determine index ordering in a vector.  However,
   byteswapping is not simply controlled by msr_le.  We also need to take
   into account endianness of the target.  This is done for the little-endian
   PPC64 user-mode target. */

#define LVE(name, access, swap, element)                        \
    void helper_##name(CPUPPCState *env, ppc_avr_t *r,          \
                       target_ulong addr)                       \
    {                                                           \
        size_t n_elems = ARRAY_SIZE(r->element);                \
        int adjust = HI_IDX*(n_elems - 1);                      \
        int sh = sizeof(r->element[0]) >> 1;                    \
        int index = (addr & 0xf) >> sh;                         \
        if (msr_le) {                                           \
            index = n_elems - index - 1;                        \
        }                                                       \
                                                                \
        if (needs_byteswap(env)) {                              \
            r->element[LO_IDX ? index : (adjust - index)] =     \
                swap(access(env, addr, GETPC()));               \
        } else {                                                \
            r->element[LO_IDX ? index : (adjust - index)] =     \
                access(env, addr, GETPC());                     \
        }                                                       \
    }
#define I(x) (x)
LVE(lvebx, cpu_ldub_data_ra, I, u8)
LVE(lvehx, cpu_lduw_data_ra, bswap16, u16)
LVE(lvewx, cpu_ldl_data_ra, bswap32, u32)
#undef I
#undef LVE

#define STVE(name, access, swap, element)                               \
    void helper_##name(CPUPPCState *env, ppc_avr_t *r,                  \
                       target_ulong addr)                               \
    {                                                                   \
        size_t n_elems = ARRAY_SIZE(r->element);                        \
        int adjust = HI_IDX * (n_elems - 1);                            \
        int sh = sizeof(r->element[0]) >> 1;                            \
        int index = (addr & 0xf) >> sh;                                 \
        if (msr_le) {                                                   \
            index = n_elems - index - 1;                                \
        }                                                               \
                                                                        \
        if (needs_byteswap(env)) {                                      \
            access(env, addr, swap(r->element[LO_IDX ? index :          \
                                              (adjust - index)]),       \
                        GETPC());                                       \
        } else {                                                        \
            access(env, addr, r->element[LO_IDX ? index :               \
                                         (adjust - index)], GETPC());   \
        }                                                               \
    }
#define I(x) (x)
STVE(stvebx, cpu_stb_data_ra, I, u8)
STVE(stvehx, cpu_stw_data_ra, bswap16, u16)
STVE(stvewx, cpu_stl_data_ra, bswap32, u32)
#undef I
#undef LVE

#undef HI_IDX
#undef LO_IDX

void helper_tbegin(CPUPPCState *env)
{
    /* As a degenerate implementation, always fail tbegin.  The reason
     * given is "Nesting overflow".  The "persistent" bit is set,
     * providing a hint to the error handler to not retry.  The TFIAR
     * captures the address of the failure, which is this tbegin
     * instruction.  Instruction execution will continue with the
     * next instruction in memory, which is precisely what we want.
     */

    env->spr[SPR_TEXASR] =
        (1ULL << TEXASR_FAILURE_PERSISTENT) |
        (1ULL << TEXASR_NESTING_OVERFLOW) |
        (msr_hv << TEXASR_PRIVILEGE_HV) |
        (msr_pr << TEXASR_PRIVILEGE_PR) |
        (1ULL << TEXASR_FAILURE_SUMMARY) |
        (1ULL << TEXASR_TFIAR_EXACT);
    env->spr[SPR_TFIAR] = env->nip | (msr_hv << 1) | msr_pr;
    env->spr[SPR_TFHAR] = env->nip + 4;
    env->crf[0] = 0xB; /* 0b1010 = transaction failure */
}<|MERGE_RESOLUTION|>--- conflicted
+++ resolved
@@ -113,16 +113,9 @@
         int num_used_regs = (xer_bc + 3) / 4;
         if (unlikely((ra != 0 && lsw_reg_in_range(reg, num_used_regs, ra)) ||
                      lsw_reg_in_range(reg, num_used_regs, rb))) {
-<<<<<<< HEAD
-            env->nip += 4;     /* Compensate the "nip - 4" from gen_lswx() */
-            helper_raise_exception_err(env, POWERPC_EXCP_PROGRAM,
-                                       POWERPC_EXCP_INVAL |
-                                       POWERPC_EXCP_INVAL_LSWX);
-=======
             raise_exception_err_ra(env, POWERPC_EXCP_PROGRAM,
                                    POWERPC_EXCP_INVAL |
                                    POWERPC_EXCP_INVAL_LSWX, GETPC());
->>>>>>> 7124ccf8
         } else {
             do_lsw(env, addr, xer_bc, reg, GETPC());
         }
